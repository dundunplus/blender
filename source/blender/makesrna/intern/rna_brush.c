--- conflicted
+++ resolved
@@ -125,9 +125,8 @@
     {SCULPT_TOOL_DISPLACEMENT_ERASER, "DISPLACEMENT_ERASER", ICON_BRUSH_SCULPT_DRAW, "Multires Displacement Eraser", ""},
     {SCULPT_TOOL_DISPLACEMENT_SMEAR, "DISPLACEMENT_SMEAR", ICON_BRUSH_SCULPT_DRAW, "Multires Displacement Smear", ""},
 
-  {SCULPT_TOOL_PAINT, "PAINT", ICON_BRUSH_SCULPT_DRAW, "Paint", ""},
+    {SCULPT_TOOL_PAINT, "PAINT", ICON_BRUSH_SCULPT_DRAW, "Paint", ""},
     {SCULPT_TOOL_SMEAR, "SMEAR", ICON_BRUSH_SCULPT_DRAW, "Smear", ""},
-<<<<<<< HEAD
     {SCULPT_TOOL_FAIRING, "FAIRING", ICON_BRUSH_MASK, "Fairing", ""},
     {SCULPT_TOOL_SCENE_PROJECT, "SCENE_PROJECT", ICON_BRUSH_MASK, "Scene Project", ""},
     {SCULPT_TOOL_DRAW_FACE_SETS, "DRAW_FACE_SETS", ICON_BRUSH_MASK, "Draw Face Sets", ""},
@@ -136,8 +135,6 @@
     {SCULPT_TOOL_VCOL_BOUNDARY, "VCOL_BOUNDARY", ICON_BRUSH_VCOL_BOUNDARY, "Sharpen Color Boundary", ""},
     {SCULPT_TOOL_UV_SMOOTH, "UV_SMOOTH", ICON_BRUSH_GRAB, "UV Smooth", ""},
     {SCULPT_TOOL_DISPLACEMENT_HEAL, "DISPLACEMENT_HEAL", ICON_BRUSH_GRAB, "Displacement Heal", ""},
-=======
->>>>>>> 2fc6563a
     {0, NULL, 0, NULL, NULL},
 };
 /* clang-format on */
