/*
 * ***** BEGIN GPL LICENSE BLOCK *****
 *
 * This program is free software; you can redistribute it and/or
 * modify it under the terms of the GNU General Public License
 * as published by the Free Software Foundation; either version 2
 * of the License, or (at your option) any later version.
 *
 * This program is distributed in the hope that it will be useful,
 * but WITHOUT ANY WARRANTY; without even the implied warranty of
 * MERCHANTABILITY or FITNESS FOR A PARTICULAR PURPOSE.  See the
 * GNU General Public License for more details.
 *
 * You should have received a copy of the GNU General Public License
 * along with this program; if not, write to the Free Software Foundation,
 * Inc., 51 Franklin Street, Fifth Floor, Boston, MA 02110-1301, USA.
 *
 * The Original Code is Copyright (C) 2013 Blender Foundation.
 * All rights reserved.
 *
 * Original Author: Joshua Leung
 * Contributor(s): Based on original depsgraph.c code - Blender Foundation (2005-2013)
 *
 * ***** END GPL LICENSE BLOCK *****
 */

/** \file blender/depsgraph/intern/builder/deg_builder_nodes_rig.cc
 *  \ingroup depsgraph
 *
 * Methods for constructing depsgraph's nodes
 */

#include "intern/builder/deg_builder_nodes.h"

#include <stdio.h>
#include <stdlib.h>

#include "MEM_guardedalloc.h"

#include "BLI_utildefines.h"
#include "BLI_blenlib.h"
#include "BLI_string.h"

extern "C" {
#include "DNA_anim_types.h"
#include "DNA_armature_types.h"
#include "DNA_constraint_types.h"
#include "DNA_object_types.h"
#include "DNA_scene_types.h"

#include "BKE_action.h"
#include "BKE_armature.h"
} /* extern "C" */

#include "DEG_depsgraph.h"
#include "DEG_depsgraph_build.h"

#include "intern/builder/deg_builder.h"
#include "intern/eval/deg_eval_copy_on_write.h"
#include "intern/nodes/deg_node.h"
#include "intern/nodes/deg_node_component.h"
#include "intern/nodes/deg_node_operation.h"
#include "intern/depsgraph_types.h"
#include "intern/depsgraph_intern.h"
#include "util/deg_util_foreach.h"

namespace DEG {

void DepsgraphNodeBuilder::build_pose_constraints(Object *object,
<<<<<<< HEAD
                                                  bPoseChannel *pchan)
=======
                                                  bPoseChannel *pchan,
                                                  int pchan_index)
>>>>>>> 4674e025
{
	/* create node for constraint stack */
	add_operation_node(&object->id, DEG_NODE_TYPE_BONE, pchan->name,
	                   function_bind(BKE_pose_constraints_evaluate,
	                                 _1,
<<<<<<< HEAD
	                                 get_cow_datablock(scene_),
	                                 get_cow_datablock(object),
	                                 pchan),
=======
	                                 scene_,
	                                 object,
	                                 pchan_index),
>>>>>>> 4674e025
	                   DEG_OPCODE_BONE_CONSTRAINTS);
}

/* IK Solver Eval Steps */
void DepsgraphNodeBuilder::build_ik_pose(Object *object,
                                         bPoseChannel *pchan,
                                         bConstraint *con)
{
	bKinematicConstraint *data = (bKinematicConstraint *)con->data;

	/* Find the chain's root. */
	bPoseChannel *rootchan = BKE_armature_ik_solver_find_root(pchan, data);
	if (rootchan == NULL) {
		return;
	}

	if (has_operation_node(&object->id, DEG_NODE_TYPE_EVAL_POSE, rootchan->name,
	                       DEG_OPCODE_POSE_IK_SOLVER))
	{
		return;
	}

	int rootchan_index = BLI_findindex(&object->pose->chanbase, rootchan);
	/* Operation node for evaluating/running IK Solver. */
	add_operation_node(&object->id, DEG_NODE_TYPE_EVAL_POSE, rootchan->name,
	                   function_bind(BKE_pose_iktree_evaluate,
	                                 _1,
<<<<<<< HEAD
	                                 get_cow_datablock(scene_),
	                                 get_cow_datablock(object),
	                                 rootchan),
=======
	                                 scene_,
	                                 object,
	                                 rootchan_index),
>>>>>>> 4674e025
	                   DEG_OPCODE_POSE_IK_SOLVER);
}

/* Spline IK Eval Steps */
void DepsgraphNodeBuilder::build_splineik_pose(Object *object,
                                               bPoseChannel *pchan,
                                               bConstraint *con)
{
	bSplineIKConstraint *data = (bSplineIKConstraint *)con->data;

	/* Find the chain's root. */
	bPoseChannel *rootchan = BKE_armature_splineik_solver_find_root(pchan, data);

	/* Operation node for evaluating/running Spline IK Solver.
	 * Store the "root bone" of this chain in the solver, so it knows where to
	 * start.
	 */
	int rootchan_index = BLI_findindex(&object->pose->chanbase, rootchan);
	add_operation_node(&object->id, DEG_NODE_TYPE_EVAL_POSE, rootchan->name,
	                   function_bind(BKE_pose_splineik_evaluate,
	                                 _1,
<<<<<<< HEAD
	                                 get_cow_datablock(scene_),
	                                 get_cow_datablock(object),
	                                 rootchan),
=======
	                                 scene_,
	                                 object,
	                                 rootchan_index),
>>>>>>> 4674e025
	                   DEG_OPCODE_POSE_SPLINE_IK_SOLVER);
}

/* Pose/Armature Bones Graph */
void DepsgraphNodeBuilder::build_rig(Object *object)
{
	bArmature *armature = (bArmature *)object->data;
	Scene *scene_cow;
	Object *object_cow;
	bArmature *armature_cow;
	if (DEG_depsgraph_use_copy_on_write()) {
		/* NOTE: We need to expand both object and armature, so this way we can
		 * safely create object level pose.
		 */
		scene_cow = get_cow_datablock(scene_);
		object_cow = expand_cow_datablock(object);
		armature_cow = expand_cow_datablock(armature);
	}
	else {
		scene_cow = scene_;
		object_cow = object;
		armature_cow = armature;
	}
	OperationDepsNode *op_node;

	/* Animation and/or drivers linking posebones to base-armature used to
	 * define them.
	 *
	 * NOTE: AnimData here is really used to control animated deform properties,
	 *       which ideally should be able to be unique across different
	 *       instances. Eventually, we need some type of proxy/isolation
	 *       mechanism in-between here to ensure that we can use same rig
	 *       multiple times in same scene.
	 */
	if (!built_map_.checkIsBuilt(armature)) {
		build_animdata(&armature->id);
		/* Make sure pose is up-to-date with armature updates. */
		add_operation_node(&armature->id,
		                   DEG_NODE_TYPE_PARAMETERS,
		                   NULL,
		                   DEG_OPCODE_PLACEHOLDER,
		                   "Armature Eval");
	}

	/* Rebuild pose if not up to date. */
	if (object_cow->pose == NULL || (object->pose->flag & POSE_RECALC)) {
		BKE_pose_rebuild(object_cow, armature_cow);
		/* XXX: Without this animation gets lost in certain circumstances
		 * after loading file. Need to investigate further since it does
		 * not happen with simple scenes..
		 */
		if (object_cow->adt) {
			object_cow->adt->recalc |= ADT_RECALC_ANIM;
		}
	}

	/* speed optimization for animation lookups */
	if (object_cow->pose != NULL) {
		BKE_pose_channels_hash_make(object_cow->pose);
		if (object_cow->pose->flag & POSE_CONSTRAINTS_NEED_UPDATE_FLAGS) {
			BKE_pose_update_constraint_flags(object_cow->pose);
		}
	}

	/**
	 * Pose Rig Graph
	 * ==============
	 *
	 * Pose Component:
	 * - Mainly used for referencing Bone components.
	 * - This is where the evaluation operations for init/exec/cleanup
	 *   (ik) solvers live, and are later hooked up (so that they can be
	 *   interleaved during runtime) with bone-operations they depend on/affect.
	 * - init_pose_eval() and cleanup_pose_eval() are absolute first and last
	 *   steps of pose eval process. ALL bone operations must be performed
	 *   between these two...
	 *
	 * Bone Component:
	 * - Used for representing each bone within the rig
	 * - Acts to encapsulate the evaluation operations (base matrix + parenting,
	 *   and constraint stack) so that they can be easily found.
	 * - Everything else which depends on bone-results hook up to the component
	 *   only so that we can redirect those to point at either the the post-IK/
	 *   post-constraint/post-matrix steps, as needed.
	 */

	/* pose eval context */
	op_node = add_operation_node(&object->id,
	                             DEG_NODE_TYPE_EVAL_POSE,
	                             function_bind(BKE_pose_eval_init,
	                                           _1,
<<<<<<< HEAD
	                                           scene_cow,
	                                           object_cow,
	                                           object_cow->pose),
=======
	                                           scene_,
	                                           object),
>>>>>>> 4674e025
	                             DEG_OPCODE_POSE_INIT);
	op_node->set_as_entry();

	op_node = add_operation_node(&object->id,
	                             DEG_NODE_TYPE_EVAL_POSE,
	                             function_bind(BKE_pose_eval_init_ik,
	                                           _1,
<<<<<<< HEAD
	                                           scene_cow,
	                                           object_cow,
	                                           object_cow->pose),
=======
	                                           scene_,
	                                           object),
>>>>>>> 4674e025
	                             DEG_OPCODE_POSE_INIT_IK);

	op_node = add_operation_node(&object->id,
	                             DEG_NODE_TYPE_EVAL_POSE,
	                             function_bind(BKE_pose_eval_flush,
	                                           _1,
<<<<<<< HEAD
	                                           scene_cow,
	                                           object_cow,
	                                           object_cow->pose),
=======
	                                           scene_,
	                                           object),
>>>>>>> 4674e025
	                             DEG_OPCODE_POSE_DONE);
	op_node->set_as_exit();

	/* bones */
<<<<<<< HEAD
	LISTBASE_FOREACH (bPoseChannel *, pchan, &object_cow->pose->chanbase) {
=======
	int pchan_index = 0;
	LISTBASE_FOREACH (bPoseChannel *, pchan, &object->pose->chanbase) {
>>>>>>> 4674e025
		/* Node for bone evaluation. */
		op_node = add_operation_node(&object->id, DEG_NODE_TYPE_BONE, pchan->name, NULL,
		                             DEG_OPCODE_BONE_LOCAL);
		op_node->set_as_entry();

		add_operation_node(&object->id, DEG_NODE_TYPE_BONE, pchan->name,
<<<<<<< HEAD
		                   function_bind(BKE_pose_eval_bone, _1,
		                                 scene_cow,
		                                 object_cow,
		                                 pchan),
=======
		                   function_bind(BKE_pose_eval_bone, _1, scene_, object, pchan_index),
>>>>>>> 4674e025
		                   DEG_OPCODE_BONE_POSE_PARENT);

		/* NOTE: Dedicated noop for easier relationship construction. */
		add_operation_node(&object->id, DEG_NODE_TYPE_BONE, pchan->name,
		                   NULL,
		                   DEG_OPCODE_BONE_READY);

		op_node = add_operation_node(&object->id, DEG_NODE_TYPE_BONE, pchan->name,
		                             function_bind(BKE_pose_bone_done,
		                                           _1,
		                                           object,
		                                           pchan_index),
		                             DEG_OPCODE_BONE_DONE);
		op_node->set_as_exit();
		/* Custom properties. */
		if (pchan->prop != NULL) {
			add_operation_node(&object->id,
			                   DEG_NODE_TYPE_PARAMETERS,
			                   NULL,
			                   DEG_OPCODE_PARAMETERS_EVAL,
			                   pchan->name);
		}
		/* Build constraints. */
		if (pchan->constraints.first != NULL) {
			build_pose_constraints(object, pchan, pchan_index);
		}
		/**
		 * IK Solvers.
		 *
		 * - These require separate processing steps are pose-level
		 *   to be executed between chains of bones (i.e. once the
		 *   base transforms of a bunch of bones is done)
		 *
		 * Unsolved Issues:
		 * - Care is needed to ensure that multi-headed trees work out the same
<<<<<<< HEAD
		 *   as in ik-tree building
		 * - Animated chain-lengths are a problem.
=======
		 *   as in ik-tree building.
		 * - Animated chain-lengths are a problem...
>>>>>>> 4674e025
		 */
		LISTBASE_FOREACH (bConstraint *, con, &pchan->constraints) {
			switch (con->type) {
				case CONSTRAINT_TYPE_KINEMATIC:
					build_ik_pose(object, pchan, con);
					break;

				case CONSTRAINT_TYPE_SPLINEIK:
					build_splineik_pose(object, pchan, con);
					break;

				default:
					break;
			}
		}
<<<<<<< HEAD
		/* Custom shape. */
		/* NOTE: Custom shape datablock is already remapped to CoW version. */
		if (pchan->custom != NULL) {
			build_object(NULL,
			             get_orig_datablock(pchan->custom),
			             DEG_ID_LINKED_INDIRECTLY);
		}
=======

		pchan_index++;
>>>>>>> 4674e025
	}
}

void DepsgraphNodeBuilder::build_proxy_rig(Object *object)
{
	bArmature *arm = (bArmature *)object->data;
	OperationDepsNode *op_node;
	Object *object_cow;
	if (DEG_depsgraph_use_copy_on_write()) {
		/* NOTE: We need to expand both object and armature, so this way we can
		 * safely create object level pose.
		 */
		object_cow = expand_cow_datablock(object);
	}
	else {
		object_cow = object;
	}
	/* Sanity check. */
	BLI_assert(object->pose != NULL);
	/* Animation. */
	build_animdata(&arm->id);
	/* speed optimization for animation lookups */
	BKE_pose_channels_hash_make(object->pose);
	if (object_cow->pose->flag & POSE_CONSTRAINTS_NEED_UPDATE_FLAGS) {
		BKE_pose_update_constraint_flags(object_cow->pose);
	}
	op_node = add_operation_node(&object->id,
	                             DEG_NODE_TYPE_EVAL_POSE,
	                             function_bind(BKE_pose_eval_proxy_copy,
	                                           _1,
	                                           object_cow),
	                             DEG_OPCODE_POSE_INIT);
	op_node->set_as_entry();

	LISTBASE_FOREACH (bPoseChannel *, pchan, &object->pose->chanbase) {
		op_node = add_operation_node(&object->id,
		                             DEG_NODE_TYPE_BONE,
		                             pchan->name,
		                             NULL,
		                             DEG_OPCODE_BONE_LOCAL);
		op_node->set_as_entry();
		/* Bone is ready for solvers. */
		add_operation_node(&object->id,
		                   DEG_NODE_TYPE_BONE,
		                   pchan->name,
		                   NULL,
		                   DEG_OPCODE_BONE_READY);
		/* Bone is fully evaluated. */
		op_node = add_operation_node(&object->id,
		                             DEG_NODE_TYPE_BONE,
		                             pchan->name,
		                             NULL,
		                             DEG_OPCODE_BONE_DONE);
		op_node->set_as_exit();

		/* Custom properties. */
		if (pchan->prop != NULL) {
			add_operation_node(&object->id,
			                   DEG_NODE_TYPE_PARAMETERS,
			                   NULL,
			                   DEG_OPCODE_PARAMETERS_EVAL,
			                   pchan->name);
		}
	}
	op_node = add_operation_node(&object->id,
	                             DEG_NODE_TYPE_EVAL_POSE,
	                             NULL,
	                             DEG_OPCODE_POSE_DONE);
	op_node->set_as_exit();
}

}  // namespace DEG<|MERGE_RESOLUTION|>--- conflicted
+++ resolved
@@ -67,26 +67,16 @@
 namespace DEG {
 
 void DepsgraphNodeBuilder::build_pose_constraints(Object *object,
-<<<<<<< HEAD
-                                                  bPoseChannel *pchan)
-=======
                                                   bPoseChannel *pchan,
                                                   int pchan_index)
->>>>>>> 4674e025
 {
 	/* create node for constraint stack */
 	add_operation_node(&object->id, DEG_NODE_TYPE_BONE, pchan->name,
 	                   function_bind(BKE_pose_constraints_evaluate,
 	                                 _1,
-<<<<<<< HEAD
 	                                 get_cow_datablock(scene_),
 	                                 get_cow_datablock(object),
-	                                 pchan),
-=======
-	                                 scene_,
-	                                 object,
 	                                 pchan_index),
->>>>>>> 4674e025
 	                   DEG_OPCODE_BONE_CONSTRAINTS);
 }
 
@@ -114,15 +104,9 @@
 	add_operation_node(&object->id, DEG_NODE_TYPE_EVAL_POSE, rootchan->name,
 	                   function_bind(BKE_pose_iktree_evaluate,
 	                                 _1,
-<<<<<<< HEAD
 	                                 get_cow_datablock(scene_),
 	                                 get_cow_datablock(object),
-	                                 rootchan),
-=======
-	                                 scene_,
-	                                 object,
 	                                 rootchan_index),
->>>>>>> 4674e025
 	                   DEG_OPCODE_POSE_IK_SOLVER);
 }
 
@@ -144,15 +128,9 @@
 	add_operation_node(&object->id, DEG_NODE_TYPE_EVAL_POSE, rootchan->name,
 	                   function_bind(BKE_pose_splineik_evaluate,
 	                                 _1,
-<<<<<<< HEAD
 	                                 get_cow_datablock(scene_),
 	                                 get_cow_datablock(object),
-	                                 rootchan),
-=======
-	                                 scene_,
-	                                 object,
 	                                 rootchan_index),
->>>>>>> 4674e025
 	                   DEG_OPCODE_POSE_SPLINE_IK_SOLVER);
 }
 
@@ -244,14 +222,8 @@
 	                             DEG_NODE_TYPE_EVAL_POSE,
 	                             function_bind(BKE_pose_eval_init,
 	                                           _1,
-<<<<<<< HEAD
 	                                           scene_cow,
-	                                           object_cow,
-	                                           object_cow->pose),
-=======
-	                                           scene_,
-	                                           object),
->>>>>>> 4674e025
+	                                           object_cow),
 	                             DEG_OPCODE_POSE_INIT);
 	op_node->set_as_entry();
 
@@ -259,52 +231,32 @@
 	                             DEG_NODE_TYPE_EVAL_POSE,
 	                             function_bind(BKE_pose_eval_init_ik,
 	                                           _1,
-<<<<<<< HEAD
 	                                           scene_cow,
-	                                           object_cow,
-	                                           object_cow->pose),
-=======
-	                                           scene_,
-	                                           object),
->>>>>>> 4674e025
+	                                           object_cow),
 	                             DEG_OPCODE_POSE_INIT_IK);
 
 	op_node = add_operation_node(&object->id,
 	                             DEG_NODE_TYPE_EVAL_POSE,
 	                             function_bind(BKE_pose_eval_flush,
 	                                           _1,
-<<<<<<< HEAD
 	                                           scene_cow,
-	                                           object_cow,
-	                                           object_cow->pose),
-=======
-	                                           scene_,
-	                                           object),
->>>>>>> 4674e025
+	                                           object_cow),
 	                             DEG_OPCODE_POSE_DONE);
 	op_node->set_as_exit();
 
 	/* bones */
-<<<<<<< HEAD
+	int pchan_index = 0;
 	LISTBASE_FOREACH (bPoseChannel *, pchan, &object_cow->pose->chanbase) {
-=======
-	int pchan_index = 0;
-	LISTBASE_FOREACH (bPoseChannel *, pchan, &object->pose->chanbase) {
->>>>>>> 4674e025
 		/* Node for bone evaluation. */
 		op_node = add_operation_node(&object->id, DEG_NODE_TYPE_BONE, pchan->name, NULL,
 		                             DEG_OPCODE_BONE_LOCAL);
 		op_node->set_as_entry();
 
 		add_operation_node(&object->id, DEG_NODE_TYPE_BONE, pchan->name,
-<<<<<<< HEAD
 		                   function_bind(BKE_pose_eval_bone, _1,
 		                                 scene_cow,
 		                                 object_cow,
-		                                 pchan),
-=======
-		                   function_bind(BKE_pose_eval_bone, _1, scene_, object, pchan_index),
->>>>>>> 4674e025
+		                                 pchan_index),
 		                   DEG_OPCODE_BONE_POSE_PARENT);
 
 		/* NOTE: Dedicated noop for easier relationship construction. */
@@ -340,13 +292,8 @@
 		 *
 		 * Unsolved Issues:
 		 * - Care is needed to ensure that multi-headed trees work out the same
-<<<<<<< HEAD
 		 *   as in ik-tree building
 		 * - Animated chain-lengths are a problem.
-=======
-		 *   as in ik-tree building.
-		 * - Animated chain-lengths are a problem...
->>>>>>> 4674e025
 		 */
 		LISTBASE_FOREACH (bConstraint *, con, &pchan->constraints) {
 			switch (con->type) {
@@ -362,7 +309,7 @@
 					break;
 			}
 		}
-<<<<<<< HEAD
+
 		/* Custom shape. */
 		/* NOTE: Custom shape datablock is already remapped to CoW version. */
 		if (pchan->custom != NULL) {
@@ -370,10 +317,8 @@
 			             get_orig_datablock(pchan->custom),
 			             DEG_ID_LINKED_INDIRECTLY);
 		}
-=======
 
 		pchan_index++;
->>>>>>> 4674e025
 	}
 }
 
