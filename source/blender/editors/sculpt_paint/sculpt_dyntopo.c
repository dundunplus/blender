/* SPDX-License-Identifier: GPL-2.0-or-later
 * Copyright 2020 Blender Foundation. All rights reserved. */

/** \file
 * \ingroup edsculpt
 */

#include "MEM_guardedalloc.h"

#include "BLI_alloca.h"
#include "BLI_array.h"
#include "BLI_blenlib.h"
#include "BLI_compiler_attrs.h"
#include "BLI_hash.h"
#include "BLI_linklist.h"
#include "BLI_math.h"
#include "BLI_memarena.h"
#include "BLI_polyfill_2d.h"
#include "BLI_task.h"

#include "BLT_translation.h"

#include "DNA_mesh_types.h"
#include "DNA_meshdata_types.h"
#include "DNA_modifier_types.h"

#include "BKE_brush.h"
#include "BKE_colortools.h"
#include "BKE_context.h"
#include "BKE_global.h"
#include "BKE_main.h"
#include "BKE_mesh.h"
#include "BKE_mesh_mapping.h"
#include "BKE_modifier.h"
#include "BKE_object.h"
#include "BKE_paint.h"
#include "BKE_particle.h"
#include "BKE_pbvh.h"
#include "BKE_pointcache.h"
#include "BKE_scene.h"
#include "BKE_screen.h"

#include "DEG_depsgraph.h"

#include "WM_api.h"
#include "WM_message.h"
#include "WM_toolsystem.h"
#include "WM_types.h"

#include "ED_object.h"
#include "ED_screen.h"
#include "ED_sculpt.h"
#include "ED_undo.h"
#include "ED_view3d.h"
#include "paint_intern.h"
#include "sculpt_intern.h"

#include "RNA_access.h"
#include "RNA_define.h"

#include "UI_interface.h"
#include "UI_resources.h"

#include "bmesh.h"
#include "bmesh_log.h"
#include "bmesh_tools.h"

#include <math.h>
#include <stdlib.h>

BMesh *SCULPT_dyntopo_empty_bmesh()
{
  return BKE_sculptsession_empty_bmesh_create();
}
// TODO: check if (mathematically speaking) is it really necassary
// to sort the edge lists around verts

// from http://rodolphe-vaillant.fr/?e=20
static float tri_voronoi_area(float p[3], float q[3], float r[3])
{
  float pr[3];
  float pq[3];

  sub_v3_v3v3(pr, p, r);
  sub_v3_v3v3(pq, p, q);

  float angles[3];

  angle_tri_v3(angles, p, q, r);

  if (angles[0] > (float)M_PI * 0.5f) {
    return area_tri_v3(p, q, r) / 2.0f;
  }
  else if (angles[1] > (float)M_PI * 0.5f || angles[2] > (float)M_PI * 0.5f) {
    return area_tri_v3(p, q, r) / 4.0f;
  }
  else {

    float dpr = dot_v3v3(pr, pr);
    float dpq = dot_v3v3(pq, pq);

    float area = (1.0f / 8.0f) *
                 (dpr * cotangent_tri_weight_v3(q, p, r) + dpq * cotangent_tri_weight_v3(r, q, p));

    return area;
  }
}

static float cotangent_tri_weight_v3_proj(const float n[3],
                                          const float v1[3],
                                          const float v2[3],
                                          const float v3[3])
{
  float a[3], b[3], c[3], c_len;

  sub_v3_v3v3(a, v2, v1);
  sub_v3_v3v3(b, v3, v1);

  madd_v3_v3fl(a, n, -dot_v3v3(n, a));
  madd_v3_v3fl(b, n, -dot_v3v3(n, b));

  cross_v3_v3v3(c, a, b);

  c_len = len_v3(c);

  if (c_len > FLT_EPSILON) {
    return dot_v3v3(a, b) / c_len;
  }

  return 0.0f;
}

void SCULPT_dyntopo_get_cotangents(SculptSession *ss,
                                   PBVHVertRef vertex,
                                   float *r_ws,
                                   float *r_cot1,
                                   float *r_cot2,
                                   float *r_area,
                                   float *r_totarea)
{
  SCULPT_dyntopo_check_disk_sort(ss, vertex);

  BMVert *v = (BMVert *)vertex.i;
  BMEdge *e = v->e;

  if (!e) {
    return;
  }

  int i = 0;
  float totarea = 0.0f;
  // float totw = 0.0f;

  do {
    BMEdge *eprev = v == e->v1 ? e->v1_disk_link.prev : e->v2_disk_link.prev;
    BMEdge *enext = v == e->v1 ? e->v1_disk_link.next : e->v2_disk_link.next;

    BMVert *v1 = BM_edge_other_vert(eprev, v);
    BMVert *v2 = BM_edge_other_vert(e, v);
    BMVert *v3 = BM_edge_other_vert(enext, v);

    float cot1 = cotangent_tri_weight_v3(v1->co, v->co, v2->co);
    float cot2 = cotangent_tri_weight_v3(v3->co, v2->co, v->co);

    float area = tri_voronoi_area(v->co, v1->co, v2->co);

    r_ws[i] = (cot1 + cot2);
    // totw += r_ws[i];

    totarea += area;

    if (r_cot1) {
      r_cot1[i] = cot1;
    }

    if (r_cot2) {
      r_cot2[i] = cot2;
    }

    if (r_area) {
      r_area[i] = area;
    }

    i++;
    e = enext;
  } while (e != v->e);

  if (r_totarea) {
    *r_totarea = totarea;
  }

  int count = i;

  float mul = 1.0f / (totarea * 2.0);

  for (i = 0; i < count; i++) {
    r_ws[i] *= mul;
  }
}

void SCULPT_faces_get_cotangents(SculptSession *ss,
                                 PBVHVertRef vertex,
                                 float *r_ws,
                                 float *r_cot1,
                                 float *r_cot2,
                                 float *r_area,
                                 float *r_totarea)
{
  // sculpt vemap should always be sorted in disk cycle order

  float totarea = 0.0;
  float totw = 0.0;

  MeshElemMap *elem = ss->vemap + vertex.i;
  for (int i = 0; i < elem->count; i++) {
    int i1 = (i + elem->count - 1) % elem->count;
    int i2 = i;
    int i3 = (i + 1) % elem->count;

    MVert *v = ss->mvert + vertex.i;
    MEdge *e1 = ss->medge + elem->indices[i1];
    MEdge *e2 = ss->medge + elem->indices[i2];
    MEdge *e3 = ss->medge + elem->indices[i3];

    MVert *v1 = (unsigned int)vertex.i == e1->v1 ? ss->mvert + e1->v2 : ss->mvert + e1->v1;
    MVert *v2 = (unsigned int)vertex.i == e2->v1 ? ss->mvert + e2->v2 : ss->mvert + e2->v1;
    MVert *v3 = (unsigned int)vertex.i == e3->v1 ? ss->mvert + e3->v2 : ss->mvert + e3->v1;

    float cot1 = cotangent_tri_weight_v3(v1->co, v->co, v2->co);
    float cot2 = cotangent_tri_weight_v3(v3->co, v2->co, v->co);

    float area = tri_voronoi_area(v->co, v1->co, v2->co);

    r_ws[i] = (cot1 + cot2);
    totw += r_ws[i];

    totarea += area;

    if (r_cot1) {
      r_cot1[i] = cot1;
    }

    if (r_cot2) {
      r_cot2[i] = cot2;
    }

    if (r_area) {
      r_area[i] = area;
    }
  }

  if (r_totarea) {
    *r_totarea = totarea;
  }

  float mul = 1.0f / (totarea * 2.0);

  for (int i = 0; i < elem->count; i++) {
    r_ws[i] *= mul;
  }
}

void SCULPT_cotangents_begin(Object *ob, SculptSession *ss)
{
  SCULPT_vertex_random_access_ensure(ss);
  int totvert = SCULPT_vertex_count_get(ss);

  switch (BKE_pbvh_type(ss->pbvh)) {
    case PBVH_BMESH: {
      for (int i = 0; i < totvert; i++) {
        PBVHVertRef vertex = BKE_pbvh_index_to_vertex(ss->pbvh, i);
        SCULPT_dyntopo_check_disk_sort(ss, vertex);
      }
      break;
    }
    case PBVH_FACES: {
      Mesh *mesh = BKE_object_get_original_mesh(ob);

      if (!ss->vemap) {
        BKE_mesh_vert_edge_map_create(&ss->vemap,
                                      &ss->vemap_mem,
                                      mesh->mvert,
                                      mesh->medge,
                                      mesh->totvert,
                                      mesh->totedge,
                                      true);
      }

      break;
    }
    case PBVH_GRIDS:  // not supported yet
      break;
  }
}

void SCULPT_get_cotangents(SculptSession *ss,
                           PBVHVertRef vertex,
                           float *r_ws,
                           float *r_cot1,
                           float *r_cot2,
                           float *r_area,
                           float *r_totarea)
{
  switch (BKE_pbvh_type(ss->pbvh)) {
    case PBVH_BMESH:
      SCULPT_dyntopo_get_cotangents(ss, vertex, r_ws, r_cot1, r_cot2, r_area, r_totarea);
      break;
    case PBVH_FACES:
      SCULPT_faces_get_cotangents(ss, vertex, r_ws, r_cot1, r_cot2, r_area, r_totarea);
      break;
    case PBVH_GRIDS: {
      {
        // not supported, return uniform weights;

        int val = SCULPT_vertex_valence_get(ss, vertex);

        for (int i = 0; i < val; i++) {
          r_ws[i] = 1.0f;
        }
      }
      break;
    }
  }
}

void SCULT_dyntopo_flag_all_disk_sort(SculptSession *ss)
{
  BKE_pbvh_bmesh_flag_all_disk_sort(ss->pbvh);
}

// returns true if edge disk list around vertex was sorted
bool SCULPT_dyntopo_check_disk_sort(SculptSession *ss, PBVHVertRef vertex)
{
  BMVert *v = (BMVert *)vertex.i;
  MSculptVert *mv = BKE_PBVH_SCULPTVERT(ss->cd_sculpt_vert, v);

  if (mv->flag & SCULPTVERT_NEED_DISK_SORT) {
    mv->flag &= ~SCULPTVERT_NEED_DISK_SORT;

    BM_sort_disk_cycle(v);

    return true;
  }

  return false;
}

/*
Copies the bmesh, but orders the elements
according to PBVH node to improve memory locality
*/
void SCULPT_reorder_bmesh(SculptSession *ss)
{
#if 0
  SCULPT_face_random_access_ensure(ss);
  SCULPT_vertex_random_access_ensure(ss);

  int actv = ss->active_vertex_index.i ?
                 BKE_pbvh_vertex_to_index(ss->pbvh, ss->active_vertex_index) :
                 -1;
  int actf = ss->active_face_index.i ?
                 BKE_pbvh_face_to_index(ss->pbvh, ss->active_face_index) :
                 -1;

  if (ss->bm_log) {
    BM_log_full_mesh(ss->bm, ss->bm_log);
  }

  ss->bm = BKE_pbvh_reorder_bmesh(ss->pbvh);

  SCULPT_face_random_access_ensure(ss);
  SCULPT_vertex_random_access_ensure(ss);

  if (actv >= 0) {
    ss->active_vertex_index = BKE_pbvh_index_to_vertex(ss->pbvh, actv);
  }
  if (actf >= 0) {
    ss->active_face_index = BKE_pbvh_index_to_face(ss->pbvh, actf);
  }

  SCULPT_dyntopo_node_layers_update_offsets(ss, ob);

  if (ss->bm_log) {
    BM_log_set_bm(ss->bm, ss->bm_log);
  }
#endif
}

void SCULPT_dynamic_topology_triangulate(SculptSession *ss, BMesh *bm)
{
  if (bm->totloop == bm->totface * 3) {
    ss->totfaces = ss->totpoly = ss->bm->totface;
    ss->totvert = ss->bm->totvert;

    return;
  }

  BMIter iter;
  BMFace *f;

  BM_ITER_MESH (f, &iter, bm, BM_FACES_OF_MESH) {
    BM_elem_flag_enable(f, BM_ELEM_TAG);
  }

  MemArena *pf_arena = BLI_memarena_new(BLI_POLYFILL_ARENA_SIZE, __func__);
  LinkNode *f_double = NULL;

  BMFace **faces_array = NULL;
  BLI_array_declare(faces_array);

  BM_ITER_MESH (f, &iter, bm, BM_FACES_OF_MESH) {
    if (f->len <= 3) {
      continue;
    }

    bool sel = BM_elem_flag_test(f, BM_ELEM_SELECT);

    int faces_array_tot = f->len;
    BLI_array_clear(faces_array);
    BLI_array_grow_items(faces_array, faces_array_tot);
    // BMFace **faces_array = BLI_array_alloca(faces_array, faces_array_tot);

    BM_face_triangulate(bm,
                        f,
                        faces_array,
                        &faces_array_tot,
                        NULL,
                        NULL,
                        &f_double,
                        MOD_TRIANGULATE_QUAD_BEAUTY,
                        MOD_TRIANGULATE_NGON_EARCLIP,
                        true,
                        pf_arena,
                        NULL);

    for (int i = 0; i < faces_array_tot; i++) {
      BMFace *f2 = faces_array[i];

      // forcibly copy selection state
      if (sel) {
        BM_face_select_set(bm, f2, true);

        // restore original face selection state too, triangulate code unset it
        BM_face_select_set(bm, f, true);
      }

      // paranoia check that tag flag wasn't copied over
      BM_elem_flag_disable(f2, BM_ELEM_TAG);
    }
  }

  while (f_double) {
    LinkNode *next = f_double->next;
    BM_face_kill(bm, f_double->link);
    MEM_freeN(f_double);
    f_double = next;
  }

  BLI_memarena_free(pf_arena);
  MEM_SAFE_FREE(faces_array);

  ss->totfaces = ss->totpoly = ss->bm->totface;
  ss->totvert = ss->bm->totvert;

  //  BM_mesh_triangulate(
  //      bm, MOD_TRIANGULATE_QUAD_BEAUTY, MOD_TRIANGULATE_NGON_EARCLIP, 4, false, NULL, NULL,
  //      NULL);
}

void SCULPT_pbvh_clear(Object *ob, bool cache_pbvh)
{
  SculptSession *ss = ob->sculpt;

  BKE_pbvh_pmap_release(ss->pmap);
  ss->pmap = NULL;

  /* Clear out any existing DM and PBVH. */
  if (ss->pbvh) {
    if (cache_pbvh) {
      BKE_pbvh_set_cached(ob, ss->pbvh);
    }
    else {
      BKE_pbvh_cache_remove(ss->pbvh);
      BKE_pbvh_free(ss->pbvh);
    }

    ss->pbvh = NULL;
  }

  BKE_object_free_derived_caches(ob);

  /* Tag to rebuild PBVH in depsgraph. */
  DEG_id_tag_update(&ob->id, ID_RECALC_GEOMETRY);
}

extern char dyntopop_node_idx_layer_id[];

void SCULPT_dyntopo_node_layers_update_offsets(SculptSession *ss, Object *ob)
{
  BKE_sculptsession_bmesh_attr_update_internal(ob);
}

<<<<<<< HEAD
/* DEPRECATED */
bool SCULPT_dyntopo_has_templayer(SculptSession *ss, int type, const char *name)
{
  return CustomData_get_named_layer_index(&ss->bm->vdata, type, name) >= 0;
}

/* DEPRECATED */
void SCULPT_dyntopo_ensure_templayer(
    SculptSession *ss, Object *ob, int type, const char *name, bool not_temporary)
{
  if (ss->save_temp_layers) {
    not_temporary = true;
=======
  char node_vertex_id[] = "_dyntopo_vnode_id";
  char node_face_id[] = "_dyntopo_fnode_id";

  cd_node_layer_index = CustomData_get_named_layer_index(
      &ss->bm->vdata, CD_PROP_INT32, node_vertex_id);

  if (cd_node_layer_index == -1) {
    BM_data_layer_add_named(ss->bm, &ss->bm->vdata, CD_PROP_INT32, node_vertex_id);
    cd_node_layer_index = CustomData_get_named_layer_index(
        &ss->bm->vdata, CD_PROP_INT32, node_vertex_id);
>>>>>>> e6b1e97d
  }

  int li = CustomData_get_named_layer_index(&ss->bm->vdata, type, name);

  if (li < 0) {
    BM_data_layer_add_named(ss->bm, &ss->bm->vdata, type, name);
    SCULPT_update_customdata_refs(ss, ob);

    li = CustomData_get_named_layer_index(&ss->bm->vdata, type, name);
    ss->bm->vdata.layers[li].flag |= not_temporary ? 0 : CD_FLAG_TEMPORARY | CD_FLAG_NOCOPY;
  }
}

/* DEPRECATED */
int SCULPT_dyntopo_get_templayer(SculptSession *ss, int type, const char *name)
{
  int li = CustomData_get_named_layer_index(&ss->bm->vdata, type, name);

<<<<<<< HEAD
  if (li < 0) {
    return -1;
=======
  cd_node_layer_index = CustomData_get_named_layer_index(
      &ss->bm->pdata, CD_PROP_INT32, node_face_id);
  if (cd_node_layer_index == -1) {
    BM_data_layer_add_named(ss->bm, &ss->bm->pdata, CD_PROP_INT32, node_face_id);
    cd_node_layer_index = CustomData_get_named_layer_index(
        &ss->bm->pdata, CD_PROP_INT32, node_face_id);
>>>>>>> e6b1e97d
  }

  return CustomData_get_n_offset(
      &ss->bm->vdata, type, li - CustomData_get_layer_index(&ss->bm->vdata, type));
}

extern char dyntopop_faces_areas_layer_id[];

void SCULPT_dyntopo_node_layers_add(SculptSession *ss, Object *ob)
{
  BKE_sculptsession_bmesh_add_layers(ob);
}

/**
  Syncs customdata layers with internal bmesh, but ignores deleted layers.
*/
void SCULPT_dynamic_topology_sync_layers(Object *ob, Mesh *me)
{
  BKE_sculptsession_sync_attributes(ob, me);
}

BMesh *BM_mesh_bm_from_me_threaded(BMesh *bm,
                                   Object *ob,
                                   const Mesh *me,
                                   const struct BMeshFromMeshParams *params);

static void customdata_strip_templayers(CustomData *cdata, int totelem)
{
  for (int i = 0; i < cdata->totlayer; i++) {
    CustomDataLayer *layer = cdata->layers + i;

    if (layer->flag & CD_FLAG_TEMPORARY) {
      CustomData_free_layer(cdata, layer->type, totelem, i);
      i--;
    }
  }
}

void SCULPT_dynamic_topology_enable_ex(Main *bmain, Depsgraph *depsgraph, Scene *scene, Object *ob)
{
  SculptSession *ss = ob->sculpt;
  Mesh *me = ob->data;

  void BKE_pbvh_clear_cache(PBVH * preserve);

  customdata_strip_templayers(&me->vdata, me->totvert);
  customdata_strip_templayers(&me->pdata, me->totpoly);

  /* clear any non-dyntopo PBVH cache */
  if (ss->pbvh) {
    if (ss->pmap) {
      BKE_pbvh_pmap_release(ss->pmap);
    }

    /* Remove existing pbvh so we can free it ourselves. */
    BKE_pbvh_cache_remove(ss->pbvh);

    /* Free any other pbvhs */
    BKE_pbvh_clear_cache(NULL);
  }

  if (ss->bm) {
    bool ok = ss->bm->totvert == me->totvert && ss->bm->totedge == me->totedge &&
              ss->bm->totloop == me->totloop && ss->bm->totface == me->totpoly;

    if (!ok) {
      /* Ensure ss->pbvh is in the cache so it can be destroyed in BKE_pbvh_free_bmesh. */
      if (ss->pbvh) {
        BKE_pbvh_set_cached(ob, ss->pbvh);
      }

      /* Destroy all cached PBVHs with this bmesh. */
      BKE_pbvh_free_bmesh(NULL, ss->bm);

      ss->pbvh = NULL;
      ss->bm = NULL;
    }
  }

  /* destroy non-customdata temporary layers (which are rarely used) */
  SCULPT_release_attributes(ss, ob, true);

  /* clear all the other temporary layer references, that point to customdata layers*/
  SCULPT_clear_scl_pointers(ss);

  if (!ss->bm || !ss->pbvh || BKE_pbvh_type(ss->pbvh) != PBVH_BMESH) {
    SCULPT_pbvh_clear(ob, false);
  }
  else {
    /*sculpt session was set up by paint.c. just call SCULPT_update_customdata_refs to be safe*/
    SCULPT_update_customdata_refs(ss, ob);

    /* also check bm_log */
    if (!ss->bm_log) {
      ss->bm_log = BM_log_create(ss->bm, ss->cd_sculpt_vert);
    }

    return;
  }

  PBVH *pbvh = BKE_pbvh_get_or_free_cached(ob, BKE_object_get_original_mesh(ob), PBVH_BMESH);
  if (pbvh) {
    BMesh *bm = BKE_pbvh_get_bmesh(pbvh);

    if (!ss->bm) {
      ss->bm = bm;
    }
    else if (ss->bm != bm) {
      printf("%s: bmesh differed!\n", __func__);
      SCULPT_pbvh_clear(ob, false);
    }
  }

  const BMAllocTemplate allocsize = {
      .totvert = 2048 * 16, .totface = 2048 * 16, .totloop = 4196 * 16, .totedge = 2048 * 16};

  SCULPT_clear_scl_pointers(ss);

  if (ss->mdyntopo_verts) {
    MEM_freeN(ss->mdyntopo_verts);
    ss->mdyntopo_verts = NULL;
  }

  if (ss->face_areas) {
    MEM_freeN(ss->face_areas);
    ss->face_areas = NULL;
  }

  /* Dynamic topology doesn't ensure selection state is valid, so remove T36280. */
  BKE_mesh_mselect_clear(me);

#if 1

  if (!ss->bm) {
    ss->bm = BM_mesh_create(
        &allocsize,
        &((struct BMeshCreateParams){.use_toolflags = false,
                                     .create_unique_ids = true,
                                     .id_elem_mask = BM_VERT | BM_EDGE | BM_FACE,
                                     .id_map = true,
                                     .temporary_ids = false,
                                     .no_reuse_ids = false}));

    BM_mesh_bm_from_me(NULL,
                       ss->bm,
                       me,
                       (&(struct BMeshFromMeshParams){
                           .calc_face_normal = true,
                           .use_shapekey = true,
                           .create_shapekey_layers = true,
                           .active_shapekey = ob->shapenr,
                       }));
  }
#else
  ss->bm = BM_mesh_bm_from_me_threaded(NULL,
                                       NULL,
                                       me,
                                       (&(struct BMeshFromMeshParams){
                                           .calc_face_normal = true,
                                           .use_shapekey = true,
                                           .active_shapekey = ob->shapenr,
                                       }));
#endif

#ifndef DYNTOPO_DYNAMIC_TESS
  SCULPT_dynamic_topology_triangulate(ss, ss->bm);
#endif

  SCULPT_dyntopo_node_layers_add(ss, ob);

  if (ss->pbvh) {
    BKE_pbvh_update_sculpt_verts(ss->pbvh);
  }

  if (SCULPT_has_persistent_base(ss)) {
    SCULPT_ensure_persistent_layers(ss, ob);
  }

  SCULPT_update_customdata_refs(ss, ob);

  BMIter iter;
  BMEdge *e;

  BM_ITER_MESH (e, &iter, ss->bm, BM_EDGES_OF_MESH) {
    e->head.hflag |= BM_ELEM_DRAW;
  }

  if (ss->pbvh) {
    BKE_pbvh_update_sculpt_verts(ss->pbvh);
  }

  /* Make sure the data for existing faces are initialized. */
  if (me->totpoly != ss->bm->totface) {
    BM_mesh_normals_update(ss->bm);
  }

  /* Enable dynamic topology. */
  me->flag |= ME_SCULPT_DYNAMIC_TOPOLOGY;

  /* Enable logging for undo/redo. */
  if (!ss->bm_log) {
    ss->bm_log = BM_log_create(ss->bm, ss->cd_sculpt_vert);
  }

  /* Update dependency graph, so modifiers that depend on dyntopo being enabled
   * are re-evaluated and the PBVH is re-created. */
  DEG_id_tag_update(&ob->id, ID_RECALC_GEOMETRY);

  // TODO: this line here is being slow, do we need it? - joeedh
  BKE_scene_graph_update_tagged(depsgraph, bmain);
}

/* Free the sculpt BMesh and BMLog
 *
 * If 'unode' is given, the BMesh's data is copied out to the unode
 * before the BMesh is deleted so that it can be restored from. */
static void SCULPT_dynamic_topology_disable_ex(
    Main *bmain, Depsgraph *depsgraph, Scene *scene, Object *ob, SculptUndoNode *unode)
{
  SculptSession *ss = ob->sculpt;
  Mesh *me = ob->data;

  SCULPT_pbvh_clear(ob, true);

  /* destroy non-customdata temporary layers (which are rarely (never?) used for PBVH_BMESH) */
  SCULPT_release_attributes(ss, ob, true);

  /* free all the other pointers in ss->custom_layers*/
  SCULPT_clear_scl_pointers(ss);

  BKE_sculptsession_bm_to_me(ob, true);

  /* Sync the visibility to vertices manually as the pmap is still not initialized. */
  for (int i = 0; i < me->totvert; i++) {
    me->mvert[i].flag &= ~ME_HIDE;
  }

  /* Clear data. */
  me->flag &= ~ME_SCULPT_DYNAMIC_TOPOLOGY;

  if (ss->bm_log) {
    BM_log_free(ss->bm_log, true);
    ss->bm_log = NULL;
  }

  /* Typically valid but with global-undo they can be NULL, see: T36234. */
  if (ss->bm) {
    // PBVH now frees this
    // BM_mesh_free(ss->bm);
    ss->bm = NULL;
  }

  BKE_particlesystem_reset_all(ob);
  BKE_ptcache_object_reset(scene, ob, PTCACHE_RESET_OUTDATED);

  /* Update dependency graph, so modifiers that depend on dyntopo being enabled
   * are re-evaluated and the PBVH is re-created. */
  DEG_id_tag_update(&ob->id, ID_RECALC_GEOMETRY);
  BKE_scene_graph_update_tagged(depsgraph, bmain);
}

void SCULPT_dynamic_topology_disable(bContext *C, SculptUndoNode *unode)
{
  Main *bmain = CTX_data_main(C);
  Depsgraph *depsgraph = CTX_data_ensure_evaluated_depsgraph(C);
  Scene *scene = CTX_data_scene(C);
  Object *ob = CTX_data_active_object(C);
  SCULPT_dynamic_topology_disable_ex(bmain, depsgraph, scene, ob, unode);
}

void sculpt_dynamic_topology_disable_with_undo(Main *bmain,
                                               Depsgraph *depsgraph,
                                               Scene *scene,
                                               Object *ob)
{
  SculptSession *ss = ob->sculpt;
  if (ss->bm != NULL) {
    /* May be false in background mode. */
    const bool use_undo = G.background ? (ED_undo_stack_get() != NULL) : true;
    if (use_undo) {
      SCULPT_undo_push_begin(ob, "Dynamic topology disable");
      SCULPT_undo_push_node(ob, NULL, SCULPT_UNDO_DYNTOPO_END);
    }
    SCULPT_dynamic_topology_disable_ex(bmain, depsgraph, scene, ob, NULL);
    if (use_undo) {
      SCULPT_undo_push_end(ob);
    }

    ss->active_vertex_index.i = ss->active_face_index.i = 0;
  }
}

static void sculpt_dynamic_topology_enable_with_undo(Main *bmain,
                                                     Depsgraph *depsgraph,
                                                     Scene *scene,
                                                     Object *ob)
{
  SculptSession *ss = ob->sculpt;

  if (ss->bm == NULL) {
    /* May be false in background mode. */
    const bool use_undo = G.background ? (ED_undo_stack_get() != NULL) : true;
    if (use_undo) {
      SCULPT_undo_push_begin(ob, "Dynamic topology enable");
    }
    SCULPT_dynamic_topology_enable_ex(bmain, depsgraph, scene, ob);
    if (use_undo) {
      SCULPT_undo_push_node(ob, NULL, SCULPT_UNDO_DYNTOPO_BEGIN);
      SCULPT_undo_push_end(ob);
    }

    ss->active_vertex_index.i = ss->active_face_index.i = 0;
  }
}

static int sculpt_dynamic_topology_toggle_exec(bContext *C, wmOperator *UNUSED(op))
{
  Main *bmain = CTX_data_main(C);
  Depsgraph *depsgraph = CTX_data_ensure_evaluated_depsgraph(C);
  Scene *scene = CTX_data_scene(C);
  Object *ob = CTX_data_active_object(C);
  SculptSession *ss = ob->sculpt;

  WM_cursor_wait(true);

  if (ss->bm) {
    sculpt_dynamic_topology_disable_with_undo(bmain, depsgraph, scene, ob);
  }
  else {
    sculpt_dynamic_topology_enable_with_undo(bmain, depsgraph, scene, ob);
  }

  WM_cursor_wait(false);
  WM_main_add_notifier(NC_SCENE | ND_TOOLSETTINGS, NULL);

  return OPERATOR_FINISHED;
}

static int dyntopo_error_popup(bContext *C, wmOperatorType *ot, enum eDynTopoWarnFlag flag)
{
  uiPopupMenu *pup = UI_popup_menu_begin(C, IFACE_("Error!"), ICON_ERROR);
  uiLayout *layout = UI_popup_menu_layout(pup);

  if (flag & DYNTOPO_ERROR_MULTIRES) {
    const char *msg_error = TIP_("Multires modifier detected; cannot enable dyntopo.");
    const char *msg = TIP_("Dyntopo and multires cannot be mixed.");

    uiItemL(layout, msg_error, ICON_INFO);
    uiItemL(layout, msg, ICON_NONE);
    uiItemS(layout);
  }

  UI_popup_menu_end(C, pup);

  return OPERATOR_INTERFACE;
}

static int dyntopo_warning_popup(bContext *C, wmOperatorType *ot, enum eDynTopoWarnFlag flag)
{
  uiPopupMenu *pup = UI_popup_menu_begin(C, IFACE_("Warning!"), ICON_ERROR);
  uiLayout *layout = UI_popup_menu_layout(pup);

  if (flag & (DYNTOPO_WARN_EDATA)) {
    const char *msg_error = TIP_("Edge Data Detected!");
    const char *msg = TIP_("Dyntopo will not preserve custom edge attributes");
    uiItemL(layout, msg_error, ICON_INFO);
    uiItemL(layout, msg, ICON_NONE);
    uiItemS(layout);
  }

  if (flag & DYNTOPO_WARN_MODIFIER) {
    const char *msg_error = TIP_("Generative Modifiers Detected!");
    const char *msg = TIP_(
        "Keeping the modifiers will increase polycount when returning to object mode");

    uiItemL(layout, msg_error, ICON_INFO);
    uiItemL(layout, msg, ICON_NONE);
    uiItemS(layout);
  }

  uiItemFullO_ptr(layout, ot, IFACE_("OK"), ICON_NONE, NULL, WM_OP_EXEC_DEFAULT, 0, NULL);

  UI_popup_menu_end(C, pup);

  return OPERATOR_INTERFACE;
}

enum eDynTopoWarnFlag SCULPT_dynamic_topology_check(Scene *scene, Object *ob)
{
  SculptSession *ss = ob->sculpt;

  enum eDynTopoWarnFlag flag = 0;

  BLI_assert(ss->bm == NULL);
  UNUSED_VARS_NDEBUG(ss);

  {
    VirtualModifierData virtualModifierData;
    ModifierData *md = BKE_modifiers_get_virtual_modifierlist(ob, &virtualModifierData);

    /* Exception for shape keys because we can edit those. */
    for (; md; md = md->next) {
      const ModifierTypeInfo *mti = BKE_modifier_get_info(md->type);
      if (!BKE_modifier_is_enabled(scene, md, eModifierMode_Realtime)) {
        continue;
      }

      if (md->type == eModifierType_Multires) {
        flag |= DYNTOPO_ERROR_MULTIRES;
      }

      if (mti->type == eModifierTypeType_Constructive) {
        flag |= DYNTOPO_WARN_MODIFIER;
        break;
      }
    }
  }

  return flag;
}

static int sculpt_dynamic_topology_toggle_invoke(bContext *C,
                                                 wmOperator *op,
                                                 const wmEvent *UNUSED(event))
{
  Object *ob = CTX_data_active_object(C);
  SculptSession *ss = ob->sculpt;

  if (!ss->bm) {
    Scene *scene = CTX_data_scene(C);
    enum eDynTopoWarnFlag flag = SCULPT_dynamic_topology_check(scene, ob);

    if (flag & DYNTOPO_ERROR_MULTIRES) {
      return dyntopo_error_popup(C, op->type, flag);
    }
    else if (flag) {
      /* The mesh has customdata that will be lost, let the user confirm this is OK. */
      return dyntopo_warning_popup(C, op->type, flag);
    }
  }

  return sculpt_dynamic_topology_toggle_exec(C, op);
}

void SCULPT_OT_dynamic_topology_toggle(wmOperatorType *ot)
{
  /* Identifiers. */
  ot->name = "Dynamic Topology Toggle";
  ot->idname = "SCULPT_OT_dynamic_topology_toggle";
  ot->description =
      "Dynamic mode; note that you must now check the DynTopo"
      "option to enable dynamic remesher (which updates topology will sculpting)"
      "this is on by default.";

  /* API callbacks. */
  ot->invoke = sculpt_dynamic_topology_toggle_invoke;
  ot->exec = sculpt_dynamic_topology_toggle_exec;
  ot->poll = SCULPT_mode_poll;

  ot->flag = OPTYPE_REGISTER | OPTYPE_UNDO;
}

#define MAXUVLOOPS 32
#define MAXUVNEIGHBORS 32

struct UVSmoothTri;

typedef struct UVSmoothVert {
  double uv[2];
  float co[3];  // world co
  BMVert *v;
  double w;
  int totw;
  bool pinned, boundary;
  BMLoop *ls[MAXUVLOOPS];

  struct UVSmoothVert *neighbors[MAXUVNEIGHBORS];
  struct UVSmoothTri *neighbor_tris[MAXUVNEIGHBORS];
  float neighbor_weights[MAXUVNEIGHBORS];

  int totloop, totneighbor;
  float brushfade;
} UVSmoothVert;

typedef struct UVSmoothTri {
  UVSmoothVert *vs[3];
  float area2d, area3d;
} UVSmoothTri;

#define CON_MAX_VERTS 16
typedef struct UVSmoothConstraint {
  int type;
  double k;
  UVSmoothVert *vs[CON_MAX_VERTS];
  UVSmoothTri *tri;
  double gs[CON_MAX_VERTS][2];
  int totvert;
  double params[8];
} UVSmoothConstraint;

enum { CON_ANGLES = 0, CON_AREA = 1 };

typedef struct UVSolver {
  BLI_mempool *verts;
  BLI_mempool *tris;
  int totvert, tottri;
  float snap_limit;
  BLI_mempool *constraints;
  GHash *vhash;
  GHash *fhash;
  int cd_uv;

  double totarea3d;
  double totarea2d;

  double strength;
  int cd_sculpt_vert;
} UVSolver;

/*that that currently this tool is *not* threaded*/

typedef struct SculptUVThreadData {
  SculptThreadedTaskData data;
  UVSolver *solver;
} SculptUVThreadData;

static UVSolver *uvsolver_new(int cd_uv)
{
  UVSolver *solver = MEM_callocN(sizeof(*solver), "solver");

  solver->strength = 1.0;
  solver->cd_uv = cd_uv;
  solver->snap_limit = 0.0025;

  solver->verts = BLI_mempool_create(sizeof(UVSmoothVert), 0, 512, BLI_MEMPOOL_ALLOW_ITER);
  solver->tris = BLI_mempool_create(sizeof(UVSmoothTri), 0, 512, BLI_MEMPOOL_ALLOW_ITER);
  solver->constraints = BLI_mempool_create(
      sizeof(UVSmoothConstraint), 0, 512, BLI_MEMPOOL_ALLOW_ITER);

  solver->vhash = BLI_ghash_ptr_new("uvsolver");
  solver->fhash = BLI_ghash_ptr_new("uvsolver");

  return solver;
}

static void uvsolver_free(UVSolver *solver)
{
  BLI_mempool_destroy(solver->verts);
  BLI_mempool_destroy(solver->tris);
  BLI_mempool_destroy(solver->constraints);

  BLI_ghash_free(solver->vhash, NULL, NULL);
  BLI_ghash_free(solver->fhash, NULL, NULL);

  MEM_freeN(solver);
}

void *uvsolver_calc_loop_key(UVSolver *solver, BMLoop *l)
{
  // return (void *)l->v;
  MLoopUV *uv = BM_ELEM_CD_GET_VOID_P(l, solver->cd_uv);

  // float u = floorf(uv->uv[0] / solver->snap_limit) * solver->snap_limit;
  // float v = floorf(uv->uv[1] / solver->snap_limit) * solver->snap_limit;

  intptr_t x = (intptr_t)(uv->uv[0] * 16384.0);
  intptr_t y = (intptr_t)(uv->uv[1] * 16384.0);
  intptr_t key;
  MSculptVert *mv = BKE_PBVH_SCULPTVERT(solver->cd_sculpt_vert, l->v);

  if ((mv->flag & (SCULPTVERT_SEAM_BOUNDARY | SCULPTVERT_UV_BOUNDARY)) ||
      (l->e->head.hflag | l->prev->e->head.hflag) & BM_ELEM_SEAM) {
    key = y * 16384LL + x;
  }
  else {
    key = (intptr_t)l->v;
  }

  return POINTER_FROM_INT(key);
}

static UVSmoothVert *uvsolver_get_vert(UVSolver *solver, BMLoop *l)
{
  MLoopUV *uv = BM_ELEM_CD_GET_VOID_P(l, solver->cd_uv);

  void *pkey = uvsolver_calc_loop_key(solver, l);
  void **entry = NULL;
  UVSmoothVert *v;

  if (!BLI_ghash_ensure_p(solver->vhash, pkey, &entry)) {
    v = BLI_mempool_alloc(solver->verts);
    memset(v, 0, sizeof(*v));

    MSculptVert *mv = BKE_PBVH_SCULPTVERT(solver->cd_sculpt_vert, l->v);
    MSculptVert *mv2 = BKE_PBVH_SCULPTVERT(solver->cd_sculpt_vert, l->prev->v);
    MSculptVert *mv3 = BKE_PBVH_SCULPTVERT(solver->cd_sculpt_vert, l->next->v);

    v->boundary = mv->flag & SCULPTVERT_SEAM_BOUNDARY;
    if ((mv->flag | mv2->flag | mv3->flag) & SCULPTVERT_SHARP_CORNER) {
      v->pinned = true;
    }

    // copy_v2_v2(v->uv, uv->uv);
    v->uv[0] = (double)uv->uv[0];
    v->uv[1] = (double)uv->uv[1];

    if (isnan(v->uv[0]) || !isfinite(v->uv[0])) {
      v->uv[0] = 0.0f;
    }
    if (isnan(v->uv[1]) || !isfinite(v->uv[1])) {
      v->uv[1] = 0.0f;
    }

    copy_v3_v3(v->co, l->v->co);
    v->v = l->v;

    *entry = (void *)v;
  }

  v = (UVSmoothVert *)*entry;

  if (v->totloop < MAXUVLOOPS) {
    v->ls[v->totloop++] = l;
  }

  return v;
}

MINLINE double area_tri_signed_v2_db(const double v1[2], const double v2[2], const double v3[2])
{
  return 0.5 * ((v1[0] - v2[0]) * (v2[1] - v3[1]) + (v1[1] - v2[1]) * (v3[0] - v2[0]));
}

MINLINE double area_tri_v2_db(const double v1[2], const double v2[2], const double v3[2])
{
  return fabs(area_tri_signed_v2_db(v1, v2, v3));
}

void cross_tri_v3_db(double n[3], const double v1[3], const double v2[3], const double v3[3])
{
  double n1[3], n2[3];

  n1[0] = v1[0] - v2[0];
  n2[0] = v2[0] - v3[0];
  n1[1] = v1[1] - v2[1];
  n2[1] = v2[1] - v3[1];
  n1[2] = v1[2] - v2[2];
  n2[2] = v2[2] - v3[2];
  n[0] = n1[1] * n2[2] - n1[2] * n2[1];
  n[1] = n1[2] * n2[0] - n1[0] * n2[2];
  n[2] = n1[0] * n2[1] - n1[1] * n2[0];
}

double area_tri_v3_db(const double v1[3], const double v2[3], const double v3[3])
{
  double n[3];
  cross_tri_v3_db(n, v1, v2, v3);
  return len_v3_db(n) * 0.5;
}

static UVSmoothTri *uvsolver_ensure_face(UVSolver *solver, BMFace *f)
{
  void **entry = NULL;

  if (BLI_ghash_ensure_p(solver->fhash, (void *)f, &entry)) {
    return (UVSmoothTri *)*entry;
  }

  UVSmoothTri *tri = BLI_mempool_alloc(solver->tris);
  memset((void *)tri, 0, sizeof(*tri));
  *entry = (void *)tri;

  BMLoop *l = f->l_first;

  bool nocon = false;
  int i = 0;
  do {
    UVSmoothVert *sv = uvsolver_get_vert(solver, l);

    if (BM_elem_flag_test(l->e, BM_ELEM_SEAM)) {
      nocon = true;
    }

    tri->vs[i] = sv;

    if (i > 3) {
      // bad!
      break;
    }

    i++;
  } while ((l = l->next) != f->l_first);

  double area3d = (double)area_tri_v3(tri->vs[0]->co, tri->vs[1]->co, tri->vs[2]->co);
  double area2d = area_tri_signed_v2_db(tri->vs[0]->uv, tri->vs[1]->uv, tri->vs[2]->uv);

  if (fabs(area2d) < 0.0000001) {
    tri->vs[0]->uv[0] -= 0.00001;
    tri->vs[0]->uv[1] -= 0.00001;

    tri->vs[1]->uv[0] += 0.00001;
    tri->vs[2]->uv[1] += 0.00001;
  }

  solver->totarea2d += fabs(area2d);
  solver->totarea3d += area3d;

  tri->area2d = area2d;
  tri->area3d = area3d;

  for (int i = 0; !nocon && i < 3; i++) {
    UVSmoothConstraint *con = BLI_mempool_alloc(solver->constraints);
    memset((void *)con, 0, sizeof(*con));

    con->type = CON_ANGLES;
    con->k = 1.0;

    UVSmoothVert *v0 = tri->vs[(i + 2) % 3];
    UVSmoothVert *v1 = tri->vs[i];
    UVSmoothVert *v2 = tri->vs[(i + 1) % 3];

    con->vs[0] = v0;
    con->vs[1] = v1;
    con->vs[2] = v2;
    con->totvert = 3;

    float t1[3], t2[3];

    sub_v3_v3v3(t1, v0->co, v1->co);
    sub_v3_v3v3(t2, v2->co, v1->co);

    normalize_v3(t1);
    normalize_v3(t2);

    float th3d = saacosf(dot_v3v3(t1, t2));

    con->params[0] = (double)th3d;

    // area constraint
    con = BLI_mempool_alloc(solver->constraints);
    memset((void *)con, 0, sizeof(*con));

    con->type = CON_AREA;
    con->k = 1.0;

    con->totvert = 3;

    con->tri = tri;

    con->vs[0] = v0;
    con->vs[1] = v1;
    con->vs[2] = v2;
  }

#if 1
  for (int i = 0; i < 3; i++) {
    UVSmoothVert *v1 = tri->vs[i];
    UVSmoothVert *v2 = tri->vs[(i + 1) % 3];

    bool ok = true;

    for (int j = 0; j < v1->totneighbor; j++) {
      if (v1->neighbors[j] == v2) {
        ok = false;
        break;
      }
    }

    ok = ok && v1->totneighbor < MAXUVNEIGHBORS && v2->totneighbor < MAXUVNEIGHBORS;

    if (!ok) {
      continue;
    }

    v1->neighbor_tris[v1->totneighbor] = tri;
    v1->neighbors[v1->totneighbor] = v2;
    v1->neighbor_weights[v1->totneighbor] = 1.0;  // area3d > 0.0 ? 1.0 / area3d : 100000.0;
    v1->totneighbor++;

    v2->neighbor_tris[v2->totneighbor] = tri;
    v2->neighbors[v2->totneighbor] = v1;
    v2->neighbor_weights[v2->totneighbor] = 1.0;  // area3d > 0.0 ? 1.0  / area3d : 100000.0;
    v2->totneighbor++;
  }
#endif

  return tri;
}

static double normalize_v2_db(double v[2])
{
  double len = v[0] * v[0] + v[1] * v[1];

  if (len < 0.0000001) {
    v[0] = v[1] = 0.0;
    return 0.0;
  }

  len = sqrt(len);

  double mul = 1.0 / len;

  v[0] *= mul;
  v[1] *= mul;

  return len;
}

static double uvsolver_eval_constraint(UVSolver *solver, UVSmoothConstraint *con)
{
  switch (con->type) {
    case CON_ANGLES: {
      UVSmoothVert *v0 = con->vs[0];
      UVSmoothVert *v1 = con->vs[1];
      UVSmoothVert *v2 = con->vs[2];
      double t1[2], t2[2];

      sub_v2_v2v2_db(t1, v0->uv, v1->uv);
      sub_v2_v2v2_db(t2, v2->uv, v1->uv);

      normalize_v2_db(t1);
      normalize_v2_db(t2);

      double th = saacos(dot_v2v2_db(t1, t2));

      double wind = t1[0] * t2[1] - t1[1] * t2[0];

      if (wind >= 0.0) {
        // th = M_PI - th;
      }

      return th - con->params[0];
    }
    case CON_AREA: {
      UVSmoothVert *v0 = con->vs[0];
      UVSmoothVert *v1 = con->vs[1];
      UVSmoothVert *v2 = con->vs[2];

      if (con->tri->area3d == 0.0 || solver->totarea3d == 0.0) {
        return 0.0;
      }

      double area2d = area_tri_signed_v2_db(v0->uv, v1->uv, v2->uv);
      double goal = con->tri->area3d * solver->totarea2d / solver->totarea3d;

      con->tri->area2d = area2d;
      return (fabs(area2d) - goal) * 1024.0; /* avoid excesively small numbers */
    }
    default:
      return 0.0;
  }
}

BLI_INLINE float uvsolver_vert_weight(UVSmoothVert *sv)
{
  double w = 1.0;

  if (sv->pinned || sv->boundary || sv->brushfade == 0.0f) {
    w = 100000.0;
  }
  else {
    return 1.0 / sv->brushfade;
  }

  return w;
}

static void uvsolver_solve_begin(UVSolver *solver)
{
  UVSmoothVert *sv;
  BLI_mempool_iter iter;

  BLI_mempool_iternew(solver->verts, &iter);
  sv = BLI_mempool_iterstep(&iter);
  BMIter liter;

  for (; sv; sv = BLI_mempool_iterstep(&iter)) {
    BMLoop *l;
    sv->pinned = false;

    BM_ITER_ELEM (l, &liter, sv->v, BM_LOOPS_OF_VERT) {
      if (!BLI_ghash_haskey(solver->fhash, (void *)l->f)) {
        sv->pinned = true;
      }
    }
  }
}

static void uvsolver_simple_relax(UVSolver *solver, float strength)
{
  BLI_mempool_iter iter;

  UVSmoothVert *sv1;
  BLI_mempool_iternew(solver->verts, &iter);

  sv1 = BLI_mempool_iterstep(&iter);
  for (; sv1; sv1 = BLI_mempool_iterstep(&iter)) {
    double uv[2] = {0.0, 0.0};
    double tot = 0.0;
    int totneighbor = 0;
    float strength2 = strength;

    if (!sv1->totneighbor || sv1->pinned) {
      continue;
    }

    bool lastsign;

    for (int i = 0; i < sv1->totneighbor; i++) {
      UVSmoothVert *sv2 = sv1->neighbors[i];

      if (!sv2 || (sv1->boundary && !sv2->boundary)) {
        continue;
      }

      bool sign = sv1->neighbor_tris[i]->area2d < 0.0f;

      // try to unfold folded uvs
      if (totneighbor > 0 && sign != lastsign) {
        strength2 = 1.0;
      }

      lastsign = sign;

      double w = (double)sv1->neighbor_weights[i];

      uv[0] += sv2->uv[0] * w;
      uv[1] += sv2->uv[1] * w;

      tot += w;
      totneighbor++;
    }

    if (totneighbor < 2.0) {
      continue;
    }

    uv[0] /= tot;
    uv[1] /= tot;

    sv1->uv[0] += (uv[0] - sv1->uv[0]) * strength2;
    sv1->uv[1] += (uv[1] - sv1->uv[1]) * strength2;
  }

  // update real uvs

  const int cd_uv = solver->cd_uv;

  BLI_mempool_iternew(solver->verts, &iter);
  UVSmoothVert *sv = BLI_mempool_iterstep(&iter);
  for (; sv; sv = BLI_mempool_iterstep(&iter)) {
    for (int i = 0; i < sv->totloop; i++) {
      BMLoop *l = sv->ls[i];
      MLoopUV *uv = BM_ELEM_CD_GET_VOID_P(l, cd_uv);

      uv->uv[0] = (float)sv->uv[0];
      uv->uv[1] = (float)sv->uv[1];
    }
  }
}

static float uvsolver_solve_step(UVSolver *solver)
{
  BLI_mempool_iter iter;

  if (solver->strength < 0) {
    uvsolver_simple_relax(solver, -solver->strength);
    return 0.0f;
  }
  else {
    uvsolver_simple_relax(solver, solver->strength * 0.1f);
  }

  double error = 0.0;

  const double eval_limit = 0.00001;
  const double df = 0.0001;
  int totcon = 0;

  BLI_mempool_iternew(solver->constraints, &iter);
  UVSmoothConstraint *con = BLI_mempool_iterstep(&iter);
  for (; con; con = BLI_mempool_iterstep(&iter)) {
    double r1 = uvsolver_eval_constraint(solver, con);

    if (fabs(r1) < eval_limit) {
      totcon++;
      continue;
    }

    error += fabs(r1);
    totcon++;

    double totg = 0.0;
    double totw = 0.0;

    for (int i = 0; i < con->totvert; i++) {
      UVSmoothVert *sv = con->vs[i];

      for (int j = 0; j < 2; j++) {
        double orig = sv->uv[j];
        sv->uv[j] += df;

        double r2 = uvsolver_eval_constraint(solver, con);
        double g = (r2 - r1) / df;

        con->gs[i][j] = g;
        totg += g * g;

        sv->uv[j] = orig;

        totw += uvsolver_vert_weight(sv);
      }
    }

    if (totg < eval_limit) {
      continue;
    }

    r1 *= -0.75 * con->k / totg;

    if (totw == 0.0) {
      continue;
    }

    totw = 1.0 / totw;

    for (int i = 0; i < con->totvert; i++) {
      UVSmoothVert *sv = con->vs[i];
      MSculptVert *mv = BKE_PBVH_SCULPTVERT(solver->cd_sculpt_vert, sv->v);

      mv->flag |= SCULPTVERT_NEED_BOUNDARY;

      double w = uvsolver_vert_weight(sv) * totw;
      w = MIN2(w, 1.0);
      w = 1.0;

      for (int j = 0; j < 2; j++) {
        double off = r1 * con->gs[i][j] * w;

        CLAMP(off, -0.1, 0.1);
        sv->uv[j] += off;
      }
    }
  }

  // update real uvs

  const int cd_uv = solver->cd_uv;

  BLI_mempool_iternew(solver->verts, &iter);
  UVSmoothVert *sv = BLI_mempool_iterstep(&iter);
  for (; sv; sv = BLI_mempool_iterstep(&iter)) {
    for (int i = 0; i < sv->totloop; i++) {
      BMLoop *l = sv->ls[i];
      MLoopUV *uv = BM_ELEM_CD_GET_VOID_P(l, cd_uv);

      float fac = solver->strength * sv->brushfade;

      uv->uv[0] += ((float)sv->uv[0] - uv->uv[0]) * fac;
      uv->uv[1] += ((float)sv->uv[1] - uv->uv[1]) * fac;
    }
  }

  return (float)error / (float)totcon;
}

static void sculpt_uv_brush_cb(void *__restrict userdata,
                               const int n,
                               const TaskParallelTLS *__restrict tls)
{
  SculptUVThreadData *data1 = userdata;
  SculptThreadedTaskData *data = &data1->data;
  SculptSession *ss = data->ob->sculpt;
  // const Brush *brush = data->brush;
  // const float *offset = data->offset;

  SculptBrushTest test;
  SculptBrushTestFn sculpt_brush_test_sq_fn = SCULPT_brush_test_init(
      ss, &test, data->brush->falloff_shape);

  PBVHNode *node = data->nodes[n];
  TableGSet *faces = BKE_pbvh_bmesh_node_faces(node);
  BMFace *f;
  const int cd_uv = CustomData_get_offset(&ss->bm->ldata, CD_MLOOPUV);

  if (cd_uv < 0) {
    return;  // no uv layers
  }

  BKE_pbvh_node_mark_update_color(node);

  TGSET_ITER (f, faces) {
    BMLoop *l = f->l_first;
    // float mask = 0.0f;
    float cent[3] = {0};
    int tot = 0;

    // uvsolver_get_vert
    do {
      add_v3_v3(cent, l->v->co);
      tot++;
    } while ((l = l->next) != f->l_first);

    mul_v3_fl(cent, 1.0f / (float)tot);

    if (!sculpt_brush_test_sq_fn(&test, cent)) {
      continue;
    }

    BM_log_face_modified(ss->bm_log, f);
    uvsolver_ensure_face(data1->solver, f);

    do {
      BMIter iter;
      BMLoop *l2;
      int tot2 = 0;
      float uv[2] = {0};
      bool ok = true;
      UVSmoothVert *lastv = NULL;

      BM_ITER_ELEM (l2, &iter, l->v, BM_LOOPS_OF_VERT) {
        if (l2->v != l->v) {
          l2 = l2->next;
        }

        UVSmoothVert *sv = uvsolver_get_vert(data1->solver, l2);

        if (lastv && lastv != sv) {
          ok = false;
          lastv->boundary = true;
          sv->boundary = true;
        }

        lastv = sv;

        MLoopUV *luv = BM_ELEM_CD_GET_VOID_P(l2, cd_uv);

        add_v2_v2(uv, luv->uv);
        tot2++;

        if (BM_elem_flag_test(l2->e, BM_ELEM_SEAM)) {
          ok = false;
          sv->boundary = true;
        }
      }

      ok = ok && tot2;

      if (ok) {
        mul_v2_fl(uv, 1.0f / (float)tot2);

        BM_ITER_ELEM (l2, &iter, l->v, BM_LOOPS_OF_VERT) {
          if (l2->v != l->v) {
            l2 = l2->next;
          }

          MLoopUV *luv = BM_ELEM_CD_GET_VOID_P(l2, cd_uv);

          if (len_v2v2(luv->uv, uv) < 0.02) {
            copy_v2_v2(luv->uv, uv);
          }
        }
      }
    } while ((l = l->next) != f->l_first);

#if 0
    do {
      if (!sculpt_brush_test_sq_fn(&test, l->v->co)) {
        continue;
      }

      if (cd_mask >= 0) {
        mask = BM_ELEM_CD_GET_FLOAT(l->v, cd_mask);
      }

      PBVHVertRef vertex = {(intptr_t)l->v};

      float direction2[3];
      const float fade =
          bstrength *
          SCULPT_brush_strength_factor(
              ss, brush, vd.co, sqrtf(test.dist), NULL, l->v->no, mask, vertex, thread_id) *
          ss->cache->pressure;

    } while ((l = l->next) != f->l_first);
#endif
  }
  TGSET_ITER_END;
}

void SCULPT_uv_brush(Sculpt *sd, Object *ob, PBVHNode **nodes, int totnode)
{
  SculptSession *ss = ob->sculpt;
  Brush *brush = BKE_paint_brush(&sd->paint);
  float offset[3];

  if (!ss->bm || BKE_pbvh_type(ss->pbvh) != PBVH_BMESH) {
    // dyntopo only
    return;
  }

  const int cd_uv = CustomData_get_offset(&ss->bm->ldata, CD_MLOOPUV);
  if (cd_uv < 0) {
    return;  // no uv layer?
  }

  // add undo log subentry
  BM_log_entry_add_ex(ss->bm, ss->bm_log, true);

  BKE_curvemapping_init(brush->curve);

  UVSolver *solver = uvsolver_new(cd_uv);
  solver->cd_sculpt_vert = ss->cd_sculpt_vert;
  // solver->strength = powf(fabs(ss->cache->bstrength), 0.25) * signf(ss->cache->bstrength);
  solver->strength = ss->cache->bstrength;

  /* Threaded loop over nodes. */
  SculptUVThreadData data = {.solver = solver,
                             .data = {
                                 .sd = sd,
                                 .ob = ob,
                                 .brush = brush,
                                 .nodes = nodes,
                                 .offset = offset,
                             }};

  TaskParallelSettings settings;

  // for now, be single-threaded
  BKE_pbvh_parallel_range_settings(&settings, false, totnode);
  BLI_task_parallel_range(0, totnode, &data, sculpt_uv_brush_cb, &settings);

  uvsolver_solve_begin(solver);

  SculptBrushTest test;
  SculptBrushTestFn sculpt_brush_test_sq_fn = SCULPT_brush_test_init(
      ss, &test, brush->falloff_shape);

  BLI_mempool_iter iter;
  BLI_mempool_iternew(solver->verts, &iter);
  UVSmoothVert *sv = BLI_mempool_iterstep(&iter);

  for (; sv; sv = BLI_mempool_iterstep(&iter)) {
    if (!sculpt_brush_test_sq_fn(&test, sv->v->co)) {
      sv->brushfade = 0.0f;
      continue;
    }

    sv->brushfade = SCULPT_brush_strength_factor(ss,
                                                 brush,
                                                 sv->v->co,
                                                 sqrtf(test.dist),
                                                 NULL,
                                                 sv->v->no,
                                                 0.0f,
                                                 (PBVHVertRef){.i = (intptr_t)sv->v},
                                                 0);
  }

  for (int i = 0; i < 5; i++) {
    uvsolver_solve_step(solver);
  }

  // tear down solver
  uvsolver_free(solver);
}<|MERGE_RESOLUTION|>--- conflicted
+++ resolved
@@ -355,11 +355,11 @@
   SCULPT_face_random_access_ensure(ss);
   SCULPT_vertex_random_access_ensure(ss);
 
-  int actv = ss->active_vertex_index.i ?
-                 BKE_pbvh_vertex_to_index(ss->pbvh, ss->active_vertex_index) :
+  int actv = ss->active_vertex.i ?
+                 BKE_pbvh_vertex_to_index(ss->pbvh, ss->active_vertex) :
                  -1;
-  int actf = ss->active_face_index.i ?
-                 BKE_pbvh_face_to_index(ss->pbvh, ss->active_face_index) :
+  int actf = ss->active_face.i ?
+                 BKE_pbvh_face_to_index(ss->pbvh, ss->active_face) :
                  -1;
 
   if (ss->bm_log) {
@@ -372,10 +372,10 @@
   SCULPT_vertex_random_access_ensure(ss);
 
   if (actv >= 0) {
-    ss->active_vertex_index = BKE_pbvh_index_to_vertex(ss->pbvh, actv);
+    ss->active_vertex = BKE_pbvh_index_to_vertex(ss->pbvh, actv);
   }
   if (actf >= 0) {
-    ss->active_face_index = BKE_pbvh_index_to_face(ss->pbvh, actf);
+    ss->active_face = BKE_pbvh_index_to_face(ss->pbvh, actf);
   }
 
   SCULPT_dyntopo_node_layers_update_offsets(ss, ob);
@@ -493,14 +493,14 @@
   DEG_id_tag_update(&ob->id, ID_RECALC_GEOMETRY);
 }
 
-extern char dyntopop_node_idx_layer_id[];
+extern char dyntopo_node_idx_vertex_id[];
+extern char dyntopo_node_idx_face_id[];
 
 void SCULPT_dyntopo_node_layers_update_offsets(SculptSession *ss, Object *ob)
 {
   BKE_sculptsession_bmesh_attr_update_internal(ob);
 }
 
-<<<<<<< HEAD
 /* DEPRECATED */
 bool SCULPT_dyntopo_has_templayer(SculptSession *ss, int type, const char *name)
 {
@@ -513,18 +513,6 @@
 {
   if (ss->save_temp_layers) {
     not_temporary = true;
-=======
-  char node_vertex_id[] = "_dyntopo_vnode_id";
-  char node_face_id[] = "_dyntopo_fnode_id";
-
-  cd_node_layer_index = CustomData_get_named_layer_index(
-      &ss->bm->vdata, CD_PROP_INT32, node_vertex_id);
-
-  if (cd_node_layer_index == -1) {
-    BM_data_layer_add_named(ss->bm, &ss->bm->vdata, CD_PROP_INT32, node_vertex_id);
-    cd_node_layer_index = CustomData_get_named_layer_index(
-        &ss->bm->vdata, CD_PROP_INT32, node_vertex_id);
->>>>>>> e6b1e97d
   }
 
   int li = CustomData_get_named_layer_index(&ss->bm->vdata, type, name);
@@ -543,24 +531,15 @@
 {
   int li = CustomData_get_named_layer_index(&ss->bm->vdata, type, name);
 
-<<<<<<< HEAD
   if (li < 0) {
     return -1;
-=======
-  cd_node_layer_index = CustomData_get_named_layer_index(
-      &ss->bm->pdata, CD_PROP_INT32, node_face_id);
-  if (cd_node_layer_index == -1) {
-    BM_data_layer_add_named(ss->bm, &ss->bm->pdata, CD_PROP_INT32, node_face_id);
-    cd_node_layer_index = CustomData_get_named_layer_index(
-        &ss->bm->pdata, CD_PROP_INT32, node_face_id);
->>>>>>> e6b1e97d
   }
 
   return CustomData_get_n_offset(
       &ss->bm->vdata, type, li - CustomData_get_layer_index(&ss->bm->vdata, type));
 }
 
-extern char dyntopop_faces_areas_layer_id[];
+extern char dyntopo_faces_areas_layer_id[];
 
 void SCULPT_dyntopo_node_layers_add(SculptSession *ss, Object *ob)
 {
@@ -842,7 +821,7 @@
       SCULPT_undo_push_end(ob);
     }
 
-    ss->active_vertex_index.i = ss->active_face_index.i = 0;
+    ss->active_vertex.i = ss->active_face.i = 0;
   }
 }
 
@@ -865,7 +844,7 @@
       SCULPT_undo_push_end(ob);
     }
 
-    ss->active_vertex_index.i = ss->active_face_index.i = 0;
+    ss->active_vertex.i = ss->active_face.i = 0;
   }
 }
 
