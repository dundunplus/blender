--- conflicted
+++ resolved
@@ -76,7 +76,7 @@
 // to sort the edge lists around verts
 
 // from http://rodolphe-vaillant.fr/?e=20
-static float tri_voronoi_area(float p[3], float q[3], float r[3])
+static float tri_voronoi_area(const float p[3], const float q[3], const float r[3])
 {
   float pr[3];
   float pq[3];
@@ -217,14 +217,14 @@
     int i2 = i;
     int i3 = (i + 1) % elem->count;
 
-    MVert *v = ss->mvert + vertex.i;
-    MEdge *e1 = ss->medge + elem->indices[i1];
-    MEdge *e2 = ss->medge + elem->indices[i2];
-    MEdge *e3 = ss->medge + elem->indices[i3];
-
-    MVert *v1 = (unsigned int)vertex.i == e1->v1 ? ss->mvert + e1->v2 : ss->mvert + e1->v1;
-    MVert *v2 = (unsigned int)vertex.i == e2->v1 ? ss->mvert + e2->v2 : ss->mvert + e2->v1;
-    MVert *v3 = (unsigned int)vertex.i == e3->v1 ? ss->mvert + e3->v2 : ss->mvert + e3->v1;
+    const MVert *v = ss->mvert + vertex.i;
+    const MEdge *e1 = ss->medge + elem->indices[i1];
+    const MEdge *e2 = ss->medge + elem->indices[i2];
+    const MEdge *e3 = ss->medge + elem->indices[i3];
+
+    const MVert *v1 = (unsigned int)vertex.i == e1->v1 ? ss->mvert + e1->v2 : ss->mvert + e1->v1;
+    const MVert *v2 = (unsigned int)vertex.i == e2->v1 ? ss->mvert + e2->v2 : ss->mvert + e2->v1;
+    const MVert *v3 = (unsigned int)vertex.i == e3->v1 ? ss->mvert + e3->v2 : ss->mvert + e3->v1;
 
     float cot1 = cotangent_tri_weight_v3(v1->co, v->co, v2->co);
     float cot2 = cotangent_tri_weight_v3(v3->co, v2->co, v->co);
@@ -378,7 +378,7 @@
     ss->active_face = BKE_pbvh_index_to_face(ss->pbvh, actf);
   }
 
-  SCULPT_dyntopo_node_layers_update_offsets(ss, ob);
+  BKE_sculptsession_update_attr_refs(ob);
 
   if (ss->bm_log) {
     BM_log_set_bm(ss->bm, ss->bm_log);
@@ -493,60 +493,6 @@
   DEG_id_tag_update(&ob->id, ID_RECALC_GEOMETRY);
 }
 
-<<<<<<< HEAD
-extern char dyntopo_node_idx_vertex_id[];
-extern char dyntopo_node_idx_face_id[];
-
-void SCULPT_dyntopo_node_layers_update_offsets(SculptSession *ss, Object *ob)
-{
-  BKE_sculptsession_bmesh_attr_update_internal(ob);
-}
-
-/* DEPRECATED */
-bool SCULPT_dyntopo_has_templayer(SculptSession *ss, int type, const char *name)
-{
-  return CustomData_get_named_layer_index(&ss->bm->vdata, type, name) >= 0;
-}
-
-/* DEPRECATED */
-void SCULPT_dyntopo_ensure_templayer(
-    SculptSession *ss, Object *ob, int type, const char *name, bool not_temporary)
-{
-  if (ss->save_temp_layers) {
-    not_temporary = true;
-  }
-
-  int li = CustomData_get_named_layer_index(&ss->bm->vdata, type, name);
-
-  if (li < 0) {
-    BM_data_layer_add_named(ss->bm, &ss->bm->vdata, type, name);
-    SCULPT_update_customdata_refs(ss, ob);
-
-    li = CustomData_get_named_layer_index(&ss->bm->vdata, type, name);
-    ss->bm->vdata.layers[li].flag |= not_temporary ? 0 : CD_FLAG_TEMPORARY | CD_FLAG_NOCOPY;
-  }
-}
-
-/* DEPRECATED */
-int SCULPT_dyntopo_get_templayer(SculptSession *ss, int type, const char *name)
-{
-  int li = CustomData_get_named_layer_index(&ss->bm->vdata, type, name);
-
-  if (li < 0) {
-    return -1;
-  }
-
-  return CustomData_get_n_offset(
-      &ss->bm->vdata, type, li - CustomData_get_layer_index(&ss->bm->vdata, type));
-}
-
-extern char dyntopo_faces_areas_layer_id[];
-
-void SCULPT_dyntopo_node_layers_add(SculptSession *ss, Object *ob)
-{
-  BKE_sculptsession_bmesh_add_layers(ob);
-}
-
 /**
   Syncs customdata layers with internal bmesh, but ignores deleted layers.
 */
@@ -572,8 +518,6 @@
   }
 }
 
-=======
->>>>>>> b37954d0
 void SCULPT_dynamic_topology_enable_ex(Main *bmain, Depsgraph *depsgraph, Scene *scene, Object *ob)
 {
   SculptSession *ss = ob->sculpt;
@@ -615,20 +559,14 @@
     }
   }
 
-  /* destroy non-customdata temporary layers (which are rarely used) */
-  SCULPT_release_attributes(ss, ob, true);
-
-  /* clear all the other temporary layer references, that point to customdata layers*/
-  SCULPT_clear_scl_pointers(ss);
-
   if (!ss->bm || !ss->pbvh || BKE_pbvh_type(ss->pbvh) != PBVH_BMESH) {
     SCULPT_pbvh_clear(ob, false);
   }
   else {
-    /*sculpt session was set up by paint.c. just call SCULPT_update_customdata_refs to be safe*/
-    SCULPT_update_customdata_refs(ss, ob);
-
-    /* also check bm_log */
+    /* Sculpt session was set up by paint.c, call BKE_sculptsession_update_attr_refs to be safe. */
+    BKE_sculptsession_update_attr_refs(ob);
+
+    /* Also check bm_log. */
     if (!ss->bm_log) {
       ss->bm_log = BM_log_create(ss->bm, ss->cd_sculpt_vert);
     }
@@ -652,11 +590,9 @@
   const BMAllocTemplate allocsize = {
       .totvert = 2048 * 16, .totface = 2048 * 16, .totloop = 4196 * 16, .totedge = 2048 * 16};
 
-  SCULPT_clear_scl_pointers(ss);
-
-  if (ss->mdyntopo_verts) {
-    MEM_freeN(ss->mdyntopo_verts);
-    ss->mdyntopo_verts = NULL;
+  if (ss->msculptverts) {
+    MEM_freeN(ss->msculptverts);
+    ss->msculptverts = NULL;
   }
 
   if (ss->face_areas) {
@@ -667,7 +603,6 @@
   /* Dynamic topology doesn't ensure selection state is valid, so remove T36280. */
   BKE_mesh_mselect_clear(me);
 
-<<<<<<< HEAD
 #if 1
 
   if (!ss->bm) {
@@ -705,47 +640,28 @@
   SCULPT_dynamic_topology_triangulate(ss, ss->bm);
 #endif
 
-  SCULPT_dyntopo_node_layers_add(ss, ob);
+  if (ss->pbvh) {
+    BKE_sculptsession_update_attr_refs(ob);
+    BKE_pbvh_update_sculpt_verts(ss->pbvh);
+  }
+
+  if (SCULPT_has_persistent_base(ss)) {
+    SCULPT_ensure_persistent_layers(ss, ob);
+  }
+
+  BM_data_layer_add(ss->bm, &ss->bm->vdata, CD_PAINT_MASK);
+  BKE_sculptsession_update_attr_refs(ob);
+
+  BMIter iter;
+  BMEdge *e;
+
+  BM_ITER_MESH (e, &iter, ss->bm, BM_EDGES_OF_MESH) {
+    e->head.hflag |= BM_ELEM_DRAW;
+  }
 
   if (ss->pbvh) {
     BKE_pbvh_update_sculpt_verts(ss->pbvh);
   }
-
-  if (SCULPT_has_persistent_base(ss)) {
-    SCULPT_ensure_persistent_layers(ss, ob);
-  }
-
-  SCULPT_update_customdata_refs(ss, ob);
-
-  BMIter iter;
-  BMEdge *e;
-
-  BM_ITER_MESH (e, &iter, ss->bm, BM_EDGES_OF_MESH) {
-    e->head.hflag |= BM_ELEM_DRAW;
-  }
-
-  if (ss->pbvh) {
-    BKE_pbvh_update_sculpt_verts(ss->pbvh);
-  }
-=======
-  /* Create triangles-only BMesh. */
-  ss->bm = BM_mesh_create(&allocsize,
-                          &((struct BMeshCreateParams){
-                              .use_toolflags = false,
-                          }));
-
-  BM_mesh_bm_from_me(ss->bm,
-                     me,
-                     (&(struct BMeshFromMeshParams){
-                         .calc_face_normal = true,
-                         .calc_vert_normal = true,
-                         .use_shapekey = true,
-                         .active_shapekey = ob->shapenr,
-                     }));
-  SCULPT_dynamic_topology_triangulate(ss->bm);
-
-  BM_data_layer_add(ss->bm, &ss->bm->vdata, CD_PAINT_MASK);
->>>>>>> b37954d0
 
   /* Make sure the data for existing faces are initialized. */
   if (me->totpoly != ss->bm->totface) {
@@ -778,64 +694,21 @@
   SculptSession *ss = ob->sculpt;
   Mesh *me = ob->data;
 
-<<<<<<< HEAD
   SCULPT_pbvh_clear(ob, true);
 
   /* destroy non-customdata temporary layers (which are rarely (never?) used for PBVH_BMESH) */
-  SCULPT_release_attributes(ss, ob, true);
-
-  /* free all the other pointers in ss->custom_layers*/
-  SCULPT_clear_scl_pointers(ss);
+  BKE_sculpt_attribute_destroy_temporary_all(ob);
 
   BKE_sculptsession_bm_to_me(ob, true);
 
   /* Sync the visibility to vertices manually as the pmap is still not initialized. */
-  for (int i = 0; i < me->totvert; i++) {
-    me->mvert[i].flag &= ~ME_HIDE;
-=======
+  bool *hide_vert = (bool *)CustomData_get_layer_named(&me->vdata, CD_PROP_BOOL, ".hide_vert");
+  if (hide_vert != NULL) {
+    memset(hide_vert, 0, sizeof(bool) * me->totvert);
+  }
+
   BKE_sculpt_attribute_destroy(ob, ss->attrs.dyntopo_node_id_vertex);
   BKE_sculpt_attribute_destroy(ob, ss->attrs.dyntopo_node_id_face);
-
-  SCULPT_pbvh_clear(ob);
-
-  if (unode) {
-    /* Free all existing custom data. */
-    CustomData_free(&me->vdata, me->totvert);
-    CustomData_free(&me->edata, me->totedge);
-    CustomData_free(&me->fdata, me->totface);
-    CustomData_free(&me->ldata, me->totloop);
-    CustomData_free(&me->pdata, me->totpoly);
-
-    /* Copy over stored custom data. */
-    SculptUndoNodeGeometry *geometry = &unode->geometry_bmesh_enter;
-    me->totvert = geometry->totvert;
-    me->totloop = geometry->totloop;
-    me->totpoly = geometry->totpoly;
-    me->totedge = geometry->totedge;
-    me->totface = 0;
-    CustomData_copy(
-        &geometry->vdata, &me->vdata, CD_MASK_MESH.vmask, CD_DUPLICATE, geometry->totvert);
-    CustomData_copy(
-        &geometry->edata, &me->edata, CD_MASK_MESH.emask, CD_DUPLICATE, geometry->totedge);
-    CustomData_copy(
-        &geometry->ldata, &me->ldata, CD_MASK_MESH.lmask, CD_DUPLICATE, geometry->totloop);
-    CustomData_copy(
-        &geometry->pdata, &me->pdata, CD_MASK_MESH.pmask, CD_DUPLICATE, geometry->totpoly);
-  }
-  else {
-    BKE_sculptsession_bm_to_me(ob, true);
-
-    /* Reset Face Sets as they are no longer valid. */
-    CustomData_free_layers(&me->pdata, CD_SCULPT_FACE_SETS, me->totpoly);
-    me->face_sets_color_default = 1;
-
-    /* Sync the visibility to vertices manually as the pmap is still not initialized. */
-    bool *hide_vert = (bool *)CustomData_get_layer_named(&me->vdata, CD_PROP_BOOL, ".hide_vert");
-    if (hide_vert != NULL) {
-      memset(hide_vert, 0, sizeof(bool) * me->totvert);
-    }
->>>>>>> b37954d0
-  }
 
   /* Clear data. */
   me->flag &= ~ME_SCULPT_DYNAMIC_TOPOLOGY;
