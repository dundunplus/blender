--- conflicted
+++ resolved
@@ -29,6 +29,7 @@
 #include "BKE_lib_id.h"
 #include "BKE_mesh.h"
 #include "BKE_mesh_fair.h"
+#include "BKE_mesh_types.h"
 #include "BKE_multires.h"
 #include "BKE_paint.h"
 #include "BKE_pbvh.h"
@@ -1076,25 +1077,20 @@
 
   if (trim_operation->use_cursor_depth) {
     float world_space_gesture_initial_location[3];
-<<<<<<< HEAD
 
     switch (trim_operation->location) {
       case SCULPT_GESTURE_TRIM_LOCATION_DEPTH_SURFACE: {
-        mul_v3_m4v3(
-            world_space_gesture_initial_location, vc->obact->obmat, ss->gesture_initial_location);
+        mul_v3_m4v3(world_space_gesture_initial_location,
+                    vc->obact->object_to_world,
+                    ss->gesture_initial_location);
 
       } break;
       case SCULPT_GESTURE_TRIM_LOCATION_DEPTH_VOLUME: {
         float center_co[3];
         mid_v3_v3v3(center_co, ss->gesture_initial_location, ss->gesture_initial_back_location);
-        mul_v3_m4v3(world_space_gesture_initial_location, vc->obact->obmat, center_co);
+        mul_v3_m4v3(world_space_gesture_initial_location, vc->obact->object_to_world, center_co);
       } break;
     }
-=======
-    mul_v3_m4v3(world_space_gesture_initial_location,
-                vc->obact->object_to_world,
-                ss->gesture_initial_location);
->>>>>>> 5fe146e5
 
     float mid_point_depth;
     if (trim_operation->orientation == SCULPT_GESTURE_TRIM_ORIENTATION_VIEW) {
@@ -1465,7 +1461,7 @@
                                               }),
                                               sculpt_mesh);
     BM_mesh_free(bm);
-    result->runtime.vert_normals_dirty = true;
+    
     BKE_mesh_normals_tag_dirty(result);
     BKE_mesh_nomain_to_mesh(result, sgcontext->vc.obact->data, sgcontext->vc.obact);
   }
