/* SPDX-License-Identifier: GPL-2.0-or-later
 * Copyright 2002-2009 Blender Foundation. All rights reserved. */

/** \file
 * \ingroup edsculpt
 * UV Sculpt tools.
 */

#include "MEM_guardedalloc.h"

#include "BLI_ghash.h"
#include "BLI_math_base_safe.h"
#include "BLI_utildefines.h"

#include "DNA_brush_types.h"
#include "DNA_meshdata_types.h"
#include "DNA_object_types.h"
#include "DNA_scene_types.h"

#include "BKE_brush.h"
#include "BKE_colortools.h"
#include "BKE_context.h"
#include "BKE_customdata.h"
#include "BKE_editmesh.h"
#include "BKE_image.h"
#include "BKE_mesh_mapping.h"
#include "BKE_paint.h"

#include "DEG_depsgraph.h"

#include "ED_image.h"
#include "ED_mesh.h"
#include "ED_screen.h"
#include "ED_uvedit.h"

#include "WM_api.h"
#include "WM_types.h"

#include "RNA_access.h"
#include "RNA_define.h"

#include "paint_intern.h"
#include "uvedit_intern.h"

#include "UI_view2d.h"

/* When set, the UV element is on the boundary of the graph.
 * i.e. Instead of a 2-dimensional laplace operator, use a 1-dimensional version.
 * Visually, UV elements on the graph boundary appear as borders of the UV Island. */
#define MARK_BOUNDARY 1

typedef struct UvAdjacencyElement {
  /* pointer to original uvelement */
  UvElement *element;
  /* uv pointer for convenience. Caution, this points to the original UVs! */
  float *uv;
  /* Are we on locked in place? */
  bool is_locked;
  /* Are we on the boundary? */
  bool is_boundary;
} UvAdjacencyElement;

typedef struct UvEdge {
  uint uv1;
  uint uv2;
  /* Are we in the interior? */
  bool is_interior;
} UvEdge;

typedef struct UVInitialStrokeElement {
  /* index to unique uv */
  int uv;

  /* strength of brush on initial position */
  float strength;

  /* initial uv position */
  float initial_uv[2];
} UVInitialStrokeElement;

typedef struct UVInitialStroke {
  /* Initial Selection,for grab brushes for instance */
  UVInitialStrokeElement *initialSelection;

  /* Total initially selected UV's. */
  int totalInitialSelected;

  /* initial mouse coordinates */
  float init_coord[2];
} UVInitialStroke;

/* custom data for uv smoothing brush */
typedef struct UvSculptData {
  /* Contains the first of each set of coincident UV's.
   * These will be used to perform smoothing on and propagate the changes
   * to their coincident UV's */
  UvAdjacencyElement *uv;

  /* Total number of unique UVs. */
  int totalUniqueUvs;

  /* Edges used for adjacency info, used with laplacian smoothing */
  UvEdge *uvedges;

  /* Total number of #UvEdge. */
  int totalUvEdges;

  /* data for initial stroke, used by tools like grab */
  UVInitialStroke *initial_stroke;

  /* timer to be used for airbrush-type brush */
  wmTimer *timer;

  /* to determine quickly adjacent UV's */
  UvElementMap *elementMap;

  /* uvsmooth Paint for fast reference */
  Paint *uvsculpt;

  /* tool to use. duplicating here to change if modifier keys are pressed */
  char tool;

  /* store invert flag here */
  char invert;

  /* Is constrain to image bounds active? */
  bool constrain_to_bounds;

  /* Base for constrain_to_bounds. */
  float uv_base_offset[2];
} UvSculptData;

static void apply_sculpt_data_constraints(UvSculptData *sculptdata, float uv[2])
{
  if (!sculptdata->constrain_to_bounds) {
    return;
  }
  float u = sculptdata->uv_base_offset[0];
  float v = sculptdata->uv_base_offset[1];
  uv[0] = clamp_f(uv[0], u, u + 1.0f);
  uv[1] = clamp_f(uv[1], v, v + 1.0f);
}

/*********** Improved Laplacian Relaxation Operator ************************/
/* original code by Raul Fernandez Hernandez "farsthary"                   *
 * adapted to uv smoothing by Antony Riakiatakis                           *
 ***************************************************************************/

typedef struct Temp_UvData {
  float sum_co[2], p[2], b[2], sum_b[2];
  int ncounter;
} Temp_UVData;

static void HC_relaxation_iteration_uv(BMEditMesh *em,
                                       UvSculptData *sculptdata,
                                       const float mouse_coord[2],
                                       float alpha,
                                       float radius,
                                       float aspectRatio)
{
  Temp_UVData *tmp_uvdata;
  float diff[2];
  int i;
  float radius_root = sqrtf(radius);
  Brush *brush = BKE_paint_brush(sculptdata->uvsculpt);

  tmp_uvdata = (Temp_UVData *)MEM_callocN(sculptdata->totalUniqueUvs * sizeof(Temp_UVData),
                                          "Temporal data");

  /* counting neighbors */
  for (i = 0; i < sculptdata->totalUvEdges; i++) {
    UvEdge *tmpedge = sculptdata->uvedges + i;
    tmp_uvdata[tmpedge->uv1].ncounter++;
    tmp_uvdata[tmpedge->uv2].ncounter++;

    add_v2_v2(tmp_uvdata[tmpedge->uv2].sum_co, sculptdata->uv[tmpedge->uv1].uv);
    add_v2_v2(tmp_uvdata[tmpedge->uv1].sum_co, sculptdata->uv[tmpedge->uv2].uv);
  }

  for (i = 0; i < sculptdata->totalUniqueUvs; i++) {
    copy_v2_v2(diff, tmp_uvdata[i].sum_co);
    mul_v2_fl(diff, 1.0f / tmp_uvdata[i].ncounter);
    copy_v2_v2(tmp_uvdata[i].p, diff);

    tmp_uvdata[i].b[0] = diff[0] - sculptdata->uv[i].uv[0];
    tmp_uvdata[i].b[1] = diff[1] - sculptdata->uv[i].uv[1];
  }

  for (i = 0; i < sculptdata->totalUvEdges; i++) {
    UvEdge *tmpedge = sculptdata->uvedges + i;
    add_v2_v2(tmp_uvdata[tmpedge->uv1].sum_b, tmp_uvdata[tmpedge->uv2].b);
    add_v2_v2(tmp_uvdata[tmpedge->uv2].sum_b, tmp_uvdata[tmpedge->uv1].b);
  }

  for (i = 0; i < sculptdata->totalUniqueUvs; i++) {
    if (sculptdata->uv[i].is_locked) {
      continue;
    }

    sub_v2_v2v2(diff, sculptdata->uv[i].uv, mouse_coord);
    diff[1] /= aspectRatio;
    float dist = dot_v2v2(diff, diff);
    if (dist <= radius) {
      UvElement *element;
      float strength;
      strength = alpha * BKE_brush_curve_strength_clamped(brush, sqrtf(dist), radius_root);

      sculptdata->uv[i].uv[0] = (1.0f - strength) * sculptdata->uv[i].uv[0] +
                                strength *
                                    (tmp_uvdata[i].p[0] -
                                     0.5f * (tmp_uvdata[i].b[0] +
                                             tmp_uvdata[i].sum_b[0] / tmp_uvdata[i].ncounter));
      sculptdata->uv[i].uv[1] = (1.0f - strength) * sculptdata->uv[i].uv[1] +
                                strength *
                                    (tmp_uvdata[i].p[1] -
                                     0.5f * (tmp_uvdata[i].b[1] +
                                             tmp_uvdata[i].sum_b[1] / tmp_uvdata[i].ncounter));

      apply_sculpt_data_constraints(sculptdata, sculptdata->uv[i].uv);

      for (element = sculptdata->uv[i].element; element; element = element->next) {
        MLoopUV *luv;
        BMLoop *l;

        if (element->separate && element != sculptdata->uv[i].element) {
          break;
        }

        l = element->l;
        luv = CustomData_bmesh_get(&em->bm->ldata, l->head.data, CD_MLOOPUV);
        copy_v2_v2(luv->uv, sculptdata->uv[i].uv);
      }
    }
  }

  MEM_SAFE_FREE(tmp_uvdata);
}

/* Legacy version which only does laplacian relaxation.
 * Probably a little faster as it caches UvEdges.
 * Mostly preserved for comparison with `HC_relaxation_iteration_uv`.
 * Once the HC method has been merged into `relaxation_iteration_uv`,
 * all the `HC_*` and `laplacian_*` specific functions can probably be removed.
 */

static void laplacian_relaxation_iteration_uv(BMEditMesh *em,
                                              UvSculptData *sculptdata,
                                              const float mouse_coord[2],
                                              float alpha,
                                              float radius,
                                              float aspectRatio)
{
  Temp_UVData *tmp_uvdata;
  float diff[2];
  int i;
  float radius_root = sqrtf(radius);
  Brush *brush = BKE_paint_brush(sculptdata->uvsculpt);

  tmp_uvdata = (Temp_UVData *)MEM_callocN(sculptdata->totalUniqueUvs * sizeof(Temp_UVData),
                                          "Temporal data");

  /* counting neighbors */
  for (i = 0; i < sculptdata->totalUvEdges; i++) {
    UvEdge *tmpedge = sculptdata->uvedges + i;
    bool code1 = sculptdata->uv[sculptdata->uvedges[i].uv1].is_boundary;
    bool code2 = sculptdata->uv[sculptdata->uvedges[i].uv2].is_boundary;
    if (code1 || (code1 == code2)) {
      tmp_uvdata[tmpedge->uv2].ncounter++;
      add_v2_v2(tmp_uvdata[tmpedge->uv2].sum_co, sculptdata->uv[tmpedge->uv1].uv);
    }
    if (code2 || (code1 == code2)) {
      tmp_uvdata[tmpedge->uv1].ncounter++;
      add_v2_v2(tmp_uvdata[tmpedge->uv1].sum_co, sculptdata->uv[tmpedge->uv2].uv);
    }
  }

  /* Original Laplacian algorithm included removal of normal component of translation.
   * here it is not needed since we translate along the UV plane always. */
  for (i = 0; i < sculptdata->totalUniqueUvs; i++) {
    copy_v2_v2(tmp_uvdata[i].p, tmp_uvdata[i].sum_co);
    mul_v2_fl(tmp_uvdata[i].p, 1.0f / tmp_uvdata[i].ncounter);
  }

  for (i = 0; i < sculptdata->totalUniqueUvs; i++) {
    if (sculptdata->uv[i].is_locked) {
      continue;
    }

    sub_v2_v2v2(diff, sculptdata->uv[i].uv, mouse_coord);
    diff[1] /= aspectRatio;
    float dist = dot_v2v2(diff, diff);
    if (dist <= radius) {
      UvElement *element;
      float strength;
      strength = alpha * BKE_brush_curve_strength_clamped(brush, sqrtf(dist), radius_root);

      sculptdata->uv[i].uv[0] = (1.0f - strength) * sculptdata->uv[i].uv[0] +
                                strength * tmp_uvdata[i].p[0];
      sculptdata->uv[i].uv[1] = (1.0f - strength) * sculptdata->uv[i].uv[1] +
                                strength * tmp_uvdata[i].p[1];

      apply_sculpt_data_constraints(sculptdata, sculptdata->uv[i].uv);

      for (element = sculptdata->uv[i].element; element; element = element->next) {
        MLoopUV *luv;
        BMLoop *l;

        if (element->separate && element != sculptdata->uv[i].element) {
          break;
        }

        l = element->l;
        luv = CustomData_bmesh_get(&em->bm->ldata, l->head.data, CD_MLOOPUV);
        copy_v2_v2(luv->uv, sculptdata->uv[i].uv);
      }
    }
  }

  MEM_SAFE_FREE(tmp_uvdata);
}

static void add_weighted_edge(float (*delta_buf)[3],
                              const UvElement *storage,
                              const UvElement *ele_next,
                              const UvElement *ele_prev,
                              const MLoopUV *luv_next,
                              const MLoopUV *luv_prev,
                              const float weight)
{
  float delta[2];
  sub_v2_v2v2(delta, luv_next->uv, luv_prev->uv);

  bool code1 = (ele_prev->flag & MARK_BOUNDARY);
  bool code2 = (ele_next->flag & MARK_BOUNDARY);
  if (code1 || (code1 == code2)) {
    int index_next = ele_next - storage;
    delta_buf[index_next][0] -= delta[0] * weight;
    delta_buf[index_next][1] -= delta[1] * weight;
    delta_buf[index_next][2] += fabsf(weight);
  }
  if (code2 || (code1 == code2)) {
    int index_prev = ele_prev - storage;
    delta_buf[index_prev][0] += delta[0] * weight;
    delta_buf[index_prev][1] += delta[1] * weight;
    delta_buf[index_prev][2] += fabsf(weight);
  }
}

static float tri_weight_v3(int method, const float *v1, const float *v2, const float *v3)
{
  switch (method) {
    case UV_SCULPT_TOOL_RELAX_LAPLACIAN:
    case UV_SCULPT_TOOL_RELAX_HC:
      return 1.0f;
    case UV_SCULPT_TOOL_RELAX_COTAN:
      return cotangent_tri_weight_v3(v1, v2, v3);
    default:
      BLI_assert_unreachable();
  }
  return 0.0f;
}

static void relaxation_iteration_uv(BMEditMesh *em,
                                    UvSculptData *sculptdata,
                                    const float mouse_coord[2],
                                    const float alpha,
                                    const float radius_squared,
                                    const float aspect_ratio,
                                    const int method)
{
  if (method == UV_SCULPT_TOOL_RELAX_HC) {
    HC_relaxation_iteration_uv(em, sculptdata, mouse_coord, alpha, radius_squared, aspect_ratio);
    return;
  }
  if (method == UV_SCULPT_TOOL_RELAX_LAPLACIAN) {
    laplacian_relaxation_iteration_uv(
        em, sculptdata, mouse_coord, alpha, radius_squared, aspect_ratio);
    return;
  }

  struct UvElement **head_table = BM_uv_element_map_ensure_head_table(sculptdata->elementMap);

  const int cd_loop_uv_offset = CustomData_get_offset(&em->bm->ldata, CD_MLOOPUV);
  BLI_assert(cd_loop_uv_offset >= 0);

  const int total_uvs = sculptdata->elementMap->total_uvs;
  float(*delta_buf)[3] = (float(*)[3])MEM_callocN(total_uvs * sizeof(float[3]), __func__);

  const UvElement *storage = sculptdata->elementMap->storage;
  for (int j = 0; j < total_uvs; j++) {
    const UvElement *ele_curr = storage + j;
    const BMFace *efa = ele_curr->l->f;
    const UvElement *ele_next = BM_uv_element_get(sculptdata->elementMap, efa, ele_curr->l->next);
    const UvElement *ele_prev = BM_uv_element_get(sculptdata->elementMap, efa, ele_curr->l->prev);

    const float *v_curr_co = ele_curr->l->v->co;
    const float *v_prev_co = ele_prev->l->v->co;
    const float *v_next_co = ele_next->l->v->co;

    const MLoopUV *luv_curr = BM_ELEM_CD_GET_VOID_P(ele_curr->l, cd_loop_uv_offset);
    const MLoopUV *luv_next = BM_ELEM_CD_GET_VOID_P(ele_next->l, cd_loop_uv_offset);
    const MLoopUV *luv_prev = BM_ELEM_CD_GET_VOID_P(ele_prev->l, cd_loop_uv_offset);

    const UvElement *head_curr = head_table[ele_curr - sculptdata->elementMap->storage];
    const UvElement *head_next = head_table[ele_next - sculptdata->elementMap->storage];
    const UvElement *head_prev = head_table[ele_prev - sculptdata->elementMap->storage];

    /* If the mesh is triangulated with no boundaries, only one edge is required. */
    const float weight_curr = tri_weight_v3(method, v_curr_co, v_prev_co, v_next_co);
    add_weighted_edge(delta_buf, storage, head_next, head_prev, luv_next, luv_prev, weight_curr);

    /* Triangulated with a boundary? We need the incoming edges to solve the boundary. */
    const float weight_prev = tri_weight_v3(method, v_prev_co, v_curr_co, v_next_co);
    add_weighted_edge(delta_buf, storage, head_next, head_curr, luv_next, luv_curr, weight_prev);

    if (method == UV_SCULPT_TOOL_RELAX_LAPLACIAN) {
      /* Laplacian method has zero weights on virtual edges. */
      continue;
    }

    /* Meshes with quads (or other n-gons) need "virtual" edges too. */
    const float weight_next = tri_weight_v3(method, v_next_co, v_curr_co, v_prev_co);
    add_weighted_edge(delta_buf, storage, head_prev, head_curr, luv_prev, luv_curr, weight_next);
  }

  Brush *brush = BKE_paint_brush(sculptdata->uvsculpt);
  for (int i = 0; i < sculptdata->totalUniqueUvs; i++) {
    UvAdjacencyElement *adj_el = &sculptdata->uv[i];
    if (adj_el->is_locked) {
      continue; /* Locked UVs can't move. */
    }

    /* Is UV within brush's influence? */
    float diff[2];
    sub_v2_v2v2(diff, adj_el->uv, mouse_coord);
    diff[1] /= aspect_ratio;
    const float dist_squared = len_squared_v2(diff);
    if (dist_squared > radius_squared) {
      continue;
    }
    const float strength = alpha * BKE_brush_curve_strength_clamped(
                                       brush, sqrtf(dist_squared), sqrtf(radius_squared));

    const float *delta_sum = delta_buf[adj_el->element - storage];

    {
      MLoopUV *luv = BM_ELEM_CD_GET_VOID_P(adj_el->element->l, cd_loop_uv_offset);
      BLI_assert(adj_el->uv == luv->uv); /* Only true for head. */
      adj_el->uv[0] = luv->uv[0] + strength * safe_divide(delta_sum[0], delta_sum[2]);
      adj_el->uv[1] = luv->uv[1] + strength * safe_divide(delta_sum[1], delta_sum[2]);
      apply_sculpt_data_constraints(sculptdata, adj_el->uv);
    }

    /* Copy UV co-ordinates to all UvElements. */
    UvElement *tail = adj_el->element;
    while (tail) {
      MLoopUV *luv = BM_ELEM_CD_GET_VOID_P(tail->l, cd_loop_uv_offset);
      copy_v2_v2(luv->uv, adj_el->uv);
      tail = tail->next;
      if (tail && tail->separate) {
        break;
      }
    }
  }

  MEM_SAFE_FREE(delta_buf);
}

static void uv_sculpt_stroke_apply(bContext *C,
                                   wmOperator *op,
                                   const wmEvent *event,
                                   Object *obedit)
{
  float co[2], radius, radius_root;
  Scene *scene = CTX_data_scene(C);
  ARegion *region = CTX_wm_region(C);
  BMEditMesh *em = BKE_editmesh_from_object(obedit);
  uint tool;
  UvSculptData *sculptdata = (UvSculptData *)op->customdata;
  SpaceImage *sima;
  int invert;
  int width, height;
  float aspectRatio;
  float alpha, zoomx, zoomy;
  Brush *brush = BKE_paint_brush(sculptdata->uvsculpt);
  ToolSettings *toolsettings = CTX_data_tool_settings(C);
  tool = sculptdata->tool;
  invert = sculptdata->invert ? -1 : 1;
  alpha = BKE_brush_alpha_get(scene, brush);
  UI_view2d_region_to_view(&region->v2d, event->mval[0], event->mval[1], &co[0], &co[1]);

  sima = CTX_wm_space_image(C);
  ED_space_image_get_size(sima, &width, &height);
  ED_space_image_get_zoom(sima, region, &zoomx, &zoomy);

  radius = BKE_brush_size_get(scene, brush, true) / (width * zoomx);
  aspectRatio = width / (float)height;

  /* We will compare squares to save some computation */
  radius = radius * radius;
  radius_root = sqrtf(radius);

  /*
   * Pinch Tool
   */
  if (tool == UV_SCULPT_TOOL_PINCH) {
    int i;
    alpha *= invert;
    for (i = 0; i < sculptdata->totalUniqueUvs; i++) {
      if (sculptdata->uv[i].is_locked) {
        continue;
      }

      float diff[2];
      sub_v2_v2v2(diff, sculptdata->uv[i].uv, co);
      diff[1] /= aspectRatio;
      float dist = dot_v2v2(diff, diff);
      if (dist <= radius) {
        UvElement *element;
        float strength;
        strength = alpha * BKE_brush_curve_strength_clamped(brush, sqrtf(dist), radius_root);
        normalize_v2(diff);

        sculptdata->uv[i].uv[0] -= strength * diff[0] * 0.001f;
        sculptdata->uv[i].uv[1] -= strength * diff[1] * 0.001f;

        apply_sculpt_data_constraints(sculptdata, sculptdata->uv[i].uv);

        for (element = sculptdata->uv[i].element; element; element = element->next) {
          MLoopUV *luv;
          BMLoop *l;

          if (element->separate && element != sculptdata->uv[i].element) {
            break;
          }

          l = element->l;
          luv = CustomData_bmesh_get(&em->bm->ldata, l->head.data, CD_MLOOPUV);
          copy_v2_v2(luv->uv, sculptdata->uv[i].uv);
        }
      }
    }
  }

  /*
   * Relax Tool
   */
  else if (tool == UV_SCULPT_TOOL_RELAX) {
    relaxation_iteration_uv(
        em, sculptdata, co, alpha, radius, aspectRatio, toolsettings->uv_relax_method);
  }

  /*
   * Grab Tool
   */
  else if (tool == UV_SCULPT_TOOL_GRAB) {
    int i;
    float diff[2];
    sub_v2_v2v2(diff, co, sculptdata->initial_stroke->init_coord);

    for (i = 0; i < sculptdata->initial_stroke->totalInitialSelected; i++) {
      UvElement *element;
      int uvindex = sculptdata->initial_stroke->initialSelection[i].uv;
      float strength = sculptdata->initial_stroke->initialSelection[i].strength;
      sculptdata->uv[uvindex].uv[0] =
          sculptdata->initial_stroke->initialSelection[i].initial_uv[0] + strength * diff[0];
      sculptdata->uv[uvindex].uv[1] =
          sculptdata->initial_stroke->initialSelection[i].initial_uv[1] + strength * diff[1];

      apply_sculpt_data_constraints(sculptdata, sculptdata->uv[uvindex].uv);

      for (element = sculptdata->uv[uvindex].element; element; element = element->next) {
        MLoopUV *luv;
        BMLoop *l;

        if (element->separate && element != sculptdata->uv[uvindex].element) {
          break;
        }

        l = element->l;
        luv = CustomData_bmesh_get(&em->bm->ldata, l->head.data, CD_MLOOPUV);
        copy_v2_v2(luv->uv, sculptdata->uv[uvindex].uv);
      }
    }
    if (sima->flag & SI_LIVE_UNWRAP) {
      ED_uvedit_live_unwrap_re_solve();
    }
  }
}

static void uv_sculpt_stroke_exit(bContext *C, wmOperator *op)
{
  SpaceImage *sima = CTX_wm_space_image(C);
  if (sima->flag & SI_LIVE_UNWRAP) {
    ED_uvedit_live_unwrap_end(false);
  }
  UvSculptData *data = op->customdata;
  if (data->timer) {
    WM_event_remove_timer(CTX_wm_manager(C), CTX_wm_window(C), data->timer);
  }
  BM_uv_element_map_free(data->elementMap);
  data->elementMap = NULL;
  MEM_SAFE_FREE(data->uv);
  MEM_SAFE_FREE(data->uvedges);
  if (data->initial_stroke) {
    MEM_SAFE_FREE(data->initial_stroke->initialSelection);
    MEM_SAFE_FREE(data->initial_stroke);
  }

  MEM_SAFE_FREE(data);
  op->customdata = NULL;
}

static int uv_element_offset_from_face_get(
    UvElementMap *map, BMFace *efa, BMLoop *l, int island_index, const bool doIslands)
{
  UvElement *element = BM_uv_element_get(map, efa, l);
  if (!element || (doIslands && element->island != island_index)) {
    return -1;
  }
  return element - map->storage;
}

static uint uv_edge_hash(const void *key)
{
  const UvEdge *edge = key;
  return (BLI_ghashutil_uinthash(edge->uv2) + BLI_ghashutil_uinthash(edge->uv1));
}

static bool uv_edge_compare(const void *a, const void *b)
{
  const UvEdge *edge1 = a;
  const UvEdge *edge2 = b;

  if ((edge1->uv1 == edge2->uv1) && (edge1->uv2 == edge2->uv2)) {
    return false;
  }
  return true;
}

static void set_element_flag(UvElement *element, const int flag)
{
  while (element) {
    element->flag |= flag;
    element = element->next;
    if (!element || element->separate) {
      break;
    }
  }
}

static UvSculptData *uv_sculpt_stroke_init(bContext *C, wmOperator *op, const wmEvent *event)
{
  Scene *scene = CTX_data_scene(C);
  Object *obedit = CTX_data_edit_object(C);
  ToolSettings *ts = scene->toolsettings;
  UvSculptData *data = MEM_callocN(sizeof(*data), "UV Smooth Brush Data");
  BMEditMesh *em = BKE_editmesh_from_object(obedit);
  BMesh *bm = em->bm;

  op->customdata = data;

  BKE_curvemapping_init(ts->uvsculpt->paint.brush->curve);

  if (data) {
    ARegion *region = CTX_wm_region(C);
    float co[2];
    BMFace *efa;
    MLoopUV *luv;
    BMLoop *l;
    BMIter iter, liter;

    UvEdge *edges;
    GHash *edgeHash;
    GHashIterator gh_iter;

    bool do_island_optimization = !(ts->uv_sculpt_settings & UV_SCULPT_ALL_ISLANDS);
    int island_index = 0;
    data->tool = (RNA_enum_get(op->ptr, "mode") == BRUSH_STROKE_SMOOTH) ?
                     UV_SCULPT_TOOL_RELAX :
                     ts->uvsculpt->paint.brush->uv_sculpt_tool;
    data->invert = (RNA_enum_get(op->ptr, "mode") == BRUSH_STROKE_INVERT) ? 1 : 0;

    data->uvsculpt = &ts->uvsculpt->paint;

    /* Winding was added to island detection in 5197aa04c6bd
     * However the sculpt tools can flip faces, potentially creating orphaned islands.
     * See T100132 */
    const bool use_winding = false;
    const bool use_seams = true;
    data->elementMap = BM_uv_element_map_create(
        bm, scene, false, use_winding, use_seams, do_island_optimization);

    if (!data->elementMap) {
      uv_sculpt_stroke_exit(C, op);
      return NULL;
    }

    /* Mouse coordinates, useful for some functions like grab and sculpt all islands */
    UI_view2d_region_to_view(&region->v2d, event->mval[0], event->mval[1], &co[0], &co[1]);

    /* we need to find the active island here */
    if (do_island_optimization) {
      UvElement *element;
      UvNearestHit hit = UV_NEAREST_HIT_INIT_MAX(&region->v2d);
      uv_find_nearest_vert(scene, obedit, co, 0.0f, &hit);

      element = BM_uv_element_get(data->elementMap, hit.efa, hit.l);
      island_index = element->island;
    }

    /* Count 'unique' UV's */
    int unique_uvs = data->elementMap->total_unique_uvs;
    if (do_island_optimization) {
      unique_uvs = data->elementMap->island_total_unique_uvs[island_index];
    }

    /* Allocate the unique uv buffers */
    data->uv = MEM_callocN(sizeof(*data->uv) * unique_uvs, "uv_brush_unique_uvs");
    /* Holds, for each UvElement in elementMap, an index of its unique UV. */
    int *uniqueUv = MEM_mallocN(sizeof(*uniqueUv) * data->elementMap->total_uvs,
                                "uv_brush_unique_uv_map");
    edgeHash = BLI_ghash_new(uv_edge_hash, uv_edge_compare, "uv_brush_edge_hash");
    /* we have at most totalUVs edges */
    edges = MEM_callocN(sizeof(*edges) * data->elementMap->total_uvs, "uv_brush_all_edges");
    if (!data->uv || !uniqueUv || !edgeHash || !edges) {
      MEM_SAFE_FREE(edges);
      MEM_SAFE_FREE(uniqueUv);
      if (edgeHash) {
        BLI_ghash_free(edgeHash, NULL, NULL);
      }
      uv_sculpt_stroke_exit(C, op);
      return NULL;
    }

    data->totalUniqueUvs = unique_uvs;
    /* Index for the UvElements. */
    int counter = -1;
    /* initialize the unique UVs */
    for (int i = 0; i < bm->totvert; i++) {
      UvElement *element = data->elementMap->vertex[i];
      for (; element; element = element->next) {
        if (element->separate) {
          if (do_island_optimization && (element->island != island_index)) {
            /* skip this uv if not on the active island */
            for (; element->next && !(element->next->separate); element = element->next) {
              /* pass */
            }
            continue;
          }

          l = element->l;
          luv = CustomData_bmesh_get(&em->bm->ldata, l->head.data, CD_MLOOPUV);

          counter++;
          data->uv[counter].element = element;
          data->uv[counter].uv = luv->uv;
          if (data->tool != UV_SCULPT_TOOL_GRAB) {
            if (luv->flag & MLOOPUV_PINNED) {
              data->uv[counter].is_locked = true;
            }
          }
        }
        /* Pointer arithmetic to the rescue, as always :). */
        uniqueUv[element - data->elementMap->storage] = counter;
      }
    }
    BLI_assert(counter + 1 == unique_uvs);

    /* Now, on to generate our uv connectivity data */
    counter = 0;
    BM_ITER_MESH (efa, &iter, em->bm, BM_FACES_OF_MESH) {
      BM_ITER_ELEM (l, &liter, efa, BM_LOOPS_OF_FACE) {
        int offset1, itmp1 = uv_element_offset_from_face_get(
                         data->elementMap, efa, l, island_index, do_island_optimization);
        int offset2, itmp2 = uv_element_offset_from_face_get(
                         data->elementMap, efa, l->next, island_index, do_island_optimization);

        /* Skip edge if not found(unlikely) or not on valid island */
        if (itmp1 == -1 || itmp2 == -1) {
          continue;
        }

        offset1 = uniqueUv[itmp1];
        offset2 = uniqueUv[itmp2];

        /* Using an order policy, sort UV's according to address space.
         * This avoids having two different UvEdges with the same UV's on different positions. */
        if (offset1 < offset2) {
          edges[counter].uv1 = offset1;
          edges[counter].uv2 = offset2;
        }
        else {
          edges[counter].uv1 = offset2;
          edges[counter].uv2 = offset1;
        }
        UvEdge *prev_edge = BLI_ghash_lookup(edgeHash, &edges[counter]);
        if (prev_edge) {
          prev_edge->is_interior = true;
          edges[counter].is_interior = true;
        }
        else {
          BLI_ghash_insert(edgeHash, &edges[counter], &edges[counter]);
        }
        counter++;
      }
    }

    MEM_SAFE_FREE(uniqueUv);

    /* Allocate connectivity data, we allocate edges once */
    data->uvedges = MEM_callocN(sizeof(*data->uvedges) * BLI_ghash_len(edgeHash),
                                "uv_brush_edge_connectivity_data");
    if (!data->uvedges) {
      BLI_ghash_free(edgeHash, NULL, NULL);
      MEM_SAFE_FREE(edges);
      uv_sculpt_stroke_exit(C, op);
      return NULL;
    }

    /* fill the edges with data */
    {
      int i = 0;
      GHASH_ITER (gh_iter, edgeHash) {
        data->uvedges[i++] = *((UvEdge *)BLI_ghashIterator_getKey(&gh_iter));
      }
      data->totalUvEdges = BLI_ghash_len(edgeHash);
    }

    /* cleanup temporary stuff */
    BLI_ghash_free(edgeHash, NULL, NULL);
    MEM_SAFE_FREE(edges);

    /* transfer boundary edge property to UV's */
    for (int i = 0; i < data->totalUvEdges; i++) {
      if (!data->uvedges[i].is_interior) {
        data->uv[data->uvedges[i].uv1].is_boundary = true;
        data->uv[data->uvedges[i].uv2].is_boundary = true;
        if (ts->uv_sculpt_settings & UV_SCULPT_LOCK_BORDERS) {
          data->uv[data->uvedges[i].uv1].is_locked = true;
          data->uv[data->uvedges[i].uv2].is_locked = true;
        }
        set_element_flag(data->uv[data->uvedges[i].uv1].element, MARK_BOUNDARY);
        set_element_flag(data->uv[data->uvedges[i].uv2].element, MARK_BOUNDARY);
      }
    }

    SpaceImage *sima = CTX_wm_space_image(C);
    data->constrain_to_bounds = (sima->flag & SI_CLIP_UV);
    BKE_image_find_nearest_tile_with_offset(sima->image, co, data->uv_base_offset);

    /* Allocate initial selection for grab tool */
    if (data->tool == UV_SCULPT_TOOL_GRAB) {
      float radius, radius_root;
      UvSculptData *sculptdata = (UvSculptData *)op->customdata;
      int width, height;
      float aspectRatio;
      float alpha, zoomx, zoomy;
      Brush *brush = BKE_paint_brush(sculptdata->uvsculpt);

      alpha = BKE_brush_alpha_get(scene, brush);

<<<<<<< HEAD
      radius = BKE_brush_size_get(scene, brush, true);
      sima = CTX_wm_space_image(C);
=======
      radius = BKE_brush_size_get(scene, brush);
>>>>>>> b37954d0
      ED_space_image_get_size(sima, &width, &height);
      ED_space_image_get_zoom(sima, region, &zoomx, &zoomy);

      aspectRatio = width / (float)height;
      radius /= (width * zoomx);
      radius = radius * radius;
      radius_root = sqrtf(radius);

      /* Allocate selection stack */
      data->initial_stroke = MEM_mallocN(sizeof(*data->initial_stroke),
                                         "uv_sculpt_initial_stroke");
      if (!data->initial_stroke) {
        uv_sculpt_stroke_exit(C, op);
      }
      data->initial_stroke->initialSelection = MEM_mallocN(
          sizeof(*data->initial_stroke->initialSelection) * data->totalUniqueUvs,
          "uv_sculpt_initial_selection");
      if (!data->initial_stroke->initialSelection) {
        uv_sculpt_stroke_exit(C, op);
      }

      copy_v2_v2(data->initial_stroke->init_coord, co);

      counter = 0;
      for (int i = 0; i < data->totalUniqueUvs; i++) {
        if (data->uv[i].is_locked) {
          continue;
        }

        float diff[2];
        sub_v2_v2v2(diff, data->uv[i].uv, co);
        diff[1] /= aspectRatio;
        float dist = dot_v2v2(diff, diff);
        if (dist <= radius) {
          float strength;
          strength = alpha * BKE_brush_curve_strength_clamped(brush, sqrtf(dist), radius_root);

          data->initial_stroke->initialSelection[counter].uv = i;
          data->initial_stroke->initialSelection[counter].strength = strength;
          copy_v2_v2(data->initial_stroke->initialSelection[counter].initial_uv, data->uv[i].uv);
          counter++;
        }
      }

      data->initial_stroke->totalInitialSelected = counter;
      if (sima->flag & SI_LIVE_UNWRAP) {
        ED_uvedit_live_unwrap_begin(scene, obedit);
      }
    }
  }

  return op->customdata;
}

static int uv_sculpt_stroke_invoke(bContext *C, wmOperator *op, const wmEvent *event)
{
  UvSculptData *data;
  Object *obedit = CTX_data_edit_object(C);

  if (!(data = uv_sculpt_stroke_init(C, op, event))) {
    return OPERATOR_CANCELLED;
  }

  uv_sculpt_stroke_apply(C, op, event, obedit);

  data->timer = WM_event_add_timer(CTX_wm_manager(C), CTX_wm_window(C), TIMER, 0.001f);

  if (!data->timer) {
    uv_sculpt_stroke_exit(C, op);
    return OPERATOR_CANCELLED;
  }
  WM_event_add_modal_handler(C, op);

  return OPERATOR_RUNNING_MODAL;
}

static int uv_sculpt_stroke_modal(bContext *C, wmOperator *op, const wmEvent *event)
{
  UvSculptData *data = (UvSculptData *)op->customdata;
  Object *obedit = CTX_data_edit_object(C);

  switch (event->type) {
    case LEFTMOUSE:
    case MIDDLEMOUSE:
    case RIGHTMOUSE:
      uv_sculpt_stroke_exit(C, op);
      return OPERATOR_FINISHED;

    case MOUSEMOVE:
    case INBETWEEN_MOUSEMOVE:
      uv_sculpt_stroke_apply(C, op, event, obedit);
      break;
    case TIMER:
      if (event->customdata == data->timer) {
        uv_sculpt_stroke_apply(C, op, event, obedit);
      }
      break;
    default:
      return OPERATOR_RUNNING_MODAL;
  }

  ED_region_tag_redraw(CTX_wm_region(C));
  WM_event_add_notifier(C, NC_GEOM | ND_DATA, obedit->data);
  DEG_id_tag_update(obedit->data, 0);
  return OPERATOR_RUNNING_MODAL;
}

static bool uv_sculpt_stroke_poll(bContext *C)
{
  if (ED_operator_uvedit_space_image(C)) {
    /* While these values could be initialized on demand,
     * the only case this would be useful is running from the operator search popup.
     * This is such a corner case that it's simpler to check a brush has already been created
     * (something the tool system ensures). */
    Scene *scene = CTX_data_scene(C);
    ToolSettings *ts = scene->toolsettings;
    Brush *brush = BKE_paint_brush(&ts->uvsculpt->paint);
    if (brush != NULL) {
      return true;
    }
  }
  return false;
}

void SCULPT_OT_uv_sculpt_stroke(wmOperatorType *ot)
{
  static const EnumPropertyItem stroke_mode_items[] = {
      {BRUSH_STROKE_NORMAL, "NORMAL", 0, "Regular", "Apply brush normally"},
      {BRUSH_STROKE_INVERT,
       "INVERT",
       0,
       "Invert",
       "Invert action of brush for duration of stroke"},
      {BRUSH_STROKE_SMOOTH,
       "RELAX",
       0,
       "Relax",
       "Switch brush to relax mode for duration of stroke"},
      {0},
  };

  /* identifiers */
  ot->name = "Sculpt UVs";
  ot->description = "Sculpt UVs using a brush";
  ot->idname = "SCULPT_OT_uv_sculpt_stroke";

  /* api callbacks */
  ot->invoke = uv_sculpt_stroke_invoke;
  ot->modal = uv_sculpt_stroke_modal;
  ot->poll = uv_sculpt_stroke_poll;

  /* flags */
  ot->flag = OPTYPE_REGISTER | OPTYPE_UNDO;

  /* props */
  RNA_def_enum(ot->srna, "mode", stroke_mode_items, BRUSH_STROKE_NORMAL, "Mode", "Stroke Mode");
}<|MERGE_RESOLUTION|>--- conflicted
+++ resolved
@@ -860,12 +860,8 @@
 
       alpha = BKE_brush_alpha_get(scene, brush);
 
-<<<<<<< HEAD
       radius = BKE_brush_size_get(scene, brush, true);
       sima = CTX_wm_space_image(C);
-=======
-      radius = BKE_brush_size_get(scene, brush);
->>>>>>> b37954d0
       ED_space_image_get_size(sima, &width, &height);
       ED_space_image_get_zoom(sima, region, &zoomx, &zoomy);
 
