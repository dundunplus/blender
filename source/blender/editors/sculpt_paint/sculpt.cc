--- conflicted
+++ resolved
@@ -25,14 +25,11 @@
 #include "BLI_linklist_stack.h"
 #include "BLI_listbase.h"
 #include "BLI_math.h"
-<<<<<<< HEAD
 #include "BLI_math_color.h"
 #include "BLI_math_color_blend.h"
 #include "BLI_memarena.h"
 #include "BLI_rand.h"
-=======
 #include "BLI_set.hh"
->>>>>>> 0a3df611
 #include "BLI_task.h"
 #include "BLI_task.hh"
 #include "BLI_timeit.hh"
@@ -848,14 +845,11 @@
 
 void SCULPT_face_visibility_all_set(SculptSession *ss, bool visible)
 {
-<<<<<<< HEAD
   if (visible && !ss->attrs.hide_poly) {
     /* This case is allowed. */
     return;
   }
-=======
   SCULPT_topology_islands_invalidate(ss);
->>>>>>> 0a3df611
 
   switch (BKE_pbvh_type(ss->pbvh)) {
     case PBVH_FACES:
@@ -4223,13 +4217,8 @@
     data.original = use_original;
     data.ignore_fully_ineffective = SCULPT_get_tool(ss, brush) != SCULPT_TOOL_MASK;
     data.center = nullptr;
-<<<<<<< HEAD
-
-    BKE_pbvh_search_gather(ss->pbvh, SCULPT_search_sphere_cb, &data, &nodes, r_totnode);
-=======
     BKE_pbvh_search_gather_ex(
         ss->pbvh, SCULPT_search_sphere_cb, &data, &nodes, r_totnode, leaf_flag);
->>>>>>> 0a3df611
   }
   else {
     DistRayAABB_Precalc dist_ray_to_aabb_precalc;
@@ -4243,15 +4232,9 @@
                                       ss->cursor_radius;
     data.original = use_original;
     data.dist_ray_to_aabb_precalc = &dist_ray_to_aabb_precalc;
-<<<<<<< HEAD
-    data.ignore_fully_ineffective = SCULPT_get_tool(ss, brush) != SCULPT_TOOL_MASK;
-
-    BKE_pbvh_search_gather(ss->pbvh, SCULPT_search_circle_cb, &data, &nodes, r_totnode);
-=======
     data.ignore_fully_ineffective = brush->sculpt_tool != SCULPT_TOOL_MASK;
     BKE_pbvh_search_gather_ex(
         ss->pbvh, SCULPT_search_circle_cb, &data, &nodes, r_totnode, leaf_flag);
->>>>>>> 0a3df611
   }
   return nodes;
 }
@@ -4923,11 +4906,7 @@
   /* Free index based vertex info as it will become invalid after modifying the topology during
    * the stroke. */
   MEM_SAFE_FREE(ss->vertex_info.boundary);
-<<<<<<< HEAD
   MEM_SAFE_FREE(ss->vertex_info.symmetrize_map);
-  MEM_SAFE_FREE(ss->vertex_info.connected_component);
-=======
->>>>>>> 0a3df611
 
   PBVHTopologyUpdateMode mode = PBVHTopologyUpdateMode(0);
   float location[3];
@@ -5101,6 +5080,8 @@
   BrushCommand *cmd;
   PBVHNode **nodes;
   int totnode;
+  PBVHNode **texnodes;
+  int texnodes_num;
   float radius_max;
 } BrushRunCommandData;
 
@@ -5116,12 +5097,7 @@
   int totnode = 0;
   BrushCommand *cmd = data->cmd;
   SculptSession *ss = ob->sculpt;
-<<<<<<< HEAD
   float start_radius = ss->cache->radius;
-=======
-  int totnode, texnodes_num = 0;
-  PBVHNode **nodes, **texnodes = nullptr;
->>>>>>> 0a3df611
 
   float radius_scale = 1.0f;
   const bool use_original = sculpt_tool_needs_original(cmd->tool) ? true : ss->cache->original;
@@ -5135,28 +5111,12 @@
     BKE_pbvh_ensure_node_loops(ss->pbvh);
   }
 
-<<<<<<< HEAD
   const bool use_pixels = sculpt_needs_pbvh_pixels(paint_mode_settings, brush, ob);
   if (use_pixels) {
     sculpt_pbvh_update_pixels(paint_mode_settings, ss, ob);
-  }
-=======
-  const bool use_original = sculpt_tool_needs_original(brush->sculpt_tool) ? true :
-                                                                             ss->cache->original;
-  const bool use_pixels = sculpt_needs_pbvh_pixels(paint_mode_settings, brush, ob);
-
-  if (sculpt_needs_pbvh_pixels(paint_mode_settings, brush, ob)) {
-    sculpt_pbvh_update_pixels(paint_mode_settings, ss, ob);
-
-    texnodes = sculpt_pbvh_gather_texpaint(ob, sd, brush, use_original, 1.0f, &texnodes_num);
-
-    if (!texnodes_num) {
-      return;
-    }
-  }
-
-  /* Build a list of all nodes that are potentially within the brush's area of influence */
->>>>>>> 0a3df611
+
+    data->texnodes = sculpt_pbvh_gather_texpaint(ob, sd, brush, use_original, 1.0f, &data->texnodes_num);
+  }
 
   if (SCULPT_tool_needs_all_pbvh_nodes(brush)) {
     /* These brushes need to update all nodes as they are not constrained by the brush radius */
@@ -5166,10 +5126,6 @@
     nodes = SCULPT_cloth_brush_affected_nodes_gather(ss, brush, &totnode);
   }
   else {
-<<<<<<< HEAD
-=======
-    float radius_scale = 1.0f;
->>>>>>> 0a3df611
 
     /* Corners of square brushes can go outside the brush radius. */
     if (SCULPT_get_float(ss, tip_roundness, sd, brush) < 1.0f) {
@@ -5184,13 +5140,10 @@
 
     nodes = sculpt_pbvh_gather_generic(ob, sd, brush, use_original, radius_scale, &totnode);
   }
-<<<<<<< HEAD
 
   if (sculpt_needs_pbvh_pixels(paint_mode_settings, brush, ob)) {
     sculpt_pbvh_update_pixels(paint_mode_settings, ss, ob);
   }
-=======
->>>>>>> 0a3df611
 
   /* Draw Face Sets in alt-smooth mode deforms the
    * vertices and uses regular coords undo. */
@@ -5421,16 +5374,7 @@
     }
   }
 
-<<<<<<< HEAD
   // brush2->alpha = fabs(ss->cache->bstrength);
-=======
-  /* Only act if some verts are inside the brush area. */
-  if (totnode == 0) {
-    MEM_SAFE_FREE(texnodes);
-    return;
-  }
-  float location[3];
->>>>>>> 0a3df611
 
   // printf("brush2->alpha: %f\n", brush2->alpha);
   // printf("ss->cache->bstrength: %f\n", ss->cache->bstrength);
@@ -5602,7 +5546,7 @@
       SCULPT_do_displacement_smear_brush(sd, ob, nodes, totnode);
       break;
     case SCULPT_TOOL_PAINT:
-      SCULPT_do_paint_brush(paint_mode_settings, sd, ob, nodes, totnode, texnodes, texnodes_num);
+      SCULPT_do_paint_brush(paint_mode_settings, sd, ob, nodes, totnode, data->texnodes, data->texnodes_num);
       break;
     case SCULPT_TOOL_SMEAR:
       SCULPT_do_smear_brush(sd, ob, nodes, totnode);
@@ -5839,24 +5783,10 @@
     }
   }
 
-<<<<<<< HEAD
   ss->cache->brush = oldbrush;
   sd->paint.brush_eval = nullptr;
   ss->cache->radius = start_radius;
   ss->cache->radius_squared = start_radius * start_radius;
-=======
-  MEM_SAFE_FREE(nodes);
-  MEM_SAFE_FREE(texnodes);
-
-  /* Update average stroke position. */
-  copy_v3_v3(location, ss->cache->true_location);
-  mul_m4_v3(ob->object_to_world, location);
-
-  add_v3_v3(ups->average_stroke_accum, location);
-  ups->average_stroke_counter++;
-  /* Update last stroke position. */
-  ups->last_stroke_valid = true;
->>>>>>> 0a3df611
 }
 
 /* Flush displacement from deformed PBVH vertex to original mesh. */
@@ -8019,8 +7949,6 @@
   return true;
 }
 
-extern "C" void sculpt_undo_print_nodes(void *active);
-
 void SCULPT_flush_update_done(const bContext *C, Object *ob, SculptUpdateType update_flags)
 {
   /* After we are done drawing the stroke, check if we need to do a more
@@ -8101,8 +8029,6 @@
       }
     }
 #endif
-
-    sculpt_undo_print_nodes(nullptr);
   }
 
   if (update_flags & SCULPT_UPDATE_COLOR) {
@@ -8863,21 +8789,6 @@
   SCULPT_TOPOLOGY_ID_DEFAULT,
 };
 
-<<<<<<< HEAD
-static int SCULPT_vertex_get_connected_component(SculptSession *ss, PBVHVertRef vertex)
-{
-  if (BKE_pbvh_type(ss->pbvh) == PBVH_BMESH) {
-    vertex.i = BM_elem_index_get((BMVert *)vertex.i);
-  }
-
-  if (ss->vertex_info.connected_component) {
-    return ss->vertex_info.connected_component[vertex.i];
-  }
-  return SCULPT_TOPOLOGY_ID_DEFAULT;
-}
-
-=======
->>>>>>> 0a3df611
 static void SCULPT_fake_neighbor_init(SculptSession *ss, const float max_dist)
 {
   const int totvert = SCULPT_vertex_count_get(ss);
@@ -9013,66 +8924,8 @@
   int next_id;
 };
 
-<<<<<<< HEAD
-static bool SCULPT_connected_components_floodfill_cb(
-    SculptSession *ss, PBVHVertRef from_v, PBVHVertRef to_v, bool /*is_duplicate*/, void *userdata)
-{
-  SculptTopologyIDFloodFillData *data = static_cast<SculptTopologyIDFloodFillData *>(userdata);
-
-  int from_v_i = BKE_pbvh_vertex_to_index(ss->pbvh, from_v);
-  int to_v_i = BKE_pbvh_vertex_to_index(ss->pbvh, to_v);
-
-  ss->vertex_info.connected_component[from_v_i] = data->next_id;
-  ss->vertex_info.connected_component[to_v_i] = data->next_id;
-  return true;
-}
-
-void SCULPT_connected_components_ensure(Object *ob)
-{
-  SculptSession *ss = ob->sculpt;
-
-  SCULPT_vertex_random_access_ensure(ss);
-
-  /* Topology IDs already initialized. They only need to be recalculated when the PBVH is
-   * rebuild.
-   */
-  if (ss->vertex_info.connected_component) {
-    return;
-  }
-
-  const int totvert = SCULPT_vertex_count_get(ss);
-  ss->vertex_info.connected_component = static_cast<int *>(
-      MEM_malloc_arrayN(totvert, sizeof(int), "topology ID"));
-
-  for (int i = 0; i < totvert; i++) {
-    ss->vertex_info.connected_component[i] = SCULPT_TOPOLOGY_ID_NONE;
-  }
-
-  int next_id = 0;
-  for (int i = 0; i < totvert; i++) {
-    PBVHVertRef vertex = BKE_pbvh_index_to_vertex(ss->pbvh, i);
-
-    if (!SCULPT_vertex_visible_get(ss, vertex)) {
-      continue;
-    }
-
-    if (ss->vertex_info.connected_component[i] == SCULPT_TOPOLOGY_ID_NONE) {
-      SculptFloodFill flood;
-      SCULPT_floodfill_init(ss, &flood);
-      SCULPT_floodfill_add_initial(&flood, vertex);
-      SculptTopologyIDFloodFillData data;
-      data.next_id = next_id;
-      SCULPT_floodfill_execute(ss, &flood, SCULPT_connected_components_floodfill_cb, &data);
-      SCULPT_floodfill_free(&flood);
-      next_id++;
-    }
-  }
-}
-
 /* builds topological boundary bitmap. TODO: eliminate this function
    and just used modern boundary API */
-=======
->>>>>>> 0a3df611
 void SCULPT_boundary_info_ensure(Object *object)
 {
   SculptSession *ss = object->sculpt;
