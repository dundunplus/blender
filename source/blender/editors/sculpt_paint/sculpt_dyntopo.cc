/* SPDX-License-Identifier: GPL-2.0-or-later
 * Copyright 2020 Blender Foundation. All rights reserved. */

/** \file
 * \ingroup edsculpt
 */

#include <cmath>
#include <cstdlib>

#include "MEM_guardedalloc.h"

#include "BLI_alloca.h"
#include "BLI_array.hh"
#include "BLI_blenlib.h"
#include "BLI_compiler_attrs.h"
#include "BLI_hash.h"
#include "BLI_index_range.hh"
#include "BLI_linklist.h"
#include "BLI_math.h"
#include "BLI_memarena.h"
#include "BLI_polyfill_2d.h"
#include "BLI_task.h"

#include "BLT_translation.h"

#include "DNA_mesh_types.h"
#include "DNA_meshdata_types.h"
#include "DNA_modifier_types.h"

#include "BKE_brush.h"
#include "BKE_colortools.h"
#include "BKE_context.h"
#include "BKE_global.h"
#include "BKE_main.h"
#include "BKE_mesh_mapping.h"
#include "BKE_mesh.hh"
#include "BKE_modifier.h"
#include "BKE_object.h"
#include "BKE_paint.h"
#include "BKE_particle.h"
#include "BKE_pbvh.h"
#include "BKE_pointcache.h"
#include "BKE_scene.h"

#include "BLI_index_range.hh"

#include "DEG_depsgraph.h"

#include "WM_api.h"
#include "WM_types.h"

#include "ED_undo.h"
#include "sculpt_intern.hh"

#include "UI_interface.h"
#include "UI_resources.h"

#include "../../bmesh/intern/bmesh_idmap.h"
#include "bmesh.h"
#include "bmesh_log.h"
#include "bmesh_tools.h"

#include <math.h>
#include <stdlib.h>

using blender::IndexRange;
using blender::Vector;

BMesh *SCULPT_dyntopo_empty_bmesh()
{
  return BKE_sculptsession_empty_bmesh_create();
}
// TODO: check if (mathematically speaking) is it really necassary
// to sort the edge lists around verts

// from http://rodolphe-vaillant.fr/?e=20
static float tri_voronoi_area(const float p[3], const float q[3], const float r[3])
{
  float pr[3];
  float pq[3];

  sub_v3_v3v3(pr, p, r);
  sub_v3_v3v3(pq, p, q);

  float angles[3];

  angle_tri_v3(angles, p, q, r);

  if (angles[0] > (float)M_PI * 0.5f) {
    return area_tri_v3(p, q, r) / 2.0f;
  }
  else if (angles[1] > (float)M_PI * 0.5f || angles[2] > (float)M_PI * 0.5f) {
    return area_tri_v3(p, q, r) / 4.0f;
  }
  else {

    float dpr = dot_v3v3(pr, pr);
    float dpq = dot_v3v3(pq, pq);

    float area = (1.0f / 8.0f) *
                 (dpr * cotangent_tri_weight_v3(q, p, r) + dpq * cotangent_tri_weight_v3(r, q, p));

    return area;
  }
}

void SCULPT_dyntopo_get_cotangents(SculptSession *ss,
                                   PBVHVertRef vertex,
                                   float *r_ws,
                                   float *r_cot1,
                                   float *r_cot2,
                                   float *r_area,
                                   float *r_totarea)
{
  SCULPT_dyntopo_check_disk_sort(ss, vertex);

  BMVert *v = (BMVert *)vertex.i;
  BMEdge *e = v->e;

  if (!e) {
    return;
  }

  int i = 0;
  float totarea = 0.0f;
  // float totw = 0.0f;

  do {
    BMEdge *eprev = v == e->v1 ? e->v1_disk_link.prev : e->v2_disk_link.prev;
    BMEdge *enext = v == e->v1 ? e->v1_disk_link.next : e->v2_disk_link.next;

    BMVert *v1 = BM_edge_other_vert(eprev, v);
    BMVert *v2 = BM_edge_other_vert(e, v);
    BMVert *v3 = BM_edge_other_vert(enext, v);

    float cot1 = cotangent_tri_weight_v3(v1->co, v->co, v2->co);
    float cot2 = cotangent_tri_weight_v3(v3->co, v2->co, v->co);

    float area = tri_voronoi_area(v->co, v1->co, v2->co);

    r_ws[i] = (cot1 + cot2);
    // totw += r_ws[i];

    totarea += area;

    if (r_cot1) {
      r_cot1[i] = cot1;
    }

    if (r_cot2) {
      r_cot2[i] = cot2;
    }

    if (r_area) {
      r_area[i] = area;
    }

    i++;
    e = enext;
  } while (e != v->e);

  if (r_totarea) {
    *r_totarea = totarea;
  }

  int count = i;

  float mul = 1.0f / (totarea * 2.0);

  for (i = 0; i < count; i++) {
    r_ws[i] *= mul;
  }
}

void SCULPT_faces_get_cotangents(SculptSession *ss,
                                 PBVHVertRef vertex,
                                 float *r_ws,
                                 float *r_cot1,
                                 float *r_cot2,
                                 float *r_area,
                                 float *r_totarea)
{
  // sculpt vemap should always be sorted in disk cycle order

  float totarea = 0.0;

  MeshElemMap *elem = ss->vemap + vertex.i;
  for (int i = 0; i < elem->count; i++) {
    int i1 = (i + elem->count - 1) % elem->count;
    int i2 = i;
    int i3 = (i + 1) % elem->count;

    const float *v = ss->vert_positions[vertex.i];
    const MEdge *e1 = ss->edges + elem->indices[i1];
    const MEdge *e2 = ss->edges + elem->indices[i2];
    const MEdge *e3 = ss->edges + elem->indices[i3];

    const float *v1 = (unsigned int)vertex.i == e1->v1 ? ss->vert_positions[e1->v2] :
                                                         ss->vert_positions[e1->v1];
    const float *v2 = (unsigned int)vertex.i == e2->v1 ? ss->vert_positions[e2->v2] :
                                                         ss->vert_positions[e2->v1];
    const float *v3 = (unsigned int)vertex.i == e3->v1 ? ss->vert_positions[e3->v2] :
                                                         ss->vert_positions[e3->v1];

    float cot1 = cotangent_tri_weight_v3(v1, v, v2);
    float cot2 = cotangent_tri_weight_v3(v3, v2, v);

    float area = tri_voronoi_area(v, v1, v2);

    r_ws[i] = (cot1 + cot2);
    
    totarea += area;

    if (r_cot1) {
      r_cot1[i] = cot1;
    }

    if (r_cot2) {
      r_cot2[i] = cot2;
    }

    if (r_area) {
      r_area[i] = area;
    }
  }

  if (r_totarea) {
    *r_totarea = totarea;
  }

  float mul = 1.0f / (totarea * 2.0);

  for (int i = 0; i < elem->count; i++) {
    r_ws[i] *= mul;
  }
}

void SCULPT_cotangents_begin(Object *ob, SculptSession *ss)
{
  SCULPT_vertex_random_access_ensure(ss);
  int totvert = SCULPT_vertex_count_get(ss);

  switch (BKE_pbvh_type(ss->pbvh)) {
    case PBVH_BMESH: {
      for (int i = 0; i < totvert; i++) {
        PBVHVertRef vertex = BKE_pbvh_index_to_vertex(ss->pbvh, i);
        SCULPT_dyntopo_check_disk_sort(ss, vertex);
      }
      break;
    }
    case PBVH_FACES: {
      Mesh *mesh = BKE_object_get_original_mesh(ob);

      if (!ss->vemap) {
        BKE_mesh_vert_edge_map_create(
            &ss->vemap, &ss->vemap_mem, mesh->edges().data(), mesh->totvert, mesh->totedge);
      }

      break;
    }
    case PBVH_GRIDS:  // not supported yet
      break;
  }
}

void SCULPT_get_cotangents(SculptSession *ss,
                           PBVHVertRef vertex,
                           float *r_ws,
                           float *r_cot1,
                           float *r_cot2,
                           float *r_area,
                           float *r_totarea)
{
  switch (BKE_pbvh_type(ss->pbvh)) {
    case PBVH_BMESH:
      SCULPT_dyntopo_get_cotangents(ss, vertex, r_ws, r_cot1, r_cot2, r_area, r_totarea);
      break;
    case PBVH_FACES:
      SCULPT_faces_get_cotangents(ss, vertex, r_ws, r_cot1, r_cot2, r_area, r_totarea);
      break;
    case PBVH_GRIDS: {
      {
        /* Not supported, return uniform weights. */

        int val = SCULPT_vertex_valence_get(ss, vertex);

        for (int i = 0; i < val; i++) {
          r_ws[i] = 1.0f;
        }
      }
      break;
    }
  }
}

void SCULT_dyntopo_flag_all_disk_sort(SculptSession *ss)
{
  BKE_pbvh_bmesh_flag_all_disk_sort(ss->pbvh);
}

/* Returns true if edge disk list around vertex was sorted. */
bool SCULPT_dyntopo_check_disk_sort(SculptSession *ss, PBVHVertRef vertex)
{
  BMVert *v = (BMVert *)vertex.i;
  MSculptVert *mv = BKE_PBVH_SCULPTVERT(ss->cd_sculpt_vert, v);

  if (mv->flag & SCULPTVERT_NEED_DISK_SORT) {
    mv->flag &= ~SCULPTVERT_NEED_DISK_SORT;

    BM_sort_disk_cycle(v);

    return true;
  }

  return false;
}

/*
Copies the bmesh, but orders the elements
according to PBVH node to improve memory locality
*/
void SCULPT_reorder_bmesh(SculptSession *ss)
{
#if 0
  SCULPT_face_random_access_ensure(ss);
  SCULPT_vertex_random_access_ensure(ss);

  int actv = ss->active_vertex.i ?
                 BKE_pbvh_vertex_to_index(ss->pbvh, ss->active_vertex) :
                 -1;
  int actf = ss->active_face.i ?
                 BKE_pbvh_face_to_index(ss->pbvh, ss->active_face) :
                 -1;

  if (ss->bm_log) {
    BM_log_full_mesh(ss->bm, ss->bm_log);
  }

  ss->bm = BKE_pbvh_reorder_bmesh(ss->pbvh);

  SCULPT_face_random_access_ensure(ss);
  SCULPT_vertex_random_access_ensure(ss);

  if (actv >= 0) {
    ss->active_vertex = BKE_pbvh_index_to_vertex(ss->pbvh, actv);
  }
  if (actf >= 0) {
    ss->active_face = BKE_pbvh_index_to_face(ss->pbvh, actf);
  }

  BKE_sculptsession_update_attr_refs(ob);

#endif
}

void SCULPT_dynamic_topology_triangulate(SculptSession *ss, BMesh *bm)
{
  if (bm->totloop == bm->totface * 3) {
    ss->totfaces = ss->totpoly = ss->bm->totface;
    ss->totvert = ss->bm->totvert;

    return;
  }

  BMIter iter;
  BMFace *f;

  BM_ITER_MESH (f, &iter, bm, BM_FACES_OF_MESH) {
    BM_elem_flag_enable(f, BM_ELEM_TAG);
  }

  MemArena *pf_arena = BLI_memarena_new(BLI_POLYFILL_ARENA_SIZE, __func__);
  LinkNode *f_double = nullptr;

  Vector<BMFace *>(faces_array);

  BM_ITER_MESH (f, &iter, bm, BM_FACES_OF_MESH) {
    if (f->len <= 3) {
      continue;
    }

    bool sel = BM_elem_flag_test(f, BM_ELEM_SELECT);

    int faces_array_tot = f->len;
    faces_array.resize(faces_array_tot);

    BM_face_triangulate(bm,
                        f,
                        faces_array.data(),
                        &faces_array_tot,
                        nullptr,
                        nullptr,
                        &f_double,
                        MOD_TRIANGULATE_QUAD_BEAUTY,
                        MOD_TRIANGULATE_NGON_EARCLIP,
                        true,
                        pf_arena,
                        nullptr);

    for (int i = 0; i < faces_array_tot; i++) {
      BMFace *f2 = faces_array[i];

      // forcibly copy selection state
      if (sel) {
        BM_face_select_set(bm, f2, true);

        // restore original face selection state too, triangulate code unset it
        BM_face_select_set(bm, f, true);
      }

      // paranoia check that tag flag wasn't copied over
      BM_elem_flag_disable(f2, BM_ELEM_TAG);
    }
  }

  while (f_double) {
    LinkNode *next = f_double->next;
    BM_face_kill(bm, (BMFace *)f_double->link);
    MEM_freeN(f_double);
    f_double = next;
  }

  BLI_memarena_free(pf_arena);

  ss->totfaces = ss->totpoly = ss->bm->totface;
  ss->totvert = ss->bm->totvert;

  //  BM_mesh_triangulate(
  //      bm, MOD_TRIANGULATE_QUAD_BEAUTY, MOD_TRIANGULATE_NGON_EARCLIP, 4, false, nullptr,
  //      nullptr, nullptr);
}

void SCULPT_pbvh_clear(Object *ob, bool cache_pbvh)
{
  SculptSession *ss = ob->sculpt;

  BKE_pbvh_pmap_release(ss->pmap);
  ss->pmap = nullptr;

  /* Clear out any existing DM and PBVH. */
  if (ss->pbvh) {
#ifdef WITH_PBVH_CACHE
    if (cache_pbvh) {
      BKE_pbvh_set_cached(ob, ss->pbvh);
    }
    else {
      BKE_pbvh_cache_remove(ss->pbvh);
      BKE_pbvh_free(ss->pbvh);
    }
#else
    BKE_pbvh_free(ss->pbvh);
#endif

    ss->pbvh = nullptr;
  }

  BKE_object_free_derived_caches(ob);

  /* Tag to rebuild PBVH in depsgraph. */
  DEG_id_tag_update(&ob->id, ID_RECALC_GEOMETRY);
}

/**
  Syncs customdata layers with internal bmesh, but ignores deleted layers.
*/
void SCULPT_dynamic_topology_sync_layers(Object *ob, Mesh *me)
{
  BKE_sculptsession_sync_attributes(ob, me);
}

static void customdata_strip_templayers(CustomData *cdata, int totelem)
{
  for (int i = 0; i < cdata->totlayer; i++) {
    CustomDataLayer *layer = cdata->layers + i;

    if (layer->flag & CD_FLAG_TEMPORARY) {
      CustomData_free_layer(cdata, layer->type, totelem, i);
      i--;
    }
  }
}

void SCULPT_dynamic_topology_enable_ex(Main *bmain, Depsgraph *depsgraph, Scene *scene, Object *ob)
{
  SculptSession *ss = ob->sculpt;
  Mesh *me = BKE_object_get_original_mesh(ob);

  customdata_strip_templayers(&me->vdata, me->totvert);
  customdata_strip_templayers(&me->pdata, me->totpoly);

  if (ss->pbvh) {
    if (ss->pmap) {
      BKE_pbvh_pmap_release(ss->pmap);
      ss->pmap = nullptr;
    }

#ifdef WITH_PBVH_CACHE
    /* Remove existing pbvh so we can free it ourselves. */
    BKE_pbvh_cache_remove(ss->pbvh);

    /* Free any other pbvhs */
    BKE_pbvh_clear_cache(nullptr);
#endif
  }

  if (ss->bm) {
    bool ok = ss->bm->totvert == me->totvert && ss->bm->totedge == me->totedge &&
              ss->bm->totloop == me->totloop && ss->bm->totface == me->totpoly;

    if (!ok) {
#ifdef WITH_PBVH_CACHE
      /* Ensure ss->pbvh is in the cache so it can be destroyed in BKE_pbvh_free_bmesh. */
      if (ss->pbvh) {
        BKE_pbvh_set_cached(ob, ss->pbvh);
      }
#endif

      /* Destroy all cached PBVHs with this bmesh. */
      BKE_pbvh_free_bmesh(nullptr, ss->bm);

      ss->pbvh = nullptr;
      ss->bm = nullptr;
    }
  }

  if (!ss->bm || !ss->pbvh || BKE_pbvh_type(ss->pbvh) != PBVH_BMESH) {
    SCULPT_pbvh_clear(ob, false);
  }
#if 0
  else {
    /* Sculpt session was set up by paint.c, call BKE_sculptsession_update_attr_refs to be safe. */
    BKE_sculptsession_update_attr_refs(ob);

    BKE_pbvh_update_sculpt_verts(ss->pbvh);

    /* Also check bm_log. */
    if (!ss->bm_log) {
      ss->bm_log = BM_log_create(ss->bm, ss->bm_idmap, ss->cd_sculpt_vert);
    }

    return;
  }
#endif

#ifdef WITH_PBVH_CACHE
  PBVH *pbvh = BKE_pbvh_get_or_free_cached(ob, BKE_object_get_original_mesh(ob), PBVH_BMESH);
#else
  PBVH *pbvh = ss->pbvh;
#endif

  if (pbvh) {
    BMesh *bm = BKE_pbvh_get_bmesh(pbvh);

    if (!ss->bm) {
      ss->bm = bm;
    }
    else if (ss->bm != bm) {
      printf("%s: bmesh differed!\n", __func__);
      SCULPT_pbvh_clear(ob, false);
    }
  }

  /* Dynamic topology doesn't ensure selection state is valid, so remove #36280. */
  BKE_mesh_mselect_clear(me);

  if (!ss->bm) {
    ss->bm = BKE_sculptsession_empty_bmesh_create();

    BMeshFromMeshParams params = {0};
    params.calc_face_normal = true;
    params.use_shapekey = true;
    params.create_shapekey_layers = true;
    params.active_shapekey = ob->shapenr;

    BM_mesh_bm_from_me(ss->bm, me, &params);
    
    if (ss->pbvh) {
      BKE_sculptsession_update_attr_refs(ob);
      BKE_pbvh_set_bmesh(ss->pbvh, ss->bm);
    }
  }

#ifndef DYNTOPO_DYNAMIC_TESS
  SCULPT_dynamic_topology_triangulate(ss, ss->bm);
#endif

  if (ss->pbvh) {
    BKE_sculptsession_update_attr_refs(ob);
    BKE_pbvh_update_sculpt_verts(ss->pbvh);
  }

  if (ss->pbvh && SCULPT_has_persistent_base(ss)) {
    SCULPT_ensure_persistent_layers(ss, ob);
  }

  if (!CustomData_has_layer(&ss->bm->vdata, CD_PAINT_MASK)) {
    BM_data_layer_add(ss->bm, &ss->bm->vdata, CD_PAINT_MASK);
  }

  if (ss->pbvh) {
    BKE_sculptsession_update_attr_refs(ob);
  }

  BMIter iter;
  BMEdge *e;

  BM_ITER_MESH (e, &iter, ss->bm, BM_EDGES_OF_MESH) {
    e->head.hflag |= BM_ELEM_DRAW;
  }

  if (ss->pbvh) {
    BKE_pbvh_update_sculpt_verts(ss->pbvh);
  }

  /* Make sure the data for existing faces are initialized. */
  if (me->totpoly != ss->bm->totface) {
    BM_mesh_normals_update(ss->bm);
  }

  /* Enable dynamic topology. */
  me->flag |= ME_SCULPT_DYNAMIC_TOPOLOGY;

  if (!ss->bm_idmap) {
    ss->bm_idmap = BM_idmap_new(ss->bm, BM_VERT | BM_EDGE | BM_FACE);
    BKE_sculptsession_update_attr_refs(ob);
  }

  /* Enable logging for undo/redo. */
  if (!ss->bm_log) {
    ss->bm_log = BM_log_create(ss->bm, ss->bm_idmap);
  }

  /* Update dependency graph, so modifiers that depend on dyntopo being enabled
   * are re-evaluated and the PBVH is re-created. */
  DEG_id_tag_update(&ob->id, ID_RECALC_GEOMETRY);

  // TODO: this line here is being slow, do we need it? - joeedh
  BKE_scene_graph_update_tagged(depsgraph, bmain);
}

/* Free the sculpt BMesh and BMLog
 *
 * If 'unode' is given, the BMesh's data is copied out to the unode
 * before the BMesh is deleted so that it can be restored from. */
static void SCULPT_dynamic_topology_disable_ex(
    Main *bmain, Depsgraph *depsgraph, Scene *scene, Object *ob, SculptUndoNode *unode)
{
  SculptSession *ss = ob->sculpt;
  Mesh *me = static_cast<Mesh *>(ob->data);

  /* Destroy temporary layers. */
  BKE_sculpt_attribute_destroy_temporary_all(ob);

  if (ss->attrs.dyntopo_node_id_vertex) {
    BKE_sculpt_attribute_destroy(ob, ss->attrs.dyntopo_node_id_vertex);
  }

  if (ss->attrs.dyntopo_node_id_face) {
    BKE_sculpt_attribute_destroy(ob, ss->attrs.dyntopo_node_id_face);
  }

  BKE_sculptsession_update_attr_refs(ob);
  BKE_sculptsession_bm_to_me(ob, true);
  /* Clear data. */
  me->flag &= ~ME_SCULPT_DYNAMIC_TOPOLOGY;

  if (ss->bm_idmap) {
    BM_idmap_destroy(ss->bm_idmap);
    ss->bm_idmap = nullptr;
  }

  if (ss->bm_log) {
    BM_log_free(ss->bm_log, true);
    ss->bm_log = nullptr;
  }

  /* Typically valid but with global-undo they can be nullptr, see: T36234. */
  if (ss->bm) {
    /* PBVH now frees bmesh, just null it. */
    ss->bm = nullptr;
  }

  SCULPT_pbvh_clear(ob, true);

  BKE_particlesystem_reset_all(ob);
  BKE_ptcache_object_reset(scene, ob, PTCACHE_RESET_OUTDATED);

  /* Update dependency graph, so modifiers that depend on dyntopo being enabled
   * are re-evaluated and the PBVH is re-created. */
  DEG_id_tag_update(&ob->id, ID_RECALC_GEOMETRY);
  BKE_scene_graph_update_tagged(depsgraph, bmain);
}

void SCULPT_dynamic_topology_disable(bContext *C, SculptUndoNode *unode)
{
  Main *bmain = CTX_data_main(C);
  Depsgraph *depsgraph = CTX_data_ensure_evaluated_depsgraph(C);
  Scene *scene = CTX_data_scene(C);
  Object *ob = CTX_data_active_object(C);
  SCULPT_dynamic_topology_disable_ex(bmain, depsgraph, scene, ob, unode);
}

void sculpt_dynamic_topology_disable_with_undo(Main *bmain,
                                               Depsgraph *depsgraph,
                                               Scene *scene,
                                               Object *ob)
{
  SculptSession *ss = ob->sculpt;
  if (ss->bm != nullptr) {
    /* May be false in background mode. */
    const bool use_undo = G.background ? (ED_undo_stack_get() != nullptr) : true;
    if (use_undo) {
      SCULPT_undo_push_begin_ex(ob, "Dynamic topology disable");
      SCULPT_undo_push_node(ob, nullptr, SCULPT_UNDO_DYNTOPO_END);
    }
    SCULPT_dynamic_topology_disable_ex(bmain, depsgraph, scene, ob, nullptr);
    if (use_undo) {
      SCULPT_undo_push_end(ob);
    }

    ss->active_vertex.i = ss->active_face.i = 0;
  }
}

static void sculpt_dynamic_topology_enable_with_undo(Main *bmain,
                                                     Depsgraph *depsgraph,
                                                     Scene *scene,
                                                     Object *ob)
{
  SculptSession *ss = ob->sculpt;

  if (ss->bm == nullptr) {
    /* May be false in background mode. */
    const bool use_undo = G.background ? (ED_undo_stack_get() != nullptr) : true;
    if (use_undo) {
      SCULPT_undo_push_begin_ex(ob, "Dynamic topology enable");
    }
    SCULPT_dynamic_topology_enable_ex(bmain, depsgraph, scene, ob);
    if (use_undo) {
      SCULPT_undo_push_node(ob, nullptr, SCULPT_UNDO_DYNTOPO_BEGIN);
      SCULPT_undo_push_end(ob);
    }

    ss->active_vertex.i = ss->active_face.i = 0;
  }
}

static int sculpt_dynamic_topology_toggle_exec(bContext *C, wmOperator * /*op*/)
{
  Main *bmain = CTX_data_main(C);
  Depsgraph *depsgraph = CTX_data_ensure_evaluated_depsgraph(C);
  Scene *scene = CTX_data_scene(C);
  Object *ob = CTX_data_active_object(C);
  SculptSession *ss = ob->sculpt;

  WM_cursor_wait(true);

  if (ss->bm) {
    sculpt_dynamic_topology_disable_with_undo(bmain, depsgraph, scene, ob);
  }
  else {
    sculpt_dynamic_topology_enable_with_undo(bmain, depsgraph, scene, ob);
  }

  WM_cursor_wait(false);
  WM_main_add_notifier(NC_SCENE | ND_TOOLSETTINGS, nullptr);

  return OPERATOR_FINISHED;
}

static int dyntopo_error_popup(bContext *C, wmOperatorType *ot, enum eDynTopoWarnFlag flag)
{
  uiPopupMenu *pup = UI_popup_menu_begin(C, IFACE_("Error!"), ICON_ERROR);
  uiLayout *layout = UI_popup_menu_layout(pup);

  if (flag & DYNTOPO_ERROR_MULTIRES) {
    const char *msg_error = TIP_("Multires modifier detected; cannot enable dyntopo.");
    const char *msg = TIP_("Dyntopo and multires cannot be mixed.");

    uiItemL(layout, msg_error, ICON_INFO);
    uiItemL(layout, msg, ICON_NONE);
    uiItemS(layout);
  }

  UI_popup_menu_end(C, pup);

  return OPERATOR_INTERFACE;
}

static int dyntopo_warning_popup(bContext *C, wmOperatorType *ot, enum eDynTopoWarnFlag flag)
{
  uiPopupMenu *pup = UI_popup_menu_begin(C, IFACE_("Warning!"), ICON_ERROR);
  uiLayout *layout = UI_popup_menu_layout(pup);

  if (flag & (DYNTOPO_WARN_EDATA)) {
    const char *msg_error = TIP_("Edge Data Detected!");
    const char *msg = TIP_("Dyntopo will not preserve custom edge attributes");
    uiItemL(layout, msg_error, ICON_INFO);
    uiItemL(layout, msg, ICON_NONE);
    uiItemS(layout);
  }

  if (flag & DYNTOPO_WARN_MODIFIER) {
    const char *msg_error = TIP_("Generative Modifiers Detected!");
    const char *msg = TIP_(
        "Keeping the modifiers will increase polycount when returning to object mode");

    uiItemL(layout, msg_error, ICON_INFO);
    uiItemL(layout, msg, ICON_NONE);
    uiItemS(layout);
  }

  uiItemFullO_ptr(layout, ot, IFACE_("OK"), ICON_NONE, nullptr, WM_OP_EXEC_DEFAULT, 0, nullptr);

  UI_popup_menu_end(C, pup);

  return OPERATOR_INTERFACE;
}

<<<<<<< HEAD
=======
static bool dyntopo_supports_layer(const CustomDataLayer &layer, const int elem_num)
{
  if (CD_TYPE_AS_MASK(layer.type) & CD_MASK_PROP_ALL) {
    if (STREQ(layer.name, ".sculpt_face_set")) {
      /* Check if only one face set exists. */
      const blender::Span<int> face_sets(static_cast<const int *>(layer.data), elem_num);
      for (const int i : face_sets.index_range()) {
        if (face_sets[i] != face_sets.first()) {
          return false;
        }
      }
      return true;
    }
    /* Some data is stored as generic attributes on #Mesh but in flags or fields on #BMesh. */
    return BM_attribute_stored_in_bmesh_builtin(layer.name);
  }
  /* Some layers just encode #Mesh topology or are handled as special cases for dyntopo. */
  return ELEM(layer.type, CD_MEDGE, CD_MPOLY, CD_PAINT_MASK, CD_ORIGINDEX);
}

static bool dyntopo_supports_customdata_layers(const blender::Span<CustomDataLayer> layers,
                                               const int elem_num)
{
  return std::all_of(layers.begin(), layers.end(), [&](const CustomDataLayer &layer) {
    return dyntopo_supports_layer(layer, elem_num);
  });
}

>>>>>>> 2f4a7d67
enum eDynTopoWarnFlag SCULPT_dynamic_topology_check(Scene *scene, Object *ob)
{
  SculptSession *ss = ob->sculpt;

  enum eDynTopoWarnFlag flag = eDynTopoWarnFlag(0);

  BLI_assert(ss->bm == nullptr);
  UNUSED_VARS_NDEBUG(ss);

  {
    VirtualModifierData virtualModifierData;
    ModifierData *md = BKE_modifiers_get_virtual_modifierlist(ob, &virtualModifierData);

    /* Exception for shape keys because we can edit those. */
    for (; md; md = md->next) {
      const ModifierTypeInfo *mti = BKE_modifier_get_info(ModifierType(md->type));
      if (!BKE_modifier_is_enabled(scene, md, eModifierMode_Realtime)) {
        continue;
      }

      if (md->type == eModifierType_Multires) {
        flag |= DYNTOPO_ERROR_MULTIRES;
      }

      if (mti->type == eModifierTypeType_Constructive) {
        flag |= DYNTOPO_WARN_MODIFIER;
        break;
      }
    }
  }

  return flag;
}

static int sculpt_dynamic_topology_toggle_invoke(bContext *C,
                                                 wmOperator *op,
                                                 const wmEvent * /*event*/)
{
  Object *ob = CTX_data_active_object(C);
  SculptSession *ss = ob->sculpt;

  if (!ss->bm) {
    Scene *scene = CTX_data_scene(C);
    enum eDynTopoWarnFlag flag = SCULPT_dynamic_topology_check(scene, ob);

    if (flag & DYNTOPO_ERROR_MULTIRES) {
      return dyntopo_error_popup(C, op->type, flag);
    }
    else if (flag) {
      /* The mesh has customdata that will be lost, let the user confirm this is OK. */
      return dyntopo_warning_popup(C, op->type, flag);
    }
  }

  return sculpt_dynamic_topology_toggle_exec(C, op);
}

void SCULPT_OT_dynamic_topology_toggle(wmOperatorType *ot)
{
  /* Identifiers. */
  ot->name = "Dynamic Topology Toggle";
  ot->idname = "SCULPT_OT_dynamic_topology_toggle";
  ot->description =
      "Dynamic mode; note that you must now check the DynTopo"
      "option to enable dynamic remesher (which updates topology will sculpting)"
      "this is on by default.";

  /* API callbacks. */
  ot->invoke = sculpt_dynamic_topology_toggle_invoke;
  ot->exec = sculpt_dynamic_topology_toggle_exec;
  ot->poll = SCULPT_mode_poll;

  ot->flag = OPTYPE_REGISTER | OPTYPE_UNDO;
}
<|MERGE_RESOLUTION|>--- conflicted
+++ resolved
@@ -33,8 +33,8 @@
 #include "BKE_context.h"
 #include "BKE_global.h"
 #include "BKE_main.h"
+#include "BKE_mesh.hh"
 #include "BKE_mesh_mapping.h"
-#include "BKE_mesh.hh"
 #include "BKE_modifier.h"
 #include "BKE_object.h"
 #include "BKE_paint.h"
@@ -192,9 +192,9 @@
     int i3 = (i + 1) % elem->count;
 
     const float *v = ss->vert_positions[vertex.i];
-    const MEdge *e1 = ss->edges + elem->indices[i1];
-    const MEdge *e2 = ss->edges + elem->indices[i2];
-    const MEdge *e3 = ss->edges + elem->indices[i3];
+    const MEdge *e1 = &ss->edges[elem->indices[i1]];
+    const MEdge *e2 = &ss->edges[elem->indices[i2]];
+    const MEdge *e3 = &ss->edges[elem->indices[i3]];
 
     const float *v1 = (unsigned int)vertex.i == e1->v1 ? ss->vert_positions[e1->v2] :
                                                          ss->vert_positions[e1->v1];
@@ -209,7 +209,7 @@
     float area = tri_voronoi_area(v, v1, v2);
 
     r_ws[i] = (cot1 + cot2);
-    
+
     totarea += area;
 
     if (r_cot1) {
@@ -574,7 +574,7 @@
     params.active_shapekey = ob->shapenr;
 
     BM_mesh_bm_from_me(ss->bm, me, &params);
-    
+
     if (ss->pbvh) {
       BKE_sculptsession_update_attr_refs(ob);
       BKE_pbvh_set_bmesh(ss->pbvh, ss->bm);
@@ -818,37 +818,6 @@
   return OPERATOR_INTERFACE;
 }
 
-<<<<<<< HEAD
-=======
-static bool dyntopo_supports_layer(const CustomDataLayer &layer, const int elem_num)
-{
-  if (CD_TYPE_AS_MASK(layer.type) & CD_MASK_PROP_ALL) {
-    if (STREQ(layer.name, ".sculpt_face_set")) {
-      /* Check if only one face set exists. */
-      const blender::Span<int> face_sets(static_cast<const int *>(layer.data), elem_num);
-      for (const int i : face_sets.index_range()) {
-        if (face_sets[i] != face_sets.first()) {
-          return false;
-        }
-      }
-      return true;
-    }
-    /* Some data is stored as generic attributes on #Mesh but in flags or fields on #BMesh. */
-    return BM_attribute_stored_in_bmesh_builtin(layer.name);
-  }
-  /* Some layers just encode #Mesh topology or are handled as special cases for dyntopo. */
-  return ELEM(layer.type, CD_MEDGE, CD_MPOLY, CD_PAINT_MASK, CD_ORIGINDEX);
-}
-
-static bool dyntopo_supports_customdata_layers(const blender::Span<CustomDataLayer> layers,
-                                               const int elem_num)
-{
-  return std::all_of(layers.begin(), layers.end(), [&](const CustomDataLayer &layer) {
-    return dyntopo_supports_layer(layer, elem_num);
-  });
-}
-
->>>>>>> 2f4a7d67
 enum eDynTopoWarnFlag SCULPT_dynamic_topology_check(Scene *scene, Object *ob)
 {
   SculptSession *ss = ob->sculpt;
@@ -922,4 +891,4 @@
   ot->poll = SCULPT_mode_poll;
 
   ot->flag = OPTYPE_REGISTER | OPTYPE_UNDO;
-}
+}