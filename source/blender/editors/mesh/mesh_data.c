--- conflicted
+++ resolved
@@ -431,17 +431,10 @@
   BLI_assert(me->edit_mesh == NULL);
   CustomDataLayer *layer = BKE_id_attributes_active_color_get(&me->id);
 
-<<<<<<< HEAD
-  if (!me->mloopcol && me->totloop) {
-    CustomData_add_layer_named(
-        &me->ldata, CD_PROP_BYTE_COLOR, CD_DEFAULT, NULL, me->totloop, name);
-    int layer_i = CustomData_get_layer_index(&me->ldata, CD_PROP_BYTE_COLOR);
-=======
   if (!layer) {
     CustomData_add_layer_named(
         &me->ldata, CD_PROP_BYTE_COLOR, CD_DEFAULT, NULL, me->totloop, name);
     layer = me->ldata.layers + CustomData_get_layer_index(&me->ldata, CD_PROP_BYTE_COLOR);
->>>>>>> 2fc6563a
 
     BKE_id_attributes_active_color_set(&me->id, layer);
     BKE_mesh_update_customdata_pointers(me, true);
