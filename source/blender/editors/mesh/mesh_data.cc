--- conflicted
+++ resolved
@@ -467,52 +467,7 @@
           !ID_IS_LINKED(data) && !ID_IS_OVERRIDE_LIBRARY(data));
 }
 
-<<<<<<< HEAD
-/*********************** Sculpt Vertex colors operators ************************/
-
-int ED_mesh_sculpt_color_add(Mesh *me, const char *name, const bool do_init, ReportList *reports)
-{
-  /* If no name is supplied, provide a backwards compatible default. */
-  if (!name) {
-    name = "Color";
-  }
-
-  if (const CustomDataLayer *layer = BKE_id_attribute_find(
-          &me->id, me->active_color_attribute, CD_PROP_COLOR, ATTR_DOMAIN_POINT))
-  {
-    int dummy;
-    const CustomData *data = mesh_customdata_get_type(me, BM_LOOP, &dummy);
-    return CustomData_get_named_layer(data, CD_PROP_BYTE_COLOR, layer->name);
-  }
-
-  CustomDataLayer *layer = BKE_id_attribute_new(
-      &me->id, name, CD_PROP_COLOR, ATTR_DOMAIN_POINT, reports);
-
-  if (do_init) {
-    const char *active_name = me->active_color_attribute;
-    if (const CustomDataLayer *active_layer = BKE_id_attributes_color_find(&me->id, active_name)) {
-      if (const BMEditMesh *em = me->edit_mesh) {
-        BMesh &bm = *em->bm;
-        const int src_i = CustomData_get_named_layer(&bm.vdata, CD_PROP_COLOR, active_name);
-        const int dst_i = CustomData_get_named_layer(&bm.vdata, CD_PROP_COLOR, layer->name);
-        BM_data_layer_copy(&bm, &bm.vdata, CD_PROP_COLOR, src_i, dst_i);
-      }
-      else {
-        memcpy(layer->data, active_layer->data, CustomData_sizeof(CD_PROP_COLOR) * me->totloop);
-      }
-    }
-  }
-
-  DEG_id_tag_update(&me->id, 0);
-  WM_main_add_notifier(NC_GEOM | ND_DATA, me);
-
-  int dummy;
-  const CustomData *data = mesh_customdata_get_type(me, BM_VERT, &dummy);
-  return CustomData_get_named_layer(data, CD_PROP_COLOR, layer->name);
-}
-
-=======
->>>>>>> 8c6908eb
+
 /*********************** UV texture operators ************************/
 
 static bool uv_texture_remove_poll(bContext *C)
