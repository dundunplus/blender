--- conflicted
+++ resolved
@@ -219,11 +219,8 @@
   uiButToolTipFunc tip_func = nullptr;
   void *tip_arg = nullptr;
   uiFreeArgFunc tip_arg_free = nullptr;
-<<<<<<< HEAD
-=======
   /** Function to get a custom tooltip label, see #UI_BUT_HAS_TOOLTIP_LABEL. Requires
    * #UI_BUT_HAS_TOOLTIP_LABEL drawflag. */
->>>>>>> 9d090756
   std::function<std::string(const uiBut *)> tip_label_func;
 
   /** info on why button is disabled, displayed in tooltip */
