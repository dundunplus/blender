/* SPDX-License-Identifier: GPL-2.0-or-later
 * Copyright 2008 Blender Foundation. All rights reserved. */

/** \file
 * \ingroup edinterface
 */

#include <ctype.h>
#include <float.h>
#include <limits.h>
#include <math.h>
#include <stdlib.h>
#include <string.h>

#include "MEM_guardedalloc.h"

#include "DNA_brush_types.h"
#include "DNA_curveprofile_types.h"
#include "DNA_scene_types.h"
#include "DNA_screen_types.h"

#include "BLI_array_utils.h"
#include "BLI_linklist.h"
#include "BLI_listbase.h"
#include "BLI_math.h"
#include "BLI_rect.h"
#include "BLI_sort_utils.h"
#include "BLI_string.h"
#include "BLI_string_cursor_utf8.h"
#include "BLI_string_utf8.h"
#include "BLI_utildefines.h"

#include "PIL_time.h"

#include "BKE_animsys.h"
#include "BKE_blender_undo.h"
#include "BKE_brush.h"
#include "BKE_colorband.h"
#include "BKE_colortools.h"
#include "BKE_context.h"
#include "BKE_curveprofile.h"
#include "BKE_movieclip.h"
#include "BKE_paint.h"
#include "BKE_report.h"
#include "BKE_screen.h"
#include "BKE_tracking.h"
#include "BKE_unit.h"

#include "IMB_colormanagement.h"

#include "ED_screen.h"
#include "ED_undo.h"

#include "UI_interface.h"
#include "UI_view2d.h"

#include "BLF_api.h"

#include "interface_intern.h"

#include "RNA_access.h"
#include "RNA_prototypes.h"

#include "WM_api.h"
#include "WM_types.h"
#include "wm_event_system.h"

#ifdef WITH_INPUT_IME
#  include "BLT_lang.h"
#  include "BLT_translation.h"
#  include "wm_window.h"
#endif

/* -------------------------------------------------------------------- */
/** \name Feature Defines
 *
 * These defines allow developers to locally toggle functionality which
 * may be useful for testing (especially conflicts in dragging).
 * Ideally the code would be refactored to support this functionality in a less fragile way.
 * Until then keep these defines.
 * \{ */

/** Place the mouse at the scaled down location when un-grabbing. */
#define USE_CONT_MOUSE_CORRECT
/** Support dragging toggle buttons. */
#define USE_DRAG_TOGGLE

/** Support dragging multiple number buttons at once. */
#define USE_DRAG_MULTINUM

/** Allow dragging/editing all other selected items at once. */
#define USE_ALLSELECT

/**
 * Check to avoid very small mouse-moves from jumping away from keyboard navigation,
 * while larger mouse motion will override keyboard input, see: T34936.
 */
#define USE_KEYNAV_LIMIT

/** Support dragging popups by their header. */
#define USE_DRAG_POPUP

/** \} */

/* -------------------------------------------------------------------- */
/** \name Local Defines
 * \{ */

/**
 * The buffer side used for password strings, where the password is stored internally,
 * but not displayed.
 */
#define UI_MAX_PASSWORD_STR 128

/**
 * This is a lower limit on the soft minimum of the range.
 * Usually the derived lower limit from the visible precision is higher,
 * so this number is the backup minimum.
 *
 * Logarithmic scale does not work with a minimum value of zero,
 * but we want to support it anyway. It is set to 0.5e... for
 * correct rounding since when the tweaked value is lower than
 * the log minimum (lower limit), it will snap to 0.
 */
#define UI_PROP_SCALE_LOG_MIN 0.5e-8f
/**
 * This constant defines an offset for the precision change in
 * snap rounding, when going to higher values. It is set to
 * `0.5 - log10(3) = 0.03` to make the switch at `0.3` values.
 */
#define UI_PROP_SCALE_LOG_SNAP_OFFSET 0.03f

/**
 * When #USER_CONTINUOUS_MOUSE is disabled or tablet input is used,
 * Use this as a maximum soft range for mapping cursor motion to the value.
 * Otherwise min/max of #FLT_MAX, #INT_MAX cause small adjustments to jump to large numbers.
 *
 * This is needed for values such as location & dimensions which don't have a meaningful min/max,
 * Instead of mapping cursor motion to the min/max, map the motion to the click-step.
 *
 * This value is multiplied by the click step to calculate a range to clamp the soft-range by.
 * See: T68130
 */
#define UI_DRAG_MAP_SOFT_RANGE_PIXEL_MAX 1000

/** \} */

/* -------------------------------------------------------------------- */
/** \name Local Prototypes
 * \{ */

static int ui_do_but_EXIT(bContext *C,
                          uiBut *but,
                          struct uiHandleButtonData *data,
                          const wmEvent *event);
static bool ui_but_find_select_in_enum__cmp(const uiBut *but_a, const uiBut *but_b);
static void ui_textedit_string_set(uiBut *but, struct uiHandleButtonData *data, const char *str);
static void button_tooltip_timer_reset(bContext *C, uiBut *but);

static void ui_block_interaction_begin_ensure(bContext *C,
                                              uiBlock *block,
                                              struct uiHandleButtonData *data,
                                              const bool is_click);
static struct uiBlockInteraction_Handle *ui_block_interaction_begin(struct bContext *C,
                                                                    uiBlock *block,
                                                                    const bool is_click);
static void ui_block_interaction_end(struct bContext *C,
                                     uiBlockInteraction_CallbackData *callbacks,
                                     struct uiBlockInteraction_Handle *interaction);
static void ui_block_interaction_update(struct bContext *C,
                                        uiBlockInteraction_CallbackData *callbacks,
                                        struct uiBlockInteraction_Handle *interaction);

#ifdef USE_KEYNAV_LIMIT
static void ui_mouse_motion_keynav_init(struct uiKeyNavLock *keynav, const wmEvent *event);
static bool ui_mouse_motion_keynav_test(struct uiKeyNavLock *keynav, const wmEvent *event);
#endif

/** \} */

/* -------------------------------------------------------------------- */
/** \name Structs & Defines
 * \{ */

#define BUTTON_FLASH_DELAY 0.020
#define MENU_SCROLL_INTERVAL 0.1
#define PIE_MENU_INTERVAL 0.01
#define BUTTON_AUTO_OPEN_THRESH 0.2
#define BUTTON_MOUSE_TOWARDS_THRESH 1.0
/** Pixels to move the cursor to get out of keyboard navigation. */
#define BUTTON_KEYNAV_PX_LIMIT 8

/** Margin around the menu, use to check if we're moving towards this rectangle (in pixels). */
#define MENU_TOWARDS_MARGIN 20
/** Tolerance for closing menus (in pixels). */
#define MENU_TOWARDS_WIGGLE_ROOM 64
/** Drag-lock distance threshold (in pixels). */
#define BUTTON_DRAGLOCK_THRESH 3

typedef enum uiButtonActivateType {
  BUTTON_ACTIVATE_OVER,
  BUTTON_ACTIVATE,
  BUTTON_ACTIVATE_APPLY,
  BUTTON_ACTIVATE_TEXT_EDITING,
  BUTTON_ACTIVATE_OPEN,
} uiButtonActivateType;

typedef enum uiHandleButtonState {
  BUTTON_STATE_INIT,
  BUTTON_STATE_HIGHLIGHT,
  BUTTON_STATE_WAIT_FLASH,
  BUTTON_STATE_WAIT_RELEASE,
  BUTTON_STATE_WAIT_KEY_EVENT,
  BUTTON_STATE_NUM_EDITING,
  BUTTON_STATE_TEXT_EDITING,
  BUTTON_STATE_TEXT_SELECTING,
  BUTTON_STATE_MENU_OPEN,
  BUTTON_STATE_WAIT_DRAG,
  BUTTON_STATE_EXIT,
} uiHandleButtonState;

typedef enum uiMenuScrollType {
  MENU_SCROLL_UP,
  MENU_SCROLL_DOWN,
  MENU_SCROLL_TOP,
  MENU_SCROLL_BOTTOM,
} uiMenuScrollType;

typedef struct uiBlockInteraction_Handle {
  struct uiBlockInteraction_Params params;
  void *user_data;
  /**
   * This is shared between #uiHandleButtonData and #uiAfterFunc,
   * the last user runs the end callback and frees the data.
   *
   * This is needed as the order of freeing changes depending on
   * accepting/canceling the operation.
   */
  int user_count;
} uiBlockInteraction_Handle;

#ifdef USE_ALLSELECT

/* Unfortunately there's no good way handle more generally:
 * (propagate single clicks on layer buttons to other objects) */
#  define USE_ALLSELECT_LAYER_HACK

typedef struct uiSelectContextElem {
  PointerRNA ptr;
  union {
    bool val_b;
    int val_i;
    float val_f;
  };
} uiSelectContextElem;

typedef struct uiSelectContextStore {
  uiSelectContextElem *elems;
  int elems_len;
  bool do_free;
  bool is_enabled;
  /* When set, simply copy values (don't apply difference).
   * Rules are:
   * - dragging numbers uses delta.
   * - typing in values will assign to all. */
  bool is_copy;
} uiSelectContextStore;

static bool ui_selectcontext_begin(bContext *C,
                                   uiBut *but,
                                   struct uiSelectContextStore *selctx_data);
static void ui_selectcontext_end(uiBut *but, uiSelectContextStore *selctx_data);
static void ui_selectcontext_apply(bContext *C,
                                   uiBut *but,
                                   struct uiSelectContextStore *selctx_data,
                                   const double value,
                                   const double value_orig);

#  define IS_ALLSELECT_EVENT(event) (((event)->modifier & KM_ALT) != 0)

/** just show a tinted color so users know its activated */
#  define UI_BUT_IS_SELECT_CONTEXT UI_BUT_NODE_ACTIVE

#endif /* USE_ALLSELECT */

#ifdef USE_DRAG_MULTINUM

/**
 * how far to drag before we check for gesture direction (in pixels),
 * NOTE: half the height of a button is about right... */
#  define DRAG_MULTINUM_THRESHOLD_DRAG_X (UI_UNIT_Y / 4)

/**
 * How far to drag horizontally
 * before we stop checking which buttons the gesture spans (in pixels),
 * locking down the buttons so we can drag freely without worrying about vertical movement.
 */
#  define DRAG_MULTINUM_THRESHOLD_DRAG_Y (UI_UNIT_Y / 4)

/**
 * How strict to be when detecting a vertical gesture:
 * [0.5 == sloppy], [0.9 == strict], (unsigned dot-product).
 *
 * \note We should be quite strict here,
 * since doing a vertical gesture by accident should be avoided,
 * however with some care a user should be able to do a vertical movement without _missing_.
 */
#  define DRAG_MULTINUM_THRESHOLD_VERTICAL (0.75f)

/* a simple version of uiHandleButtonData when accessing multiple buttons */
typedef struct uiButMultiState {
  double origvalue;
  uiBut *but;

#  ifdef USE_ALLSELECT
  uiSelectContextStore select_others;
#  endif
} uiButMultiState;

typedef struct uiHandleButtonMulti {
  enum {
    /** gesture direction unknown, wait until mouse has moved enough... */
    BUTTON_MULTI_INIT_UNSET = 0,
    /** vertical gesture detected, flag buttons interactively (UI_BUT_DRAG_MULTI) */
    BUTTON_MULTI_INIT_SETUP,
    /** flag buttons finished, apply horizontal motion to active and flagged */
    BUTTON_MULTI_INIT_ENABLE,
    /** vertical gesture _not_ detected, take no further action */
    BUTTON_MULTI_INIT_DISABLE,
  } init;

  bool has_mbuts; /* any buttons flagged UI_BUT_DRAG_MULTI */
  LinkNode *mbuts;
  uiButStore *bs_mbuts;

  bool is_proportional;

  /* In some cases we directly apply the changes to multiple buttons,
   * so we don't want to do it twice. */
  bool skip;

  /* before activating, we need to check gesture direction accumulate signed cursor movement
   * here so we can tell if this is a vertical motion or not. */
  float drag_dir[2];

  /* values copied direct from event->xy
   * used to detect buttons between the current and initial mouse position */
  int drag_start[2];

  /* store x location once BUTTON_MULTI_INIT_SETUP is set,
   * moving outside this sets BUTTON_MULTI_INIT_ENABLE */
  int drag_lock_x;

} uiHandleButtonMulti;

#endif /* USE_DRAG_MULTINUM */

typedef struct uiHandleButtonData {
  wmWindowManager *wm;
  wmWindow *window;
  ScrArea *area;
  ARegion *region;

  bool interactive;

  /* overall state */
  uiHandleButtonState state;
  int retval;
  /* booleans (could be made into flags) */
  bool cancel, escapecancel;
  bool applied, applied_interactive;
  /* Button is being applied through an extra icon. */
  bool apply_through_extra_icon;
  bool changed_cursor;
  wmTimer *flashtimer;

  /* edited value */
  /* use 'ui_textedit_string_set' to assign new strings */
  char *str;
  char *origstr;
  double value, origvalue, startvalue;
  float vec[3], origvec[3];
  ColorBand *coba;

  /* True when alt is held and the preference for displaying tooltips should be ignored. */
  bool tooltip_force;
  /**
   * Behave as if #UI_BUT_DISABLED is set (without drawing grayed out).
   * Needed so non-interactive labels can be activated for the purpose of showing tool-tips,
   * without them blocking interaction with nodes, see: T97386.
   */
  bool disable_force;

  /* auto open */
  bool used_mouse;
  wmTimer *autoopentimer;

  /* auto open (hold) */
  wmTimer *hold_action_timer;

  /* text selection/editing */
  /* size of 'str' (including terminator) */
  int maxlen;
  /* Button text selection:
   * extension direction, selextend, inside ui_do_but_TEX */
  int sel_pos_init;
  /* Allow reallocating str/editstr and using 'maxlen' to track alloc size (maxlen + 1) */
  bool is_str_dynamic;

  /* number editing / dragging */
  /* coords are Window/uiBlock relative (depends on the button) */
  int draglastx, draglasty;
  int dragstartx, dragstarty;
  int draglastvalue;
  int dragstartvalue;
  bool dragchange, draglock;
  int dragsel;
  float dragf, dragfstart;
  CBData *dragcbd;

  /** Soft min/max with #UI_DRAG_MAP_SOFT_RANGE_PIXEL_MAX applied. */
  float drag_map_soft_min;
  float drag_map_soft_max;

#ifdef USE_CONT_MOUSE_CORRECT
  /* when ungrabbing buttons which are #ui_but_is_cursor_warp(),
   * we may want to position them.
   * FLT_MAX signifies do-nothing, use #ui_block_to_window_fl()
   * to get this into a usable space. */
  float ungrab_mval[2];
#endif

  /* Menu open, see: #UI_screen_free_active_but_highlight. */
  uiPopupBlockHandle *menu;
  int menuretval;

  /* Search box see: #UI_screen_free_active_but_highlight. */
  ARegion *searchbox;
#ifdef USE_KEYNAV_LIMIT
  struct uiKeyNavLock searchbox_keynav_state;
#endif

#ifdef USE_DRAG_MULTINUM
  /* Multi-buttons will be updated in unison with the active button. */
  uiHandleButtonMulti multi_data;
#endif

#ifdef USE_ALLSELECT
  uiSelectContextStore select_others;
#endif

  struct uiBlockInteraction_Handle *custom_interaction_handle;

  /* Text field undo. */
  struct uiUndoStack_Text *undo_stack_text;

  /* post activate */
  uiButtonActivateType posttype;
  uiBut *postbut;
} uiHandleButtonData;

typedef struct uiAfterFunc {
  struct uiAfterFunc *next, *prev;

  uiButHandleFunc func;
  void *func_arg1;
  void *func_arg2;

  uiButHandleNFunc funcN;
  void *func_argN;

  uiButHandleRenameFunc rename_func;
  void *rename_arg1;
  void *rename_orig;

  uiBlockHandleFunc handle_func;
  void *handle_func_arg;
  int retval;

  uiMenuHandleFunc butm_func;
  void *butm_func_arg;
  int a2;

  wmOperator *popup_op;
  wmOperatorType *optype;
  wmOperatorCallContext opcontext;
  PointerRNA *opptr;

  PointerRNA rnapoin;
  PropertyRNA *rnaprop;

  void *search_arg;
  uiFreeArgFunc search_arg_free_fn;

  uiBlockInteraction_CallbackData custom_interaction_callbacks;
  uiBlockInteraction_Handle *custom_interaction_handle;

  bContextStore *context;

  char undostr[BKE_UNDO_STR_MAX];
  char drawstr[UI_MAX_DRAW_STR];
} uiAfterFunc;

static void button_activate_init(bContext *C,
                                 ARegion *region,
                                 uiBut *but,
                                 uiButtonActivateType type);
static void button_activate_state(bContext *C, uiBut *but, uiHandleButtonState state);
static void button_activate_exit(
    bContext *C, uiBut *but, uiHandleButtonData *data, const bool mousemove, const bool onfree);
static int ui_handler_region_menu(bContext *C, const wmEvent *event, void *userdata);
static void ui_handle_button_activate(bContext *C,
                                      ARegion *region,
                                      uiBut *but,
                                      uiButtonActivateType type);
static bool ui_do_but_extra_operator_icon(bContext *C,
                                          uiBut *but,
                                          uiHandleButtonData *data,
                                          const wmEvent *event);
static void ui_do_but_extra_operator_icons_mousemove(uiBut *but,
                                                     uiHandleButtonData *data,
                                                     const wmEvent *event);
static void ui_numedit_begin_set_values(uiBut *but, uiHandleButtonData *data);

#ifdef USE_DRAG_MULTINUM
static void ui_multibut_restore(bContext *C, uiHandleButtonData *data, uiBlock *block);
static uiButMultiState *ui_multibut_lookup(uiHandleButtonData *data, const uiBut *but);
#endif

/* buttons clipboard */
static ColorBand but_copypaste_coba = {0};
static CurveMapping but_copypaste_curve = {0};
static bool but_copypaste_curve_alive = false;
static CurveProfile but_copypaste_profile = {0};
static bool but_copypaste_profile_alive = false;

/** \} */

/* -------------------------------------------------------------------- */
/** \name UI Queries
 * \{ */

bool ui_but_is_editing(const uiBut *but)
{
  const uiHandleButtonData *data = but->active;
  return (data && ELEM(data->state, BUTTON_STATE_TEXT_EDITING, BUTTON_STATE_NUM_EDITING));
}

void ui_pan_to_scroll(const wmEvent *event, int *type, int *val)
{
  static int lastdy = 0;
  const int dy = WM_event_absolute_delta_y(event);

  /* This event should be originally from event->type,
   * converting wrong event into wheel is bad, see T33803. */
  BLI_assert(*type == MOUSEPAN);

  /* sign differs, reset */
  if ((dy > 0 && lastdy < 0) || (dy < 0 && lastdy > 0)) {
    lastdy = dy;
  }
  else {
    lastdy += dy;

    if (abs(lastdy) > (int)UI_UNIT_Y) {
      *val = KM_PRESS;

      if (dy > 0) {
        *type = WHEELUPMOUSE;
      }
      else {
        *type = WHEELDOWNMOUSE;
      }

      lastdy = 0;
    }
  }
}

static bool ui_but_find_select_in_enum__cmp(const uiBut *but_a, const uiBut *but_b)
{
  return ((but_a->type == but_b->type) && (but_a->alignnr == but_b->alignnr) &&
          (but_a->poin == but_b->poin) && (but_a->rnapoin.type == but_b->rnapoin.type) &&
          (but_a->rnaprop == but_b->rnaprop));
}

uiBut *ui_but_find_select_in_enum(uiBut *but, int direction)
{
  uiBut *but_iter = but;
  uiBut *but_found = NULL;
  BLI_assert(ELEM(direction, -1, 1));

  while ((but_iter->prev) && ui_but_find_select_in_enum__cmp(but_iter->prev, but)) {
    but_iter = but_iter->prev;
  }

  while (but_iter && ui_but_find_select_in_enum__cmp(but_iter, but)) {
    if (but_iter->flag & UI_SELECT) {
      but_found = but_iter;
      if (direction == 1) {
        break;
      }
    }
    but_iter = but_iter->next;
  }

  return but_found;
}

static float ui_mouse_scale_warp_factor(const bool shift)
{
  return shift ? 0.05f : 1.0f;
}

static void ui_mouse_scale_warp(uiHandleButtonData *data,
                                const float mx,
                                const float my,
                                float *r_mx,
                                float *r_my,
                                const bool shift)
{
  const float fac = ui_mouse_scale_warp_factor(shift);

  /* slow down the mouse, this is fairly picky */
  *r_mx = (data->dragstartx * (1.0f - fac) + mx * fac);
  *r_my = (data->dragstarty * (1.0f - fac) + my * fac);
}

/** \} */

/* -------------------------------------------------------------------- */
/** \name UI Utilities
 * \{ */

/**
 * Ignore mouse movements within some horizontal pixel threshold before starting to drag
 */
static bool ui_but_dragedit_update_mval(uiHandleButtonData *data, int mx)
{
  if (mx == data->draglastx) {
    return false;
  }

  if (data->draglock) {
    if (abs(mx - data->dragstartx) <= BUTTON_DRAGLOCK_THRESH) {
      return false;
    }
#ifdef USE_DRAG_MULTINUM
    if (ELEM(data->multi_data.init, BUTTON_MULTI_INIT_UNSET, BUTTON_MULTI_INIT_SETUP)) {
      return false;
    }
#endif
    data->draglock = false;
    data->dragstartx = mx; /* ignore mouse movement within drag-lock */
  }

  return true;
}

static bool ui_rna_is_userdef(PointerRNA *ptr, PropertyRNA *prop)
{
  /* Not very elegant, but ensures preference changes force re-save. */

  if (!prop) {
    return false;
  }
  if (RNA_property_flag(prop) & PROP_NO_DEG_UPDATE) {
    return false;
  }

  StructRNA *base = RNA_struct_base(ptr->type);
  if (base == NULL) {
    base = ptr->type;
  }
  return ELEM(base,
              &RNA_AddonPreferences,
              &RNA_KeyConfigPreferences,
              &RNA_KeyMapItem,
              &RNA_UserAssetLibrary);
}

bool UI_but_is_userdef(const uiBut *but)
{
  /* This is read-only, RNA API isn't using const when it could. */
  return ui_rna_is_userdef((PointerRNA *)&but->rnapoin, but->rnaprop);
}

static void ui_rna_update_preferences_dirty(PointerRNA *ptr, PropertyRNA *prop)
{
  if (ui_rna_is_userdef(ptr, prop)) {
    U.runtime.is_dirty = true;
    WM_main_add_notifier(NC_WINDOW, NULL);
  }
}

static void ui_but_update_preferences_dirty(uiBut *but)
{
  ui_rna_update_preferences_dirty(&but->rnapoin, but->rnaprop);
}

static void ui_afterfunc_update_preferences_dirty(uiAfterFunc *after)
{
  ui_rna_update_preferences_dirty(&after->rnapoin, after->rnaprop);
}

/** \} */

/* -------------------------------------------------------------------- */
/** \name Button Snap Values
 * \{ */

enum eSnapType {
  SNAP_OFF = 0,
  SNAP_ON,
  SNAP_ON_SMALL,
};

static enum eSnapType ui_event_to_snap(const wmEvent *event)
{
  return (event->modifier & KM_CTRL) ? (event->modifier & KM_SHIFT) ? SNAP_ON_SMALL : SNAP_ON :
                                       SNAP_OFF;
}

static bool ui_event_is_snap(const wmEvent *event)
{
  return (ELEM(event->type, EVT_LEFTCTRLKEY, EVT_RIGHTCTRLKEY) ||
          ELEM(event->type, EVT_LEFTSHIFTKEY, EVT_RIGHTSHIFTKEY));
}

static void ui_color_snap_hue(const enum eSnapType snap, float *r_hue)
{
  const float snap_increment = (snap == SNAP_ON_SMALL) ? 24 : 12;
  BLI_assert(snap != SNAP_OFF);
  *r_hue = roundf((*r_hue) * snap_increment) / snap_increment;
}

/** \} */

/* -------------------------------------------------------------------- */
/** \name Button Apply/Revert
 * \{ */

static ListBase UIAfterFuncs = {NULL, NULL};

static uiAfterFunc *ui_afterfunc_new(void)
{
  uiAfterFunc *after = MEM_callocN(sizeof(uiAfterFunc), "uiAfterFunc");

  BLI_addtail(&UIAfterFuncs, after);

  return after;
}

/**
 * For executing operators after the button is pressed.
 * (some non operator buttons need to trigger operators), see: T37795.
 *
 * \param context_but: A button from which to get the context from (`uiBut.context`) for the
 *                     operator execution.
 *
 * \note Ownership over \a properties is moved here. The #uiAfterFunc owns it now.
 * \note Can only call while handling buttons.
 */
static void ui_handle_afterfunc_add_operator_ex(wmOperatorType *ot,
                                                PointerRNA **properties,
                                                wmOperatorCallContext opcontext,
                                                const uiBut *context_but)
{
  uiAfterFunc *after = ui_afterfunc_new();

  after->optype = ot;
  after->opcontext = opcontext;
  if (properties) {
    after->opptr = *properties;
    *properties = NULL;
  }

  if (context_but && context_but->context) {
    after->context = CTX_store_copy(context_but->context);
  }

  if (context_but) {
    ui_but_drawstr_without_sep_char(context_but, after->drawstr, sizeof(after->drawstr));
  }
}

void ui_handle_afterfunc_add_operator(wmOperatorType *ot, wmOperatorCallContext opcontext)
{
  ui_handle_afterfunc_add_operator_ex(ot, NULL, opcontext, NULL);
}

static void popup_check(bContext *C, wmOperator *op)
{
  if (op && op->type->check) {
    op->type->check(C, op);
  }
}

/**
 * Check if a #uiAfterFunc is needed for this button.
 */
static bool ui_afterfunc_check(const uiBlock *block, const uiBut *but)
{
  return (but->func || but->funcN || but->rename_func || but->optype || but->rnaprop ||
          block->handle_func || (but->type == UI_BTYPE_BUT_MENU && block->butm_func) ||
          (block->handle && block->handle->popup_op));
}

/**
 * These functions are postponed and only executed after all other
 * handling is done, i.e. menus are closed, in order to avoid conflicts
 * with these functions removing the buttons we are working with.
 */
static void ui_apply_but_func(bContext *C, uiBut *but)
{
  uiBlock *block = but->block;
  if (!ui_afterfunc_check(block, but)) {
    return;
  }

  uiAfterFunc *after = ui_afterfunc_new();

  if (but->func && ELEM(but, but->func_arg1, but->func_arg2)) {
    /* exception, this will crash due to removed button otherwise */
    but->func(C, but->func_arg1, but->func_arg2);
  }
  else {
    after->func = but->func;
  }

  after->func_arg1 = but->func_arg1;
  after->func_arg2 = but->func_arg2;

  after->funcN = but->funcN;
  after->func_argN = (but->func_argN) ? MEM_dupallocN(but->func_argN) : NULL;

  after->rename_func = but->rename_func;
  after->rename_arg1 = but->rename_arg1;
  after->rename_orig = but->rename_orig; /* needs free! */

  after->handle_func = block->handle_func;
  after->handle_func_arg = block->handle_func_arg;
  after->retval = but->retval;

  if (but->type == UI_BTYPE_BUT_MENU) {
    after->butm_func = block->butm_func;
    after->butm_func_arg = block->butm_func_arg;
    after->a2 = but->a2;
  }

  if (block->handle) {
    after->popup_op = block->handle->popup_op;
  }

  after->optype = but->optype;
  after->opcontext = but->opcontext;
  after->opptr = but->opptr;

  after->rnapoin = but->rnapoin;
  after->rnaprop = but->rnaprop;

  if (but->type == UI_BTYPE_SEARCH_MENU) {
    uiButSearch *search_but = (uiButSearch *)but;
    after->search_arg_free_fn = search_but->arg_free_fn;
    after->search_arg = search_but->arg;
    search_but->arg_free_fn = NULL;
    search_but->arg = NULL;
  }

  if (but->active != NULL) {
    uiHandleButtonData *data = but->active;
    if (data->custom_interaction_handle != NULL) {
      after->custom_interaction_callbacks = block->custom_interaction_callbacks;
      after->custom_interaction_handle = data->custom_interaction_handle;

      /* Ensure this callback runs once and last. */
      uiAfterFunc *after_prev = after->prev;
      if (after_prev &&
          (after_prev->custom_interaction_handle == data->custom_interaction_handle)) {
        after_prev->custom_interaction_handle = NULL;
        memset(&after_prev->custom_interaction_callbacks,
               0x0,
               sizeof(after_prev->custom_interaction_callbacks));
      }
      else {
        after->custom_interaction_handle->user_count++;
      }
    }
  }

  if (but->context) {
    after->context = CTX_store_copy(but->context);
  }

  ui_but_drawstr_without_sep_char(but, after->drawstr, sizeof(after->drawstr));

  but->optype = NULL;
  but->opcontext = 0;
  but->opptr = NULL;
}

/* typically call ui_apply_but_undo(), ui_apply_but_autokey() */
static void ui_apply_but_undo(uiBut *but)
{
  if (!(but->flag & UI_BUT_UNDO)) {
    return;
  }

  const char *str = NULL;
  size_t str_len_clip = SIZE_MAX - 1;
  bool skip_undo = false;

  /* define which string to use for undo */
  if (but->type == UI_BTYPE_MENU) {
    str = but->drawstr;
    str_len_clip = ui_but_drawstr_len_without_sep_char(but);
  }
  else if (but->drawstr[0]) {
    str = but->drawstr;
    str_len_clip = ui_but_drawstr_len_without_sep_char(but);
  }
  else {
    str = but->tip;
    str_len_clip = ui_but_tip_len_only_first_line(but);
  }

  /* fallback, else we don't get an undo! */
  if (str == NULL || str[0] == '\0' || str_len_clip == 0) {
    str = "Unknown Action";
    str_len_clip = strlen(str);
  }

  /* Optionally override undo when undo system doesn't support storing properties. */
  if (but->rnapoin.owner_id) {
    /* Exception for renaming ID data, we always need undo pushes in this case,
     * because undo systems track data by their ID, see: T67002. */
    /* Exception for active shape-key, since changing this in edit-mode updates
     * the shape key from object mode data. */
    if (ELEM(but->rnaprop, &rna_ID_name, &rna_Object_active_shape_key_index)) {
      /* pass */
    }
    else {
      ID *id = but->rnapoin.owner_id;
      if (!ED_undo_is_legacy_compatible_for_property(but->block->evil_C, id)) {
        skip_undo = true;
      }
    }
  }

  if (skip_undo == false) {
    /* XXX: disable all undo pushes from UI changes from sculpt mode as they cause memfile undo
     * steps to be written which cause lag: T71434. */
    if (BKE_paintmode_get_active_from_context(but->block->evil_C) == PAINT_MODE_SCULPT) {
      skip_undo = true;
    }
  }

  if (skip_undo) {
    str = "";
  }

  /* delayed, after all other funcs run, popups are closed, etc */
  uiAfterFunc *after = ui_afterfunc_new();
  BLI_strncpy(after->undostr, str, min_zz(str_len_clip + 1, sizeof(after->undostr)));
}

static void ui_apply_but_autokey(bContext *C, uiBut *but)
{
  Scene *scene = CTX_data_scene(C);

  /* try autokey */
  ui_but_anim_autokey(C, but, scene, scene->r.cfra);

  if (!but->rnaprop) {
    return;
  }

  if (RNA_property_subtype(but->rnaprop) == PROP_PASSWORD) {
    return;
  }

  /* make a little report about what we've done! */
  char *buf = WM_prop_pystring_assign(C, &but->rnapoin, but->rnaprop, but->rnaindex);
  if (buf) {
    BKE_report(CTX_wm_reports(C), RPT_PROPERTY, buf);
    MEM_freeN(buf);

    WM_event_add_notifier(C, NC_SPACE | ND_SPACE_INFO_REPORT, NULL);
  }
}

static void ui_apply_but_funcs_after(bContext *C)
{
  /* copy to avoid recursive calls */
  ListBase funcs = UIAfterFuncs;
  BLI_listbase_clear(&UIAfterFuncs);

  LISTBASE_FOREACH_MUTABLE (uiAfterFunc *, afterf, &funcs) {
    uiAfterFunc after = *afterf; /* copy to avoid memleak on exit() */
    BLI_freelinkN(&funcs, afterf);

    if (after.context) {
      CTX_store_set(C, after.context);
    }

    if (after.popup_op) {
      popup_check(C, after.popup_op);
    }

    PointerRNA opptr;
    if (after.opptr) {
      /* free in advance to avoid leak on exit */
      opptr = *after.opptr;
      MEM_freeN(after.opptr);
    }

    if (after.optype) {
      WM_operator_name_call_ptr_with_depends_on_cursor(
          C, after.optype, after.opcontext, (after.opptr) ? &opptr : NULL, NULL, after.drawstr);
    }

    if (after.opptr) {
      WM_operator_properties_free(&opptr);
    }

    if (after.rnapoin.data) {
      RNA_property_update(C, &after.rnapoin, after.rnaprop);
    }

    if (after.context) {
      CTX_store_set(C, NULL);
      CTX_store_free(after.context);
    }

    if (after.func) {
      after.func(C, after.func_arg1, after.func_arg2);
    }
    if (after.funcN) {
      after.funcN(C, after.func_argN, after.func_arg2);
    }
    if (after.func_argN) {
      MEM_freeN(after.func_argN);
    }

    if (after.handle_func) {
      after.handle_func(C, after.handle_func_arg, after.retval);
    }
    if (after.butm_func) {
      after.butm_func(C, after.butm_func_arg, after.a2);
    }

    if (after.rename_func) {
      after.rename_func(C, after.rename_arg1, after.rename_orig);
    }
    if (after.rename_orig) {
      MEM_freeN(after.rename_orig);
    }

    if (after.search_arg_free_fn) {
      after.search_arg_free_fn(after.search_arg);
    }

    if (after.custom_interaction_handle != NULL) {
      after.custom_interaction_handle->user_count--;
      BLI_assert(after.custom_interaction_handle->user_count >= 0);
      if (after.custom_interaction_handle->user_count == 0) {
        ui_block_interaction_update(
            C, &after.custom_interaction_callbacks, after.custom_interaction_handle);
        ui_block_interaction_end(
            C, &after.custom_interaction_callbacks, after.custom_interaction_handle);
      }
      after.custom_interaction_handle = NULL;
    }

    ui_afterfunc_update_preferences_dirty(&after);

    if (after.undostr[0]) {
      ED_undo_push(C, after.undostr);
    }
  }
}

static void ui_apply_but_BUT(bContext *C, uiBut *but, uiHandleButtonData *data)
{
  ui_apply_but_func(C, but);

  data->retval = but->retval;
  data->applied = true;
}

static void ui_apply_but_BUTM(bContext *C, uiBut *but, uiHandleButtonData *data)
{
  ui_but_value_set(but, but->hardmin);
  ui_apply_but_func(C, but);

  data->retval = but->retval;
  data->applied = true;
}

static void ui_apply_but_BLOCK(bContext *C, uiBut *but, uiHandleButtonData *data)
{
  if (but->type == UI_BTYPE_MENU) {
    ui_but_value_set(but, data->value);
  }

  ui_but_update_edited(but);
  ui_apply_but_func(C, but);
  data->retval = but->retval;
  data->applied = true;
}

static void ui_apply_but_TOG(bContext *C, uiBut *but, uiHandleButtonData *data)
{
  const double value = ui_but_value_get(but);
  int value_toggle;
  if (but->bit) {
    value_toggle = UI_BITBUT_VALUE_TOGGLED((int)value, but->bitnr);
  }
  else {
    value_toggle = (value == 0.0);
    if (ELEM(but->type, UI_BTYPE_TOGGLE_N, UI_BTYPE_ICON_TOGGLE_N, UI_BTYPE_CHECKBOX_N)) {
      value_toggle = !value_toggle;
    }
  }

  ui_but_value_set(but, (double)value_toggle);
  if (ELEM(but->type, UI_BTYPE_ICON_TOGGLE, UI_BTYPE_ICON_TOGGLE_N)) {
    ui_but_update_edited(but);
  }

  ui_apply_but_func(C, but);

  data->retval = but->retval;
  data->applied = true;
}

static void ui_apply_but_ROW(bContext *C, uiBlock *block, uiBut *but, uiHandleButtonData *data)
{
  ui_but_value_set(but, but->hardmax);

  ui_apply_but_func(C, but);

  /* states of other row buttons */
  LISTBASE_FOREACH (uiBut *, bt, &block->buttons) {
    if (bt != but && bt->poin == but->poin && ELEM(bt->type, UI_BTYPE_ROW, UI_BTYPE_LISTROW)) {
      ui_but_update_edited(bt);
    }
  }

  data->retval = but->retval;
  data->applied = true;
}

static void ui_apply_but_TREEROW(bContext *C, uiBlock *block, uiBut *but, uiHandleButtonData *data)
{
  if (data->apply_through_extra_icon) {
    /* Don't apply this, it would cause unintended tree-row toggling when clicking on extra icons.
     */
    return;
  }
  ui_apply_but_ROW(C, block, but, data);
}

/**
 * \note Ownership of \a properties is moved here. The #uiAfterFunc owns it now.
 *
 * \param context_but: The button to use context from when calling or polling the operator.
 *
 * \returns true if the operator was executed, otherwise false.
 */
static bool ui_list_invoke_item_operator(bContext *C,
                                         const uiBut *context_but,
                                         wmOperatorType *ot,
                                         PointerRNA **properties)
{
  if (!ui_but_context_poll_operator(C, ot, context_but)) {
    return false;
  }

  /* Allow the context to be set from the hovered button, so the list item draw callback can set
   * context for the operators. */
  ui_handle_afterfunc_add_operator_ex(ot, properties, WM_OP_INVOKE_DEFAULT, context_but);
  return true;
}

static void ui_apply_but_LISTROW(bContext *C, uiBlock *block, uiBut *but, uiHandleButtonData *data)
{
  uiBut *listbox = ui_list_find_from_row(data->region, but);
  if (listbox) {
    uiList *list = listbox->custom_data;
    if (list && list->dyn_data->custom_activate_optype) {
      ui_list_invoke_item_operator(
          C, but, list->dyn_data->custom_activate_optype, &list->dyn_data->custom_activate_opptr);
    }
  }

  ui_apply_but_ROW(C, block, but, data);
}

static void ui_apply_but_TEX(bContext *C, uiBut *but, uiHandleButtonData *data)
{
  if (!data->str) {
    return;
  }

  ui_but_string_set(C, but, data->str);
  ui_but_update_edited(but);

  /* give butfunc a copy of the original text too.
   * feature used for bone renaming, channels, etc.
   * afterfunc frees rename_orig */
  if (data->origstr && (but->flag & UI_BUT_TEXTEDIT_UPDATE)) {
    /* In this case, we need to keep origstr available,
     * to restore real org string in case we cancel after having typed something already. */
    but->rename_orig = BLI_strdup(data->origstr);
  }
  /* only if there are afterfuncs, otherwise 'renam_orig' isn't freed */
  else if (ui_afterfunc_check(but->block, but)) {
    but->rename_orig = data->origstr;
    data->origstr = NULL;
  }

  void *orig_arg2 = but->func_arg2;

  /* If arg2 isn't in use already, pass the active search item through it. */
  if ((but->func_arg2 == NULL) && (but->type == UI_BTYPE_SEARCH_MENU)) {
    uiButSearch *search_but = (uiButSearch *)but;
    but->func_arg2 = search_but->item_active;
  }

  ui_apply_but_func(C, but);

  but->func_arg2 = orig_arg2;

  data->retval = but->retval;
  data->applied = true;
}

static void ui_apply_but_TAB(bContext *C, uiBut *but, uiHandleButtonData *data)
{
  if (data->str) {
    ui_but_string_set(C, but, data->str);
    ui_but_update_edited(but);
  }
  else {
    ui_but_value_set(but, but->hardmax);
    ui_apply_but_func(C, but);
  }

  data->retval = but->retval;
  data->applied = true;
}

static void ui_apply_but_NUM(bContext *C, uiBut *but, uiHandleButtonData *data)
{
  if (data->str) {
    /* This is intended to avoid unnecessary updates when the value stays the same, however there
     * are issues with the current implementation. It does not work with multi-button editing
     * (T89996) or operator popups where a number button requires an update even if the value is
     * unchanged (T89996).
     *
     * Trying to detect changes at this level is not reliable. Instead it could be done at the
     * level of RNA update/set, skipping RNA update if RNA set did not change anything, instead
     * of skipping all button updates. */
#if 0
    double value;
    /* Check if the string value is a number and cancel if it's equal to the startvalue. */
    if (ui_but_string_eval_number(C, but, data->str, &value) && (value == data->startvalue)) {
      data->cancel = true;
      return;
    }
#endif

    if (ui_but_string_set(C, but, data->str)) {
      data->value = ui_but_value_get(but);
    }
    else {
      data->cancel = true;
      return;
    }
  }
  else {
    ui_but_value_set(but, data->value);
  }

  ui_but_update_edited(but);
  ui_apply_but_func(C, but);

  data->retval = but->retval;
  data->applied = true;
}

static void ui_apply_but_VEC(bContext *C, uiBut *but, uiHandleButtonData *data)
{
  ui_but_v3_set(but, data->vec);
  ui_but_update_edited(but);
  ui_apply_but_func(C, but);

  data->retval = but->retval;
  data->applied = true;
}

static void ui_apply_but_COLORBAND(bContext *C, uiBut *but, uiHandleButtonData *data)
{
  ui_apply_but_func(C, but);
  data->retval = but->retval;
  data->applied = true;
}

static void ui_apply_but_CURVE(bContext *C, uiBut *but, uiHandleButtonData *data)
{
  ui_apply_but_func(C, but);
  data->retval = but->retval;
  data->applied = true;
}

static void ui_apply_but_CURVEPROFILE(bContext *C, uiBut *but, uiHandleButtonData *data)
{
  ui_apply_but_func(C, but);
  data->retval = but->retval;
  data->applied = true;
}

/** \} */

/* -------------------------------------------------------------------- */
/** \name Button Drag Multi-Number
 * \{ */

#ifdef USE_DRAG_MULTINUM

/* small multi-but api */
static void ui_multibut_add(uiHandleButtonData *data, uiBut *but)
{
  BLI_assert(but->flag & UI_BUT_DRAG_MULTI);
  BLI_assert(data->multi_data.has_mbuts);

  uiButMultiState *mbut_state = MEM_callocN(sizeof(*mbut_state), __func__);
  mbut_state->but = but;
  mbut_state->origvalue = ui_but_value_get(but);
#  ifdef USE_ALLSELECT
  mbut_state->select_others.is_copy = data->select_others.is_copy;
#  endif

  BLI_linklist_prepend(&data->multi_data.mbuts, mbut_state);

  UI_butstore_register(data->multi_data.bs_mbuts, &mbut_state->but);
}

static uiButMultiState *ui_multibut_lookup(uiHandleButtonData *data, const uiBut *but)
{
  for (LinkNode *l = data->multi_data.mbuts; l; l = l->next) {
    uiButMultiState *mbut_state = l->link;

    if (mbut_state->but == but) {
      return mbut_state;
    }
  }

  return NULL;
}

static void ui_multibut_restore(bContext *C, uiHandleButtonData *data, uiBlock *block)
{
  LISTBASE_FOREACH (uiBut *, but, &block->buttons) {
    if (but->flag & UI_BUT_DRAG_MULTI) {
      uiButMultiState *mbut_state = ui_multibut_lookup(data, but);
      if (mbut_state) {
        ui_but_value_set(but, mbut_state->origvalue);

#  ifdef USE_ALLSELECT
        if (mbut_state->select_others.elems_len > 0) {
          ui_selectcontext_apply(
              C, but, &mbut_state->select_others, mbut_state->origvalue, mbut_state->origvalue);
        }
#  else
        UNUSED_VARS(C);
#  endif
      }
    }
  }
}

static void ui_multibut_free(uiHandleButtonData *data, uiBlock *block)
{
#  ifdef USE_ALLSELECT
  if (data->multi_data.mbuts) {
    LinkNode *list = data->multi_data.mbuts;
    while (list) {
      LinkNode *next = list->next;
      uiButMultiState *mbut_state = list->link;

      if (mbut_state->select_others.elems) {
        MEM_freeN(mbut_state->select_others.elems);
      }

      MEM_freeN(list->link);
      MEM_freeN(list);
      list = next;
    }
  }
#  else
  BLI_linklist_freeN(data->multi_data.mbuts);
#  endif

  data->multi_data.mbuts = NULL;

  if (data->multi_data.bs_mbuts) {
    UI_butstore_free(block, data->multi_data.bs_mbuts);
    data->multi_data.bs_mbuts = NULL;
  }
}

static bool ui_multibut_states_tag(uiBut *but_active,
                                   uiHandleButtonData *data,
                                   const wmEvent *event)
{
  float seg[2][2];
  bool changed = false;

  seg[0][0] = data->multi_data.drag_start[0];
  seg[0][1] = data->multi_data.drag_start[1];

  seg[1][0] = event->xy[0];
  seg[1][1] = event->xy[1];

  BLI_assert(data->multi_data.init == BUTTON_MULTI_INIT_SETUP);

  ui_window_to_block_fl(data->region, but_active->block, &seg[0][0], &seg[0][1]);
  ui_window_to_block_fl(data->region, but_active->block, &seg[1][0], &seg[1][1]);

  data->multi_data.has_mbuts = false;

  /* follow ui_but_find_mouse_over_ex logic */
  LISTBASE_FOREACH (uiBut *, but, &but_active->block->buttons) {
    bool drag_prev = false;
    bool drag_curr = false;

    /* re-set each time */
    if (but->flag & UI_BUT_DRAG_MULTI) {
      but->flag &= ~UI_BUT_DRAG_MULTI;
      drag_prev = true;
    }

    if (ui_but_is_interactive(but, false)) {

      /* drag checks */
      if (but_active != but) {
        if (ui_but_is_compatible(but_active, but)) {

          BLI_assert(but->active == NULL);

          /* finally check for overlap */
          if (BLI_rctf_isect_segment(&but->rect, seg[0], seg[1])) {

            but->flag |= UI_BUT_DRAG_MULTI;
            data->multi_data.has_mbuts = true;
            drag_curr = true;
          }
        }
      }
    }

    changed |= (drag_prev != drag_curr);
  }

  return changed;
}

static void ui_multibut_states_create(uiBut *but_active, uiHandleButtonData *data)
{
  BLI_assert(data->multi_data.init == BUTTON_MULTI_INIT_SETUP);
  BLI_assert(data->multi_data.has_mbuts);

  data->multi_data.bs_mbuts = UI_butstore_create(but_active->block);

  LISTBASE_FOREACH (uiBut *, but, &but_active->block->buttons) {
    if (but->flag & UI_BUT_DRAG_MULTI) {
      ui_multibut_add(data, but);
    }
  }

  /* Edit buttons proportionally to each other.
   * NOTE: if we mix buttons which are proportional and others which are not,
   * this may work a bit strangely. */
  if ((but_active->rnaprop && (RNA_property_flag(but_active->rnaprop) & PROP_PROPORTIONAL)) ||
      ELEM(but_active->unit_type, RNA_SUBTYPE_UNIT_VALUE(PROP_UNIT_LENGTH))) {
    if (data->origvalue != 0.0) {
      data->multi_data.is_proportional = true;
    }
  }
}

static void ui_multibut_states_apply(bContext *C, uiHandleButtonData *data, uiBlock *block)
{
  ARegion *region = data->region;
  const double value_delta = data->value - data->origvalue;
  const double value_scale = data->multi_data.is_proportional ? (data->value / data->origvalue) :
                                                                0.0;

  BLI_assert(data->multi_data.init == BUTTON_MULTI_INIT_ENABLE);
  BLI_assert(data->multi_data.skip == false);

  LISTBASE_FOREACH (uiBut *, but, &block->buttons) {
    if (!(but->flag & UI_BUT_DRAG_MULTI)) {
      continue;
    }

    uiButMultiState *mbut_state = ui_multibut_lookup(data, but);

    if (mbut_state == NULL) {
      /* Highly unlikely. */
      printf("%s: Can't find button\n", __func__);
      /* While this avoids crashing, multi-button dragging will fail,
       * which is still a bug from the user perspective. See T83651. */
      continue;
    }

    void *active_back;
    ui_but_execute_begin(C, region, but, &active_back);

#  ifdef USE_ALLSELECT
    if (data->select_others.is_enabled) {
      /* init once! */
      if (mbut_state->select_others.elems_len == 0) {
        ui_selectcontext_begin(C, but, &mbut_state->select_others);
      }
      if (mbut_state->select_others.elems_len == 0) {
        mbut_state->select_others.elems_len = -1;
      }
    }

    /* Needed so we apply the right deltas. */
    but->active->origvalue = mbut_state->origvalue;
    but->active->select_others = mbut_state->select_others;
    but->active->select_others.do_free = false;
#  endif

    BLI_assert(active_back == NULL);
    /* No need to check 'data->state' here. */
    if (data->str) {
      /* Entering text (set all). */
      but->active->value = data->value;
      ui_but_string_set(C, but, data->str);
    }
    else {
      /* Dragging (use delta). */
      if (data->multi_data.is_proportional) {
        but->active->value = mbut_state->origvalue * value_scale;
      }
      else {
        but->active->value = mbut_state->origvalue + value_delta;
      }

      /* Clamp based on soft limits, see T40154. */
      CLAMP(but->active->value, (double)but->softmin, (double)but->softmax);
    }

    ui_but_execute_end(C, region, but, active_back);
  }
}

#endif /* USE_DRAG_MULTINUM */

/** \} */

/* -------------------------------------------------------------------- */
/** \name Button Drag Toggle
 * \{ */

#ifdef USE_DRAG_TOGGLE

/* Helpers that wrap boolean functions, to support different kinds of buttons. */

static bool ui_drag_toggle_but_is_supported(const uiBut *but)
{
  if (but->flag & UI_BUT_DISABLED) {
    return false;
  }
  if (ui_but_is_bool(but)) {
    return true;
  }
  if (UI_but_is_decorator(but)) {
    return ELEM(but->icon,
                ICON_DECORATE,
                ICON_DECORATE_KEYFRAME,
                ICON_DECORATE_ANIMATE,
                ICON_DECORATE_OVERRIDE);
  }
  return false;
}

/* Button pushed state to compare if other buttons match. Can be more
 * then just true or false for toggle buttons with more than 2 states. */
static int ui_drag_toggle_but_pushed_state(uiBut *but)
{
  if (but->rnapoin.data == NULL && but->poin == NULL && but->icon) {
    /* Assume icon identifies a unique state, for buttons that
     * work through functions callbacks and don't have an boolean
     * value that indicates the state. */
    return but->icon + but->iconadd;
  }
  if (ui_but_is_bool(but)) {
    return ui_but_is_pushed(but);
  }
  return 0;
}

typedef struct uiDragToggleHandle {
  /* init */
  int pushed_state;
  float but_cent_start[2];

  bool is_xy_lock_init;
  bool xy_lock[2];

  int xy_init[2];
  int xy_last[2];
} uiDragToggleHandle;

static bool ui_drag_toggle_set_xy_xy(
    bContext *C, ARegion *region, const int pushed_state, const int xy_src[2], const int xy_dst[2])
{
  /* popups such as layers won't re-evaluate on redraw */
  const bool do_check = (region->regiontype == RGN_TYPE_TEMPORARY);
  bool changed = false;

  LISTBASE_FOREACH (uiBlock *, block, &region->uiblocks) {
    float xy_a_block[2] = {UNPACK2(xy_src)};
    float xy_b_block[2] = {UNPACK2(xy_dst)};

    ui_window_to_block_fl(region, block, &xy_a_block[0], &xy_a_block[1]);
    ui_window_to_block_fl(region, block, &xy_b_block[0], &xy_b_block[1]);

    LISTBASE_FOREACH (uiBut *, but, &block->buttons) {
      /* NOTE: ctrl is always true here because (at least for now)
       * we always want to consider text control in this case, even when not embossed. */

      if (!ui_but_is_interactive(but, true)) {
        continue;
      }
      if (!BLI_rctf_isect_segment(&but->rect, xy_a_block, xy_b_block)) {
        continue;
      }
      if (!ui_drag_toggle_but_is_supported(but)) {
        continue;
      }
      /* is it pressed? */
      const int pushed_state_but = ui_drag_toggle_but_pushed_state(but);
      if (pushed_state_but == pushed_state) {
        continue;
      }

      /* execute the button */
      UI_but_execute(C, region, but);
      if (do_check) {
        ui_but_update_edited(but);
      }
      if (U.runtime.is_dirty == false) {
        ui_but_update_preferences_dirty(but);
      }
      changed = true;
    }
  }

  if (changed) {
    /* apply now, not on release (or if handlers are canceled for whatever reason) */
    ui_apply_but_funcs_after(C);
  }

  return changed;
}

static void ui_drag_toggle_set(bContext *C, uiDragToggleHandle *drag_info, const int xy_input[2])
{
  ARegion *region = CTX_wm_region(C);
  bool do_draw = false;

  /**
   * Initialize Locking:
   *
   * Check if we need to initialize the lock axis by finding if the first
   * button we mouse over is X or Y aligned, then lock the mouse to that axis after.
   */
  if (drag_info->is_xy_lock_init == false) {
    /* first store the buttons original coords */
    uiBut *but = ui_but_find_mouse_over_ex(region, xy_input, true, false, NULL, NULL);

    if (but) {
      if (but->flag & UI_BUT_DRAG_LOCK) {
        const float but_cent_new[2] = {
            BLI_rctf_cent_x(&but->rect),
            BLI_rctf_cent_y(&but->rect),
        };

        /* check if this is a different button,
         * chances are high the button won't move about :) */
        if (len_manhattan_v2v2(drag_info->but_cent_start, but_cent_new) > 1.0f) {
          if (fabsf(drag_info->but_cent_start[0] - but_cent_new[0]) <
              fabsf(drag_info->but_cent_start[1] - but_cent_new[1])) {
            drag_info->xy_lock[0] = true;
          }
          else {
            drag_info->xy_lock[1] = true;
          }
          drag_info->is_xy_lock_init = true;
        }
      }
      else {
        drag_info->is_xy_lock_init = true;
      }
    }
  }
  /* done with axis locking */

  int xy[2];
  xy[0] = (drag_info->xy_lock[0] == false) ? xy_input[0] : drag_info->xy_last[0];
  xy[1] = (drag_info->xy_lock[1] == false) ? xy_input[1] : drag_info->xy_last[1];

  /* touch all buttons between last mouse coord and this one */
  do_draw = ui_drag_toggle_set_xy_xy(C, region, drag_info->pushed_state, drag_info->xy_last, xy);

  if (do_draw) {
    ED_region_tag_redraw(region);
  }

  copy_v2_v2_int(drag_info->xy_last, xy);
}

static void ui_handler_region_drag_toggle_remove(bContext *UNUSED(C), void *userdata)
{
  uiDragToggleHandle *drag_info = userdata;
  MEM_freeN(drag_info);
}

static int ui_handler_region_drag_toggle(bContext *C, const wmEvent *event, void *userdata)
{
  uiDragToggleHandle *drag_info = userdata;
  bool done = false;

  switch (event->type) {
    case LEFTMOUSE: {
      if (event->val == KM_RELEASE) {
        done = true;
      }
      break;
    }
    case MOUSEMOVE: {
      ui_drag_toggle_set(C, drag_info, event->xy);
      break;
    }
  }

  if (done) {
    wmWindow *win = CTX_wm_window(C);
    const ARegion *region = CTX_wm_region(C);
    uiBut *but = ui_but_find_mouse_over_ex(region, drag_info->xy_init, true, false, NULL, NULL);

    if (but) {
      ui_apply_but_undo(but);
    }

    WM_event_remove_ui_handler(&win->modalhandlers,
                               ui_handler_region_drag_toggle,
                               ui_handler_region_drag_toggle_remove,
                               drag_info,
                               false);
    ui_handler_region_drag_toggle_remove(C, drag_info);

    WM_event_add_mousemove(win);
    return WM_UI_HANDLER_BREAK;
  }
  return WM_UI_HANDLER_CONTINUE;
}

static bool ui_but_is_drag_toggle(const uiBut *but)
{
  return ((ui_drag_toggle_but_is_supported(but) == true) &&
          /* Menu check is important so the button dragged over isn't removed instantly. */
          (ui_block_is_menu(but->block) == false));
}

#endif /* USE_DRAG_TOGGLE */

#ifdef USE_ALLSELECT

static bool ui_selectcontext_begin(bContext *C, uiBut *but, uiSelectContextStore *selctx_data)
{
  PointerRNA lptr;
  PropertyRNA *lprop;
  bool success = false;

  char *path = NULL;
  ListBase lb = {NULL};

  PointerRNA ptr = but->rnapoin;
  PropertyRNA *prop = but->rnaprop;
  const int index = but->rnaindex;

  /* for now don't support whole colors */
  if (index == -1) {
    return false;
  }

  /* if there is a valid property that is editable... */
  if (ptr.data && prop) {
    bool use_path_from_id;

    /* some facts we want to know */
    const bool is_array = RNA_property_array_check(prop);
    const int rna_type = RNA_property_type(prop);

    if (UI_context_copy_to_selected_list(C, &ptr, prop, &lb, &use_path_from_id, &path) &&
        !BLI_listbase_is_empty(&lb)) {
      selctx_data->elems_len = BLI_listbase_count(&lb);
      selctx_data->elems = MEM_mallocN(sizeof(uiSelectContextElem) * selctx_data->elems_len,
                                       __func__);
      int i;
      LISTBASE_FOREACH_INDEX (CollectionPointerLink *, link, &lb, i) {
        if (i >= selctx_data->elems_len) {
          break;
        }

        if (!UI_context_copy_to_selected_check(
                &ptr, &link->ptr, prop, path, use_path_from_id, &lptr, &lprop)) {
          selctx_data->elems_len -= 1;
          i -= 1;
          continue;
        }

        uiSelectContextElem *other = &selctx_data->elems[i];
        other->ptr = lptr;
        if (is_array) {
          if (rna_type == PROP_FLOAT) {
            other->val_f = RNA_property_float_get_index(&lptr, lprop, index);
          }
          else if (rna_type == PROP_INT) {
            other->val_i = RNA_property_int_get_index(&lptr, lprop, index);
          }
          /* ignored for now */
#  if 0
            else if (rna_type == PROP_BOOLEAN) {
              other->val_b = RNA_property_boolean_get_index(&lptr, lprop, index);
            }
#  endif
        }
        else {
          if (rna_type == PROP_FLOAT) {
            other->val_f = RNA_property_float_get(&lptr, lprop);
          }
          else if (rna_type == PROP_INT) {
            other->val_i = RNA_property_int_get(&lptr, lprop);
          }
          /* ignored for now */
#  if 0
            else if (rna_type == PROP_BOOLEAN) {
              other->val_b = RNA_property_boolean_get(&lptr, lprop);
            }
            else if (rna_type == PROP_ENUM) {
              other->val_i = RNA_property_enum_get(&lptr, lprop);
            }
#  endif
        }
      }
      success = (selctx_data->elems_len != 0);
    }
  }

  if (selctx_data->elems_len == 0) {
    MEM_SAFE_FREE(selctx_data->elems);
  }

  MEM_SAFE_FREE(path);
  BLI_freelistN(&lb);

  /* caller can clear */
  selctx_data->do_free = true;

  if (success) {
    but->flag |= UI_BUT_IS_SELECT_CONTEXT;
  }

  return success;
}

static void ui_selectcontext_end(uiBut *but, uiSelectContextStore *selctx_data)
{
  if (selctx_data->do_free) {
    if (selctx_data->elems) {
      MEM_freeN(selctx_data->elems);
    }
  }

  but->flag &= ~UI_BUT_IS_SELECT_CONTEXT;
}

static void ui_selectcontext_apply(bContext *C,
                                   uiBut *but,
                                   uiSelectContextStore *selctx_data,
                                   const double value,
                                   const double value_orig)
{
  if (selctx_data->elems) {
    PropertyRNA *prop = but->rnaprop;
    PropertyRNA *lprop = but->rnaprop;
    const int index = but->rnaindex;
    const bool use_delta = (selctx_data->is_copy == false);

    union {
      bool b;
      int i;
      float f;
      PointerRNA p;
    } delta, min, max;

    const bool is_array = RNA_property_array_check(prop);
    const int rna_type = RNA_property_type(prop);

    if (rna_type == PROP_FLOAT) {
      delta.f = use_delta ? (value - value_orig) : value;
      RNA_property_float_range(&but->rnapoin, prop, &min.f, &max.f);
    }
    else if (rna_type == PROP_INT) {
      delta.i = use_delta ? ((int)value - (int)value_orig) : (int)value;
      RNA_property_int_range(&but->rnapoin, prop, &min.i, &max.i);
    }
    else if (rna_type == PROP_ENUM) {
      /* Not a delta in fact. */
      delta.i = RNA_property_enum_get(&but->rnapoin, prop);
    }
    else if (rna_type == PROP_BOOLEAN) {
      if (is_array) {
        /* Not a delta in fact. */
        delta.b = RNA_property_boolean_get_index(&but->rnapoin, prop, index);
      }
      else {
        /* Not a delta in fact. */
        delta.b = RNA_property_boolean_get(&but->rnapoin, prop);
      }
    }
    else if (rna_type == PROP_POINTER) {
      /* Not a delta in fact. */
      delta.p = RNA_property_pointer_get(&but->rnapoin, prop);
    }

#  ifdef USE_ALLSELECT_LAYER_HACK
    /* make up for not having 'handle_layer_buttons' */
    {
      const PropertySubType subtype = RNA_property_subtype(prop);

      if ((rna_type == PROP_BOOLEAN) && ELEM(subtype, PROP_LAYER, PROP_LAYER_MEMBER) && is_array &&
          /* could check for 'handle_layer_buttons' */
          but->func) {
        wmWindow *win = CTX_wm_window(C);
        if ((win->eventstate->modifier & KM_SHIFT) == 0) {
          const int len = RNA_property_array_length(&but->rnapoin, prop);
          bool *tmparray = MEM_callocN(sizeof(bool) * len, __func__);

          tmparray[index] = true;

          for (int i = 0; i < selctx_data->elems_len; i++) {
            uiSelectContextElem *other = &selctx_data->elems[i];
            PointerRNA lptr = other->ptr;
            RNA_property_boolean_set_array(&lptr, lprop, tmparray);
            RNA_property_update(C, &lptr, lprop);
          }

          MEM_freeN(tmparray);

          return;
        }
      }
    }
#  endif

    for (int i = 0; i < selctx_data->elems_len; i++) {
      uiSelectContextElem *other = &selctx_data->elems[i];
      PointerRNA lptr = other->ptr;

      if (rna_type == PROP_FLOAT) {
        float other_value = use_delta ? (other->val_f + delta.f) : delta.f;
        CLAMP(other_value, min.f, max.f);
        if (is_array) {
          RNA_property_float_set_index(&lptr, lprop, index, other_value);
        }
        else {
          RNA_property_float_set(&lptr, lprop, other_value);
        }
      }
      else if (rna_type == PROP_INT) {
        int other_value = use_delta ? (other->val_i + delta.i) : delta.i;
        CLAMP(other_value, min.i, max.i);
        if (is_array) {
          RNA_property_int_set_index(&lptr, lprop, index, other_value);
        }
        else {
          RNA_property_int_set(&lptr, lprop, other_value);
        }
      }
      else if (rna_type == PROP_BOOLEAN) {
        const bool other_value = delta.b;
        if (is_array) {
          RNA_property_boolean_set_index(&lptr, lprop, index, other_value);
        }
        else {
          RNA_property_boolean_set(&lptr, lprop, delta.b);
        }
      }
      else if (rna_type == PROP_ENUM) {
        const int other_value = delta.i;
        BLI_assert(!is_array);
        RNA_property_enum_set(&lptr, lprop, other_value);
      }
      else if (rna_type == PROP_POINTER) {
        const PointerRNA other_value = delta.p;
        RNA_property_pointer_set(&lptr, lprop, other_value, NULL);
      }

      RNA_property_update(C, &lptr, prop);
    }
  }
}

#endif /* USE_ALLSELECT */

/** \} */

/* -------------------------------------------------------------------- */
/** \name Button Drag
 * \{ */

static bool ui_but_drag_init(bContext *C,
                             uiBut *but,
                             uiHandleButtonData *data,
                             const wmEvent *event)
{
  /* prevent other WM gestures to start while we try to drag */
  WM_gestures_remove(CTX_wm_window(C));

  /* Clamp the maximum to half the UI unit size so a high user preference
   * doesn't require the user to drag more than half the default button height. */
  const int drag_threshold = min_ii(
      WM_event_drag_threshold(event),
      (int)((UI_UNIT_Y / 2) * ui_block_to_window_scale(data->region, but->block)));

  if (abs(data->dragstartx - event->xy[0]) + abs(data->dragstarty - event->xy[1]) >
      drag_threshold) {
    button_activate_state(C, but, BUTTON_STATE_EXIT);
    data->cancel = true;
#ifdef USE_DRAG_TOGGLE
    if (ui_drag_toggle_but_is_supported(but)) {
      uiDragToggleHandle *drag_info = MEM_callocN(sizeof(*drag_info), __func__);
      ARegion *region_prev;

      /* call here because regular mouse-up event won't run,
       * typically 'button_activate_exit()' handles this */
      ui_apply_but_autokey(C, but);

      drag_info->pushed_state = ui_drag_toggle_but_pushed_state(but);
      drag_info->but_cent_start[0] = BLI_rctf_cent_x(&but->rect);
      drag_info->but_cent_start[1] = BLI_rctf_cent_y(&but->rect);
      copy_v2_v2_int(drag_info->xy_init, event->xy);
      copy_v2_v2_int(drag_info->xy_last, event->xy);

      /* needed for toggle drag on popups */
      region_prev = CTX_wm_region(C);
      CTX_wm_region_set(C, data->region);

      WM_event_add_ui_handler(C,
                              &data->window->modalhandlers,
                              ui_handler_region_drag_toggle,
                              ui_handler_region_drag_toggle_remove,
                              drag_info,
                              WM_HANDLER_BLOCKING);

      CTX_wm_region_set(C, region_prev);

      /* Initialize alignment for single row/column regions,
       * otherwise we use the relative position of the first other button dragged over. */
      if (ELEM(data->region->regiontype,
               RGN_TYPE_NAV_BAR,
               RGN_TYPE_HEADER,
               RGN_TYPE_TOOL_HEADER,
               RGN_TYPE_FOOTER)) {
        const int region_alignment = RGN_ALIGN_ENUM_FROM_MASK(data->region->alignment);
        int lock_axis = -1;

        if (ELEM(region_alignment, RGN_ALIGN_LEFT, RGN_ALIGN_RIGHT)) {
          lock_axis = 0;
        }
        else if (ELEM(region_alignment, RGN_ALIGN_TOP, RGN_ALIGN_BOTTOM)) {
          lock_axis = 1;
        }
        if (lock_axis != -1) {
          drag_info->xy_lock[lock_axis] = true;
          drag_info->is_xy_lock_init = true;
        }
      }
    }
    else
#endif
        if (but->type == UI_BTYPE_COLOR) {
      bool valid = false;
      uiDragColorHandle *drag_info = MEM_callocN(sizeof(*drag_info), __func__);

      /* TODO: support more button pointer types. */
      if (but->rnaprop && RNA_property_subtype(but->rnaprop) == PROP_COLOR_GAMMA) {
        ui_but_v3_get(but, drag_info->color);
        drag_info->gamma_corrected = true;
        valid = true;
      }
      else if (but->rnaprop && RNA_property_subtype(but->rnaprop) == PROP_COLOR) {
        ui_but_v3_get(but, drag_info->color);
        drag_info->gamma_corrected = false;
        valid = true;
      }
      else if (ELEM(but->pointype, UI_BUT_POIN_FLOAT, UI_BUT_POIN_CHAR)) {
        ui_but_v3_get(but, drag_info->color);
        copy_v3_v3(drag_info->color, (float *)but->poin);
        valid = true;
      }

      if (valid) {
        WM_event_start_drag(C, ICON_COLOR, WM_DRAG_COLOR, drag_info, 0.0, WM_DRAG_FREE_DATA);
      }
      else {
        MEM_freeN(drag_info);
        return false;
      }
    }
    else if (but->type == UI_BTYPE_TREEROW) {
      uiButTreeRow *tree_row_but = (uiButTreeRow *)but;
      if (tree_row_but->tree_item) {
        UI_tree_view_item_drag_start(C, tree_row_but->tree_item);
      }
    }
    else {
      ui_but_drag_start(C, but);
    }
    return true;
  }

  return false;
}

/** \} */

/* -------------------------------------------------------------------- */
/** \name Button Apply
 * \{ */

static void ui_apply_but_IMAGE(bContext *C, uiBut *but, uiHandleButtonData *data)
{
  ui_apply_but_func(C, but);
  data->retval = but->retval;
  data->applied = true;
}

static void ui_apply_but_HISTOGRAM(bContext *C, uiBut *but, uiHandleButtonData *data)
{
  ui_apply_but_func(C, but);
  data->retval = but->retval;
  data->applied = true;
}

static void ui_apply_but_WAVEFORM(bContext *C, uiBut *but, uiHandleButtonData *data)
{
  ui_apply_but_func(C, but);
  data->retval = but->retval;
  data->applied = true;
}

static void ui_apply_but_TRACKPREVIEW(bContext *C, uiBut *but, uiHandleButtonData *data)
{
  ui_apply_but_func(C, but);
  data->retval = but->retval;
  data->applied = true;
}

static void ui_apply_but(
    bContext *C, uiBlock *block, uiBut *but, uiHandleButtonData *data, const bool interactive)
{
  const eButType but_type = but->type; /* Store as const to quiet maybe uninitialized warning. */

  data->retval = 0;

  /* if we cancel and have not applied yet, there is nothing to do,
   * otherwise we have to restore the original value again */
  if (data->cancel) {
    if (!data->applied) {
      return;
    }

    if (data->str) {
      MEM_freeN(data->str);
    }
    data->str = data->origstr;
    data->origstr = NULL;
    data->value = data->origvalue;
    copy_v3_v3(data->vec, data->origvec);
    /* postpone clearing origdata */
  }
  else {
    /* We avoid applying interactive edits a second time
     * at the end with the #uiHandleButtonData.applied_interactive flag. */
    if (interactive) {
      data->applied_interactive = true;
    }
    else if (data->applied_interactive) {
      return;
    }

#ifdef USE_ALLSELECT
#  ifdef USE_DRAG_MULTINUM
    if (but->flag & UI_BUT_DRAG_MULTI) {
      /* pass */
    }
    else
#  endif
        if (data->select_others.elems_len == 0) {
      wmWindow *win = CTX_wm_window(C);
      /* may have been enabled before activating */
      if (data->select_others.is_enabled || IS_ALLSELECT_EVENT(win->eventstate)) {
        ui_selectcontext_begin(C, but, &data->select_others);
        data->select_others.is_enabled = true;
      }
    }
    if (data->select_others.elems_len == 0) {
      /* Don't check again. */
      data->select_others.elems_len = -1;
    }
#endif
  }

  /* ensures we are writing actual values */
  char *editstr = but->editstr;
  double *editval = but->editval;
  float *editvec = but->editvec;
  ColorBand *editcoba;
  CurveMapping *editcumap;
  CurveProfile *editprofile;
  if (but_type == UI_BTYPE_COLORBAND) {
    uiButColorBand *but_coba = (uiButColorBand *)but;
    editcoba = but_coba->edit_coba;
  }
  else if (but_type == UI_BTYPE_CURVE) {
    uiButCurveMapping *but_cumap = (uiButCurveMapping *)but;
    editcumap = but_cumap->edit_cumap;
  }
  else if (but_type == UI_BTYPE_CURVEPROFILE) {
    uiButCurveProfile *but_profile = (uiButCurveProfile *)but;
    editprofile = but_profile->edit_profile;
  }
  but->editstr = NULL;
  but->editval = NULL;
  but->editvec = NULL;
  if (but_type == UI_BTYPE_COLORBAND) {
    uiButColorBand *but_coba = (uiButColorBand *)but;
    but_coba->edit_coba = NULL;
  }
  else if (but_type == UI_BTYPE_CURVE) {
    uiButCurveMapping *but_cumap = (uiButCurveMapping *)but;
    but_cumap->edit_cumap = NULL;
  }
  else if (but_type == UI_BTYPE_CURVEPROFILE) {
    uiButCurveProfile *but_profile = (uiButCurveProfile *)but;
    but_profile->edit_profile = NULL;
  }

  /* handle different types */
  switch (but_type) {
    case UI_BTYPE_BUT:
    case UI_BTYPE_DECORATOR:
      ui_apply_but_BUT(C, but, data);
      break;
    case UI_BTYPE_TEXT:
    case UI_BTYPE_SEARCH_MENU:
      ui_apply_but_TEX(C, but, data);
      break;
    case UI_BTYPE_BUT_TOGGLE:
    case UI_BTYPE_TOGGLE:
    case UI_BTYPE_TOGGLE_N:
    case UI_BTYPE_ICON_TOGGLE:
    case UI_BTYPE_ICON_TOGGLE_N:
    case UI_BTYPE_CHECKBOX:
    case UI_BTYPE_CHECKBOX_N:
      ui_apply_but_TOG(C, but, data);
      break;
    case UI_BTYPE_ROW:
      ui_apply_but_ROW(C, block, but, data);
      break;
    case UI_BTYPE_GRID_TILE:
      ui_apply_but_ROW(C, block, but, data);
      break;
    case UI_BTYPE_TREEROW:
      ui_apply_but_TREEROW(C, block, but, data);
      break;
    case UI_BTYPE_LISTROW:
      ui_apply_but_LISTROW(C, block, but, data);
      break;
    case UI_BTYPE_TAB:
      ui_apply_but_TAB(C, but, data);
      break;
    case UI_BTYPE_SCROLL:
    case UI_BTYPE_GRIP:
    case UI_BTYPE_NUM:
    case UI_BTYPE_NUM_SLIDER:
      ui_apply_but_NUM(C, but, data);
      break;
    case UI_BTYPE_MENU:
    case UI_BTYPE_BLOCK:
    case UI_BTYPE_PULLDOWN:
      ui_apply_but_BLOCK(C, but, data);
      break;
    case UI_BTYPE_COLOR:
      if (data->cancel) {
        ui_apply_but_VEC(C, but, data);
      }
      else {
        ui_apply_but_BLOCK(C, but, data);
      }
      break;
    case UI_BTYPE_BUT_MENU:
      ui_apply_but_BUTM(C, but, data);
      break;
    case UI_BTYPE_UNITVEC:
    case UI_BTYPE_HSVCUBE:
    case UI_BTYPE_HSVCIRCLE:
      ui_apply_but_VEC(C, but, data);
      break;
    case UI_BTYPE_COLORBAND:
      ui_apply_but_COLORBAND(C, but, data);
      break;
    case UI_BTYPE_CURVE:
      ui_apply_but_CURVE(C, but, data);
      break;
    case UI_BTYPE_CURVEPROFILE:
      ui_apply_but_CURVEPROFILE(C, but, data);
      break;
    case UI_BTYPE_KEY_EVENT:
    case UI_BTYPE_HOTKEY_EVENT:
      ui_apply_but_BUT(C, but, data);
      break;
    case UI_BTYPE_IMAGE:
      ui_apply_but_IMAGE(C, but, data);
      break;
    case UI_BTYPE_HISTOGRAM:
      ui_apply_but_HISTOGRAM(C, but, data);
      break;
    case UI_BTYPE_WAVEFORM:
      ui_apply_but_WAVEFORM(C, but, data);
      break;
    case UI_BTYPE_TRACK_PREVIEW:
      ui_apply_but_TRACKPREVIEW(C, but, data);
      break;
    default:
      break;
  }

#ifdef USE_DRAG_MULTINUM
  if (data->multi_data.has_mbuts) {
    if ((data->multi_data.init == BUTTON_MULTI_INIT_ENABLE) && (data->multi_data.skip == false)) {
      if (data->cancel) {
        ui_multibut_restore(C, data, block);
      }
      else {
        ui_multibut_states_apply(C, data, block);
      }
    }
  }
#endif

#ifdef USE_ALLSELECT
  ui_selectcontext_apply(C, but, &data->select_others, data->value, data->origvalue);
#endif

  if (data->cancel) {
    data->origvalue = 0.0;
    zero_v3(data->origvec);
  }

  but->editstr = editstr;
  but->editval = editval;
  but->editvec = editvec;
  if (but_type == UI_BTYPE_COLORBAND) {
    uiButColorBand *but_coba = (uiButColorBand *)but;
    but_coba->edit_coba = editcoba;
  }
  else if (but_type == UI_BTYPE_CURVE) {
    uiButCurveMapping *but_cumap = (uiButCurveMapping *)but;
    but_cumap->edit_cumap = editcumap;
  }
  else if (but_type == UI_BTYPE_CURVEPROFILE) {
    uiButCurveProfile *but_profile = (uiButCurveProfile *)but;
    but_profile->edit_profile = editprofile;
  }

  if (data->custom_interaction_handle != NULL) {
    ui_block_interaction_update(
        C, &block->custom_interaction_callbacks, data->custom_interaction_handle);
  }
}

/** \} */

/* -------------------------------------------------------------------- */
/** \name Button Copy & Paste
 * \{ */

static void ui_but_get_pasted_text_from_clipboard(char **buf_paste, int *buf_len)
{
  /* get only first line even if the clipboard contains multiple lines */
  int length;
  char *text = WM_clipboard_text_get_firstline(false, &length);

  if (text) {
    *buf_paste = text;
    *buf_len = length;
  }
  else {
    *buf_paste = MEM_callocN(sizeof(char), __func__);
    *buf_len = 0;
  }
}

static int get_but_property_array_length(uiBut *but)
{
  return RNA_property_array_length(&but->rnapoin, but->rnaprop);
}

static void ui_but_set_float_array(
    bContext *C, uiBut *but, uiHandleButtonData *data, const float *values, const int values_len)
{
  button_activate_state(C, but, BUTTON_STATE_NUM_EDITING);

  for (int i = 0; i < values_len; i++) {
    RNA_property_float_set_index(&but->rnapoin, but->rnaprop, i, values[i]);
  }
  if (data) {
    if (but->type == UI_BTYPE_UNITVEC) {
      BLI_assert(values_len == 3);
      copy_v3_v3(data->vec, values);
    }
    else {
      data->value = values[but->rnaindex];
    }
  }

  button_activate_state(C, but, BUTTON_STATE_EXIT);
}

static void float_array_to_string(const float *values,
                                  const int values_len,
                                  char *output,
                                  int output_len_max)
{
  const int values_end = values_len - 1;
  int ofs = 0;
  output[ofs++] = '[';
  for (int i = 0; i < values_len; i++) {
    ofs += BLI_snprintf_rlen(
        output + ofs, output_len_max - ofs, (i != values_end) ? "%f, " : "%f]", values[i]);
  }
}

static void ui_but_copy_numeric_array(uiBut *but, char *output, int output_len_max)
{
  const int values_len = get_but_property_array_length(but);
  float *values = alloca(values_len * sizeof(float));
  RNA_property_float_get_array(&but->rnapoin, but->rnaprop, values);
  float_array_to_string(values, values_len, output, output_len_max);
}

static bool parse_float_array(char *text, float *values, int values_len_expected)
{
  /* can parse max 4 floats for now */
  BLI_assert(0 <= values_len_expected && values_len_expected <= 4);

  float v[5];
  const int values_len_actual = sscanf(
      text, "[%f, %f, %f, %f, %f]", &v[0], &v[1], &v[2], &v[3], &v[4]);

  if (values_len_actual == values_len_expected) {
    memcpy(values, v, sizeof(float) * values_len_expected);
    return true;
  }
  return false;
}

static void ui_but_paste_numeric_array(bContext *C,
                                       uiBut *but,
                                       uiHandleButtonData *data,
                                       char *buf_paste)
{
  const int values_len = get_but_property_array_length(but);
  if (values_len > 4) {
    /* not supported for now */
    return;
  }

  float *values = alloca(sizeof(float) * values_len);

  if (parse_float_array(buf_paste, values, values_len)) {
    ui_but_set_float_array(C, but, data, values, values_len);
  }
  else {
    WM_report(RPT_ERROR, "Expected an array of numbers: [n, n, ...]");
  }
}

static void ui_but_copy_numeric_value(uiBut *but, char *output, int output_len_max)
{
  /* Get many decimal places, then strip trailing zeros.
   * NOTE: too high values start to give strange results. */
  ui_but_string_get_ex(but, output, output_len_max, UI_PRECISION_FLOAT_MAX, false, NULL);
  BLI_str_rstrip_float_zero(output, '\0');
}

static void ui_but_paste_numeric_value(bContext *C,
                                       uiBut *but,
                                       uiHandleButtonData *data,
                                       char *buf_paste)
{
  double value;
  if (ui_but_string_eval_number(C, but, buf_paste, &value)) {
    button_activate_state(C, but, BUTTON_STATE_NUM_EDITING);
    data->value = value;
    ui_but_string_set(C, but, buf_paste);
    button_activate_state(C, but, BUTTON_STATE_EXIT);
  }
  else {
    WM_report(RPT_ERROR, "Expected a number");
  }
}

static void ui_but_paste_normalized_vector(bContext *C,
                                           uiBut *but,
                                           uiHandleButtonData *data,
                                           char *buf_paste)
{
  float xyz[3];
  if (parse_float_array(buf_paste, xyz, 3)) {
    if (normalize_v3(xyz) == 0.0f) {
      /* better set Z up then have a zero vector */
      xyz[2] = 1.0;
    }
    ui_but_set_float_array(C, but, data, xyz, 3);
  }
  else {
    WM_report(RPT_ERROR, "Paste expected 3 numbers, formatted: '[n, n, n]'");
  }
}

static void ui_but_copy_color(uiBut *but, char *output, int output_len_max)
{
  float rgba[4];

  if (but->rnaprop && get_but_property_array_length(but) == 4) {
    rgba[3] = RNA_property_float_get_index(&but->rnapoin, but->rnaprop, 3);
  }
  else {
    rgba[3] = 1.0f;
  }

  ui_but_v3_get(but, rgba);

  /* convert to linear color to do compatible copy between gamma and non-gamma */
  if (but->rnaprop && RNA_property_subtype(but->rnaprop) == PROP_COLOR_GAMMA) {
    srgb_to_linearrgb_v3_v3(rgba, rgba);
  }

  float_array_to_string(rgba, 4, output, output_len_max);
}

static void ui_but_paste_color(bContext *C, uiBut *but, char *buf_paste)
{
  float rgba[4];
  if (parse_float_array(buf_paste, rgba, 4)) {
    if (but->rnaprop) {
      /* Assume linear colors in buffer. */
      if (RNA_property_subtype(but->rnaprop) == PROP_COLOR_GAMMA) {
        linearrgb_to_srgb_v3_v3(rgba, rgba);
      }

      /* Some color properties are RGB, not RGBA. */
      const int array_len = get_but_property_array_length(but);
      BLI_assert(ELEM(array_len, 3, 4));
      ui_but_set_float_array(C, but, NULL, rgba, array_len);
    }
  }
  else {
    WM_report(RPT_ERROR, "Paste expected 4 numbers, formatted: '[n, n, n, n]'");
  }
}

static void ui_but_copy_text(uiBut *but, char *output, int output_len_max)
{
  ui_but_string_get(but, output, output_len_max);
}

static void ui_but_paste_text(bContext *C, uiBut *but, uiHandleButtonData *data, char *buf_paste)
{
  BLI_assert(but->active == data);
  UNUSED_VARS_NDEBUG(data);
  ui_but_set_string_interactive(C, but, buf_paste);
}

static void ui_but_copy_colorband(uiBut *but)
{
  if (but->poin != NULL) {
    memcpy(&but_copypaste_coba, but->poin, sizeof(ColorBand));
  }
}

static void ui_but_paste_colorband(bContext *C, uiBut *but, uiHandleButtonData *data)
{
  if (but_copypaste_coba.tot != 0) {
    if (!but->poin) {
      but->poin = MEM_callocN(sizeof(ColorBand), "colorband");
    }

    button_activate_state(C, but, BUTTON_STATE_NUM_EDITING);
    memcpy(data->coba, &but_copypaste_coba, sizeof(ColorBand));
    button_activate_state(C, but, BUTTON_STATE_EXIT);
  }
}

static void ui_but_copy_curvemapping(uiBut *but)
{
  if (but->poin != NULL) {
    but_copypaste_curve_alive = true;
    BKE_curvemapping_free_data(&but_copypaste_curve);
    BKE_curvemapping_copy_data(&but_copypaste_curve, (CurveMapping *)but->poin);
  }
}

static void ui_but_paste_curvemapping(bContext *C, uiBut *but)
{
  if (but_copypaste_curve_alive) {
    if (!but->poin) {
      but->poin = MEM_callocN(sizeof(CurveMapping), "curvemapping");
    }

    button_activate_state(C, but, BUTTON_STATE_NUM_EDITING);
    BKE_curvemapping_free_data((CurveMapping *)but->poin);
    BKE_curvemapping_copy_data((CurveMapping *)but->poin, &but_copypaste_curve);
    button_activate_state(C, but, BUTTON_STATE_EXIT);
  }
}

static void ui_but_copy_CurveProfile(uiBut *but)
{
  if (but->poin != NULL) {
    but_copypaste_profile_alive = true;
    BKE_curveprofile_free_data(&but_copypaste_profile);
    BKE_curveprofile_copy_data(&but_copypaste_profile, (CurveProfile *)but->poin);
  }
}

static void ui_but_paste_CurveProfile(bContext *C, uiBut *but)
{
  if (but_copypaste_profile_alive) {
    if (!but->poin) {
      but->poin = MEM_callocN(sizeof(CurveProfile), "CurveProfile");
    }

    button_activate_state(C, but, BUTTON_STATE_NUM_EDITING);
    BKE_curveprofile_free_data((CurveProfile *)but->poin);
    BKE_curveprofile_copy_data((CurveProfile *)but->poin, &but_copypaste_profile);
    button_activate_state(C, but, BUTTON_STATE_EXIT);
  }
}

static void ui_but_copy_operator(bContext *C, uiBut *but, char *output, int output_len_max)
{
  PointerRNA *opptr = UI_but_operator_ptr_get(but);

  char *str;
  str = WM_operator_pystring_ex(C, NULL, false, true, but->optype, opptr);
  BLI_strncpy(output, str, output_len_max);
  MEM_freeN(str);
}

static bool ui_but_copy_menu(uiBut *but, char *output, int output_len_max)
{
  MenuType *mt = UI_but_menutype_get(but);
  if (mt) {
    BLI_snprintf(output, output_len_max, "bpy.ops.wm.call_menu(name=\"%s\")", mt->idname);
    return true;
  }
  return false;
}

static bool ui_but_copy_popover(uiBut *but, char *output, int output_len_max)
{
  PanelType *pt = UI_but_paneltype_get(but);
  if (pt) {
    BLI_snprintf(output, output_len_max, "bpy.ops.wm.call_panel(name=\"%s\")", pt->idname);
    return true;
  }
  return false;
}

static void ui_but_copy(bContext *C, uiBut *but, const bool copy_array)
{
  if (ui_but_contains_password(but)) {
    return;
  }

  /* Arbitrary large value (allow for paths: 'PATH_MAX') */
  char buf[4096] = {0};
  const int buf_max_len = sizeof(buf);

  /* Left false for copying internal data (color-band for eg). */
  bool is_buf_set = false;

  const bool has_required_data = !(but->poin == NULL && but->rnapoin.data == NULL);

  switch (but->type) {
    case UI_BTYPE_NUM:
    case UI_BTYPE_NUM_SLIDER:
      if (!has_required_data) {
        break;
      }
      if (copy_array && ui_but_has_array_value(but)) {
        ui_but_copy_numeric_array(but, buf, buf_max_len);
      }
      else {
        ui_but_copy_numeric_value(but, buf, buf_max_len);
      }
      is_buf_set = true;
      break;

    case UI_BTYPE_UNITVEC:
      if (!has_required_data) {
        break;
      }
      ui_but_copy_numeric_array(but, buf, buf_max_len);
      is_buf_set = true;
      break;

    case UI_BTYPE_COLOR:
      if (!has_required_data) {
        break;
      }
      ui_but_copy_color(but, buf, buf_max_len);
      is_buf_set = true;
      break;

    case UI_BTYPE_TEXT:
    case UI_BTYPE_SEARCH_MENU:
      if (!has_required_data) {
        break;
      }
      ui_but_copy_text(but, buf, buf_max_len);
      is_buf_set = true;
      break;

    case UI_BTYPE_COLORBAND:
      ui_but_copy_colorband(but);
      break;

    case UI_BTYPE_CURVE:
      ui_but_copy_curvemapping(but);
      break;

    case UI_BTYPE_CURVEPROFILE:
      ui_but_copy_CurveProfile(but);
      break;

    case UI_BTYPE_BUT:
      if (!but->optype) {
        break;
      }
      ui_but_copy_operator(C, but, buf, buf_max_len);
      is_buf_set = true;
      break;

    case UI_BTYPE_MENU:
    case UI_BTYPE_PULLDOWN:
      if (ui_but_copy_menu(but, buf, buf_max_len)) {
        is_buf_set = true;
      }
      break;
    case UI_BTYPE_POPOVER:
      if (ui_but_copy_popover(but, buf, buf_max_len)) {
        is_buf_set = true;
      }
      break;

    default:
      break;
  }

  if (is_buf_set) {
    WM_clipboard_text_set(buf, 0);
  }
}

static void ui_but_paste(bContext *C, uiBut *but, uiHandleButtonData *data, const bool paste_array)
{
  BLI_assert((but->flag & UI_BUT_DISABLED) == 0); /* caller should check */

  int buf_paste_len = 0;
  char *buf_paste;
  ui_but_get_pasted_text_from_clipboard(&buf_paste, &buf_paste_len);

  const bool has_required_data = !(but->poin == NULL && but->rnapoin.data == NULL);

  switch (but->type) {
    case UI_BTYPE_NUM:
    case UI_BTYPE_NUM_SLIDER:
      if (!has_required_data) {
        break;
      }
      if (paste_array && ui_but_has_array_value(but)) {
        ui_but_paste_numeric_array(C, but, data, buf_paste);
      }
      else {
        ui_but_paste_numeric_value(C, but, data, buf_paste);
      }
      break;

    case UI_BTYPE_UNITVEC:
      if (!has_required_data) {
        break;
      }
      ui_but_paste_normalized_vector(C, but, data, buf_paste);
      break;

    case UI_BTYPE_COLOR:
      if (!has_required_data) {
        break;
      }
      ui_but_paste_color(C, but, buf_paste);
      break;

    case UI_BTYPE_TEXT:
    case UI_BTYPE_SEARCH_MENU:
      if (!has_required_data) {
        break;
      }
      ui_but_paste_text(C, but, data, buf_paste);
      break;

    case UI_BTYPE_COLORBAND:
      ui_but_paste_colorband(C, but, data);
      break;

    case UI_BTYPE_CURVE:
      ui_but_paste_curvemapping(C, but);
      break;

    case UI_BTYPE_CURVEPROFILE:
      ui_but_paste_CurveProfile(C, but);
      break;

    default:
      break;
  }

  MEM_freeN((void *)buf_paste);
}

void ui_but_clipboard_free(void)
{
  BKE_curvemapping_free_data(&but_copypaste_curve);
  BKE_curveprofile_free_data(&but_copypaste_profile);
}

/** \} */

/* -------------------------------------------------------------------- */
/** \name Button Text Password
 *
 * Functions to convert password strings that should not be displayed
 * to asterisk representation (e.g. 'mysecretpasswd' -> '*************')
 *
 * It converts every UTF-8 character to an asterisk, and also remaps
 * the cursor position and selection start/end.
 *
 * \note remapping is used, because password could contain UTF-8 characters.
 *
 * \{ */

static int ui_text_position_from_hidden(uiBut *but, int pos)
{
  const char *butstr = (but->editstr) ? but->editstr : but->drawstr;
  const char *strpos = butstr;
  const char *str_end = butstr + strlen(butstr);
  for (int i = 0; i < pos; i++) {
    strpos = BLI_str_find_next_char_utf8(strpos, str_end);
  }

  return (strpos - butstr);
}

static int ui_text_position_to_hidden(uiBut *but, int pos)
{
  const char *butstr = (but->editstr) ? but->editstr : but->drawstr;
  return BLI_strnlen_utf8(butstr, pos);
}

void ui_but_text_password_hide(char password_str[UI_MAX_PASSWORD_STR],
                               uiBut *but,
                               const bool restore)
{
  if (!(but->rnaprop && RNA_property_subtype(but->rnaprop) == PROP_PASSWORD)) {
    return;
  }

  char *butstr = (but->editstr) ? but->editstr : but->drawstr;

  if (restore) {
    /* restore original string */
    BLI_strncpy(butstr, password_str, UI_MAX_PASSWORD_STR);

    /* remap cursor positions */
    if (but->pos >= 0) {
      but->pos = ui_text_position_from_hidden(but, but->pos);
      but->selsta = ui_text_position_from_hidden(but, but->selsta);
      but->selend = ui_text_position_from_hidden(but, but->selend);
    }
  }
  else {
    /* convert text to hidden text using asterisks (e.g. pass -> ****) */
    const size_t len = BLI_strlen_utf8(butstr);

    /* remap cursor positions */
    if (but->pos >= 0) {
      but->pos = ui_text_position_to_hidden(but, but->pos);
      but->selsta = ui_text_position_to_hidden(but, but->selsta);
      but->selend = ui_text_position_to_hidden(but, but->selend);
    }

    /* save original string */
    BLI_strncpy(password_str, butstr, UI_MAX_PASSWORD_STR);
    memset(butstr, '*', len);
    butstr[len] = '\0';
  }
}

/** \} */

/* -------------------------------------------------------------------- */
/** \name Button Text Selection/Editing
 * \{ */

void ui_but_set_string_interactive(bContext *C, uiBut *but, const char *value)
{
  /* Caller should check. */
  BLI_assert((but->flag & UI_BUT_DISABLED) == 0);

  button_activate_state(C, but, BUTTON_STATE_TEXT_EDITING);
  ui_textedit_string_set(but, but->active, value);

  if (but->type == UI_BTYPE_SEARCH_MENU && but->active) {
    but->changed = true;
    ui_searchbox_update(C, but->active->searchbox, but, true);
  }

  button_activate_state(C, but, BUTTON_STATE_EXIT);
}

void ui_but_active_string_clear_and_exit(bContext *C, uiBut *but)
{
  if (!but->active) {
    return;
  }

  /* most likely NULL, but let's check, and give it temp zero string */
  if (!but->active->str) {
    but->active->str = MEM_callocN(1, "temp str");
  }
  but->active->str[0] = 0;

  ui_apply_but_TEX(C, but, but->active);
  button_activate_state(C, but, BUTTON_STATE_EXIT);
}

static void ui_textedit_string_ensure_max_length(uiBut *but, uiHandleButtonData *data, int maxlen)
{
  BLI_assert(data->is_str_dynamic);
  BLI_assert(data->str == but->editstr);

  if (maxlen > data->maxlen) {
    data->str = but->editstr = MEM_reallocN(data->str, sizeof(char) * maxlen);
    data->maxlen = maxlen;
  }
}

static void ui_textedit_string_set(uiBut *but, uiHandleButtonData *data, const char *str)
{
  if (data->is_str_dynamic) {
    ui_textedit_string_ensure_max_length(but, data, strlen(str) + 1);
  }

  if (UI_but_is_utf8(but)) {
    BLI_strncpy_utf8(data->str, str, data->maxlen);
  }
  else {
    BLI_strncpy(data->str, str, data->maxlen);
  }
}

static bool ui_textedit_delete_selection(uiBut *but, uiHandleButtonData *data)
{
  char *str = data->str;
  const int len = strlen(str);
  bool changed = false;
  if (but->selsta != but->selend && len) {
    memmove(str + but->selsta, str + but->selend, (len - but->selend) + 1);
    changed = true;
  }

  but->pos = but->selend = but->selsta;
  return changed;
}

static bool ui_textedit_set_cursor_pos_foreach_glyph(const char *UNUSED(str),
                                                     const size_t str_step_ofs,
                                                     const rcti *glyph_step_bounds,
                                                     const int UNUSED(glyph_advance_x),
                                                     const rcti *glyph_bounds,
                                                     const int UNUSED(glyph_bearing[2]),
                                                     void *user_data)
{
  int *cursor_data = user_data;
  const int center = glyph_step_bounds->xmin + (BLI_rcti_size_x(glyph_bounds) / 2.0f);
  if (cursor_data[0] < center) {
    cursor_data[1] = str_step_ofs;
    return false;
  }
  return true;
}

/**
 * \param x: Screen space cursor location - #wmEvent.x
 *
 * \note `but->block->aspect` is used here, so drawing button style is getting scaled too.
 */
static void ui_textedit_set_cursor_pos(uiBut *but, uiHandleButtonData *data, const float x)
{
  /* XXX pass on as arg. */
  uiFontStyle fstyle = UI_style_get()->widget;
  const float aspect = but->block->aspect;

  float startx = but->rect.xmin;
  float starty_dummy = 0.0f;
  char password_str[UI_MAX_PASSWORD_STR];
  /* treat 'str_last' as null terminator for str, no need to modify in-place */
  const char *str = but->editstr, *str_last;

  ui_block_to_window_fl(data->region, but->block, &startx, &starty_dummy);

  ui_fontscale(&fstyle.points, aspect);

  UI_fontstyle_set(&fstyle);

  ui_but_text_password_hide(password_str, but, false);

  if (ELEM(but->type, UI_BTYPE_TEXT, UI_BTYPE_SEARCH_MENU)) {
    if (but->flag & UI_HAS_ICON) {
      startx += UI_DPI_ICON_SIZE / aspect;
    }
  }
  startx += (UI_TEXT_MARGIN_X * U.widget_unit) / aspect;

  /* mouse dragged outside the widget to the left */
  if (x < startx) {
    int i = but->ofs;

    str_last = &str[but->ofs];

    while (i > 0) {
      if (BLI_str_cursor_step_prev_utf8(str, but->ofs, &i)) {
        /* 0.25 == scale factor for less sensitivity */
        if (BLF_width(fstyle.uifont_id, str + i, (str_last - str) - i) > (startx - x) * 0.25f) {
          break;
        }
      }
      else {
        break; /* unlikely but possible */
      }
    }
    but->ofs = i;
    but->pos = but->ofs;
  }
  /* mouse inside the widget, mouse coords mapped in widget space */
  else {
    str_last = &str[but->ofs];
    const int str_last_len = strlen(str_last);
    const int x_pos = (int)(x - startx);
    int glyph_data[2] = {
        x_pos, /* horizontal position to test. */
        -1,    /* Write the character offset here. */
    };
    BLF_boundbox_foreach_glyph(fstyle.uifont_id,
                               str + but->ofs,
                               INT_MAX,
                               ui_textedit_set_cursor_pos_foreach_glyph,
                               glyph_data);
    /* If value untouched then we are to the right. */
    if (glyph_data[1] == -1) {
      glyph_data[1] = str_last_len;
    }
    but->pos = glyph_data[1] + but->ofs;
  }

  ui_but_text_password_hide(password_str, but, true);
}

static void ui_textedit_set_cursor_select(uiBut *but, uiHandleButtonData *data, const float x)
{
  ui_textedit_set_cursor_pos(but, data, x);

  but->selsta = but->pos;
  but->selend = data->sel_pos_init;
  if (but->selend < but->selsta) {
    SWAP(short, but->selsta, but->selend);
  }

  ui_but_update(but);
}

/**
 * This is used for both utf8 and ascii
 *
 * For unicode buttons, \a buf is treated as unicode.
 */
static bool ui_textedit_insert_buf(uiBut *but,
                                   uiHandleButtonData *data,
                                   const char *buf,
                                   int buf_len)
{
  int len = strlen(data->str);
  const int len_new = len - (but->selend - but->selsta) + 1;
  bool changed = false;

  if (data->is_str_dynamic) {
    ui_textedit_string_ensure_max_length(but, data, len_new + buf_len);
  }

  if (len_new <= data->maxlen) {
    char *str = data->str;
    size_t step = buf_len;

    /* type over the current selection */
    if ((but->selend - but->selsta) > 0) {
      changed = ui_textedit_delete_selection(but, data);
      len = strlen(str);
    }

    if ((len + step >= data->maxlen) && (data->maxlen - (len + 1) > 0)) {
      if (UI_but_is_utf8(but)) {
        /* Shorten 'step' to a utf8 aligned size that fits. */
        BLI_strnlen_utf8_ex(buf, data->maxlen - (len + 1), &step);
      }
      else {
        step = data->maxlen - (len + 1);
      }
    }

    if (step && (len + step < data->maxlen)) {
      memmove(&str[but->pos + step], &str[but->pos], (len + 1) - but->pos);
      memcpy(&str[but->pos], buf, step * sizeof(char));
      but->pos += step;
      changed = true;
    }
  }

  return changed;
}

static bool ui_textedit_insert_ascii(uiBut *but, uiHandleButtonData *data, char ascii)
{
  const char buf[2] = {ascii, '\0'};

  if (UI_but_is_utf8(but) && (BLI_str_utf8_size(buf) == -1)) {
    printf(
        "%s: entering invalid ascii char into an ascii key (%d)\n", __func__, (int)(uchar)ascii);

    return false;
  }

  /* in some cases we want to allow invalid utf8 chars */
  return ui_textedit_insert_buf(but, data, buf, 1);
}

static void ui_textedit_move(uiBut *but,
                             uiHandleButtonData *data,
                             eStrCursorJumpDirection direction,
                             const bool select,
                             eStrCursorJumpType jump)
{
  const char *str = data->str;
  const int len = strlen(str);
  const int pos_prev = but->pos;
  const bool has_sel = (but->selend - but->selsta) > 0;

  ui_but_update(but);

  /* special case, quit selection and set cursor */
  if (has_sel && !select) {
    if (jump == STRCUR_JUMP_ALL) {
      but->selsta = but->selend = but->pos = direction ? len : 0;
    }
    else {
      if (direction) {
        but->selsta = but->pos = but->selend;
      }
      else {
        but->pos = but->selend = but->selsta;
      }
    }
    data->sel_pos_init = but->pos;
  }
  else {
    int pos_i = but->pos;
    BLI_str_cursor_step_utf8(str, len, &pos_i, direction, jump, true);
    but->pos = pos_i;

    if (select) {
      if (has_sel == false) {
        data->sel_pos_init = pos_prev;
      }
      but->selsta = but->pos;
      but->selend = data->sel_pos_init;
    }
    if (but->selend < but->selsta) {
      SWAP(short, but->selsta, but->selend);
    }
  }
}

static bool ui_textedit_delete(uiBut *but,
                               uiHandleButtonData *data,
                               int direction,
                               eStrCursorJumpType jump)
{
  char *str = data->str;
  const int len = strlen(str);

  bool changed = false;

  if (jump == STRCUR_JUMP_ALL) {
    if (len) {
      changed = true;
    }
    str[0] = '\0';
    but->pos = 0;
  }
  else if (direction) { /* delete */
    if ((but->selend - but->selsta) > 0) {
      changed = ui_textedit_delete_selection(but, data);
    }
    else if (but->pos >= 0 && but->pos < len) {
      int pos = but->pos;
      int step;
      BLI_str_cursor_step_utf8(str, len, &pos, direction, jump, true);
      step = pos - but->pos;
      memmove(&str[but->pos], &str[but->pos + step], (len + 1) - (but->pos + step));
      changed = true;
    }
  }
  else { /* backspace */
    if (len != 0) {
      if ((but->selend - but->selsta) > 0) {
        changed = ui_textedit_delete_selection(but, data);
      }
      else if (but->pos > 0) {
        int pos = but->pos;
        int step;

        BLI_str_cursor_step_utf8(str, len, &pos, direction, jump, true);
        step = but->pos - pos;
        memmove(&str[but->pos - step], &str[but->pos], (len + 1) - but->pos);
        but->pos -= step;
        changed = true;
      }
    }
  }

  return changed;
}

static int ui_textedit_autocomplete(bContext *C, uiBut *but, uiHandleButtonData *data)
{
  char *str = data->str;

  int changed;
  if (data->searchbox) {
    changed = ui_searchbox_autocomplete(C, data->searchbox, but, data->str);
  }
  else {
    changed = but->autocomplete_func(C, str, but->autofunc_arg);
  }

  but->pos = strlen(str);
  but->selsta = but->selend = but->pos;

  return changed;
}

/* mode for ui_textedit_copypaste() */
enum {
  UI_TEXTEDIT_PASTE = 1,
  UI_TEXTEDIT_COPY,
  UI_TEXTEDIT_CUT,
};

static bool ui_textedit_copypaste(uiBut *but, uiHandleButtonData *data, const int mode)
{
  bool changed = false;

  /* paste */
  if (mode == UI_TEXTEDIT_PASTE) {
    /* extract the first line from the clipboard */
    int buf_len;
    char *pbuf = WM_clipboard_text_get_firstline(false, &buf_len);

    if (pbuf) {
      if (UI_but_is_utf8(but)) {
        buf_len -= BLI_str_utf8_invalid_strip(pbuf, (size_t)buf_len);
      }

      ui_textedit_insert_buf(but, data, pbuf, buf_len);

      changed = true;

      MEM_freeN(pbuf);
    }
  }
  /* cut & copy */
  else if (ELEM(mode, UI_TEXTEDIT_COPY, UI_TEXTEDIT_CUT)) {
    /* copy the contents to the copypaste buffer */
    const int sellen = but->selend - but->selsta;
    char *buf = MEM_mallocN(sizeof(char) * (sellen + 1), "ui_textedit_copypaste");

    BLI_strncpy(buf, data->str + but->selsta, sellen + 1);
    WM_clipboard_text_set(buf, 0);
    MEM_freeN(buf);

    /* for cut only, delete the selection afterwards */
    if (mode == UI_TEXTEDIT_CUT) {
      if ((but->selend - but->selsta) > 0) {
        changed = ui_textedit_delete_selection(but, data);
      }
    }
  }

  return changed;
}

#ifdef WITH_INPUT_IME
/* Enable IME, and setup #uiBut IME data. */
static void ui_textedit_ime_begin(wmWindow *win, uiBut *UNUSED(but))
{
  /* XXX Is this really needed? */
  int x, y;

  BLI_assert(win->ime_data == NULL);

  /* enable IME and position to cursor, it's a trick */
  x = win->eventstate->xy[0];
  /* flip y and move down a bit, prevent the IME panel cover the edit button */
  y = win->eventstate->xy[1] - 12;

  wm_window_IME_begin(win, x, y, 0, 0, true);
}

/* Disable IME, and clear #uiBut IME data. */
static void ui_textedit_ime_end(wmWindow *win, uiBut *UNUSED(but))
{
  wm_window_IME_end(win);
}

void ui_but_ime_reposition(uiBut *but, int x, int y, bool complete)
{
  BLI_assert(but->active);

  ui_region_to_window(but->active->region, &x, &y);
  wm_window_IME_begin(but->active->window, x, y - 4, 0, 0, complete);
}

wmIMEData *ui_but_ime_data_get(uiBut *but)
{
  if (but->active && but->active->window) {
    return but->active->window->ime_data;
  }
  else {
    return NULL;
  }
}
#endif /* WITH_INPUT_IME */

static void ui_textedit_begin(bContext *C, uiBut *but, uiHandleButtonData *data)
{
  wmWindow *win = data->window;
  const bool is_num_but = ELEM(but->type, UI_BTYPE_NUM, UI_BTYPE_NUM_SLIDER);
  bool no_zero_strip = false;

  MEM_SAFE_FREE(data->str);

#ifdef USE_DRAG_MULTINUM
  /* this can happen from multi-drag */
  if (data->applied_interactive) {
    /* remove any small changes so canceling edit doesn't restore invalid value: T40538 */
    data->cancel = true;
    ui_apply_but(C, but->block, but, data, true);
    data->cancel = false;

    data->applied_interactive = false;
  }
#endif

#ifdef USE_ALLSELECT
  if (is_num_but) {
    if (IS_ALLSELECT_EVENT(win->eventstate)) {
      data->select_others.is_enabled = true;
      data->select_others.is_copy = true;
    }
  }
#endif

  /* retrieve string */
  data->maxlen = ui_but_string_get_max_length(but);
  if (data->maxlen != 0) {
    data->str = MEM_callocN(sizeof(char) * data->maxlen, "textedit str");
    /* We do not want to truncate precision to default here, it's nice to show value,
     * not to edit it - way too much precision is lost then. */
    ui_but_string_get_ex(
        but, data->str, data->maxlen, UI_PRECISION_FLOAT_MAX, true, &no_zero_strip);
  }
  else {
    data->is_str_dynamic = true;
    data->str = ui_but_string_get_dynamic(but, &data->maxlen);
  }

  if (ui_but_is_float(but) && !ui_but_is_unit(but) && !ui_but_anim_expression_get(but, NULL, 0) &&
      !no_zero_strip) {
    BLI_str_rstrip_float_zero(data->str, '\0');
  }

  if (is_num_but) {
    BLI_assert(data->is_str_dynamic == false);
    ui_but_convert_to_unit_alt_name(but, data->str, data->maxlen);

    ui_numedit_begin_set_values(but, data);
  }

  /* won't change from now on */
  const int len = strlen(data->str);

  data->origstr = BLI_strdupn(data->str, len);
  data->sel_pos_init = 0;

  /* set cursor pos to the end of the text */
  but->editstr = data->str;
  but->pos = len;
  but->selsta = 0;
  but->selend = len;

  /* Initialize undo history tracking. */
  data->undo_stack_text = ui_textedit_undo_stack_create();
  ui_textedit_undo_push(data->undo_stack_text, but->editstr, but->pos);

  /* optional searchbox */
  if (but->type == UI_BTYPE_SEARCH_MENU) {
    uiButSearch *search_but = (uiButSearch *)but;

    data->searchbox = search_but->popup_create_fn(C, data->region, search_but);
    ui_searchbox_update(C, data->searchbox, but, true); /* true = reset */
  }

  /* reset alert flag (avoid confusion, will refresh on exit) */
  but->flag &= ~UI_BUT_REDALERT;

  ui_but_update(but);

  /* Make sure the edited button is in view. */
  if (data->searchbox) {
    /* Popup blocks don't support moving after creation, so don't change the view for them. */
  }
  else if (UI_block_layout_needs_resolving(but->block)) {
    /* Layout isn't resolved yet (may happen when activating while drawing through
     * #UI_but_active_only()), so can't move it into view yet. This causes
     * #ui_but_update_view_for_active() to run after the layout is resolved. */
    but->changed = true;
  }
  else {
    UI_but_ensure_in_view(C, data->region, but);
  }

  WM_cursor_modal_set(win, WM_CURSOR_TEXT_EDIT);

#ifdef WITH_INPUT_IME
  if (!is_num_but) {
    ui_textedit_ime_begin(win, but);
  }
#endif
}

static void ui_textedit_end(bContext *C, uiBut *but, uiHandleButtonData *data)
{
  wmWindow *win = data->window;

  if (but) {
    if (UI_but_is_utf8(but)) {
      const int strip = BLI_str_utf8_invalid_strip(but->editstr, strlen(but->editstr));
      /* not a file?, strip non utf-8 chars */
      if (strip) {
        /* won't happen often so isn't that annoying to keep it here for a while */
        printf("%s: invalid utf8 - stripped chars %d\n", __func__, strip);
      }
    }

    if (data->searchbox) {
      if (data->cancel == false) {
        BLI_assert(but->type == UI_BTYPE_SEARCH_MENU);
        uiButSearch *but_search = (uiButSearch *)but;

        if ((ui_searchbox_apply(but, data->searchbox) == false) &&
            (ui_searchbox_find_index(data->searchbox, but->editstr) == -1) &&
            !but_search->results_are_suggestions) {

          if (but->flag & UI_BUT_VALUE_CLEAR) {
            /* It is valid for _VALUE_CLEAR flavor to have no active element
             * (it's a valid way to unlink). */
            but->editstr[0] = '\0';
          }
          data->cancel = true;

          /* ensure menu (popup) too is closed! */
          data->escapecancel = true;

          WM_reportf(RPT_ERROR, "Failed to find '%s'", but->editstr);
          WM_report_banner_show();
        }
      }

      ui_searchbox_free(C, data->searchbox);
      data->searchbox = NULL;
    }

    but->editstr = NULL;
    but->pos = -1;
  }

  WM_cursor_modal_restore(win);

  /* Free text undo history text blocks. */
  ui_textedit_undo_stack_destroy(data->undo_stack_text);
  data->undo_stack_text = NULL;

#ifdef WITH_INPUT_IME
  if (win->ime_data) {
    ui_textedit_ime_end(win, but);
  }
#endif
}

static void ui_textedit_next_but(uiBlock *block, uiBut *actbut, uiHandleButtonData *data)
{
  /* label and roundbox can overlap real buttons (backdrops...) */
  if (ELEM(actbut->type,
           UI_BTYPE_LABEL,
           UI_BTYPE_SEPR,
           UI_BTYPE_SEPR_LINE,
           UI_BTYPE_ROUNDBOX,
           UI_BTYPE_LISTBOX)) {
    return;
  }

  for (uiBut *but = actbut->next; but; but = but->next) {
    if (ui_but_is_editable_as_text(but)) {
      if (!(but->flag & UI_BUT_DISABLED)) {
        data->postbut = but;
        data->posttype = BUTTON_ACTIVATE_TEXT_EDITING;
        return;
      }
    }
  }
  for (uiBut *but = block->buttons.first; but != actbut; but = but->next) {
    if (ui_but_is_editable_as_text(but)) {
      if (!(but->flag & UI_BUT_DISABLED)) {
        data->postbut = but;
        data->posttype = BUTTON_ACTIVATE_TEXT_EDITING;
        return;
      }
    }
  }
}

static void ui_textedit_prev_but(uiBlock *block, uiBut *actbut, uiHandleButtonData *data)
{
  /* label and roundbox can overlap real buttons (backdrops...) */
  if (ELEM(actbut->type,
           UI_BTYPE_LABEL,
           UI_BTYPE_SEPR,
           UI_BTYPE_SEPR_LINE,
           UI_BTYPE_ROUNDBOX,
           UI_BTYPE_LISTBOX)) {
    return;
  }

  for (uiBut *but = actbut->prev; but; but = but->prev) {
    if (ui_but_is_editable_as_text(but)) {
      if (!(but->flag & UI_BUT_DISABLED)) {
        data->postbut = but;
        data->posttype = BUTTON_ACTIVATE_TEXT_EDITING;
        return;
      }
    }
  }
  for (uiBut *but = block->buttons.last; but != actbut; but = but->prev) {
    if (ui_but_is_editable_as_text(but)) {
      if (!(but->flag & UI_BUT_DISABLED)) {
        data->postbut = but;
        data->posttype = BUTTON_ACTIVATE_TEXT_EDITING;
        return;
      }
    }
  }
}

static void ui_do_but_textedit(
    bContext *C, uiBlock *block, uiBut *but, uiHandleButtonData *data, const wmEvent *event)
{
  int retval = WM_UI_HANDLER_CONTINUE;
  bool changed = false, inbox = false, update = false, skip_undo_push = false;

#ifdef WITH_INPUT_IME
  wmWindow *win = CTX_wm_window(C);
  wmIMEData *ime_data = win->ime_data;
  const bool is_ime_composing = ime_data && ime_data->is_ime_composing;
#else
  const bool is_ime_composing = false;
#endif

  switch (event->type) {
    case MOUSEMOVE:
    case MOUSEPAN:
      if (data->searchbox) {
#ifdef USE_KEYNAV_LIMIT
        if ((event->type == MOUSEMOVE) &&
            ui_mouse_motion_keynav_test(&data->searchbox_keynav_state, event)) {
          /* pass */
        }
        else {
          ui_searchbox_event(C, data->searchbox, but, data->region, event);
        }
#else
        ui_searchbox_event(C, data->searchbox, but, data->region, event);
#endif
      }
      ui_do_but_extra_operator_icons_mousemove(but, data, event);

      break;
    case RIGHTMOUSE:
    case EVT_ESCKEY:
      if (event->val == KM_PRESS) {
        /* Support search context menu. */
        if (event->type == RIGHTMOUSE) {
          if (data->searchbox) {
            if (ui_searchbox_event(C, data->searchbox, but, data->region, event)) {
              /* Only break if the event was handled. */
              break;
            }
          }
        }

#ifdef WITH_INPUT_IME
        /* skips button handling since it is not wanted */
        if (is_ime_composing) {
          break;
        }
#endif
        data->cancel = true;
        data->escapecancel = true;
        button_activate_state(C, but, BUTTON_STATE_EXIT);
        retval = WM_UI_HANDLER_BREAK;
      }
      break;
    case LEFTMOUSE: {
      /* Allow clicks on extra icons while editing. */
      if (ui_do_but_extra_operator_icon(C, but, data, event)) {
        break;
      }

      const bool had_selection = but->selsta != but->selend;

      /* exit on LMB only on RELEASE for searchbox, to mimic other popups,
       * and allow multiple menu levels */
      if (data->searchbox) {
        inbox = ui_searchbox_inside(data->searchbox, event->xy);
      }

      /* for double click: we do a press again for when you first click on button
       * (selects all text, no cursor pos) */
      if (ELEM(event->val, KM_PRESS, KM_DBL_CLICK)) {
        float mx = event->xy[0];
        float my = event->xy[1];
        ui_window_to_block_fl(data->region, block, &mx, &my);

        if (ui_but_contains_pt(but, mx, my)) {
          ui_textedit_set_cursor_pos(but, data, event->xy[0]);
          but->selsta = but->selend = but->pos;
          data->sel_pos_init = but->pos;

          button_activate_state(C, but, BUTTON_STATE_TEXT_SELECTING);
          retval = WM_UI_HANDLER_BREAK;
        }
        else if (inbox == false) {
          /* if searchbox, click outside will cancel */
          if (data->searchbox) {
            data->cancel = data->escapecancel = true;
          }
          button_activate_state(C, but, BUTTON_STATE_EXIT);
          retval = WM_UI_HANDLER_BREAK;
        }
      }

      /* only select a word in button if there was no selection before */
      if (event->val == KM_DBL_CLICK && had_selection == false) {
        ui_textedit_move(but, data, STRCUR_DIR_PREV, false, STRCUR_JUMP_DELIM);
        ui_textedit_move(but, data, STRCUR_DIR_NEXT, true, STRCUR_JUMP_DELIM);
        retval = WM_UI_HANDLER_BREAK;
        changed = true;
      }
      else if (inbox) {
        /* if we allow activation on key press,
         * it gives problems launching operators T35713. */
        if (event->val == KM_RELEASE) {
          button_activate_state(C, but, BUTTON_STATE_EXIT);
          retval = WM_UI_HANDLER_BREAK;
        }
      }
      break;
    }
  }

  if (event->val == KM_PRESS && !is_ime_composing) {
    switch (event->type) {
      case EVT_VKEY:
      case EVT_XKEY:
      case EVT_CKEY:
#if defined(__APPLE__)
        if (ELEM(event->modifier, KM_OSKEY, KM_CTRL))
#else
        if (event->modifier == KM_CTRL)
#endif
        {
          if (event->type == EVT_VKEY) {
            changed = ui_textedit_copypaste(but, data, UI_TEXTEDIT_PASTE);
          }
          else if (event->type == EVT_CKEY) {
            changed = ui_textedit_copypaste(but, data, UI_TEXTEDIT_COPY);
          }
          else if (event->type == EVT_XKEY) {
            changed = ui_textedit_copypaste(but, data, UI_TEXTEDIT_CUT);
          }

          retval = WM_UI_HANDLER_BREAK;
        }
        break;
      case EVT_RIGHTARROWKEY:
        ui_textedit_move(but,
                         data,
                         STRCUR_DIR_NEXT,
                         event->modifier & KM_SHIFT,
                         (event->modifier & KM_CTRL) ? STRCUR_JUMP_DELIM : STRCUR_JUMP_NONE);
        retval = WM_UI_HANDLER_BREAK;
        break;
      case EVT_LEFTARROWKEY:
        ui_textedit_move(but,
                         data,
                         STRCUR_DIR_PREV,
                         event->modifier & KM_SHIFT,
                         (event->modifier & KM_CTRL) ? STRCUR_JUMP_DELIM : STRCUR_JUMP_NONE);
        retval = WM_UI_HANDLER_BREAK;
        break;
      case WHEELDOWNMOUSE:
      case EVT_DOWNARROWKEY:
        if (data->searchbox) {
#ifdef USE_KEYNAV_LIMIT
          ui_mouse_motion_keynav_init(&data->searchbox_keynav_state, event);
#endif
          ui_searchbox_event(C, data->searchbox, but, data->region, event);
          break;
        }
        if (event->type == WHEELDOWNMOUSE) {
          break;
        }
        ATTR_FALLTHROUGH;
      case EVT_ENDKEY:
        ui_textedit_move(but, data, STRCUR_DIR_NEXT, event->modifier & KM_SHIFT, STRCUR_JUMP_ALL);
        retval = WM_UI_HANDLER_BREAK;
        break;
      case WHEELUPMOUSE:
      case EVT_UPARROWKEY:
        if (data->searchbox) {
#ifdef USE_KEYNAV_LIMIT
          ui_mouse_motion_keynav_init(&data->searchbox_keynav_state, event);
#endif
          ui_searchbox_event(C, data->searchbox, but, data->region, event);
          break;
        }
        if (event->type == WHEELUPMOUSE) {
          break;
        }
        ATTR_FALLTHROUGH;
      case EVT_HOMEKEY:
        ui_textedit_move(but, data, STRCUR_DIR_PREV, event->modifier & KM_SHIFT, STRCUR_JUMP_ALL);
        retval = WM_UI_HANDLER_BREAK;
        break;
      case EVT_PADENTER:
      case EVT_RETKEY:
        button_activate_state(C, but, BUTTON_STATE_EXIT);
        retval = WM_UI_HANDLER_BREAK;
        break;
      case EVT_DELKEY:
        changed = ui_textedit_delete(
            but, data, 1, (event->modifier & KM_CTRL) ? STRCUR_JUMP_DELIM : STRCUR_JUMP_NONE);
        retval = WM_UI_HANDLER_BREAK;
        break;

      case EVT_BACKSPACEKEY:
        changed = ui_textedit_delete(
            but, data, 0, (event->modifier & KM_CTRL) ? STRCUR_JUMP_DELIM : STRCUR_JUMP_NONE);
        retval = WM_UI_HANDLER_BREAK;
        break;

      case EVT_AKEY:

        /* Ctrl-A: Select all. */
#if defined(__APPLE__)
        /* OSX uses Command-A system-wide, so add it. */
        if (ELEM(event->modifier, KM_OSKEY, KM_CTRL))
#else
        if (event->modifier == KM_CTRL)
#endif
        {
          ui_textedit_move(but, data, STRCUR_DIR_PREV, false, STRCUR_JUMP_ALL);
          ui_textedit_move(but, data, STRCUR_DIR_NEXT, true, STRCUR_JUMP_ALL);
          retval = WM_UI_HANDLER_BREAK;
        }
        break;

      case EVT_TABKEY:
        /* There is a key conflict here, we can't tab with auto-complete. */
        if (but->autocomplete_func || data->searchbox) {
          const int autocomplete = ui_textedit_autocomplete(C, but, data);
          changed = autocomplete != AUTOCOMPLETE_NO_MATCH;

          if (autocomplete == AUTOCOMPLETE_FULL_MATCH) {
            button_activate_state(C, but, BUTTON_STATE_EXIT);
          }
        }
        else if ((event->modifier & (KM_CTRL | KM_ALT | KM_OSKEY)) == 0) {
          /* Use standard keys for cycling through buttons Tab, Shift-Tab to reverse. */
          if (event->modifier & KM_SHIFT) {
            ui_textedit_prev_but(block, but, data);
          }
          else {
            ui_textedit_next_but(block, but, data);
          }
          button_activate_state(C, but, BUTTON_STATE_EXIT);
        }
        retval = WM_UI_HANDLER_BREAK;
        break;
      case EVT_ZKEY: {
        /* Ctrl-Z or Ctrl-Shift-Z: Undo/Redo (allowing for OS-Key on Apple). */

        const bool is_redo = (event->modifier & KM_SHIFT);
        if (
#if defined(__APPLE__)
            ((event->modifier & KM_OSKEY) && ((event->modifier & (KM_ALT | KM_CTRL)) == 0)) ||
#endif
            ((event->modifier & KM_CTRL) && ((event->modifier & (KM_ALT | KM_OSKEY)) == 0))) {
          int undo_pos;
          const char *undo_str = ui_textedit_undo(
              data->undo_stack_text, is_redo ? 1 : -1, &undo_pos);
          if (undo_str != NULL) {
            ui_textedit_string_set(but, data, undo_str);

            /* Set the cursor & clear selection. */
            but->pos = undo_pos;
            but->selsta = but->pos;
            but->selend = but->pos;
            changed = true;
          }
          retval = WM_UI_HANDLER_BREAK;
          skip_undo_push = true;
        }
        break;
      }
    }

    if ((event->ascii || event->utf8_buf[0]) && (retval == WM_UI_HANDLER_CONTINUE)
#ifdef WITH_INPUT_IME
        && !is_ime_composing && !WM_event_is_ime_switch(event)
#endif
    ) {
      char ascii = event->ascii;
      const char *utf8_buf = event->utf8_buf;

      /* Exception that's useful for number buttons, some keyboard
       * numpads have a comma instead of a period. */
      if (ELEM(but->type, UI_BTYPE_NUM, UI_BTYPE_NUM_SLIDER)) { /* Could use `data->min`. */
        if (event->type == EVT_PADPERIOD && ascii == ',') {
          ascii = '.';
          utf8_buf = NULL; /* force ascii fallback */
        }
      }

      if (utf8_buf && utf8_buf[0]) {
        const int utf8_buf_len = BLI_str_utf8_size(utf8_buf);
        BLI_assert(utf8_buf_len != -1);
        changed = ui_textedit_insert_buf(but, data, event->utf8_buf, utf8_buf_len);
      }
      else {
        changed = ui_textedit_insert_ascii(but, data, ascii);
      }

      retval = WM_UI_HANDLER_BREAK;
    }
    /* textbutton with this flag: do live update (e.g. for search buttons) */
    if (but->flag & UI_BUT_TEXTEDIT_UPDATE) {
      update = true;
    }
  }

#ifdef WITH_INPUT_IME
  if (ELEM(event->type, WM_IME_COMPOSITE_START, WM_IME_COMPOSITE_EVENT)) {
    changed = true;

    if (event->type == WM_IME_COMPOSITE_START && but->selend > but->selsta) {
      ui_textedit_delete_selection(but, data);
    }
    if (event->type == WM_IME_COMPOSITE_EVENT && ime_data->result_len) {
      if (ELEM(but->type, UI_BTYPE_NUM, UI_BTYPE_NUM_SLIDER) &&
          strcmp(ime_data->str_result, "\xE3\x80\x82") == 0) {
        /* Convert Ideographic Full Stop (U+3002) to decimal point when entering numbers. */
        ui_textedit_insert_ascii(but, data, '.');
      }
      else {
        ui_textedit_insert_buf(but, data, ime_data->str_result, ime_data->result_len);
      }
    }
  }
  else if (event->type == WM_IME_COMPOSITE_END) {
    changed = true;
  }
#endif

  if (changed) {
    /* The undo stack may be NULL if an event exits editing. */
    if ((skip_undo_push == false) && (data->undo_stack_text != NULL)) {
      ui_textedit_undo_push(data->undo_stack_text, data->str, but->pos);
    }

    /* only do live update when but flag request it (UI_BUT_TEXTEDIT_UPDATE). */
    if (update && data->interactive) {
      ui_apply_but(C, block, but, data, true);
    }
    else {
      ui_but_update_edited(but);
    }
    but->changed = true;

    if (data->searchbox) {
      ui_searchbox_update(C, data->searchbox, but, true); /* true = reset */
    }
  }

  if (changed || (retval == WM_UI_HANDLER_BREAK)) {
    ED_region_tag_redraw(data->region);
  }
}

static void ui_do_but_textedit_select(
    bContext *C, uiBlock *block, uiBut *but, uiHandleButtonData *data, const wmEvent *event)
{
  int retval = WM_UI_HANDLER_CONTINUE;

  switch (event->type) {
    case MOUSEMOVE: {
      int mx = event->xy[0];
      int my = event->xy[1];
      ui_window_to_block(data->region, block, &mx, &my);

      ui_textedit_set_cursor_select(but, data, event->xy[0]);
      retval = WM_UI_HANDLER_BREAK;
      break;
    }
    case LEFTMOUSE:
      if (event->val == KM_RELEASE) {
        button_activate_state(C, but, BUTTON_STATE_TEXT_EDITING);
      }
      retval = WM_UI_HANDLER_BREAK;
      break;
  }

  if (retval == WM_UI_HANDLER_BREAK) {
    ui_but_update(but);
    ED_region_tag_redraw(data->region);
  }
}

/** \} */

/* -------------------------------------------------------------------- */
/** \name Button Number Editing (various types)
 * \{ */

static void ui_numedit_begin_set_values(uiBut *but, uiHandleButtonData *data)
{
  data->startvalue = ui_but_value_get(but);
  data->origvalue = data->startvalue;
  data->value = data->origvalue;
}

static void ui_numedit_begin(uiBut *but, uiHandleButtonData *data)
{
  if (but->type == UI_BTYPE_CURVE) {
    uiButCurveMapping *but_cumap = (uiButCurveMapping *)but;
    but_cumap->edit_cumap = (CurveMapping *)but->poin;
  }
  else if (but->type == UI_BTYPE_CURVEPROFILE) {
    uiButCurveProfile *but_profile = (uiButCurveProfile *)but;
    but_profile->edit_profile = (CurveProfile *)but->poin;
  }
  else if (but->type == UI_BTYPE_COLORBAND) {
    uiButColorBand *but_coba = (uiButColorBand *)but;
    data->coba = (ColorBand *)but->poin;
    but_coba->edit_coba = data->coba;
  }
  else if (ELEM(but->type,
                UI_BTYPE_UNITVEC,
                UI_BTYPE_HSVCUBE,
                UI_BTYPE_HSVCIRCLE,
                UI_BTYPE_COLOR)) {
    ui_but_v3_get(but, data->origvec);
    copy_v3_v3(data->vec, data->origvec);
    but->editvec = data->vec;
  }
  else {
    ui_numedit_begin_set_values(but, data);
    but->editval = &data->value;

    float softmin = but->softmin;
    float softmax = but->softmax;
    float softrange = softmax - softmin;
    const PropertyScaleType scale_type = ui_but_scale_type(but);

    float log_min = (scale_type == PROP_SCALE_LOG) ? max_ff(softmin, UI_PROP_SCALE_LOG_MIN) : 0.0f;

    if ((but->type == UI_BTYPE_NUM) && (ui_but_is_cursor_warp(but) == false)) {
      uiButNumber *number_but = (uiButNumber *)but;

      if (scale_type == PROP_SCALE_LOG) {
        log_min = max_ff(log_min, powf(10, -number_but->precision) * 0.5f);
      }
      /* Use a minimum so we have a predictable range,
       * otherwise some float buttons get a large range. */
      const float value_step_float_min = 0.1f;
      const bool is_float = ui_but_is_float(but);
      const double value_step = is_float ?
                                    (double)(number_but->step_size * UI_PRECISION_FLOAT_SCALE) :
                                    (int)number_but->step_size;
      const float drag_map_softrange_max = UI_DRAG_MAP_SOFT_RANGE_PIXEL_MAX * UI_DPI_FAC;
      const float softrange_max = min_ff(
          softrange,
          2 * (is_float ? min_ff(value_step, value_step_float_min) *
                              (drag_map_softrange_max / value_step_float_min) :
                          drag_map_softrange_max));

      if (softrange > softrange_max) {
        /* Center around the value, keeping in the real soft min/max range. */
        softmin = data->origvalue - (softrange_max / 2);
        softmax = data->origvalue + (softrange_max / 2);
        if (!isfinite(softmin)) {
          softmin = (data->origvalue > 0.0f ? FLT_MAX : -FLT_MAX);
        }
        if (!isfinite(softmax)) {
          softmax = (data->origvalue > 0.0f ? FLT_MAX : -FLT_MAX);
        }

        if (softmin < but->softmin) {
          softmin = but->softmin;
          softmax = softmin + softrange_max;
        }
        else if (softmax > but->softmax) {
          softmax = but->softmax;
          softmin = softmax - softrange_max;
        }

        /* Can happen at extreme values. */
        if (UNLIKELY(softmin == softmax)) {
          if (data->origvalue > 0.0) {
            softmin = nextafterf(softmin, -FLT_MAX);
          }
          else {
            softmax = nextafterf(softmax, FLT_MAX);
          }
        }

        softrange = softmax - softmin;
      }
    }

    if (softrange == 0.0f) {
      data->dragfstart = 0.0f;
    }
    else {
      switch (scale_type) {
        case PROP_SCALE_LINEAR: {
          data->dragfstart = ((float)data->value - softmin) / softrange;
          break;
        }
        case PROP_SCALE_LOG: {
          BLI_assert(log_min != 0.0f);
          const float base = softmax / log_min;
          data->dragfstart = logf((float)data->value / log_min) / logf(base);
          break;
        }
        case PROP_SCALE_CUBIC: {
          const float cubic_min = cube_f(softmin);
          const float cubic_max = cube_f(softmax);
          const float cubic_range = cubic_max - cubic_min;
          const float f = ((float)data->value - softmin) * cubic_range / softrange + cubic_min;
          data->dragfstart = (cbrtf(f) - softmin) / softrange;
          break;
        }
      }
    }
    data->dragf = data->dragfstart;

    data->drag_map_soft_min = softmin;
    data->drag_map_soft_max = softmax;
  }

  data->dragchange = false;
  data->draglock = true;
}

static void ui_numedit_end(uiBut *but, uiHandleButtonData *data)
{
  but->editval = NULL;
  but->editvec = NULL;
  if (but->type == UI_BTYPE_COLORBAND) {
    uiButColorBand *but_coba = (uiButColorBand *)but;
    but_coba->edit_coba = NULL;
  }
  else if (but->type == UI_BTYPE_CURVE) {
    uiButCurveMapping *but_cumap = (uiButCurveMapping *)but;
    but_cumap->edit_cumap = NULL;
  }
  else if (but->type == UI_BTYPE_CURVEPROFILE) {
    uiButCurveProfile *but_profile = (uiButCurveProfile *)but;
    but_profile->edit_profile = NULL;
  }
  data->dragstartx = 0;
  data->draglastx = 0;
  data->dragchange = false;
  data->dragcbd = NULL;
  data->dragsel = 0;
}

static void ui_numedit_apply(bContext *C, uiBlock *block, uiBut *but, uiHandleButtonData *data)
{
  if (data->interactive) {
    ui_apply_but(C, block, but, data, true);
  }
  else {
    ui_but_update(but);
  }

  ED_region_tag_redraw(data->region);
}

static void ui_but_extra_operator_icon_apply(bContext *C, uiBut *but, uiButExtraOpIcon *op_icon)
{
  but->active->apply_through_extra_icon = true;

  if (but->active->interactive) {
    ui_apply_but(C, but->block, but, but->active, true);
  }
  button_activate_state(C, but, BUTTON_STATE_EXIT);
  WM_operator_name_call_ptr_with_depends_on_cursor(C,
                                                   op_icon->optype_params->optype,
                                                   op_icon->optype_params->opcontext,
                                                   op_icon->optype_params->opptr,
                                                   NULL,
                                                   NULL);

  /* Force recreation of extra operator icons (pseudo update). */
  ui_but_extra_operator_icons_free(but);

  WM_event_add_mousemove(CTX_wm_window(C));
}

/** \} */

/* -------------------------------------------------------------------- */
/** \name Menu/Popup Begin/End (various popup types)
 * \{ */

static void ui_block_open_begin(bContext *C, uiBut *but, uiHandleButtonData *data)
{
  uiBlockCreateFunc func = NULL;
  uiBlockHandleCreateFunc handlefunc = NULL;
  uiMenuCreateFunc menufunc = NULL;
  uiMenuCreateFunc popoverfunc = NULL;
  void *arg = NULL;

  switch (but->type) {
    case UI_BTYPE_BLOCK:
    case UI_BTYPE_PULLDOWN:
      if (but->menu_create_func) {
        menufunc = but->menu_create_func;
        arg = but->poin;
      }
      else {
        func = but->block_create_func;
        arg = but->poin ? but->poin : but->func_argN;
      }
      break;
    case UI_BTYPE_MENU:
    case UI_BTYPE_POPOVER:
      BLI_assert(but->menu_create_func);
      if ((but->type == UI_BTYPE_POPOVER) || ui_but_menu_draw_as_popover(but)) {
        popoverfunc = but->menu_create_func;
      }
      else {
        menufunc = but->menu_create_func;
      }
      arg = but->poin;
      break;
    case UI_BTYPE_COLOR:
      ui_but_v3_get(but, data->origvec);
      copy_v3_v3(data->vec, data->origvec);
      but->editvec = data->vec;

      if (ui_but_menu_draw_as_popover(but)) {
        popoverfunc = but->menu_create_func;
      }
      else {
        handlefunc = ui_block_func_COLOR;
      }
      arg = but;
      break;

      /* quiet warnings for unhandled types */
    default:
      break;
  }

  if (func || handlefunc) {
    data->menu = ui_popup_block_create(C, data->region, but, func, handlefunc, arg, NULL);
    if (but->block->handle) {
      data->menu->popup = but->block->handle->popup;
    }
  }
  else if (menufunc) {
    data->menu = ui_popup_menu_create(C, data->region, but, menufunc, arg);
    if (but->block->handle) {
      data->menu->popup = but->block->handle->popup;
    }
  }
  else if (popoverfunc) {
    data->menu = ui_popover_panel_create(C, data->region, but, popoverfunc, arg);
    if (but->block->handle) {
      data->menu->popup = but->block->handle->popup;
    }
  }

#ifdef USE_ALLSELECT
  {
    if (IS_ALLSELECT_EVENT(data->window->eventstate)) {
      data->select_others.is_enabled = true;
    }
  }
#endif

  /* this makes adjacent blocks auto open from now on */
  // if (but->block->auto_open == 0) {
  //  but->block->auto_open = 1;
  //}
}

static void ui_block_open_end(bContext *C, uiBut *but, uiHandleButtonData *data)
{
  if (but) {
    but->editval = NULL;
    but->editvec = NULL;

    but->block->auto_open_last = PIL_check_seconds_timer();
  }

  if (data->menu) {
    ui_popup_block_free(C, data->menu);
    data->menu = NULL;
  }
}

int ui_but_menu_direction(uiBut *but)
{
  uiHandleButtonData *data = but->active;

  if (data && data->menu) {
    return data->menu->direction;
  }

  return 0;
}

/**
 * Hack for #uiList #UI_BTYPE_LISTROW buttons to "give" events to overlaying #UI_BTYPE_TEXT
 * buttons (Ctrl-Click rename feature & co).
 */
static uiBut *ui_but_list_row_text_activate(bContext *C,
                                            uiBut *but,
                                            uiHandleButtonData *data,
                                            const wmEvent *event,
                                            uiButtonActivateType activate_type)
{
  ARegion *region = CTX_wm_region(C);
  uiBut *labelbut = ui_but_find_mouse_over_ex(region, event->xy, true, false, NULL, NULL);

  if (labelbut && labelbut->type == UI_BTYPE_TEXT && !(labelbut->flag & UI_BUT_DISABLED)) {
    /* exit listrow */
    data->cancel = true;
    button_activate_exit(C, but, data, false, false);

    /* Activate the text button. */
    button_activate_init(C, region, labelbut, activate_type);

    return labelbut;
  }
  return NULL;
}

/** \} */

/* -------------------------------------------------------------------- */
/** \name Events for Various Button Types
 * \{ */

static uiButExtraOpIcon *ui_but_extra_operator_icon_mouse_over_get(uiBut *but,
                                                                   ARegion *region,
                                                                   const wmEvent *event)
{
  float xmax = but->rect.xmax;
  const float icon_size = 0.8f * BLI_rctf_size_y(&but->rect); /* ICON_SIZE_FROM_BUTRECT */
  int x = event->xy[0], y = event->xy[1];

  ui_window_to_block(region, but->block, &x, &y);
  if (!BLI_rctf_isect_pt(&but->rect, x, y)) {
    return NULL;
  }

  /* Same as in 'widget_draw_extra_icons', icon padding from the right edge. */
  xmax -= 0.2 * icon_size;

  /* Handle the padding space from the right edge as the last button. */
  if (x > xmax) {
    return but->extra_op_icons.last;
  }

  /* Inverse order, from right to left. */
  LISTBASE_FOREACH_BACKWARD (uiButExtraOpIcon *, op_icon, &but->extra_op_icons) {
    if ((x > (xmax - icon_size)) && x <= xmax) {
      return op_icon;
    }
    xmax -= icon_size;
  }

  return NULL;
}

static bool ui_do_but_extra_operator_icon(bContext *C,
                                          uiBut *but,
                                          uiHandleButtonData *data,
                                          const wmEvent *event)
{
  uiButExtraOpIcon *op_icon = ui_but_extra_operator_icon_mouse_over_get(but, data->region, event);

  if (!op_icon) {
    return false;
  }

  /* Only act on release, avoids some glitches. */
  if (event->val != KM_RELEASE) {
    /* Still swallow events on the icon. */
    return true;
  }

  ED_region_tag_redraw(data->region);
  button_tooltip_timer_reset(C, but);

  ui_but_extra_operator_icon_apply(C, but, op_icon);
  /* NOTE: 'but', 'data' may now be freed, don't access. */

  return true;
}

static void ui_do_but_extra_operator_icons_mousemove(uiBut *but,
                                                     uiHandleButtonData *data,
                                                     const wmEvent *event)
{
  uiButExtraOpIcon *old_highlighted = NULL;

  /* Unset highlighting of all first. */
  LISTBASE_FOREACH (uiButExtraOpIcon *, op_icon, &but->extra_op_icons) {
    if (op_icon->highlighted) {
      old_highlighted = op_icon;
    }
    op_icon->highlighted = false;
  }

  uiButExtraOpIcon *hovered = ui_but_extra_operator_icon_mouse_over_get(but, data->region, event);

  if (hovered) {
    hovered->highlighted = true;
  }

  if (old_highlighted != hovered) {
    ED_region_tag_redraw_no_rebuild(data->region);
  }
}

#ifdef USE_DRAG_TOGGLE
/* Shared by any button that supports drag-toggle. */
static bool ui_do_but_ANY_drag_toggle(
    bContext *C, uiBut *but, uiHandleButtonData *data, const wmEvent *event, int *r_retval)
{
  if (data->state == BUTTON_STATE_HIGHLIGHT) {
    if (event->type == LEFTMOUSE && event->val == KM_PRESS && ui_but_is_drag_toggle(but)) {
      ui_apply_but(C, but->block, but, data, true);
      button_activate_state(C, but, BUTTON_STATE_WAIT_DRAG);
      data->dragstartx = event->xy[0];
      data->dragstarty = event->xy[1];
      *r_retval = WM_UI_HANDLER_BREAK;
      return true;
    }
  }
  else if (data->state == BUTTON_STATE_WAIT_DRAG) {
    /* NOTE: the 'BUTTON_STATE_WAIT_DRAG' part of 'ui_do_but_EXIT' could be refactored into
     * its own function */
    data->applied = false;
    *r_retval = ui_do_but_EXIT(C, but, data, event);
    return true;
  }
  return false;
}
#endif /* USE_DRAG_TOGGLE */

static int ui_do_but_BUT(bContext *C, uiBut *but, uiHandleButtonData *data, const wmEvent *event)
{
#ifdef USE_DRAG_TOGGLE
  {
    int retval;
    if (ui_do_but_ANY_drag_toggle(C, but, data, event, &retval)) {
      return retval;
    }
  }
#endif

  if (data->state == BUTTON_STATE_HIGHLIGHT) {
    if (event->type == LEFTMOUSE && event->val == KM_PRESS) {
      button_activate_state(C, but, BUTTON_STATE_WAIT_RELEASE);
      return WM_UI_HANDLER_BREAK;
    }
    if (event->type == LEFTMOUSE && event->val == KM_RELEASE && but->block->handle) {
      /* regular buttons will be 'UI_SELECT', menu items 'UI_ACTIVE' */
      if (!(but->flag & (UI_SELECT | UI_ACTIVE))) {
        data->cancel = true;
      }
      button_activate_state(C, but, BUTTON_STATE_EXIT);
      return WM_UI_HANDLER_BREAK;
    }
    if (ELEM(event->type, EVT_PADENTER, EVT_RETKEY) && event->val == KM_PRESS) {
      button_activate_state(C, but, BUTTON_STATE_WAIT_FLASH);
      return WM_UI_HANDLER_BREAK;
    }
  }
  else if (data->state == BUTTON_STATE_WAIT_RELEASE) {
    if (event->type == LEFTMOUSE && event->val == KM_RELEASE) {
      if (!(but->flag & UI_SELECT)) {
        data->cancel = true;
      }
      button_activate_state(C, but, BUTTON_STATE_EXIT);
      return WM_UI_HANDLER_BREAK;
    }
  }

  return WM_UI_HANDLER_CONTINUE;
}

static int ui_do_but_HOTKEYEVT(bContext *C,
                               uiBut *but,
                               uiHandleButtonData *data,
                               const wmEvent *event)
{
  uiButHotkeyEvent *hotkey_but = (uiButHotkeyEvent *)but;
  BLI_assert(but->type == UI_BTYPE_HOTKEY_EVENT);

  if (data->state == BUTTON_STATE_HIGHLIGHT) {
    if (ELEM(event->type, LEFTMOUSE, EVT_PADENTER, EVT_RETKEY, EVT_BUT_OPEN) &&
        (event->val == KM_PRESS)) {
      but->drawstr[0] = 0;
      hotkey_but->modifier_key = 0;
      button_activate_state(C, but, BUTTON_STATE_WAIT_KEY_EVENT);
      return WM_UI_HANDLER_BREAK;
    }
  }
  else if (data->state == BUTTON_STATE_WAIT_KEY_EVENT) {
    if (ELEM(event->type, MOUSEMOVE, INBETWEEN_MOUSEMOVE)) {
      return WM_UI_HANDLER_CONTINUE;
    }
    if (event->type == EVT_UNKNOWNKEY) {
      WM_report(RPT_WARNING, "Unsupported key: Unknown");
      return WM_UI_HANDLER_CONTINUE;
    }
    if (event->type == EVT_CAPSLOCKKEY) {
      WM_report(RPT_WARNING, "Unsupported key: CapsLock");
      return WM_UI_HANDLER_CONTINUE;
    }

    if (event->type == LEFTMOUSE && event->val == KM_PRESS) {
      /* only cancel if click outside the button */
      if (ui_but_contains_point_px(but, but->active->region, event->xy) == false) {
        data->cancel = true;
        /* Close the containing popup (if any). */
        data->escapecancel = true;
        button_activate_state(C, but, BUTTON_STATE_EXIT);
        return WM_UI_HANDLER_BREAK;
      }
    }

    /* always set */
    hotkey_but->modifier_key = event->modifier;

    ui_but_update(but);
    ED_region_tag_redraw(data->region);

    if (event->val == KM_PRESS) {
      if (ISHOTKEY(event->type) && (event->type != EVT_ESCKEY)) {
        if (WM_key_event_string(event->type, false)[0]) {
          ui_but_value_set(but, event->type);
        }
        else {
          data->cancel = true;
        }

        button_activate_state(C, but, BUTTON_STATE_EXIT);
        return WM_UI_HANDLER_BREAK;
      }
      if (event->type == EVT_ESCKEY) {
        if (event->val == KM_PRESS) {
          data->cancel = true;
          data->escapecancel = true;
          button_activate_state(C, but, BUTTON_STATE_EXIT);
        }
      }
    }
  }

  return WM_UI_HANDLER_CONTINUE;
}

static int ui_do_but_KEYEVT(bContext *C,
                            uiBut *but,
                            uiHandleButtonData *data,
                            const wmEvent *event)
{
  if (data->state == BUTTON_STATE_HIGHLIGHT) {
    if (ELEM(event->type, LEFTMOUSE, EVT_PADENTER, EVT_RETKEY) && event->val == KM_PRESS) {
      button_activate_state(C, but, BUTTON_STATE_WAIT_KEY_EVENT);
      return WM_UI_HANDLER_BREAK;
    }
  }
  else if (data->state == BUTTON_STATE_WAIT_KEY_EVENT) {
    if (ELEM(event->type, MOUSEMOVE, INBETWEEN_MOUSEMOVE)) {
      return WM_UI_HANDLER_CONTINUE;
    }

    if (event->val == KM_PRESS) {
      if (WM_key_event_string(event->type, false)[0]) {
        ui_but_value_set(but, event->type);
      }
      else {
        data->cancel = true;
      }

      button_activate_state(C, but, BUTTON_STATE_EXIT);
    }
  }

  return WM_UI_HANDLER_CONTINUE;
}

static int ui_do_but_TAB(
    bContext *C, uiBlock *block, uiBut *but, uiHandleButtonData *data, const wmEvent *event)
{
  const bool is_property = (but->rnaprop != NULL);

#ifdef USE_DRAG_TOGGLE
  if (is_property) {
    int retval;
    if (ui_do_but_ANY_drag_toggle(C, but, data, event, &retval)) {
      return retval;
    }
  }
#endif

  if (data->state == BUTTON_STATE_HIGHLIGHT) {
    const int rna_type = but->rnaprop ? RNA_property_type(but->rnaprop) : 0;

    if (is_property && ELEM(rna_type, PROP_POINTER, PROP_STRING) && (but->custom_data != NULL) &&
        (event->type == LEFTMOUSE) &&
        ((event->val == KM_DBL_CLICK) || (event->modifier & KM_CTRL))) {
      button_activate_state(C, but, BUTTON_STATE_TEXT_EDITING);
      return WM_UI_HANDLER_BREAK;
    }
    if (ELEM(event->type, LEFTMOUSE, EVT_PADENTER, EVT_RETKEY)) {
      const int event_val = (is_property) ? KM_PRESS : KM_CLICK;
      if (event->val == event_val) {
        button_activate_state(C, but, BUTTON_STATE_EXIT);
        return WM_UI_HANDLER_BREAK;
      }
    }
  }
  else if (data->state == BUTTON_STATE_TEXT_EDITING) {
    ui_do_but_textedit(C, block, but, data, event);
    return WM_UI_HANDLER_BREAK;
  }
  else if (data->state == BUTTON_STATE_TEXT_SELECTING) {
    ui_do_but_textedit_select(C, block, but, data, event);
    return WM_UI_HANDLER_BREAK;
  }

  return WM_UI_HANDLER_CONTINUE;
}

static int ui_do_but_TEX(
    bContext *C, uiBlock *block, uiBut *but, uiHandleButtonData *data, const wmEvent *event)
{
  if (data->state == BUTTON_STATE_HIGHLIGHT) {
    if (ELEM(event->type, LEFTMOUSE, EVT_BUT_OPEN, EVT_PADENTER, EVT_RETKEY) &&
        event->val == KM_PRESS) {
      if (ELEM(event->type, EVT_PADENTER, EVT_RETKEY) && (!UI_but_is_utf8(but))) {
        /* pass - allow filesel, enter to execute */
      }
      else if (ELEM(but->emboss, UI_EMBOSS_NONE, UI_EMBOSS_NONE_OR_STATUS) &&
               ((event->modifier & KM_CTRL) == 0)) {
        /* pass */
      }
      else {
        if (!ui_but_extra_operator_icon_mouse_over_get(but, data->region, event)) {
          button_activate_state(C, but, BUTTON_STATE_TEXT_EDITING);
        }
        return WM_UI_HANDLER_BREAK;
      }
    }
  }
  else if (data->state == BUTTON_STATE_TEXT_EDITING) {
    ui_do_but_textedit(C, block, but, data, event);
    return WM_UI_HANDLER_BREAK;
  }
  else if (data->state == BUTTON_STATE_TEXT_SELECTING) {
    ui_do_but_textedit_select(C, block, but, data, event);
    return WM_UI_HANDLER_BREAK;
  }

  return WM_UI_HANDLER_CONTINUE;
}

static int ui_do_but_SEARCH_UNLINK(
    bContext *C, uiBlock *block, uiBut *but, uiHandleButtonData *data, const wmEvent *event)
{
  /* unlink icon is on right */
  if (ELEM(event->type, LEFTMOUSE, EVT_BUT_OPEN, EVT_PADENTER, EVT_RETKEY)) {
    /* doing this on KM_PRESS calls eyedropper after clicking unlink icon */
    if ((event->val == KM_RELEASE) && ui_do_but_extra_operator_icon(C, but, data, event)) {
      return WM_UI_HANDLER_BREAK;
    }
  }
  return ui_do_but_TEX(C, block, but, data, event);
}

static int ui_do_but_TOG(bContext *C, uiBut *but, uiHandleButtonData *data, const wmEvent *event)
{
#ifdef USE_DRAG_TOGGLE
  {
    int retval;
    if (ui_do_but_ANY_drag_toggle(C, but, data, event, &retval)) {
      return retval;
    }
  }
#endif

  if (data->state == BUTTON_STATE_HIGHLIGHT) {
    bool do_activate = false;
    if (ELEM(event->type, EVT_PADENTER, EVT_RETKEY)) {
      if (event->val == KM_PRESS) {
        do_activate = true;
      }
    }
    else if (event->type == LEFTMOUSE) {
      if (ui_block_is_menu(but->block)) {
        /* Behave like other menu items. */
        do_activate = (event->val == KM_RELEASE);
      }
      else if (!ui_do_but_extra_operator_icon(C, but, data, event)) {
        /* Also use double-clicks to prevent fast clicks to leak to other handlers (T76481). */
        do_activate = ELEM(event->val, KM_PRESS, KM_DBL_CLICK);
      }
    }

    if (do_activate) {
      button_activate_state(C, but, BUTTON_STATE_EXIT);
      return WM_UI_HANDLER_BREAK;
    }
    if (ELEM(event->type, MOUSEPAN, WHEELDOWNMOUSE, WHEELUPMOUSE) && (event->modifier & KM_CTRL)) {
      /* Support Ctrl-Wheel to cycle values on expanded enum rows. */
      if (but->type == UI_BTYPE_ROW) {
        int type = event->type;
        int val = event->val;

        /* Convert pan to scroll-wheel. */
        if (type == MOUSEPAN) {
          ui_pan_to_scroll(event, &type, &val);

          if (type == MOUSEPAN) {
            return WM_UI_HANDLER_BREAK;
          }
        }

        const int direction = (type == WHEELDOWNMOUSE) ? -1 : 1;
        uiBut *but_select = ui_but_find_select_in_enum(but, direction);
        if (but_select) {
          uiBut *but_other = (direction == -1) ? but_select->next : but_select->prev;
          if (but_other && ui_but_find_select_in_enum__cmp(but, but_other)) {
            ARegion *region = data->region;

            data->cancel = true;
            button_activate_exit(C, but, data, false, false);

            /* Activate the text button. */
            button_activate_init(C, region, but_other, BUTTON_ACTIVATE_OVER);
            data = but_other->active;
            if (data) {
              ui_apply_but(C, but->block, but_other, but_other->active, true);
              button_activate_exit(C, but_other, data, false, false);

              /* restore active button */
              button_activate_init(C, region, but, BUTTON_ACTIVATE_OVER);
            }
            else {
              /* shouldn't happen */
              BLI_assert(0);
            }
          }
        }
        return WM_UI_HANDLER_BREAK;
      }
    }
  }
  return WM_UI_HANDLER_CONTINUE;
}

static int ui_do_but_TREEROW(bContext *C,
                             uiBut *but,
                             uiHandleButtonData *data,
                             const wmEvent *event)
{
  uiButTreeRow *tree_row_but = (uiButTreeRow *)but;
  BLI_assert(tree_row_but->but.type == UI_BTYPE_TREEROW);

  if (data->state == BUTTON_STATE_HIGHLIGHT) {
    if (event->type == LEFTMOUSE) {
      switch (event->val) {
        case KM_PRESS:
          /* Extra icons have priority, don't mess with them. */
          if (ui_but_extra_operator_icon_mouse_over_get(but, data->region, event)) {
            return WM_UI_HANDLER_BREAK;
          }
          button_activate_state(C, but, BUTTON_STATE_WAIT_DRAG);
          data->dragstartx = event->xy[0];
          data->dragstarty = event->xy[1];
          return WM_UI_HANDLER_CONTINUE;

        case KM_CLICK:
          button_activate_state(C, but, BUTTON_STATE_EXIT);
          return WM_UI_HANDLER_BREAK;

        case KM_DBL_CLICK:
          data->cancel = true;
          UI_tree_view_item_begin_rename(tree_row_but->tree_item);
          ED_region_tag_redraw(CTX_wm_region(C));
          return WM_UI_HANDLER_BREAK;
      }
    }
  }
  else if (data->state == BUTTON_STATE_WAIT_DRAG) {
    /* Let "default" button handling take care of the drag logic. */
    return ui_do_but_EXIT(C, but, data, event);
  }

  return WM_UI_HANDLER_CONTINUE;
}

static int ui_do_but_GRIDTILE(bContext *C,
                              uiBut *but,
                              uiHandleButtonData *data,
                              const wmEvent *event)
{
<<<<<<< HEAD
  uiButGridTile *grid_tile_but = (uiButGridTile *)but;
  BLI_assert(grid_tile_but->but.type == UI_BTYPE_GRID_TILE);
=======
  BLI_assert(but->type == UI_BTYPE_GRID_TILE);
>>>>>>> 4ffee9a4

  if (data->state == BUTTON_STATE_HIGHLIGHT) {
    if (event->type == LEFTMOUSE) {
      switch (event->val) {
        case KM_PRESS:
          /* Extra icons have priority, don't mess with them. */
          if (ui_but_extra_operator_icon_mouse_over_get(but, data->region, event)) {
            return WM_UI_HANDLER_BREAK;
          }
          button_activate_state(C, but, BUTTON_STATE_WAIT_DRAG);
          data->dragstartx = event->xy[0];
          data->dragstarty = event->xy[1];
          return WM_UI_HANDLER_CONTINUE;

        case KM_CLICK:
          button_activate_state(C, but, BUTTON_STATE_EXIT);
          return WM_UI_HANDLER_BREAK;

        case KM_DBL_CLICK:
          data->cancel = true;
<<<<<<< HEAD
          //          UI_tree_view_item_begin_rename(grid_tile_but->tree_item);
=======
          // uiButGridTile *grid_tile_but = (uiButGridTile *)but;
          // UI_tree_view_item_begin_rename(grid_tile_but->tree_item);
>>>>>>> 4ffee9a4
          ED_region_tag_redraw(CTX_wm_region(C));
          return WM_UI_HANDLER_BREAK;
      }
    }
  }
  else if (data->state == BUTTON_STATE_WAIT_DRAG) {
    /* Let "default" button handling take care of the drag logic. */
    return ui_do_but_EXIT(C, but, data, event);
  }

  return WM_UI_HANDLER_CONTINUE;
}

static int ui_do_but_EXIT(bContext *C, uiBut *but, uiHandleButtonData *data, const wmEvent *event)
{
  if (data->state == BUTTON_STATE_HIGHLIGHT) {

    /* First handle click on icon-drag type button. */
    if ((event->type == LEFTMOUSE) && (event->val == KM_PRESS) && ui_but_drag_is_draggable(but)) {
      if (ui_but_contains_point_px_icon(but, data->region, event)) {

        /* tell the button to wait and keep checking further events to
         * see if it should start dragging */
        button_activate_state(C, but, BUTTON_STATE_WAIT_DRAG);
        data->dragstartx = event->xy[0];
        data->dragstarty = event->xy[1];
        return WM_UI_HANDLER_CONTINUE;
      }
    }
#ifdef USE_DRAG_TOGGLE
    if ((event->type == LEFTMOUSE) && (event->val == KM_PRESS) && ui_but_is_drag_toggle(but)) {
      button_activate_state(C, but, BUTTON_STATE_WAIT_DRAG);
      data->dragstartx = event->xy[0];
      data->dragstarty = event->xy[1];
      return WM_UI_HANDLER_CONTINUE;
    }
#endif

    if (ELEM(event->type, LEFTMOUSE, EVT_PADENTER, EVT_RETKEY) && event->val == KM_PRESS) {
      int ret = WM_UI_HANDLER_BREAK;
      /* XXX: (a bit ugly) Special case handling for file-browser drag button. */
      if (ui_but_drag_is_draggable(but) && but->imb &&
          ui_but_contains_point_px_icon(but, data->region, event)) {
        ret = WM_UI_HANDLER_CONTINUE;
      }
      /* Same special case handling for UI lists. Return CONTINUE so that a tweak or CLICK event
       * will be sent for the list to work with. */
      const uiBut *listbox = ui_list_find_mouse_over(data->region, event);
      if (listbox) {
        const uiList *ui_list = listbox->custom_data;
        if (ui_list && ui_list->dyn_data->custom_drag_optype) {
          ret = WM_UI_HANDLER_CONTINUE;
        }
      }
      const uiBut *view_but = ui_view_item_find_mouse_over(data->region, event->xy);
      if (view_but) {
        ret = WM_UI_HANDLER_CONTINUE;
      }
      button_activate_state(C, but, BUTTON_STATE_EXIT);
      return ret;
    }
  }
  else if (data->state == BUTTON_STATE_WAIT_DRAG) {

    /* this function also ends state */
    if (ui_but_drag_init(C, but, data, event)) {
      return WM_UI_HANDLER_BREAK;
    }

    /* If the mouse has been pressed and released, getting to
     * this point without triggering a drag, then clear the
     * drag state for this button and continue to pass on the event */
    if (event->type == LEFTMOUSE && event->val == KM_RELEASE) {
      button_activate_state(C, but, BUTTON_STATE_EXIT);
      return WM_UI_HANDLER_CONTINUE;
    }

    /* while waiting for a drag to be triggered, always block
     * other events from getting handled */
    return WM_UI_HANDLER_BREAK;
  }

  return WM_UI_HANDLER_CONTINUE;
}

/* var names match ui_numedit_but_NUM */
static float ui_numedit_apply_snapf(
    uiBut *but, float tempf, float softmin, float softmax, const enum eSnapType snap)
{
  if (tempf == softmin || tempf == softmax || snap == SNAP_OFF) {
    /* pass */
  }
  else {
    const PropertyScaleType scale_type = ui_but_scale_type(but);
    float softrange = softmax - softmin;
    float fac = 1.0f;

    if (ui_but_is_unit(but)) {
      UnitSettings *unit = but->block->unit;
      const int unit_type = RNA_SUBTYPE_UNIT_VALUE(UI_but_unit_type_get(but));

      if (BKE_unit_is_valid(unit->system, unit_type)) {
        fac = (float)BKE_unit_base_scalar(unit->system, unit_type);
        if (ELEM(unit_type, B_UNIT_LENGTH, B_UNIT_AREA, B_UNIT_VOLUME)) {
          fac /= unit->scale_length;
        }
      }
    }

    if (fac != 1.0f) {
      /* snap in unit-space */
      tempf /= fac;
      /* softmin /= fac; */ /* UNUSED */
      /* softmax /= fac; */ /* UNUSED */
      softrange /= fac;
    }

    /* workaround, too high snapping values */
    /* snapping by 10's for float buttons is quite annoying (location, scale...),
     * but allow for rotations */
    if (softrange >= 21.0f) {
      UnitSettings *unit = but->block->unit;
      const int unit_type = UI_but_unit_type_get(but);
      if ((unit_type == PROP_UNIT_ROTATION) && (unit->system_rotation != USER_UNIT_ROT_RADIANS)) {
        /* Pass (degrees). */
      }
      else {
        softrange = 20.0f;
      }
    }

    BLI_assert(ELEM(snap, SNAP_ON, SNAP_ON_SMALL));
    switch (scale_type) {
      case PROP_SCALE_LINEAR:
      case PROP_SCALE_CUBIC: {
        const float snap_fac = (snap == SNAP_ON_SMALL ? 0.1f : 1.0f);
        if (softrange < 2.10f) {
          tempf = roundf(tempf * 10.0f / snap_fac) * 0.1f * snap_fac;
        }
        else if (softrange < 21.0f) {
          tempf = roundf(tempf / snap_fac) * snap_fac;
        }
        else {
          tempf = roundf(tempf * 0.1f / snap_fac) * 10.0f * snap_fac;
        }
        break;
      }
      case PROP_SCALE_LOG: {
        const float snap_fac = powf(10.0f,
                                    roundf(log10f(tempf) + UI_PROP_SCALE_LOG_SNAP_OFFSET) -
                                        (snap == SNAP_ON_SMALL ? 2.0f : 1.0f));
        tempf = roundf(tempf / snap_fac) * snap_fac;
        break;
      }
    }

    if (fac != 1.0f) {
      tempf *= fac;
    }
  }

  return tempf;
}

static float ui_numedit_apply_snap(int temp,
                                   float softmin,
                                   float softmax,
                                   const enum eSnapType snap)
{
  if (ELEM(temp, softmin, softmax)) {
    return temp;
  }

  switch (snap) {
    case SNAP_OFF:
      break;
    case SNAP_ON:
      temp = 10 * (temp / 10);
      break;
    case SNAP_ON_SMALL:
      temp = 100 * (temp / 100);
      break;
  }

  return temp;
}

static bool ui_numedit_but_NUM(uiButNumber *number_but,
                               uiHandleButtonData *data,
                               int mx,
                               const bool is_motion,
                               const enum eSnapType snap,
                               float fac)
{
  uiBut *but = &number_but->but;
  float deler, tempf;
  int lvalue, temp;
  bool changed = false;
  const bool is_float = ui_but_is_float(but);
  const PropertyScaleType scale_type = ui_but_scale_type(but);

  /* prevent unwanted drag adjustments, test motion so modifier keys refresh. */
  if ((is_motion || data->draglock) && (ui_but_dragedit_update_mval(data, mx) == false)) {
    return changed;
  }

  ui_block_interaction_begin_ensure(but->block->evil_C, but->block, data, false);

  if (ui_but_is_cursor_warp(but)) {
    const float softmin = but->softmin;
    const float softmax = but->softmax;
    const float softrange = softmax - softmin;

    const float log_min = (scale_type == PROP_SCALE_LOG) ?
                              max_ff(max_ff(softmin, UI_PROP_SCALE_LOG_MIN),
                                     powf(10, -number_but->precision) * 0.5f) :
                              0;

    /* Mouse location isn't screen clamped to the screen so use a linear mapping
     * 2px == 1-int, or 1px == 1-ClickStep */
    if (is_float) {
      fac *= 0.01f * number_but->step_size;
      switch (scale_type) {
        case PROP_SCALE_LINEAR: {
          tempf = (float)data->startvalue + (float)(mx - data->dragstartx) * fac;
          break;
        }
        case PROP_SCALE_LOG: {
          const float startvalue = max_ff((float)data->startvalue, log_min);
          tempf = expf((float)(mx - data->dragstartx) * fac) * startvalue;
          if (tempf <= log_min) {
            tempf = 0.0f;
          }
          break;
        }
        case PROP_SCALE_CUBIC: {
          tempf = cbrtf((float)data->startvalue) + (float)(mx - data->dragstartx) * fac;
          tempf *= tempf * tempf;
          break;
        }
      }

      tempf = ui_numedit_apply_snapf(but, tempf, softmin, softmax, snap);

#if 1 /* fake moving the click start, nicer for dragging back after passing the limit */
      switch (scale_type) {
        case PROP_SCALE_LINEAR: {
          if (tempf < softmin) {
            data->dragstartx -= (softmin - tempf) / fac;
            tempf = softmin;
          }
          else if (tempf > softmax) {
            data->dragstartx -= (softmax - tempf) / fac;
            tempf = softmax;
          }
          break;
        }
        case PROP_SCALE_LOG: {
          if (tempf < log_min) {
            data->dragstartx -= logf(log_min / (float)data->startvalue) / fac -
                                (float)(mx - data->dragstartx);
            tempf = softmin;
          }
          else if (tempf > softmax) {
            data->dragstartx -= logf(softmax / (float)data->startvalue) / fac -
                                (float)(mx - data->dragstartx);
            tempf = softmax;
          }
          break;
        }
        case PROP_SCALE_CUBIC: {
          if (tempf < softmin) {
            data->dragstartx = mx - (int)((cbrtf(softmin) - cbrtf((float)data->startvalue)) / fac);
            tempf = softmin;
          }
          else if (tempf > softmax) {
            data->dragstartx = mx - (int)((cbrtf(softmax) - cbrtf((float)data->startvalue)) / fac);
            tempf = softmax;
          }
          break;
        }
      }
#else
      CLAMP(tempf, softmin, softmax);
#endif

      if (tempf != (float)data->value) {
        data->dragchange = true;
        data->value = tempf;
        changed = true;
      }
    }
    else {
      if (softrange > 256) {
        fac = 1.0;
      } /* 1px == 1 */
      else if (softrange > 32) {
        fac = 1.0 / 2.0;
      } /* 2px == 1 */
      else {
        fac = 1.0 / 16.0;
      } /* 16px == 1? */

      temp = data->startvalue + (((double)mx - data->dragstartx) * (double)fac);
      temp = ui_numedit_apply_snap(temp, softmin, softmax, snap);

#if 1 /* fake moving the click start, nicer for dragging back after passing the limit */
      if (temp < softmin) {
        data->dragstartx -= (softmin - temp) / fac;
        temp = softmin;
      }
      else if (temp > softmax) {
        data->dragstartx += (temp - softmax) / fac;
        temp = softmax;
      }
#else
      CLAMP(temp, softmin, softmax);
#endif

      if (temp != data->value) {
        data->dragchange = true;
        data->value = temp;
        changed = true;
      }
    }

    data->draglastx = mx;
  }
  else {
    /* Use 'but->softmin', 'but->softmax' when clamping values. */
    const float softmin = data->drag_map_soft_min;
    const float softmax = data->drag_map_soft_max;
    const float softrange = softmax - softmin;

    float non_linear_range_limit;
    float non_linear_pixel_map;
    float non_linear_scale;

    /* Use a non-linear mapping of the mouse drag especially for large floats
     * (normal behavior) */
    deler = 500;
    if (is_float) {
      /* not needed for smaller float buttons */
      non_linear_range_limit = 11.0f;
      non_linear_pixel_map = 500.0f;
    }
    else {
      /* only scale large int buttons */
      non_linear_range_limit = 129.0f;
      /* Larger for ints, we don't need to fine tune them. */
      non_linear_pixel_map = 250.0f;

      /* prevent large ranges from getting too out of control */
      if (softrange > 600) {
        deler = powf(softrange, 0.75f);
      }
      else if (softrange < 25) {
        deler = 50.0;
      }
      else if (softrange < 100) {
        deler = 100.0;
      }
    }
    deler /= fac;

    if (softrange > non_linear_range_limit) {
      non_linear_scale = (float)abs(mx - data->dragstartx) / non_linear_pixel_map;
    }
    else {
      non_linear_scale = 1.0f;
    }

    if (is_float == false) {
      /* at minimum, moving cursor 2 pixels should change an int button. */
      CLAMP_MIN(non_linear_scale, 0.5f * UI_DPI_FAC);
    }

    data->dragf += (((float)(mx - data->draglastx)) / deler) * non_linear_scale;

    if (but->softmin == softmin) {
      CLAMP_MIN(data->dragf, 0.0f);
    }
    if (but->softmax == softmax) {
      CLAMP_MAX(data->dragf, 1.0f);
    }

    data->draglastx = mx;

    switch (scale_type) {
      case PROP_SCALE_LINEAR: {
        tempf = (softmin + data->dragf * softrange);
        break;
      }
      case PROP_SCALE_LOG: {
        const float log_min = max_ff(max_ff(softmin, UI_PROP_SCALE_LOG_MIN),
                                     powf(10.0f, -number_but->precision) * 0.5f);
        const float base = softmax / log_min;
        tempf = powf(base, data->dragf) * log_min;
        if (tempf <= log_min) {
          tempf = 0.0f;
        }
        break;
      }
      case PROP_SCALE_CUBIC: {
        tempf = (softmin + data->dragf * softrange);
        tempf *= tempf * tempf;
        float cubic_min = softmin * softmin * softmin;
        float cubic_max = softmax * softmax * softmax;
        tempf = (tempf - cubic_min) / (cubic_max - cubic_min) * softrange + softmin;
        break;
      }
    }

    if (!is_float) {
      temp = round_fl_to_int(tempf);

      temp = ui_numedit_apply_snap(temp, but->softmin, but->softmax, snap);

      CLAMP(temp, but->softmin, but->softmax);
      lvalue = (int)data->value;

      if (temp != lvalue) {
        data->dragchange = true;
        data->value = (double)temp;
        changed = true;
      }
    }
    else {
      temp = 0;
      tempf = ui_numedit_apply_snapf(but, tempf, but->softmin, but->softmax, snap);

      CLAMP(tempf, but->softmin, but->softmax);

      if (tempf != (float)data->value) {
        data->dragchange = true;
        data->value = tempf;
        changed = true;
      }
    }
  }

  return changed;
}

static void ui_numedit_set_active(uiBut *but)
{
  const int oldflag = but->drawflag;
  but->drawflag &= ~(UI_BUT_ACTIVE_LEFT | UI_BUT_ACTIVE_RIGHT);

  uiHandleButtonData *data = but->active;
  if (!data) {
    return;
  }

  /* Ignore once we start dragging. */
  if (data->dragchange == false) {
    const float handle_width = min_ff(BLI_rctf_size_x(&but->rect) / 3,
                                      BLI_rctf_size_y(&but->rect) * 0.7f);
    /* we can click on the side arrows to increment/decrement,
     * or click inside to edit the value directly */
    int mx = data->window->eventstate->xy[0];
    int my = data->window->eventstate->xy[1];
    ui_window_to_block(data->region, but->block, &mx, &my);

    if (mx < (but->rect.xmin + handle_width)) {
      but->drawflag |= UI_BUT_ACTIVE_LEFT;
    }
    else if (mx > (but->rect.xmax - handle_width)) {
      but->drawflag |= UI_BUT_ACTIVE_RIGHT;
    }
  }

  /* Don't change the cursor once pressed. */
  if ((but->flag & UI_SELECT) == 0) {
    if ((but->drawflag & UI_BUT_ACTIVE_LEFT) || (but->drawflag & UI_BUT_ACTIVE_RIGHT)) {
      if (data->changed_cursor) {
        WM_cursor_modal_restore(data->window);
        data->changed_cursor = false;
      }
    }
    else {
      if (data->changed_cursor == false) {
        WM_cursor_modal_set(data->window, WM_CURSOR_X_MOVE);
        data->changed_cursor = true;
      }
    }
  }

  if (but->drawflag != oldflag) {
    ED_region_tag_redraw(data->region);
  }
}

static int ui_do_but_NUM(
    bContext *C, uiBlock *block, uiBut *but, uiHandleButtonData *data, const wmEvent *event)
{
  uiButNumber *number_but = (uiButNumber *)but;
  int click = 0;
  int retval = WM_UI_HANDLER_CONTINUE;

  /* mouse location scaled to fit the UI */
  int mx = event->xy[0];
  int my = event->xy[1];
  /* mouse location kept at screen pixel coords */
  const int screen_mx = event->xy[0];

  BLI_assert(but->type == UI_BTYPE_NUM);

  ui_window_to_block(data->region, block, &mx, &my);
  ui_numedit_set_active(but);

  if (data->state == BUTTON_STATE_HIGHLIGHT) {
    int type = event->type, val = event->val;

    if (type == MOUSEPAN) {
      ui_pan_to_scroll(event, &type, &val);
    }

    /* XXX hardcoded keymap check.... */
    if (type == MOUSEPAN && (event->modifier & KM_CTRL)) {
      /* allow accumulating values, otherwise scrolling gets preference */
      retval = WM_UI_HANDLER_BREAK;
    }
    else if (type == WHEELDOWNMOUSE && (event->modifier & KM_CTRL)) {
      mx = but->rect.xmin;
      but->drawflag &= ~UI_BUT_ACTIVE_RIGHT;
      but->drawflag |= UI_BUT_ACTIVE_LEFT;
      click = 1;
    }
    else if ((type == WHEELUPMOUSE) && (event->modifier & KM_CTRL)) {
      mx = but->rect.xmax;
      but->drawflag &= ~UI_BUT_ACTIVE_LEFT;
      but->drawflag |= UI_BUT_ACTIVE_RIGHT;
      click = 1;
    }
    else if (event->val == KM_PRESS) {
      if (ELEM(event->type, LEFTMOUSE, EVT_PADENTER, EVT_RETKEY) && (event->modifier & KM_CTRL)) {
        button_activate_state(C, but, BUTTON_STATE_TEXT_EDITING);
        retval = WM_UI_HANDLER_BREAK;
      }
      else if (event->type == LEFTMOUSE) {
        data->dragstartx = data->draglastx = ui_but_is_cursor_warp(but) ? screen_mx : mx;
        button_activate_state(C, but, BUTTON_STATE_NUM_EDITING);
        retval = WM_UI_HANDLER_BREAK;
      }
      else if (ELEM(event->type, EVT_PADENTER, EVT_RETKEY) && event->val == KM_PRESS) {
        click = 1;
      }
      else if (event->type == EVT_MINUSKEY && event->val == KM_PRESS) {
        button_activate_state(C, but, BUTTON_STATE_NUM_EDITING);
        data->value = -data->value;
        button_activate_state(C, but, BUTTON_STATE_EXIT);
        retval = WM_UI_HANDLER_BREAK;
      }

#ifdef USE_DRAG_MULTINUM
      copy_v2_v2_int(data->multi_data.drag_start, event->xy);
#endif
    }
  }
  else if (data->state == BUTTON_STATE_NUM_EDITING) {
    if (ELEM(event->type, EVT_ESCKEY, RIGHTMOUSE)) {
      if (event->val == KM_PRESS) {
        data->cancel = true;
        data->escapecancel = true;
        button_activate_state(C, but, BUTTON_STATE_EXIT);
      }
    }
    else if (event->type == LEFTMOUSE && event->val == KM_RELEASE) {
      if (data->dragchange) {
#ifdef USE_DRAG_MULTINUM
        /* If we started multi-button but didn't drag, then edit. */
        if (data->multi_data.init == BUTTON_MULTI_INIT_SETUP) {
          click = 1;
        }
        else
#endif
        {
          button_activate_state(C, but, BUTTON_STATE_EXIT);
        }
      }
      else {
        click = 1;
      }
    }
    else if ((event->type == MOUSEMOVE) || ui_event_is_snap(event)) {
      const bool is_motion = (event->type == MOUSEMOVE);
      const enum eSnapType snap = ui_event_to_snap(event);
      float fac;

#ifdef USE_DRAG_MULTINUM
      data->multi_data.drag_dir[0] += abs(data->draglastx - mx);
      data->multi_data.drag_dir[1] += abs(data->draglasty - my);
#endif

      fac = 1.0f;
      if (event->modifier & KM_SHIFT) {
        fac /= 10.0f;
      }

      if (ui_numedit_but_NUM(number_but,
                             data,
                             (ui_but_is_cursor_warp(but) ? screen_mx : mx),
                             is_motion,
                             snap,
                             fac)) {
        ui_numedit_apply(C, block, but, data);
      }
#ifdef USE_DRAG_MULTINUM
      else if (data->multi_data.has_mbuts) {
        if (data->multi_data.init == BUTTON_MULTI_INIT_ENABLE) {
          ui_multibut_states_apply(C, data, block);
        }
      }
#endif
    }
    retval = WM_UI_HANDLER_BREAK;
  }
  else if (data->state == BUTTON_STATE_TEXT_EDITING) {
    ui_do_but_textedit(C, block, but, data, event);
    retval = WM_UI_HANDLER_BREAK;
  }
  else if (data->state == BUTTON_STATE_TEXT_SELECTING) {
    ui_do_but_textedit_select(C, block, but, data, event);
    retval = WM_UI_HANDLER_BREAK;
  }

  if (click) {
    /* we can click on the side arrows to increment/decrement,
     * or click inside to edit the value directly */

    if (!ui_but_is_float(but)) {
      /* Integer Value. */
      if (but->drawflag & (UI_BUT_ACTIVE_LEFT | UI_BUT_ACTIVE_RIGHT)) {
        button_activate_state(C, but, BUTTON_STATE_NUM_EDITING);

        const int value_step = (int)number_but->step_size;
        BLI_assert(value_step > 0);
        const int softmin = round_fl_to_int_clamp(but->softmin);
        const int softmax = round_fl_to_int_clamp(but->softmax);
        const double value_test = (but->drawflag & UI_BUT_ACTIVE_LEFT) ?
                                      (double)max_ii(softmin, (int)data->value - value_step) :
                                      (double)min_ii(softmax, (int)data->value + value_step);
        if (value_test != data->value) {
          data->value = (double)value_test;
        }
        else {
          data->cancel = true;
        }
        button_activate_state(C, but, BUTTON_STATE_EXIT);
      }
      else {
        button_activate_state(C, but, BUTTON_STATE_TEXT_EDITING);
      }
    }
    else {
      /* Float Value. */
      if (but->drawflag & (UI_BUT_ACTIVE_LEFT | UI_BUT_ACTIVE_RIGHT)) {
        const PropertyScaleType scale_type = ui_but_scale_type(but);

        button_activate_state(C, but, BUTTON_STATE_NUM_EDITING);

        double value_step;
        if (scale_type == PROP_SCALE_LOG) {
          value_step = powf(10.0f,
                            (roundf(log10f(data->value) + UI_PROP_SCALE_LOG_SNAP_OFFSET) - 1.0f) +
                                log10f(number_but->step_size));
        }
        else {
          value_step = (double)(number_but->step_size * UI_PRECISION_FLOAT_SCALE);
        }
        BLI_assert(value_step > 0.0f);
        const double value_test = (but->drawflag & UI_BUT_ACTIVE_LEFT) ?
                                      (double)max_ff(but->softmin,
                                                     (float)(data->value - value_step)) :
                                      (double)min_ff(but->softmax,
                                                     (float)(data->value + value_step));
        if (value_test != data->value) {
          data->value = value_test;
        }
        else {
          data->cancel = true;
        }
        button_activate_state(C, but, BUTTON_STATE_EXIT);
      }
      else {
        button_activate_state(C, but, BUTTON_STATE_TEXT_EDITING);
      }
    }

    retval = WM_UI_HANDLER_BREAK;
  }

  data->draglastx = mx;
  data->draglasty = my;

  return retval;
}

static bool ui_numedit_but_SLI(uiBut *but,
                               uiHandleButtonData *data,
                               int mx,
                               const bool is_horizontal,
                               const bool is_motion,
                               const bool snap,
                               const bool shift)
{
  float cursor_x_range, f, tempf, softmin, softmax, softrange;
  int temp, lvalue;
  bool changed = false;
  float mx_fl, my_fl;

  /* prevent unwanted drag adjustments, test motion so modifier keys refresh. */
  if ((but->type != UI_BTYPE_SCROLL) && (is_motion || data->draglock) &&
      (ui_but_dragedit_update_mval(data, mx) == false)) {
    return changed;
  }

  ui_block_interaction_begin_ensure(but->block->evil_C, but->block, data, false);

  const PropertyScaleType scale_type = ui_but_scale_type(but);

  softmin = but->softmin;
  softmax = but->softmax;
  softrange = softmax - softmin;

  /* yes, 'mx' as both x/y is intentional */
  ui_mouse_scale_warp(data, mx, mx, &mx_fl, &my_fl, shift);

  if (but->type == UI_BTYPE_NUM_SLIDER) {
    cursor_x_range = BLI_rctf_size_x(&but->rect);
  }
  else if (but->type == UI_BTYPE_SCROLL) {
    const float size = (is_horizontal) ? BLI_rctf_size_x(&but->rect) :
                                         -BLI_rctf_size_y(&but->rect);
    cursor_x_range = size * (but->softmax - but->softmin) /
                     (but->softmax - but->softmin + but->a1);
  }
  else {
    const float ofs = (BLI_rctf_size_y(&but->rect) / 2.0f);
    cursor_x_range = (BLI_rctf_size_x(&but->rect) - ofs);
  }

  f = (mx_fl - data->dragstartx) / cursor_x_range + data->dragfstart;
  CLAMP(f, 0.0f, 1.0f);

  /* deal with mouse correction */
#ifdef USE_CONT_MOUSE_CORRECT
  if (ui_but_is_cursor_warp(but)) {
    /* OK but can go outside bounds */
    if (is_horizontal) {
      data->ungrab_mval[0] = but->rect.xmin + (f * cursor_x_range);
      data->ungrab_mval[1] = BLI_rctf_cent_y(&but->rect);
    }
    else {
      data->ungrab_mval[1] = but->rect.ymin + (f * cursor_x_range);
      data->ungrab_mval[0] = BLI_rctf_cent_x(&but->rect);
    }
    BLI_rctf_clamp_pt_v(&but->rect, data->ungrab_mval);
  }
#endif
  /* done correcting mouse */

  switch (scale_type) {
    case PROP_SCALE_LINEAR: {
      tempf = softmin + f * softrange;
      break;
    }
    case PROP_SCALE_LOG: {
      tempf = powf(softmax / softmin, f) * softmin;
      break;
    }
    case PROP_SCALE_CUBIC: {
      const float cubicmin = cube_f(softmin);
      const float cubicmax = cube_f(softmax);
      const float cubicrange = cubicmax - cubicmin;
      tempf = cube_f(softmin + f * softrange);
      tempf = (tempf - cubicmin) / cubicrange * softrange + softmin;
      break;
    }
  }
  temp = round_fl_to_int(tempf);

  if (snap) {
    if (ELEM(tempf, softmin, softmax)) {
      /* pass */
    }
    else if (ui_but_is_float(but)) {

      if (shift) {
        if (ELEM(tempf, softmin, softmax)) {
        }
        else if (softrange < 2.10f) {
          tempf = roundf(tempf * 100.0f) * 0.01f;
        }
        else if (softrange < 21.0f) {
          tempf = roundf(tempf * 10.0f) * 0.1f;
        }
        else {
          tempf = roundf(tempf);
        }
      }
      else {
        if (softrange < 2.10f) {
          tempf = roundf(tempf * 10.0f) * 0.1f;
        }
        else if (softrange < 21.0f) {
          tempf = roundf(tempf);
        }
        else {
          tempf = roundf(tempf * 0.1f) * 10.0f;
        }
      }
    }
    else {
      temp = 10 * (temp / 10);
      tempf = temp;
    }
  }

  if (!ui_but_is_float(but)) {
    lvalue = round(data->value);

    CLAMP(temp, softmin, softmax);

    if (temp != lvalue) {
      data->value = temp;
      data->dragchange = true;
      changed = true;
    }
  }
  else {
    CLAMP(tempf, softmin, softmax);

    if (tempf != (float)data->value) {
      data->value = tempf;
      data->dragchange = true;
      changed = true;
    }
  }

  return changed;
}

static int ui_do_but_SLI(
    bContext *C, uiBlock *block, uiBut *but, uiHandleButtonData *data, const wmEvent *event)
{
  int click = 0;
  int retval = WM_UI_HANDLER_CONTINUE;

  int mx = event->xy[0];
  int my = event->xy[1];
  ui_window_to_block(data->region, block, &mx, &my);

  if (data->state == BUTTON_STATE_HIGHLIGHT) {
    int type = event->type, val = event->val;

    if (type == MOUSEPAN) {
      ui_pan_to_scroll(event, &type, &val);
    }

    /* XXX hardcoded keymap check.... */
    if ((type == MOUSEPAN) && (event->modifier & KM_CTRL)) {
      /* allow accumulating values, otherwise scrolling gets preference */
      retval = WM_UI_HANDLER_BREAK;
    }
    else if ((type == WHEELDOWNMOUSE) && (event->modifier & KM_CTRL)) {
      mx = but->rect.xmin;
      click = 2;
    }
    else if ((type == WHEELUPMOUSE) && (event->modifier & KM_CTRL)) {
      mx = but->rect.xmax;
      click = 2;
    }
    else if (event->val == KM_PRESS) {
      if (ELEM(event->type, LEFTMOUSE, EVT_PADENTER, EVT_RETKEY) && (event->modifier & KM_CTRL)) {
        button_activate_state(C, but, BUTTON_STATE_TEXT_EDITING);
        retval = WM_UI_HANDLER_BREAK;
      }
#ifndef USE_ALLSELECT
      /* alt-click on sides to get "arrows" like in UI_BTYPE_NUM buttons,
       * and match wheel usage above */
      else if ((event->type == LEFTMOUSE) && (event->modifier & KM_ALT)) {
        int halfpos = BLI_rctf_cent_x(&but->rect);
        click = 2;
        if (mx < halfpos) {
          mx = but->rect.xmin;
        }
        else {
          mx = but->rect.xmax;
        }
      }
#endif
      else if (event->type == LEFTMOUSE) {
        data->dragstartx = mx;
        data->draglastx = mx;
        button_activate_state(C, but, BUTTON_STATE_NUM_EDITING);
        retval = WM_UI_HANDLER_BREAK;
      }
      else if (ELEM(event->type, EVT_PADENTER, EVT_RETKEY) && event->val == KM_PRESS) {
        click = 1;
      }
      else if (event->type == EVT_MINUSKEY && event->val == KM_PRESS) {
        button_activate_state(C, but, BUTTON_STATE_NUM_EDITING);
        data->value = -data->value;
        button_activate_state(C, but, BUTTON_STATE_EXIT);
        retval = WM_UI_HANDLER_BREAK;
      }
    }
#ifdef USE_DRAG_MULTINUM
    copy_v2_v2_int(data->multi_data.drag_start, event->xy);
#endif
  }
  else if (data->state == BUTTON_STATE_NUM_EDITING) {
    if (ELEM(event->type, EVT_ESCKEY, RIGHTMOUSE)) {
      if (event->val == KM_PRESS) {
        data->cancel = true;
        data->escapecancel = true;
        button_activate_state(C, but, BUTTON_STATE_EXIT);
      }
    }
    else if (event->type == LEFTMOUSE && event->val == KM_RELEASE) {
      if (data->dragchange) {
#ifdef USE_DRAG_MULTINUM
        /* If we started multi-button but didn't drag, then edit. */
        if (data->multi_data.init == BUTTON_MULTI_INIT_SETUP) {
          click = 1;
        }
        else
#endif
        {
          button_activate_state(C, but, BUTTON_STATE_EXIT);
        }
      }
      else {
#ifdef USE_CONT_MOUSE_CORRECT
        /* reset! */
        copy_v2_fl(data->ungrab_mval, FLT_MAX);
#endif
        click = 1;
      }
    }
    else if ((event->type == MOUSEMOVE) || ui_event_is_snap(event)) {
      const bool is_motion = (event->type == MOUSEMOVE);
#ifdef USE_DRAG_MULTINUM
      data->multi_data.drag_dir[0] += abs(data->draglastx - mx);
      data->multi_data.drag_dir[1] += abs(data->draglasty - my);
#endif
      if (ui_numedit_but_SLI(but,
                             data,
                             mx,
                             true,
                             is_motion,
                             event->modifier & KM_CTRL,
                             event->modifier & KM_SHIFT)) {
        ui_numedit_apply(C, block, but, data);
      }

#ifdef USE_DRAG_MULTINUM
      else if (data->multi_data.has_mbuts) {
        if (data->multi_data.init == BUTTON_MULTI_INIT_ENABLE) {
          ui_multibut_states_apply(C, data, block);
        }
      }
#endif
    }
    retval = WM_UI_HANDLER_BREAK;
  }
  else if (data->state == BUTTON_STATE_TEXT_EDITING) {
    ui_do_but_textedit(C, block, but, data, event);
    retval = WM_UI_HANDLER_BREAK;
  }
  else if (data->state == BUTTON_STATE_TEXT_SELECTING) {
    ui_do_but_textedit_select(C, block, but, data, event);
    retval = WM_UI_HANDLER_BREAK;
  }

  if (click) {
    if (click == 2) {
      const PropertyScaleType scale_type = ui_but_scale_type(but);

      /* nudge slider to the left or right */
      float f, tempf, softmin, softmax, softrange;
      int temp;

      button_activate_state(C, but, BUTTON_STATE_NUM_EDITING);

      softmin = but->softmin;
      softmax = but->softmax;
      softrange = softmax - softmin;

      tempf = data->value;
      temp = (int)data->value;

#if 0
      if (but->type == SLI) {
        /* same as below */
        f = (float)(mx - but->rect.xmin) / (BLI_rctf_size_x(&but->rect));
      }
      else
#endif
      {
        f = (float)(mx - but->rect.xmin) / (BLI_rctf_size_x(&but->rect));
      }

      if (scale_type == PROP_SCALE_LOG) {
        f = powf(softmax / softmin, f) * softmin;
      }
      else {
        f = softmin + f * softrange;
      }

      if (!ui_but_is_float(but)) {
        int value_step = 1;
        if (f < temp) {
          temp -= value_step;
        }
        else {
          temp += value_step;
        }

        if (temp >= softmin && temp <= softmax) {
          data->value = temp;
        }
        else {
          data->cancel = true;
        }
      }
      else {
        if (tempf >= softmin && tempf <= softmax) {
          float value_step;
          if (scale_type == PROP_SCALE_LOG) {
            value_step = powf(10.0f, roundf(log10f(tempf) + UI_PROP_SCALE_LOG_SNAP_OFFSET) - 1.0f);
          }
          else {
            value_step = 0.01f;
          }

          if (f < tempf) {
            tempf -= value_step;
          }
          else {
            tempf += value_step;
          }

          CLAMP(tempf, softmin, softmax);
          data->value = tempf;
        }
        else {
          data->cancel = true;
        }
      }

      button_activate_state(C, but, BUTTON_STATE_EXIT);
      retval = WM_UI_HANDLER_BREAK;
    }
    else {
      /* edit the value directly */
      button_activate_state(C, but, BUTTON_STATE_TEXT_EDITING);
      retval = WM_UI_HANDLER_BREAK;
    }
  }

  data->draglastx = mx;
  data->draglasty = my;

  return retval;
}

static int ui_do_but_SCROLL(
    bContext *C, uiBlock *block, uiBut *but, uiHandleButtonData *data, const wmEvent *event)
{
  int retval = WM_UI_HANDLER_CONTINUE;
  const bool horizontal = (BLI_rctf_size_x(&but->rect) > BLI_rctf_size_y(&but->rect));

  int mx = event->xy[0];
  int my = event->xy[1];
  ui_window_to_block(data->region, block, &mx, &my);

  if (data->state == BUTTON_STATE_HIGHLIGHT) {
    if (event->val == KM_PRESS) {
      if (event->type == LEFTMOUSE) {
        if (horizontal) {
          data->dragstartx = mx;
          data->draglastx = mx;
        }
        else {
          data->dragstartx = my;
          data->draglastx = my;
        }
        button_activate_state(C, but, BUTTON_STATE_NUM_EDITING);
        retval = WM_UI_HANDLER_BREAK;
      }
    }
  }
  else if (data->state == BUTTON_STATE_NUM_EDITING) {
    if (event->type == EVT_ESCKEY) {
      if (event->val == KM_PRESS) {
        data->cancel = true;
        data->escapecancel = true;
        button_activate_state(C, but, BUTTON_STATE_EXIT);
      }
    }
    else if (event->type == LEFTMOUSE && event->val == KM_RELEASE) {
      button_activate_state(C, but, BUTTON_STATE_EXIT);
    }
    else if (event->type == MOUSEMOVE) {
      const bool is_motion = (event->type == MOUSEMOVE);
      if (ui_numedit_but_SLI(
              but, data, (horizontal) ? mx : my, horizontal, is_motion, false, false)) {
        ui_numedit_apply(C, block, but, data);
      }
    }

    retval = WM_UI_HANDLER_BREAK;
  }

  return retval;
}

static int ui_do_but_GRIP(
    bContext *C, uiBlock *block, uiBut *but, uiHandleButtonData *data, const wmEvent *event)
{
  int retval = WM_UI_HANDLER_CONTINUE;
  const bool horizontal = (BLI_rctf_size_x(&but->rect) < BLI_rctf_size_y(&but->rect));

  /* NOTE: Having to store org point in window space and recompute it to block "space" each time
   *       is not ideal, but this is a way to hack around behavior of ui_window_to_block(), which
   *       returns different results when the block is inside a panel or not...
   *       See T37739.
   */

  int mx = event->xy[0];
  int my = event->xy[1];
  ui_window_to_block(data->region, block, &mx, &my);

  if (data->state == BUTTON_STATE_HIGHLIGHT) {
    if (event->val == KM_PRESS) {
      if (event->type == LEFTMOUSE) {
        data->dragstartx = event->xy[0];
        data->dragstarty = event->xy[1];
        button_activate_state(C, but, BUTTON_STATE_NUM_EDITING);
        retval = WM_UI_HANDLER_BREAK;
      }
    }
  }
  else if (data->state == BUTTON_STATE_NUM_EDITING) {
    if (event->type == EVT_ESCKEY) {
      if (event->val == KM_PRESS) {
        data->cancel = true;
        data->escapecancel = true;
        button_activate_state(C, but, BUTTON_STATE_EXIT);
      }
    }
    else if (event->type == LEFTMOUSE && event->val == KM_RELEASE) {
      button_activate_state(C, but, BUTTON_STATE_EXIT);
    }
    else if (event->type == MOUSEMOVE) {
      int dragstartx = data->dragstartx;
      int dragstarty = data->dragstarty;
      ui_window_to_block(data->region, block, &dragstartx, &dragstarty);
      data->value = data->origvalue + (horizontal ? mx - dragstartx : dragstarty - my);
      ui_numedit_apply(C, block, but, data);
    }

    retval = WM_UI_HANDLER_BREAK;
  }

  return retval;
}

static int ui_do_but_LISTROW(bContext *C,
                             uiBut *but,
                             uiHandleButtonData *data,
                             const wmEvent *event)
{
  if (data->state == BUTTON_STATE_HIGHLIGHT) {
    /* hack to pass on ctrl+click and double click to overlapping text
     * editing field for editing list item names
     */
    if ((ELEM(event->type, LEFTMOUSE, EVT_PADENTER, EVT_RETKEY) && (event->val == KM_PRESS) &&
         (event->modifier & KM_CTRL)) ||
        (event->type == LEFTMOUSE && event->val == KM_DBL_CLICK)) {
      uiBut *labelbut = ui_but_list_row_text_activate(
          C, but, data, event, BUTTON_ACTIVATE_TEXT_EDITING);
      if (labelbut) {
        /* Nothing else to do. */
        return WM_UI_HANDLER_BREAK;
      }
    }
  }

  return ui_do_but_EXIT(C, but, data, event);
}

static int ui_do_but_BLOCK(bContext *C, uiBut *but, uiHandleButtonData *data, const wmEvent *event)
{
  if (data->state == BUTTON_STATE_HIGHLIGHT) {

    /* First handle click on icon-drag type button. */
    if (event->type == LEFTMOUSE && ui_but_drag_is_draggable(but) && event->val == KM_PRESS) {
      if (ui_but_contains_point_px_icon(but, data->region, event)) {
        button_activate_state(C, but, BUTTON_STATE_WAIT_DRAG);
        data->dragstartx = event->xy[0];
        data->dragstarty = event->xy[1];
        return WM_UI_HANDLER_BREAK;
      }
    }
#ifdef USE_DRAG_TOGGLE
    if (event->type == LEFTMOUSE && event->val == KM_PRESS && (ui_but_is_drag_toggle(but))) {
      button_activate_state(C, but, BUTTON_STATE_WAIT_DRAG);
      data->dragstartx = event->xy[0];
      data->dragstarty = event->xy[1];
      return WM_UI_HANDLER_BREAK;
    }
#endif
    /* regular open menu */
    if (ELEM(event->type, LEFTMOUSE, EVT_PADENTER, EVT_RETKEY) && event->val == KM_PRESS) {
      button_activate_state(C, but, BUTTON_STATE_MENU_OPEN);
      return WM_UI_HANDLER_BREAK;
    }
    if (ui_but_supports_cycling(but)) {
      if (ELEM(event->type, MOUSEPAN, WHEELDOWNMOUSE, WHEELUPMOUSE) &&
          (event->modifier & KM_CTRL)) {
        int type = event->type;
        int val = event->val;

        /* Convert pan to scroll-wheel. */
        if (type == MOUSEPAN) {
          ui_pan_to_scroll(event, &type, &val);

          if (type == MOUSEPAN) {
            return WM_UI_HANDLER_BREAK;
          }
        }

        const int direction = (type == WHEELDOWNMOUSE) ? 1 : -1;

        data->value = ui_but_menu_step(but, direction);

        button_activate_state(C, but, BUTTON_STATE_EXIT);
        ui_apply_but(C, but->block, but, data, true);

        /* Button's state need to be changed to EXIT so moving mouse away from this mouse
         * wouldn't lead to cancel changes made to this button, but changing state to EXIT also
         * makes no button active for a while which leads to triggering operator when doing fast
         * scrolling mouse wheel. using post activate stuff from button allows to make button be
         * active again after checking for all that mouse leave and cancel stuff, so quick
         * scroll wouldn't be an issue anymore. Same goes for scrolling wheel in another
         * direction below (sergey).
         */
        data->postbut = but;
        data->posttype = BUTTON_ACTIVATE_OVER;

        /* without this, a new interface that draws as result of the menu change
         * won't register that the mouse is over it, eg:
         * Alt+MouseWheel over the render slots, without this,
         * the slot menu fails to switch a second time.
         *
         * The active state of the button could be maintained some other way
         * and remove this mouse-move event.
         */
        WM_event_add_mousemove(data->window);

        return WM_UI_HANDLER_BREAK;
      }
    }
  }
  else if (data->state == BUTTON_STATE_WAIT_DRAG) {

    /* this function also ends state */
    if (ui_but_drag_init(C, but, data, event)) {
      return WM_UI_HANDLER_BREAK;
    }

    /* outside icon quit, not needed if drag activated */
    if (0 == ui_but_contains_point_px_icon(but, data->region, event)) {
      button_activate_state(C, but, BUTTON_STATE_EXIT);
      data->cancel = true;
      return WM_UI_HANDLER_BREAK;
    }

    if (event->type == LEFTMOUSE && event->val == KM_RELEASE) {
      button_activate_state(C, but, BUTTON_STATE_MENU_OPEN);
      return WM_UI_HANDLER_BREAK;
    }
  }

  return WM_UI_HANDLER_CONTINUE;
}

static bool ui_numedit_but_UNITVEC(
    uiBut *but, uiHandleButtonData *data, int mx, int my, const enum eSnapType snap)
{
  float mrad;
  bool changed = true;

  /* button is presumed square */
  /* if mouse moves outside of sphere, it does negative normal */

  /* note that both data->vec and data->origvec should be normalized
   * else we'll get a harmless but annoying jump when first clicking */

  float *fp = data->origvec;
  const float rad = BLI_rctf_size_x(&but->rect);
  const float radsq = rad * rad;

  int mdx, mdy;
  if (fp[2] > 0.0f) {
    mdx = (rad * fp[0]);
    mdy = (rad * fp[1]);
  }
  else if (fp[2] > -1.0f) {
    mrad = rad / sqrtf(fp[0] * fp[0] + fp[1] * fp[1]);

    mdx = 2.0f * mrad * fp[0] - (rad * fp[0]);
    mdy = 2.0f * mrad * fp[1] - (rad * fp[1]);
  }
  else {
    mdx = mdy = 0;
  }

  float dx = (float)(mx + mdx - data->dragstartx);
  float dy = (float)(my + mdy - data->dragstarty);

  fp = data->vec;
  mrad = dx * dx + dy * dy;
  if (mrad < radsq) { /* inner circle */
    fp[0] = dx;
    fp[1] = dy;
    fp[2] = sqrtf(radsq - dx * dx - dy * dy);
  }
  else { /* outer circle */

    mrad = rad / sqrtf(mrad); /* veclen */

    dx *= (2.0f * mrad - 1.0f);
    dy *= (2.0f * mrad - 1.0f);

    mrad = dx * dx + dy * dy;
    if (mrad < radsq) {
      fp[0] = dx;
      fp[1] = dy;
      fp[2] = -sqrtf(radsq - dx * dx - dy * dy);
    }
  }
  normalize_v3(fp);

  if (snap != SNAP_OFF) {
    const int snap_steps = (snap == SNAP_ON) ? 4 : 12; /* 45 or 15 degree increments */
    const float snap_steps_angle = M_PI / snap_steps;
    float angle, angle_snap;

    /* round each axis of 'fp' to the next increment
     * do this in "angle" space - this gives increments of same size */
    for (int i = 0; i < 3; i++) {
      angle = asinf(fp[i]);
      angle_snap = roundf((angle / snap_steps_angle)) * snap_steps_angle;
      fp[i] = sinf(angle_snap);
    }
    normalize_v3(fp);
    changed = !compare_v3v3(fp, data->origvec, FLT_EPSILON);
  }

  data->draglastx = mx;
  data->draglasty = my;

  return changed;
}

static void ui_palette_set_active(uiButColor *color_but)
{
  if (color_but->is_pallete_color) {
    Palette *palette = (Palette *)color_but->but.rnapoin.owner_id;
    PaletteColor *color = color_but->but.rnapoin.data;
    palette->active_color = BLI_findindex(&palette->colors, color);
  }
}

static int ui_do_but_COLOR(bContext *C, uiBut *but, uiHandleButtonData *data, const wmEvent *event)
{
  BLI_assert(but->type == UI_BTYPE_COLOR);
  uiButColor *color_but = (uiButColor *)but;

  if (data->state == BUTTON_STATE_HIGHLIGHT) {
    /* First handle click on icon-drag type button. */
    if (event->type == LEFTMOUSE && ui_but_drag_is_draggable(but) && event->val == KM_PRESS) {
      ui_palette_set_active(color_but);
      if (ui_but_contains_point_px_icon(but, data->region, event)) {
        button_activate_state(C, but, BUTTON_STATE_WAIT_DRAG);
        data->dragstartx = event->xy[0];
        data->dragstarty = event->xy[1];
        return WM_UI_HANDLER_BREAK;
      }
    }
#ifdef USE_DRAG_TOGGLE
    if (event->type == LEFTMOUSE && event->val == KM_PRESS) {
      ui_palette_set_active(color_but);
      button_activate_state(C, but, BUTTON_STATE_WAIT_DRAG);
      data->dragstartx = event->xy[0];
      data->dragstarty = event->xy[1];
      return WM_UI_HANDLER_BREAK;
    }
#endif
    /* regular open menu */
    if (ELEM(event->type, LEFTMOUSE, EVT_PADENTER, EVT_RETKEY) && event->val == KM_PRESS) {
      ui_palette_set_active(color_but);
      button_activate_state(C, but, BUTTON_STATE_MENU_OPEN);
      return WM_UI_HANDLER_BREAK;
    }
    if (ELEM(event->type, MOUSEPAN, WHEELDOWNMOUSE, WHEELUPMOUSE) && (event->modifier & KM_CTRL)) {
      ColorPicker *cpicker = but->custom_data;
      float hsv_static[3] = {0.0f};
      float *hsv = cpicker ? cpicker->hsv_perceptual : hsv_static;
      float col[3];

      ui_but_v3_get(but, col);
      rgb_to_hsv_compat_v(col, hsv);

      if (event->type == WHEELDOWNMOUSE) {
        hsv[2] = clamp_f(hsv[2] - 0.05f, 0.0f, 1.0f);
      }
      else if (event->type == WHEELUPMOUSE) {
        hsv[2] = clamp_f(hsv[2] + 0.05f, 0.0f, 1.0f);
      }
      else {
        const float fac = 0.005 * (event->xy[1] - event->prev_xy[1]);
        hsv[2] = clamp_f(hsv[2] + fac, 0.0f, 1.0f);
      }

      hsv_to_rgb_v(hsv, data->vec);
      ui_but_v3_set(but, data->vec);

      button_activate_state(C, but, BUTTON_STATE_EXIT);
      ui_apply_but(C, but->block, but, data, true);
      return WM_UI_HANDLER_BREAK;
    }
    if (color_but->is_pallete_color && (event->type == EVT_DELKEY) && (event->val == KM_PRESS)) {
      Palette *palette = (Palette *)but->rnapoin.owner_id;
      PaletteColor *color = but->rnapoin.data;

      BKE_palette_color_remove(palette, color);

      button_activate_state(C, but, BUTTON_STATE_EXIT);

      /* this is risky. it works OK for now,
       * but if it gives trouble we should delay execution */
      but->rnapoin = PointerRNA_NULL;
      but->rnaprop = NULL;

      return WM_UI_HANDLER_BREAK;
    }
  }
  else if (data->state == BUTTON_STATE_WAIT_DRAG) {

    /* this function also ends state */
    if (ui_but_drag_init(C, but, data, event)) {
      return WM_UI_HANDLER_BREAK;
    }

    /* outside icon quit, not needed if drag activated */
    if (0 == ui_but_contains_point_px_icon(but, data->region, event)) {
      button_activate_state(C, but, BUTTON_STATE_EXIT);
      data->cancel = true;
      return WM_UI_HANDLER_BREAK;
    }

    if (event->type == LEFTMOUSE && event->val == KM_RELEASE) {
      if (color_but->is_pallete_color) {
        if ((event->modifier & KM_CTRL) == 0) {
          float color[3];
          Paint *paint = BKE_paint_get_active_from_context(C);
          Brush *brush = BKE_paint_brush(paint);

          if (brush->flag & BRUSH_USE_GRADIENT) {
            float *target = &brush->gradient->data[brush->gradient->cur].r;

            if (but->rnaprop && RNA_property_subtype(but->rnaprop) == PROP_COLOR_GAMMA) {
              RNA_property_float_get_array(&but->rnapoin, but->rnaprop, target);
              IMB_colormanagement_srgb_to_scene_linear_v3(target, target);
            }
            else if (but->rnaprop && RNA_property_subtype(but->rnaprop) == PROP_COLOR) {
              RNA_property_float_get_array(&but->rnapoin, but->rnaprop, target);
            }
          }
          else {
            Scene *scene = CTX_data_scene(C);
            bool updated = false;

            if (but->rnaprop && RNA_property_subtype(but->rnaprop) == PROP_COLOR_GAMMA) {
              RNA_property_float_get_array(&but->rnapoin, but->rnaprop, color);
              BKE_brush_color_set(scene, brush, color);
              updated = true;
            }
            else if (but->rnaprop && RNA_property_subtype(but->rnaprop) == PROP_COLOR) {
              RNA_property_float_get_array(&but->rnapoin, but->rnaprop, color);
              IMB_colormanagement_scene_linear_to_srgb_v3(color, color);
              BKE_brush_color_set(scene, brush, color);
              updated = true;
            }

            if (updated) {
              PointerRNA brush_ptr;
              PropertyRNA *brush_color_prop;

              RNA_id_pointer_create(&brush->id, &brush_ptr);
              brush_color_prop = RNA_struct_find_property(&brush_ptr, "color");
              RNA_property_update(C, &brush_ptr, brush_color_prop);
            }
          }

          button_activate_state(C, but, BUTTON_STATE_EXIT);
        }
        else {
          button_activate_state(C, but, BUTTON_STATE_MENU_OPEN);
        }
      }
      else {
        button_activate_state(C, but, BUTTON_STATE_MENU_OPEN);
      }
      return WM_UI_HANDLER_BREAK;
    }
  }

  return WM_UI_HANDLER_CONTINUE;
}

static int ui_do_but_UNITVEC(
    bContext *C, uiBlock *block, uiBut *but, uiHandleButtonData *data, const wmEvent *event)
{
  int mx = event->xy[0];
  int my = event->xy[1];
  ui_window_to_block(data->region, block, &mx, &my);

  if (data->state == BUTTON_STATE_HIGHLIGHT) {
    if (event->type == LEFTMOUSE && event->val == KM_PRESS) {
      const enum eSnapType snap = ui_event_to_snap(event);
      data->dragstartx = mx;
      data->dragstarty = my;
      data->draglastx = mx;
      data->draglasty = my;
      button_activate_state(C, but, BUTTON_STATE_NUM_EDITING);

      /* also do drag the first time */
      if (ui_numedit_but_UNITVEC(but, data, mx, my, snap)) {
        ui_numedit_apply(C, block, but, data);
      }

      return WM_UI_HANDLER_BREAK;
    }
  }
  else if (data->state == BUTTON_STATE_NUM_EDITING) {
    if ((event->type == MOUSEMOVE) || ui_event_is_snap(event)) {
      if (mx != data->draglastx || my != data->draglasty || event->type != MOUSEMOVE) {
        const enum eSnapType snap = ui_event_to_snap(event);
        if (ui_numedit_but_UNITVEC(but, data, mx, my, snap)) {
          ui_numedit_apply(C, block, but, data);
        }
      }
    }
    else if (ELEM(event->type, EVT_ESCKEY, RIGHTMOUSE)) {
      if (event->val == KM_PRESS) {
        data->cancel = true;
        data->escapecancel = true;
        button_activate_state(C, but, BUTTON_STATE_EXIT);
      }
    }
    else if (event->type == LEFTMOUSE && event->val == KM_RELEASE) {
      button_activate_state(C, but, BUTTON_STATE_EXIT);
    }

    return WM_UI_HANDLER_BREAK;
  }

  return WM_UI_HANDLER_CONTINUE;
}

/* scales a vector so no axis exceeds max
 * (could become BLI_math func) */
static void clamp_axis_max_v3(float v[3], const float max)
{
  const float v_max = max_fff(v[0], v[1], v[2]);
  if (v_max > max) {
    mul_v3_fl(v, max / v_max);
    if (v[0] > max) {
      v[0] = max;
    }
    if (v[1] > max) {
      v[1] = max;
    }
    if (v[2] > max) {
      v[2] = max;
    }
  }
}

static void ui_rgb_to_color_picker_HSVCUBE_compat_v(const uiButHSVCube *hsv_but,
                                                    const float rgb[3],
                                                    float hsv[3])
{
  if (hsv_but->gradient_type == UI_GRAD_L_ALT) {
    rgb_to_hsl_compat_v(rgb, hsv);
  }
  else {
    rgb_to_hsv_compat_v(rgb, hsv);
  }
}

static void ui_rgb_to_color_picker_HSVCUBE_v(const uiButHSVCube *hsv_but,
                                             const float rgb[3],
                                             float hsv[3])
{
  if (hsv_but->gradient_type == UI_GRAD_L_ALT) {
    rgb_to_hsl_v(rgb, hsv);
  }
  else {
    rgb_to_hsv_v(rgb, hsv);
  }
}

static void ui_color_picker_to_rgb_HSVCUBE_v(const uiButHSVCube *hsv_but,
                                             const float hsv[3],
                                             float rgb[3])
{
  if (hsv_but->gradient_type == UI_GRAD_L_ALT) {
    hsl_to_rgb_v(hsv, rgb);
  }
  else {
    hsv_to_rgb_v(hsv, rgb);
  }
}

static bool ui_numedit_but_HSVCUBE(uiBut *but,
                                   uiHandleButtonData *data,
                                   int mx,
                                   int my,
                                   const enum eSnapType snap,
                                   const bool shift)
{
  const uiButHSVCube *hsv_but = (uiButHSVCube *)but;
  ColorPicker *cpicker = but->custom_data;
  float *hsv = cpicker->hsv_perceptual;
  float rgb[3];
  float x, y;
  float mx_fl, my_fl;
  const bool changed = true;

  ui_mouse_scale_warp(data, mx, my, &mx_fl, &my_fl, shift);

#ifdef USE_CONT_MOUSE_CORRECT
  if (ui_but_is_cursor_warp(but)) {
    /* OK but can go outside bounds */
    data->ungrab_mval[0] = mx_fl;
    data->ungrab_mval[1] = my_fl;
    BLI_rctf_clamp_pt_v(&but->rect, data->ungrab_mval);
  }
#endif

  ui_but_v3_get(but, rgb);
  ui_scene_linear_to_perceptual_space(but, rgb);

  ui_rgb_to_color_picker_HSVCUBE_compat_v(hsv_but, rgb, hsv);

  /* only apply the delta motion, not absolute */
  if (shift) {
    rcti rect_i;
    float xpos, ypos, hsvo[3];

    BLI_rcti_rctf_copy(&rect_i, &but->rect);

    /* calculate original hsv again */
    copy_v3_v3(rgb, data->origvec);
    ui_scene_linear_to_perceptual_space(but, rgb);

    copy_v3_v3(hsvo, hsv);

    ui_rgb_to_color_picker_HSVCUBE_compat_v(hsv_but, rgb, hsvo);

    /* and original position */
    ui_hsvcube_pos_from_vals(hsv_but, &rect_i, hsvo, &xpos, &ypos);

    mx_fl = xpos - (data->dragstartx - mx_fl);
    my_fl = ypos - (data->dragstarty - my_fl);
  }

  /* relative position within box */
  x = ((float)mx_fl - but->rect.xmin) / BLI_rctf_size_x(&but->rect);
  y = ((float)my_fl - but->rect.ymin) / BLI_rctf_size_y(&but->rect);
  CLAMP(x, 0.0f, 1.0f);
  CLAMP(y, 0.0f, 1.0f);

  switch (hsv_but->gradient_type) {
    case UI_GRAD_SV:
      hsv[1] = x;
      hsv[2] = y;
      break;
    case UI_GRAD_HV:
      hsv[0] = x;
      hsv[2] = y;
      break;
    case UI_GRAD_HS:
      hsv[0] = x;
      hsv[1] = y;
      break;
    case UI_GRAD_H:
      hsv[0] = x;
      break;
    case UI_GRAD_S:
      hsv[1] = x;
      break;
    case UI_GRAD_V:
      hsv[2] = x;
      break;
    case UI_GRAD_L_ALT:
      hsv[2] = y;
      break;
    case UI_GRAD_V_ALT: {
      /* vertical 'value' strip */
      const float min = but->softmin, max = but->softmax;
      /* exception only for value strip - use the range set in but->min/max */
      hsv[2] = y * (max - min) + min;
      break;
    }
    default:
      BLI_assert(0);
      break;
  }

  if (snap != SNAP_OFF) {
    if (ELEM(hsv_but->gradient_type, UI_GRAD_HV, UI_GRAD_HS, UI_GRAD_H)) {
      ui_color_snap_hue(snap, &hsv[0]);
    }
  }

  ui_color_picker_to_rgb_HSVCUBE_v(hsv_but, hsv, rgb);
  ui_perceptual_to_scene_linear_space(but, rgb);

  /* clamp because with color conversion we can exceed range T34295. */
  if (hsv_but->gradient_type == UI_GRAD_V_ALT) {
    clamp_axis_max_v3(rgb, but->softmax);
  }

  copy_v3_v3(data->vec, rgb);

  data->draglastx = mx;
  data->draglasty = my;

  return changed;
}

#ifdef WITH_INPUT_NDOF
static void ui_ndofedit_but_HSVCUBE(uiButHSVCube *hsv_but,
                                    uiHandleButtonData *data,
                                    const wmNDOFMotionData *ndof,
                                    const enum eSnapType snap,
                                    const bool shift)
{
  ColorPicker *cpicker = hsv_but->but.custom_data;
  float *hsv = cpicker->hsv_perceptual;
  const float hsv_v_max = max_ff(hsv[2], hsv_but->but.softmax);
  float rgb[3];
  const float sensitivity = (shift ? 0.15f : 0.3f) * ndof->dt;

  ui_but_v3_get(&hsv_but->but, rgb);
  ui_scene_linear_to_perceptual_space(&hsv_but->but, rgb);
  ui_rgb_to_color_picker_HSVCUBE_compat_v(hsv_but, rgb, hsv);

  switch (hsv_but->gradient_type) {
    case UI_GRAD_SV:
      hsv[1] += ndof->rvec[2] * sensitivity;
      hsv[2] += ndof->rvec[0] * sensitivity;
      break;
    case UI_GRAD_HV:
      hsv[0] += ndof->rvec[2] * sensitivity;
      hsv[2] += ndof->rvec[0] * sensitivity;
      break;
    case UI_GRAD_HS:
      hsv[0] += ndof->rvec[2] * sensitivity;
      hsv[1] += ndof->rvec[0] * sensitivity;
      break;
    case UI_GRAD_H:
      hsv[0] += ndof->rvec[2] * sensitivity;
      break;
    case UI_GRAD_S:
      hsv[1] += ndof->rvec[2] * sensitivity;
      break;
    case UI_GRAD_V:
      hsv[2] += ndof->rvec[2] * sensitivity;
      break;
    case UI_GRAD_V_ALT:
    case UI_GRAD_L_ALT:
      /* vertical 'value' strip */

      /* exception only for value strip - use the range set in but->min/max */
      hsv[2] += ndof->rvec[0] * sensitivity;

      CLAMP(hsv[2], hsv_but->but.softmin, hsv_but->but.softmax);
      break;
    default:
      BLI_assert_msg(0, "invalid hsv type");
      break;
  }

  if (snap != SNAP_OFF) {
    if (ELEM(hsv_but->gradient_type, UI_GRAD_HV, UI_GRAD_HS, UI_GRAD_H)) {
      ui_color_snap_hue(snap, &hsv[0]);
    }
  }

  /* ndof specific: the changes above aren't clamping */
  hsv_clamp_v(hsv, hsv_v_max);

  ui_color_picker_to_rgb_HSVCUBE_v(hsv_but, hsv, rgb);
  ui_perceptual_to_scene_linear_space(&hsv_but->but, rgb);

  copy_v3_v3(data->vec, rgb);
  ui_but_v3_set(&hsv_but->but, data->vec);
}
#endif /* WITH_INPUT_NDOF */

static int ui_do_but_HSVCUBE(
    bContext *C, uiBlock *block, uiBut *but, uiHandleButtonData *data, const wmEvent *event)
{
  uiButHSVCube *hsv_but = (uiButHSVCube *)but;
  int mx = event->xy[0];
  int my = event->xy[1];
  ui_window_to_block(data->region, block, &mx, &my);

  if (data->state == BUTTON_STATE_HIGHLIGHT) {
    if (event->type == LEFTMOUSE && event->val == KM_PRESS) {
      const enum eSnapType snap = ui_event_to_snap(event);

      data->dragstartx = mx;
      data->dragstarty = my;
      data->draglastx = mx;
      data->draglasty = my;
      button_activate_state(C, but, BUTTON_STATE_NUM_EDITING);

      /* also do drag the first time */
      if (ui_numedit_but_HSVCUBE(but, data, mx, my, snap, event->modifier & KM_SHIFT)) {
        ui_numedit_apply(C, block, but, data);
      }

      return WM_UI_HANDLER_BREAK;
    }
#ifdef WITH_INPUT_NDOF
    if (event->type == NDOF_MOTION) {
      const wmNDOFMotionData *ndof = event->customdata;
      const enum eSnapType snap = ui_event_to_snap(event);

      ui_ndofedit_but_HSVCUBE(hsv_but, data, ndof, snap, event->modifier & KM_SHIFT);

      button_activate_state(C, but, BUTTON_STATE_EXIT);
      ui_apply_but(C, but->block, but, data, true);

      return WM_UI_HANDLER_BREAK;
    }
#endif /* WITH_INPUT_NDOF */
    /* XXX hardcoded keymap check.... */
    if (event->type == EVT_BACKSPACEKEY && event->val == KM_PRESS) {
      if (ELEM(hsv_but->gradient_type, UI_GRAD_V_ALT, UI_GRAD_L_ALT)) {
        int len;

        /* reset only value */

        len = RNA_property_array_length(&but->rnapoin, but->rnaprop);
        if (ELEM(len, 3, 4)) {
          float rgb[3], def_hsv[3];
          float def[4];
          ColorPicker *cpicker = but->custom_data;
          float *hsv = cpicker->hsv_perceptual;

          RNA_property_float_get_default_array(&but->rnapoin, but->rnaprop, def);
          ui_rgb_to_color_picker_HSVCUBE_v(hsv_but, def, def_hsv);

          ui_but_v3_get(but, rgb);
          ui_rgb_to_color_picker_HSVCUBE_compat_v(hsv_but, rgb, hsv);

          def_hsv[0] = hsv[0];
          def_hsv[1] = hsv[1];

          ui_color_picker_to_rgb_HSVCUBE_v(hsv_but, def_hsv, rgb);
          ui_but_v3_set(but, rgb);

          RNA_property_update(C, &but->rnapoin, but->rnaprop);
          return WM_UI_HANDLER_BREAK;
        }
      }
    }
  }
  else if (data->state == BUTTON_STATE_NUM_EDITING) {
    if (ELEM(event->type, EVT_ESCKEY, RIGHTMOUSE)) {
      if (event->val == KM_PRESS) {
        data->cancel = true;
        data->escapecancel = true;
        button_activate_state(C, but, BUTTON_STATE_EXIT);
      }
    }
    else if ((event->type == MOUSEMOVE) || ui_event_is_snap(event)) {
      if (mx != data->draglastx || my != data->draglasty || event->type != MOUSEMOVE) {
        const enum eSnapType snap = ui_event_to_snap(event);

        if (ui_numedit_but_HSVCUBE(but, data, mx, my, snap, event->modifier & KM_SHIFT)) {
          ui_numedit_apply(C, block, but, data);
        }
      }
    }
    else if (event->type == LEFTMOUSE && event->val == KM_RELEASE) {
      button_activate_state(C, but, BUTTON_STATE_EXIT);
    }

    return WM_UI_HANDLER_BREAK;
  }

  return WM_UI_HANDLER_CONTINUE;
}

static bool ui_numedit_but_HSVCIRCLE(uiBut *but,
                                     uiHandleButtonData *data,
                                     float mx,
                                     float my,
                                     const enum eSnapType snap,
                                     const bool shift)
{
  const bool changed = true;
  ColorPicker *cpicker = but->custom_data;
  float *hsv = cpicker->hsv_perceptual;

  float mx_fl, my_fl;
  ui_mouse_scale_warp(data, mx, my, &mx_fl, &my_fl, shift);

#ifdef USE_CONT_MOUSE_CORRECT
  if (ui_but_is_cursor_warp(but)) {
    /* OK but can go outside bounds */
    data->ungrab_mval[0] = mx_fl;
    data->ungrab_mval[1] = my_fl;
    { /* clamp */
      const float radius = min_ff(BLI_rctf_size_x(&but->rect), BLI_rctf_size_y(&but->rect)) / 2.0f;
      const float cent[2] = {BLI_rctf_cent_x(&but->rect), BLI_rctf_cent_y(&but->rect)};
      const float len = len_v2v2(cent, data->ungrab_mval);
      if (len > radius) {
        dist_ensure_v2_v2fl(data->ungrab_mval, cent, radius);
      }
    }
  }
#endif

  rcti rect;
  BLI_rcti_rctf_copy(&rect, &but->rect);

  float rgb[3];
  ui_but_v3_get(but, rgb);
  ui_scene_linear_to_perceptual_space(but, rgb);
  ui_color_picker_rgb_to_hsv_compat(rgb, hsv);

  /* exception, when using color wheel in 'locked' value state:
   * allow choosing a hue for black values, by giving a tiny increment */
  if (cpicker->use_color_lock) {
    if (U.color_picker_type == USER_CP_CIRCLE_HSV) { /* lock */
      if (hsv[2] == 0.0f) {
        hsv[2] = 0.0001f;
      }
    }
    else {
      if (hsv[2] == 0.0f) {
        hsv[2] = 0.0001f;
      }
      if (hsv[2] >= 0.9999f) {
        hsv[2] = 0.9999f;
      }
    }
  }

  /* only apply the delta motion, not absolute */
  if (shift) {
    float xpos, ypos, hsvo[3], rgbo[3];

    /* calculate original hsv again */
    copy_v3_v3(hsvo, hsv);
    copy_v3_v3(rgbo, data->origvec);
    ui_scene_linear_to_perceptual_space(but, rgbo);
    ui_color_picker_rgb_to_hsv_compat(rgbo, hsvo);

    /* and original position */
    ui_hsvcircle_pos_from_vals(cpicker, &rect, hsvo, &xpos, &ypos);

    mx_fl = xpos - (data->dragstartx - mx_fl);
    my_fl = ypos - (data->dragstarty - my_fl);
  }

  ui_hsvcircle_vals_from_pos(&rect, mx_fl, my_fl, hsv, hsv + 1);

  if ((cpicker->use_color_cubic) && (U.color_picker_type == USER_CP_CIRCLE_HSV)) {
    hsv[1] = 1.0f - sqrt3f(1.0f - hsv[1]);
  }

  if (snap != SNAP_OFF) {
    ui_color_snap_hue(snap, &hsv[0]);
  }

  ui_color_picker_hsv_to_rgb(hsv, rgb);

  if (cpicker->use_luminosity_lock) {
    if (!is_zero_v3(rgb)) {
      normalize_v3_length(rgb, cpicker->luminosity_lock_value);
    }
  }

  ui_perceptual_to_scene_linear_space(but, rgb);
  ui_but_v3_set(but, rgb);

  data->draglastx = mx;
  data->draglasty = my;

  return changed;
}

#ifdef WITH_INPUT_NDOF
static void ui_ndofedit_but_HSVCIRCLE(uiBut *but,
                                      uiHandleButtonData *data,
                                      const wmNDOFMotionData *ndof,
                                      const enum eSnapType snap,
                                      const bool shift)
{
  ColorPicker *cpicker = but->custom_data;
  float *hsv = cpicker->hsv_perceptual;
  float rgb[3];
  float phi, r /*, sqr */ /* UNUSED */, v[2];
  const float sensitivity = (shift ? 0.06f : 0.3f) * ndof->dt;

  ui_but_v3_get(but, rgb);
  ui_scene_linear_to_perceptual_space(but, rgb);
  ui_color_picker_rgb_to_hsv_compat(rgb, hsv);

  /* Convert current color on hue/sat disc to circular coordinates phi, r */
  phi = fmodf(hsv[0] + 0.25f, 1.0f) * -2.0f * (float)M_PI;
  r = hsv[1];
  /* sqr = r > 0.0f ? sqrtf(r) : 1; */ /* UNUSED */

  /* Convert to 2d vectors */
  v[0] = r * cosf(phi);
  v[1] = r * sinf(phi);

  /* Use ndof device y and x rotation to move the vector in 2d space */
  v[0] += ndof->rvec[2] * sensitivity;
  v[1] += ndof->rvec[0] * sensitivity;

  /* convert back to polar coords on circle */
  phi = atan2f(v[0], v[1]) / (2.0f * (float)M_PI) + 0.5f;

  /* use ndof Y rotation to additionally rotate hue */
  phi += ndof->rvec[1] * sensitivity * 0.5f;
  r = len_v2(v);

  /* convert back to hsv values, in range [0,1] */
  hsv[0] = phi;
  hsv[1] = r;

  /* exception, when using color wheel in 'locked' value state:
   * allow choosing a hue for black values, by giving a tiny increment */
  if (cpicker->use_color_lock) {
    if (U.color_picker_type == USER_CP_CIRCLE_HSV) { /* lock */
      if (hsv[2] == 0.0f) {
        hsv[2] = 0.0001f;
      }
    }
    else {
      if (hsv[2] == 0.0f) {
        hsv[2] = 0.0001f;
      }
      if (hsv[2] == 1.0f) {
        hsv[2] = 0.9999f;
      }
    }
  }

  if (snap != SNAP_OFF) {
    ui_color_snap_hue(snap, &hsv[0]);
  }

  hsv_clamp_v(hsv, FLT_MAX);

  ui_color_picker_hsv_to_rgb(hsv, data->vec);

  if (cpicker->use_luminosity_lock) {
    if (!is_zero_v3(data->vec)) {
      normalize_v3_length(data->vec, cpicker->luminosity_lock_value);
    }
  }

  ui_perceptual_to_scene_linear_space(but, data->vec);
  ui_but_v3_set(but, data->vec);
}
#endif /* WITH_INPUT_NDOF */

static int ui_do_but_HSVCIRCLE(
    bContext *C, uiBlock *block, uiBut *but, uiHandleButtonData *data, const wmEvent *event)
{
  ColorPicker *cpicker = but->custom_data;
  float *hsv = cpicker->hsv_perceptual;
  int mx = event->xy[0];
  int my = event->xy[1];
  ui_window_to_block(data->region, block, &mx, &my);

  if (data->state == BUTTON_STATE_HIGHLIGHT) {
    if (event->type == LEFTMOUSE && event->val == KM_PRESS) {
      const enum eSnapType snap = ui_event_to_snap(event);
      data->dragstartx = mx;
      data->dragstarty = my;
      data->draglastx = mx;
      data->draglasty = my;
      button_activate_state(C, but, BUTTON_STATE_NUM_EDITING);

      /* also do drag the first time */
      if (ui_numedit_but_HSVCIRCLE(but, data, mx, my, snap, event->modifier & KM_SHIFT)) {
        ui_numedit_apply(C, block, but, data);
      }

      return WM_UI_HANDLER_BREAK;
    }
#ifdef WITH_INPUT_NDOF
    if (event->type == NDOF_MOTION) {
      const enum eSnapType snap = ui_event_to_snap(event);
      const wmNDOFMotionData *ndof = event->customdata;

      ui_ndofedit_but_HSVCIRCLE(but, data, ndof, snap, event->modifier & KM_SHIFT);

      button_activate_state(C, but, BUTTON_STATE_EXIT);
      ui_apply_but(C, but->block, but, data, true);

      return WM_UI_HANDLER_BREAK;
    }
#endif /* WITH_INPUT_NDOF */
    /* XXX hardcoded keymap check.... */
    if (event->type == EVT_BACKSPACEKEY && event->val == KM_PRESS) {
      int len;

      /* reset only saturation */

      len = RNA_property_array_length(&but->rnapoin, but->rnaprop);
      if (len >= 3) {
        float rgb[3], def_hsv[3];
        float *def;
        def = MEM_callocN(sizeof(float) * len, "reset_defaults - float");

        RNA_property_float_get_default_array(&but->rnapoin, but->rnaprop, def);
        ui_color_picker_hsv_to_rgb(def, def_hsv);

        ui_but_v3_get(but, rgb);
        ui_color_picker_rgb_to_hsv_compat(rgb, hsv);

        def_hsv[0] = hsv[0];
        def_hsv[2] = hsv[2];

        hsv_to_rgb_v(def_hsv, rgb);
        ui_but_v3_set(but, rgb);

        RNA_property_update(C, &but->rnapoin, but->rnaprop);

        MEM_freeN(def);
      }
      return WM_UI_HANDLER_BREAK;
    }
  }
  else if (data->state == BUTTON_STATE_NUM_EDITING) {
    if (ELEM(event->type, EVT_ESCKEY, RIGHTMOUSE)) {
      if (event->val == KM_PRESS) {
        data->cancel = true;
        data->escapecancel = true;
        button_activate_state(C, but, BUTTON_STATE_EXIT);
      }
    }
    /* XXX hardcoded keymap check.... */
    else if (event->type == WHEELDOWNMOUSE) {
      hsv[2] = clamp_f(hsv[2] - 0.05f, 0.0f, 1.0f);
      ui_but_hsv_set(but); /* converts to rgb */
      ui_numedit_apply(C, block, but, data);
    }
    else if (event->type == WHEELUPMOUSE) {
      hsv[2] = clamp_f(hsv[2] + 0.05f, 0.0f, 1.0f);
      ui_but_hsv_set(but); /* converts to rgb */
      ui_numedit_apply(C, block, but, data);
    }
    else if ((event->type == MOUSEMOVE) || ui_event_is_snap(event)) {
      if (mx != data->draglastx || my != data->draglasty || event->type != MOUSEMOVE) {
        const enum eSnapType snap = ui_event_to_snap(event);

        if (ui_numedit_but_HSVCIRCLE(but, data, mx, my, snap, event->modifier & KM_SHIFT)) {
          ui_numedit_apply(C, block, but, data);
        }
      }
    }
    else if (event->type == LEFTMOUSE && event->val == KM_RELEASE) {
      button_activate_state(C, but, BUTTON_STATE_EXIT);
    }
    return WM_UI_HANDLER_BREAK;
  }

  return WM_UI_HANDLER_CONTINUE;
}

static bool ui_numedit_but_COLORBAND(uiBut *but, uiHandleButtonData *data, int mx)
{
  bool changed = false;

  if (data->draglastx == mx) {
    return changed;
  }

  if (data->coba->tot == 0) {
    return changed;
  }

  const float dx = ((float)(mx - data->draglastx)) / BLI_rctf_size_x(&but->rect);
  data->dragcbd->pos += dx;
  CLAMP(data->dragcbd->pos, 0.0f, 1.0f);

  BKE_colorband_update_sort(data->coba);
  data->dragcbd = data->coba->data + data->coba->cur; /* because qsort */

  data->draglastx = mx;
  changed = true;

  return changed;
}

static int ui_do_but_COLORBAND(
    bContext *C, uiBlock *block, uiBut *but, uiHandleButtonData *data, const wmEvent *event)
{
  int mx = event->xy[0];
  int my = event->xy[1];
  ui_window_to_block(data->region, block, &mx, &my);

  if (data->state == BUTTON_STATE_HIGHLIGHT) {
    if (event->type == LEFTMOUSE && event->val == KM_PRESS) {
      ColorBand *coba = (ColorBand *)but->poin;

      if (event->modifier & KM_CTRL) {
        /* insert new key on mouse location */
        const float pos = ((float)(mx - but->rect.xmin)) / BLI_rctf_size_x(&but->rect);
        BKE_colorband_element_add(coba, pos);
        button_activate_state(C, but, BUTTON_STATE_EXIT);
      }
      else {
        CBData *cbd;
        /* ignore zoom-level for mindist */
        int mindist = (50 * UI_DPI_FAC) * block->aspect;
        int xco;
        data->dragstartx = mx;
        data->dragstarty = my;
        data->draglastx = mx;
        data->draglasty = my;

        /* activate new key when mouse is close */
        int a;
        for (a = 0, cbd = coba->data; a < coba->tot; a++, cbd++) {
          xco = but->rect.xmin + (cbd->pos * BLI_rctf_size_x(&but->rect));
          xco = abs(xco - mx);
          if (a == coba->cur) {
            /* Selected one disadvantage. */
            xco += 5;
          }
          if (xco < mindist) {
            coba->cur = a;
            mindist = xco;
          }
        }

        data->dragcbd = coba->data + coba->cur;
        data->dragfstart = data->dragcbd->pos;
        button_activate_state(C, but, BUTTON_STATE_NUM_EDITING);
      }

      return WM_UI_HANDLER_BREAK;
    }
  }
  else if (data->state == BUTTON_STATE_NUM_EDITING) {
    if (event->type == MOUSEMOVE) {
      if (mx != data->draglastx || my != data->draglasty) {
        if (ui_numedit_but_COLORBAND(but, data, mx)) {
          ui_numedit_apply(C, block, but, data);
        }
      }
    }
    else if (event->type == LEFTMOUSE && event->val == KM_RELEASE) {
      button_activate_state(C, but, BUTTON_STATE_EXIT);
    }
    else if (ELEM(event->type, EVT_ESCKEY, RIGHTMOUSE)) {
      if (event->val == KM_PRESS) {
        data->dragcbd->pos = data->dragfstart;
        BKE_colorband_update_sort(data->coba);
        data->cancel = true;
        data->escapecancel = true;
        button_activate_state(C, but, BUTTON_STATE_EXIT);
      }
    }
    return WM_UI_HANDLER_BREAK;
  }

  return WM_UI_HANDLER_CONTINUE;
}

static bool ui_numedit_but_CURVE(uiBlock *block,
                                 uiBut *but,
                                 uiHandleButtonData *data,
                                 int evtx,
                                 int evty,
                                 bool snap,
                                 const bool shift)
{
  CurveMapping *cumap = (CurveMapping *)but->poin;
  CurveMap *cuma = cumap->cm + cumap->cur;
  CurveMapPoint *cmp = cuma->curve;
  bool changed = false;

  /* evtx evty and drag coords are absolute mouse-coords,
   * prevents errors when editing when layout changes. */
  int mx = evtx;
  int my = evty;
  ui_window_to_block(data->region, block, &mx, &my);
  int dragx = data->draglastx;
  int dragy = data->draglasty;
  ui_window_to_block(data->region, block, &dragx, &dragy);

  const float zoomx = BLI_rctf_size_x(&but->rect) / BLI_rctf_size_x(&cumap->curr);
  const float zoomy = BLI_rctf_size_y(&but->rect) / BLI_rctf_size_y(&cumap->curr);

  if (snap) {
    float d[2];

    d[0] = mx - data->dragstartx;
    d[1] = my - data->dragstarty;

    if (len_squared_v2(d) < (3.0f * 3.0f)) {
      snap = false;
    }
  }

  float fx = (mx - dragx) / zoomx;
  float fy = (my - dragy) / zoomy;

  if (data->dragsel != -1) {
    CurveMapPoint *cmp_last = NULL;
    const float mval_factor = ui_mouse_scale_warp_factor(shift);
    bool moved_point = false; /* for ctrl grid, can't use orig coords because of sorting */

    fx *= mval_factor;
    fy *= mval_factor;

    for (int a = 0; a < cuma->totpoint; a++) {
      if (cmp[a].flag & CUMA_SELECT) {
        const float origx = cmp[a].x, origy = cmp[a].y;
        cmp[a].x += fx;
        cmp[a].y += fy;
        if (snap) {
          cmp[a].x = 0.125f * roundf(8.0f * cmp[a].x);
          cmp[a].y = 0.125f * roundf(8.0f * cmp[a].y);
        }
        if (cmp[a].x != origx || cmp[a].y != origy) {
          moved_point = true;
        }

        cmp_last = &cmp[a];
      }
    }

    BKE_curvemapping_changed(cumap, false);

    if (moved_point) {
      data->draglastx = evtx;
      data->draglasty = evty;
      changed = true;

#ifdef USE_CONT_MOUSE_CORRECT
      /* NOTE: using 'cmp_last' is weak since there may be multiple points selected,
       * but in practice this isn't really an issue */
      if (ui_but_is_cursor_warp(but)) {
        /* OK but can go outside bounds */
        data->ungrab_mval[0] = but->rect.xmin + ((cmp_last->x - cumap->curr.xmin) * zoomx);
        data->ungrab_mval[1] = but->rect.ymin + ((cmp_last->y - cumap->curr.ymin) * zoomy);
        BLI_rctf_clamp_pt_v(&but->rect, data->ungrab_mval);
      }
#endif
    }

    data->dragchange = true; /* mark for selection */
  }
  else {
    /* clamp for clip */
    if (cumap->flag & CUMA_DO_CLIP) {
      if (cumap->curr.xmin - fx < cumap->clipr.xmin) {
        fx = cumap->curr.xmin - cumap->clipr.xmin;
      }
      else if (cumap->curr.xmax - fx > cumap->clipr.xmax) {
        fx = cumap->curr.xmax - cumap->clipr.xmax;
      }
      if (cumap->curr.ymin - fy < cumap->clipr.ymin) {
        fy = cumap->curr.ymin - cumap->clipr.ymin;
      }
      else if (cumap->curr.ymax - fy > cumap->clipr.ymax) {
        fy = cumap->curr.ymax - cumap->clipr.ymax;
      }
    }

    cumap->curr.xmin -= fx;
    cumap->curr.ymin -= fy;
    cumap->curr.xmax -= fx;
    cumap->curr.ymax -= fy;

    data->draglastx = evtx;
    data->draglasty = evty;

    changed = true;
  }

  return changed;
}

static int ui_do_but_CURVE(
    bContext *C, uiBlock *block, uiBut *but, uiHandleButtonData *data, const wmEvent *event)
{
  bool changed = false;
  Scene *scene = CTX_data_scene(C);
  ViewLayer *view_layer = CTX_data_view_layer(C);

  int mx = event->xy[0];
  int my = event->xy[1];
  ui_window_to_block(data->region, block, &mx, &my);

  if (data->state == BUTTON_STATE_HIGHLIGHT) {
    if (event->type == LEFTMOUSE && event->val == KM_PRESS) {
      CurveMapping *cumap = (CurveMapping *)but->poin;
      CurveMap *cuma = cumap->cm + cumap->cur;
      const float m_xy[2] = {mx, my};
      float dist_min_sq = square_f(U.dpi_fac * 14.0f); /* 14 pixels radius */
      int sel = -1;

      if (event->modifier & KM_CTRL) {
        float f_xy[2];
        BLI_rctf_transform_pt_v(&cumap->curr, &but->rect, f_xy, m_xy);

        BKE_curvemap_insert(cuma, f_xy[0], f_xy[1]);
        BKE_curvemapping_changed(cumap, false);
        changed = true;
      }

      /* check for selecting of a point */
      CurveMapPoint *cmp = cuma->curve; /* ctrl adds point, new malloc */
      for (int a = 0; a < cuma->totpoint; a++) {
        float f_xy[2];
        BLI_rctf_transform_pt_v(&but->rect, &cumap->curr, f_xy, &cmp[a].x);
        const float dist_sq = len_squared_v2v2(m_xy, f_xy);
        if (dist_sq < dist_min_sq) {
          sel = a;
          dist_min_sq = dist_sq;
        }
      }

      if (sel == -1) {
        float f_xy[2], f_xy_prev[2];

        /* if the click didn't select anything, check if it's clicked on the
         * curve itself, and if so, add a point */
        cmp = cuma->table;

        BLI_rctf_transform_pt_v(&but->rect, &cumap->curr, f_xy, &cmp[0].x);

        /* with 160px height 8px should translate to the old 0.05 coefficient at no zoom */
        dist_min_sq = square_f(U.dpi_fac * 8.0f);

        /* loop through the curve segment table and find what's near the mouse. */
        for (int i = 1; i <= CM_TABLE; i++) {
          copy_v2_v2(f_xy_prev, f_xy);
          BLI_rctf_transform_pt_v(&but->rect, &cumap->curr, f_xy, &cmp[i].x);

          if (dist_squared_to_line_segment_v2(m_xy, f_xy_prev, f_xy) < dist_min_sq) {
            BLI_rctf_transform_pt_v(&cumap->curr, &but->rect, f_xy, m_xy);

            BKE_curvemap_insert(cuma, f_xy[0], f_xy[1]);
            BKE_curvemapping_changed(cumap, false);

            changed = true;

            /* reset cmp back to the curve points again,
             * rather than drawing segments */
            cmp = cuma->curve;

            /* find newly added point and make it 'sel' */
            for (int a = 0; a < cuma->totpoint; a++) {
              if (cmp[a].x == f_xy[0]) {
                sel = a;
              }
            }
            break;
          }
        }
      }

      if (sel != -1) {
        /* ok, we move a point */
        /* deselect all if this one is deselect. except if we hold shift */
        if ((event->modifier & KM_SHIFT) == 0) {
          for (int a = 0; a < cuma->totpoint; a++) {
            cmp[a].flag &= ~CUMA_SELECT;
          }
          cmp[sel].flag |= CUMA_SELECT;
        }
        else {
          cmp[sel].flag ^= CUMA_SELECT;
        }
      }
      else {
        /* move the view */
        data->cancel = true;
      }

      data->dragsel = sel;

      data->dragstartx = event->xy[0];
      data->dragstarty = event->xy[1];
      data->draglastx = event->xy[0];
      data->draglasty = event->xy[1];

      button_activate_state(C, but, BUTTON_STATE_NUM_EDITING);
      return WM_UI_HANDLER_BREAK;
    }
  }
  else if (data->state == BUTTON_STATE_NUM_EDITING) {
    if (event->type == MOUSEMOVE) {
      if (event->xy[0] != data->draglastx || event->xy[1] != data->draglasty) {

        if (ui_numedit_but_CURVE(block,
                                 but,
                                 data,
                                 event->xy[0],
                                 event->xy[1],
                                 event->modifier & KM_CTRL,
                                 event->modifier & KM_SHIFT)) {
          ui_numedit_apply(C, block, but, data);
        }
      }
    }
    else if (event->type == LEFTMOUSE && event->val == KM_RELEASE) {
      if (data->dragsel != -1) {
        CurveMapping *cumap = (CurveMapping *)but->poin;
        CurveMap *cuma = cumap->cm + cumap->cur;
        CurveMapPoint *cmp = cuma->curve;

        if (data->dragchange == false) {
          /* deselect all, select one */
          if ((event->modifier & KM_SHIFT) == 0) {
            for (int a = 0; a < cuma->totpoint; a++) {
              cmp[a].flag &= ~CUMA_SELECT;
            }
            cmp[data->dragsel].flag |= CUMA_SELECT;
          }
        }
        else {
          BKE_curvemapping_changed(cumap, true); /* remove doubles */
          BKE_paint_invalidate_cursor_overlay(scene, view_layer, cumap);
        }
      }

      button_activate_state(C, but, BUTTON_STATE_EXIT);
    }

    return WM_UI_HANDLER_BREAK;
  }

  /* UNUSED but keep for now */
  (void)changed;

  return WM_UI_HANDLER_CONTINUE;
}

/* Same as ui_numedit_but_CURVE with some smaller changes. */
static bool ui_numedit_but_CURVEPROFILE(uiBlock *block,
                                        uiBut *but,
                                        uiHandleButtonData *data,
                                        int evtx,
                                        int evty,
                                        bool snap,
                                        const bool shift)
{
  CurveProfile *profile = (CurveProfile *)but->poin;
  CurveProfilePoint *pts = profile->path;
  bool changed = false;

  /* evtx evty and drag coords are absolute mouse-coords,
   * prevents errors when editing when layout changes. */
  int mx = evtx;
  int my = evty;
  ui_window_to_block(data->region, block, &mx, &my);
  int dragx = data->draglastx;
  int dragy = data->draglasty;
  ui_window_to_block(data->region, block, &dragx, &dragy);

  const float zoomx = BLI_rctf_size_x(&but->rect) / BLI_rctf_size_x(&profile->view_rect);
  const float zoomy = BLI_rctf_size_y(&but->rect) / BLI_rctf_size_y(&profile->view_rect);

  if (snap) {
    const float d[2] = {mx - data->dragstartx, data->dragstarty};
    if (len_squared_v2(d) < (9.0f * U.dpi_fac)) {
      snap = false;
    }
  }

  float fx = (mx - dragx) / zoomx;
  float fy = (my - dragy) / zoomy;

  if (data->dragsel != -1) {
    float last_x, last_y;
    const float mval_factor = ui_mouse_scale_warp_factor(shift);
    bool moved_point = false; /* for ctrl grid, can't use orig coords because of sorting */

    fx *= mval_factor;
    fy *= mval_factor;

    /* Move all selected points. */
    const float delta[2] = {fx, fy};
    for (int a = 0; a < profile->path_len; a++) {
      /* Don't move the last and first control points. */
      if (pts[a].flag & PROF_SELECT) {
        moved_point |= BKE_curveprofile_move_point(profile, &pts[a], snap, delta);
        last_x = pts[a].x;
        last_y = pts[a].y;
      }
      else {
        /* Move handles when they're selected but the control point isn't. */
        if (ELEM(pts[a].h2, HD_FREE, HD_ALIGN) && pts[a].flag == PROF_H1_SELECT) {
          moved_point |= BKE_curveprofile_move_handle(&pts[a], true, snap, delta);
          last_x = pts[a].h1_loc[0];
          last_y = pts[a].h1_loc[1];
        }
        if (ELEM(pts[a].h2, HD_FREE, HD_ALIGN) && pts[a].flag == PROF_H2_SELECT) {
          moved_point |= BKE_curveprofile_move_handle(&pts[a], false, snap, delta);
          last_x = pts[a].h2_loc[0];
          last_y = pts[a].h2_loc[1];
        }
      }
    }

    BKE_curveprofile_update(profile, PROF_UPDATE_NONE);

    if (moved_point) {
      data->draglastx = evtx;
      data->draglasty = evty;
      changed = true;
#ifdef USE_CONT_MOUSE_CORRECT
      /* NOTE: using 'cmp_last' is weak since there may be multiple points selected,
       * but in practice this isn't really an issue */
      if (ui_but_is_cursor_warp(but)) {
        /* OK but can go outside bounds */
        data->ungrab_mval[0] = but->rect.xmin + ((last_x - profile->view_rect.xmin) * zoomx);
        data->ungrab_mval[1] = but->rect.ymin + ((last_y - profile->view_rect.ymin) * zoomy);
        BLI_rctf_clamp_pt_v(&but->rect, data->ungrab_mval);
      }
#endif
    }
    data->dragchange = true; /* mark for selection */
  }
  else {
    /* Clamp the view rect when clipping is on. */
    if (profile->flag & PROF_USE_CLIP) {
      if (profile->view_rect.xmin - fx < profile->clip_rect.xmin) {
        fx = profile->view_rect.xmin - profile->clip_rect.xmin;
      }
      else if (profile->view_rect.xmax - fx > profile->clip_rect.xmax) {
        fx = profile->view_rect.xmax - profile->clip_rect.xmax;
      }
      if (profile->view_rect.ymin - fy < profile->clip_rect.ymin) {
        fy = profile->view_rect.ymin - profile->clip_rect.ymin;
      }
      else if (profile->view_rect.ymax - fy > profile->clip_rect.ymax) {
        fy = profile->view_rect.ymax - profile->clip_rect.ymax;
      }
    }

    profile->view_rect.xmin -= fx;
    profile->view_rect.ymin -= fy;
    profile->view_rect.xmax -= fx;
    profile->view_rect.ymax -= fy;

    data->draglastx = evtx;
    data->draglasty = evty;

    changed = true;
  }

  return changed;
}

/**
 * Helper for #ui_do_but_CURVEPROFILE. Used to tell whether to select a control point's handles.
 */
static bool point_draw_handles(CurveProfilePoint *point)
{
  return (point->flag & PROF_SELECT &&
          (ELEM(point->h1, HD_FREE, HD_ALIGN) || ELEM(point->h2, HD_FREE, HD_ALIGN))) ||
         ELEM(point->flag, PROF_H1_SELECT, PROF_H2_SELECT);
}

/**
 * Interaction for curve profile widget.
 * \note Uses hardcoded keys rather than the keymap.
 */
static int ui_do_but_CURVEPROFILE(
    bContext *C, uiBlock *block, uiBut *but, uiHandleButtonData *data, const wmEvent *event)
{
  CurveProfile *profile = (CurveProfile *)but->poin;
  int mx = event->xy[0];
  int my = event->xy[1];

  ui_window_to_block(data->region, block, &mx, &my);

  /* Move selected control points. */
  if (event->type == EVT_GKEY && event->val == KM_RELEASE) {
    data->dragstartx = mx;
    data->dragstarty = my;
    data->draglastx = mx;
    data->draglasty = my;
    button_activate_state(C, but, BUTTON_STATE_NUM_EDITING);
    return WM_UI_HANDLER_BREAK;
  }

  /* Delete selected control points. */
  if (event->type == EVT_XKEY && event->val == KM_RELEASE) {
    BKE_curveprofile_remove_by_flag(profile, PROF_SELECT);
    BKE_curveprofile_update(profile, PROF_UPDATE_NONE);
    button_activate_state(C, but, BUTTON_STATE_EXIT);
    return WM_UI_HANDLER_BREAK;
  }

  /* Selecting, adding, and starting point movements. */
  if (data->state == BUTTON_STATE_HIGHLIGHT) {
    if (event->type == LEFTMOUSE && event->val == KM_PRESS) {
      const float m_xy[2] = {mx, my};

      if (event->modifier & KM_CTRL) {
        float f_xy[2];
        BLI_rctf_transform_pt_v(&profile->view_rect, &but->rect, f_xy, m_xy);

        BKE_curveprofile_insert(profile, f_xy[0], f_xy[1]);
        BKE_curveprofile_update(profile, PROF_UPDATE_CLIP);
      }

      /* Check for selecting of a point by finding closest point in radius. */
      CurveProfilePoint *pts = profile->path;
      float dist_min_sq = square_f(U.dpi_fac * 14.0f); /* 14 pixels radius for selecting points. */
      int i_selected = -1;
      short selection_type = 0; /* For handle selection. */
      for (int i = 0; i < profile->path_len; i++) {
        float f_xy[2];
        BLI_rctf_transform_pt_v(&but->rect, &profile->view_rect, f_xy, &pts[i].x);
        float dist_sq = len_squared_v2v2(m_xy, f_xy);
        if (dist_sq < dist_min_sq) {
          i_selected = i;
          selection_type = PROF_SELECT;
          dist_min_sq = dist_sq;
        }

        /* Also select handles if the point is selected and it has the right handle type. */
        if (point_draw_handles(&pts[i])) {
          if (ELEM(profile->path[i].h1, HD_FREE, HD_ALIGN)) {
            BLI_rctf_transform_pt_v(&but->rect, &profile->view_rect, f_xy, pts[i].h1_loc);
            dist_sq = len_squared_v2v2(m_xy, f_xy);
            if (dist_sq < dist_min_sq) {
              i_selected = i;
              selection_type = PROF_H1_SELECT;
              dist_min_sq = dist_sq;
            }
          }
          if (ELEM(profile->path[i].h2, HD_FREE, HD_ALIGN)) {
            BLI_rctf_transform_pt_v(&but->rect, &profile->view_rect, f_xy, pts[i].h2_loc);
            dist_sq = len_squared_v2v2(m_xy, f_xy);
            if (dist_sq < dist_min_sq) {
              i_selected = i;
              selection_type = PROF_H2_SELECT;
              dist_min_sq = dist_sq;
            }
          }
        }
      }

      /* Add a point if the click was close to the path but not a control point or handle. */
      if (i_selected == -1) {
        float f_xy[2], f_xy_prev[2];
        CurveProfilePoint *table = profile->table;
        BLI_rctf_transform_pt_v(&but->rect, &profile->view_rect, f_xy, &table[0].x);

        dist_min_sq = square_f(U.dpi_fac * 8.0f); /* 8 pixel radius from each table point. */

        /* Loop through the path's high resolution table and find what's near the click. */
        for (int i = 1; i <= BKE_curveprofile_table_size(profile); i++) {
          copy_v2_v2(f_xy_prev, f_xy);
          BLI_rctf_transform_pt_v(&but->rect, &profile->view_rect, f_xy, &table[i].x);

          if (dist_squared_to_line_segment_v2(m_xy, f_xy_prev, f_xy) < dist_min_sq) {
            BLI_rctf_transform_pt_v(&profile->view_rect, &but->rect, f_xy, m_xy);

            CurveProfilePoint *new_pt = BKE_curveprofile_insert(profile, f_xy[0], f_xy[1]);
            BKE_curveprofile_update(profile, PROF_UPDATE_CLIP);

            /* Get the index of the newly added point. */
            i_selected = (int)(new_pt - profile->path);
            BLI_assert(i_selected >= 0 && i_selected <= profile->path_len);
            selection_type = PROF_SELECT;
            break;
          }
        }
      }

      /* Change the flag for the point(s) if one was selected or added. */
      if (i_selected != -1) {
        /* Deselect all if this one is deselected, except if we hold shift. */
        if (event->modifier & KM_SHIFT) {
          pts[i_selected].flag ^= selection_type;
        }
        else {
          for (int i = 0; i < profile->path_len; i++) {
            // pts[i].flag &= ~(PROF_SELECT | PROF_H1_SELECT | PROF_H2_SELECT);
            profile->path[i].flag &= ~(PROF_SELECT | PROF_H1_SELECT | PROF_H2_SELECT);
          }
          profile->path[i_selected].flag |= selection_type;
        }
      }
      else {
        /* Move the view. */
        data->cancel = true;
      }

      data->dragsel = i_selected;

      data->dragstartx = mx;
      data->dragstarty = my;
      data->draglastx = mx;
      data->draglasty = my;

      button_activate_state(C, but, BUTTON_STATE_NUM_EDITING);
      return WM_UI_HANDLER_BREAK;
    }
  }
  else if (data->state == BUTTON_STATE_NUM_EDITING) { /* Do control point movement. */
    if (event->type == MOUSEMOVE) {
      if (mx != data->draglastx || my != data->draglasty) {
        if (ui_numedit_but_CURVEPROFILE(
                block, but, data, mx, my, event->modifier & KM_CTRL, event->modifier & KM_SHIFT)) {
          ui_numedit_apply(C, block, but, data);
        }
      }
    }
    else if (event->type == LEFTMOUSE && event->val == KM_RELEASE) {
      /* Finish move. */
      if (data->dragsel != -1) {

        if (data->dragchange == false) {
          /* Deselect all, select one. */
        }
        else {
          /* Remove doubles, clip after move. */
          BKE_curveprofile_update(profile, PROF_UPDATE_REMOVE_DOUBLES | PROF_UPDATE_CLIP);
        }
      }
      button_activate_state(C, but, BUTTON_STATE_EXIT);
    }
    return WM_UI_HANDLER_BREAK;
  }

  return WM_UI_HANDLER_CONTINUE;
}

static bool ui_numedit_but_HISTOGRAM(uiBut *but, uiHandleButtonData *data, int mx, int my)
{
  Histogram *hist = (Histogram *)but->poin;
  const bool changed = true;
  const float dy = my - data->draglasty;

  /* scale histogram values (dy / 10 for better control) */
  const float yfac = min_ff(pow2f(hist->ymax), 1.0f) * 0.5f;
  hist->ymax += (dy * 0.1f) * yfac;

  /* 0.1 allows us to see HDR colors up to 10 */
  CLAMP(hist->ymax, 0.1f, 100.0f);

  data->draglastx = mx;
  data->draglasty = my;

  return changed;
}

static int ui_do_but_HISTOGRAM(
    bContext *C, uiBlock *block, uiBut *but, uiHandleButtonData *data, const wmEvent *event)
{
  int mx = event->xy[0];
  int my = event->xy[1];
  ui_window_to_block(data->region, block, &mx, &my);

  if (data->state == BUTTON_STATE_HIGHLIGHT) {
    if (event->type == LEFTMOUSE && event->val == KM_PRESS) {
      data->dragstartx = mx;
      data->dragstarty = my;
      data->draglastx = mx;
      data->draglasty = my;
      button_activate_state(C, but, BUTTON_STATE_NUM_EDITING);

      /* also do drag the first time */
      if (ui_numedit_but_HISTOGRAM(but, data, mx, my)) {
        ui_numedit_apply(C, block, but, data);
      }

      return WM_UI_HANDLER_BREAK;
    }
    /* XXX hardcoded keymap check.... */
    if (event->type == EVT_BACKSPACEKEY && event->val == KM_PRESS) {
      Histogram *hist = (Histogram *)but->poin;
      hist->ymax = 1.0f;

      button_activate_state(C, but, BUTTON_STATE_EXIT);
      return WM_UI_HANDLER_BREAK;
    }
  }
  else if (data->state == BUTTON_STATE_NUM_EDITING) {
    if (event->type == EVT_ESCKEY) {
      if (event->val == KM_PRESS) {
        data->cancel = true;
        data->escapecancel = true;
        button_activate_state(C, but, BUTTON_STATE_EXIT);
      }
    }
    else if (event->type == MOUSEMOVE) {
      if (mx != data->draglastx || my != data->draglasty) {
        if (ui_numedit_but_HISTOGRAM(but, data, mx, my)) {
          ui_numedit_apply(C, block, but, data);
        }
      }
    }
    else if (event->type == LEFTMOUSE && event->val == KM_RELEASE) {
      button_activate_state(C, but, BUTTON_STATE_EXIT);
    }
    return WM_UI_HANDLER_BREAK;
  }

  return WM_UI_HANDLER_CONTINUE;
}

static bool ui_numedit_but_WAVEFORM(uiBut *but, uiHandleButtonData *data, int mx, int my)
{
  Scopes *scopes = (Scopes *)but->poin;
  const bool changed = true;

  const float dy = my - data->draglasty;

  /* scale waveform values */
  scopes->wavefrm_yfac += dy / 200.0f;

  CLAMP(scopes->wavefrm_yfac, 0.5f, 2.0f);

  data->draglastx = mx;
  data->draglasty = my;

  return changed;
}

static int ui_do_but_WAVEFORM(
    bContext *C, uiBlock *block, uiBut *but, uiHandleButtonData *data, const wmEvent *event)
{
  int mx = event->xy[0];
  int my = event->xy[1];
  ui_window_to_block(data->region, block, &mx, &my);

  if (data->state == BUTTON_STATE_HIGHLIGHT) {
    if (event->type == LEFTMOUSE && event->val == KM_PRESS) {
      data->dragstartx = mx;
      data->dragstarty = my;
      data->draglastx = mx;
      data->draglasty = my;
      button_activate_state(C, but, BUTTON_STATE_NUM_EDITING);

      /* also do drag the first time */
      if (ui_numedit_but_WAVEFORM(but, data, mx, my)) {
        ui_numedit_apply(C, block, but, data);
      }

      return WM_UI_HANDLER_BREAK;
    }
    /* XXX hardcoded keymap check.... */
    if (event->type == EVT_BACKSPACEKEY && event->val == KM_PRESS) {
      Scopes *scopes = (Scopes *)but->poin;
      scopes->wavefrm_yfac = 1.0f;

      button_activate_state(C, but, BUTTON_STATE_EXIT);
      return WM_UI_HANDLER_BREAK;
    }
  }
  else if (data->state == BUTTON_STATE_NUM_EDITING) {
    if (event->type == EVT_ESCKEY) {
      if (event->val == KM_PRESS) {
        data->cancel = true;
        data->escapecancel = true;
        button_activate_state(C, but, BUTTON_STATE_EXIT);
      }
    }
    else if (event->type == MOUSEMOVE) {
      if (mx != data->draglastx || my != data->draglasty) {
        if (ui_numedit_but_WAVEFORM(but, data, mx, my)) {
          ui_numedit_apply(C, block, but, data);
        }
      }
    }
    else if (event->type == LEFTMOUSE && event->val == KM_RELEASE) {
      button_activate_state(C, but, BUTTON_STATE_EXIT);
    }
    return WM_UI_HANDLER_BREAK;
  }

  return WM_UI_HANDLER_CONTINUE;
}

static bool ui_numedit_but_TRACKPREVIEW(
    bContext *C, uiBut *but, uiHandleButtonData *data, int mx, int my, const bool shift)
{
  MovieClipScopes *scopes = (MovieClipScopes *)but->poin;
  const bool changed = true;

  float dx = mx - data->draglastx;
  float dy = my - data->draglasty;

  if (shift) {
    dx /= 5.0f;
    dy /= 5.0f;
  }

  if (!scopes->track_locked) {
    const MovieClip *clip = CTX_data_edit_movieclip(C);
    const int clip_framenr = BKE_movieclip_remap_scene_to_clip_frame(clip, scopes->scene_framenr);
    if (scopes->marker->framenr != clip_framenr) {
      scopes->marker = BKE_tracking_marker_ensure(scopes->track, clip_framenr);
    }

    scopes->marker->flag &= ~(MARKER_DISABLED | MARKER_TRACKED);
    scopes->marker->pos[0] += -dx * scopes->slide_scale[0] / BLI_rctf_size_x(&but->block->rect);
    scopes->marker->pos[1] += -dy * scopes->slide_scale[1] / BLI_rctf_size_y(&but->block->rect);

    WM_event_add_notifier(C, NC_MOVIECLIP | NA_EDITED, NULL);
  }

  scopes->ok = 0;

  data->draglastx = mx;
  data->draglasty = my;

  return changed;
}

static int ui_do_but_TRACKPREVIEW(
    bContext *C, uiBlock *block, uiBut *but, uiHandleButtonData *data, const wmEvent *event)
{
  int mx = event->xy[0];
  int my = event->xy[1];
  ui_window_to_block(data->region, block, &mx, &my);

  if (data->state == BUTTON_STATE_HIGHLIGHT) {
    if (event->type == LEFTMOUSE && event->val == KM_PRESS) {
      data->dragstartx = mx;
      data->dragstarty = my;
      data->draglastx = mx;
      data->draglasty = my;
      button_activate_state(C, but, BUTTON_STATE_NUM_EDITING);

      /* also do drag the first time */
      if (ui_numedit_but_TRACKPREVIEW(C, but, data, mx, my, event->modifier & KM_SHIFT)) {
        ui_numedit_apply(C, block, but, data);
      }

      return WM_UI_HANDLER_BREAK;
    }
  }
  else if (data->state == BUTTON_STATE_NUM_EDITING) {
    if (event->type == EVT_ESCKEY) {
      if (event->val == KM_PRESS) {
        data->cancel = true;
        data->escapecancel = true;
        button_activate_state(C, but, BUTTON_STATE_EXIT);
      }
    }
    else if (event->type == MOUSEMOVE) {
      if (mx != data->draglastx || my != data->draglasty) {
        if (ui_numedit_but_TRACKPREVIEW(C, but, data, mx, my, event->modifier & KM_SHIFT)) {
          ui_numedit_apply(C, block, but, data);
        }
      }
    }
    else if (event->type == LEFTMOUSE && event->val == KM_RELEASE) {
      button_activate_state(C, but, BUTTON_STATE_EXIT);
    }
    return WM_UI_HANDLER_BREAK;
  }

  return WM_UI_HANDLER_CONTINUE;
}

static int ui_do_button(bContext *C, uiBlock *block, uiBut *but, const wmEvent *event)
{
  uiHandleButtonData *data = but->active;
  int retval = WM_UI_HANDLER_CONTINUE;

  const bool is_disabled = but->flag & UI_BUT_DISABLED || data->disable_force;

  /* if but->pointype is set, but->poin should be too */
  BLI_assert(!but->pointype || but->poin);

  /* Only hard-coded stuff here, button interactions with configurable
   * keymaps are handled using operators (see #ED_keymap_ui). */

  if (data->state == BUTTON_STATE_HIGHLIGHT) {

    /* handle copy and paste */
    bool is_press_ctrl_but_no_shift = (event->val == KM_PRESS) &&
                                      (event->modifier & (KM_CTRL | KM_OSKEY)) &&
                                      (event->modifier & KM_SHIFT) == 0;
    const bool do_copy = event->type == EVT_CKEY && is_press_ctrl_but_no_shift;
    const bool do_paste = event->type == EVT_VKEY && is_press_ctrl_but_no_shift;

    /* Specific handling for list-rows, we try to find their overlapping text button. */
    if ((do_copy || do_paste) && but->type == UI_BTYPE_LISTROW) {
      uiBut *labelbut = ui_but_list_row_text_activate(C, but, data, event, BUTTON_ACTIVATE_OVER);
      if (labelbut) {
        but = labelbut;
        data = but->active;
      }
    }

    /* do copy first, because it is the only allowed operator when disabled */
    if (do_copy) {
      ui_but_copy(C, but, event->modifier & KM_ALT);
      return WM_UI_HANDLER_BREAK;
    }

    /* handle menu */

    if ((event->type == RIGHTMOUSE) &&
        (event->modifier & (KM_SHIFT | KM_CTRL | KM_ALT | KM_OSKEY)) == 0 &&
        (event->val == KM_PRESS)) {
      /* For some button types that are typically representing entire sets of data, right-clicking
       * to spawn the context menu should also activate the item. This makes it clear which item
       * will be operated on.
       * Apply the button immediately, so context menu polls get the right active item. */
      if (ELEM(but->type, UI_BTYPE_TREEROW)) {
        ui_apply_but(C, but->block, but, but->active, true);
      }

      /* RMB has two options now */
      if (ui_popup_context_menu_for_button(C, but, event)) {
        return WM_UI_HANDLER_BREAK;
      }
    }

    if (is_disabled) {
      return WM_UI_HANDLER_CONTINUE;
    }

    if (do_paste) {
      ui_but_paste(C, but, data, event->modifier & KM_ALT);
      return WM_UI_HANDLER_BREAK;
    }

    if ((data->state == BUTTON_STATE_HIGHLIGHT) &&
        ELEM(event->type, LEFTMOUSE, EVT_BUT_OPEN, EVT_PADENTER, EVT_RETKEY) &&
        (event->val == KM_RELEASE) &&
        /* Only returns true if the event was handled. */
        ui_do_but_extra_operator_icon(C, but, data, event)) {
      return WM_UI_HANDLER_BREAK;
    }
  }

  if (but->flag & UI_BUT_DISABLED) {
    /* It's important to continue here instead of breaking since breaking causes the event to be
     * considered "handled", preventing further click/drag events from being generated.
     *
     * An example of where this is needed is dragging node-sockets, where dragging a node-socket
     * could exit the button before the drag threshold was reached, disable the button then break
     * handling of the #MOUSEMOVE event preventing the socket being dragged entirely, see: T96255.
     *
     * Region level event handling is responsible for preventing events being passed
     * through to parts of the UI that are logically behind this button, see: T92364. */
    return WM_UI_HANDLER_CONTINUE;
  }

  switch (but->type) {
    case UI_BTYPE_BUT:
    case UI_BTYPE_DECORATOR:
      retval = ui_do_but_BUT(C, but, data, event);
      break;
    case UI_BTYPE_KEY_EVENT:
      retval = ui_do_but_KEYEVT(C, but, data, event);
      break;
    case UI_BTYPE_HOTKEY_EVENT:
      retval = ui_do_but_HOTKEYEVT(C, but, data, event);
      break;
    case UI_BTYPE_TAB:
      retval = ui_do_but_TAB(C, block, but, data, event);
      break;
    case UI_BTYPE_BUT_TOGGLE:
    case UI_BTYPE_TOGGLE:
    case UI_BTYPE_ICON_TOGGLE:
    case UI_BTYPE_ICON_TOGGLE_N:
    case UI_BTYPE_TOGGLE_N:
    case UI_BTYPE_CHECKBOX:
    case UI_BTYPE_CHECKBOX_N:
    case UI_BTYPE_ROW:
      retval = ui_do_but_TOG(C, but, data, event);
      break;
    case UI_BTYPE_GRID_TILE:
      retval = ui_do_but_GRIDTILE(C, but, data, event);
      break;
    case UI_BTYPE_TREEROW:
      retval = ui_do_but_TREEROW(C, but, data, event);
      break;
    case UI_BTYPE_SCROLL:
      retval = ui_do_but_SCROLL(C, block, but, data, event);
      break;
    case UI_BTYPE_GRIP:
      retval = ui_do_but_GRIP(C, block, but, data, event);
      break;
    case UI_BTYPE_NUM:
      retval = ui_do_but_NUM(C, block, but, data, event);
      break;
    case UI_BTYPE_NUM_SLIDER:
      retval = ui_do_but_SLI(C, block, but, data, event);
      break;
    case UI_BTYPE_LISTBOX:
      /* Nothing to do! */
      break;
    case UI_BTYPE_LISTROW:
      retval = ui_do_but_LISTROW(C, but, data, event);
      break;
    case UI_BTYPE_ROUNDBOX:
    case UI_BTYPE_LABEL:
    case UI_BTYPE_IMAGE:
    case UI_BTYPE_PROGRESS_BAR:
    case UI_BTYPE_NODE_SOCKET:
    case UI_BTYPE_PREVIEW_TILE:
      retval = ui_do_but_EXIT(C, but, data, event);
      break;
    case UI_BTYPE_HISTOGRAM:
      retval = ui_do_but_HISTOGRAM(C, block, but, data, event);
      break;
    case UI_BTYPE_WAVEFORM:
      retval = ui_do_but_WAVEFORM(C, block, but, data, event);
      break;
    case UI_BTYPE_VECTORSCOPE:
      /* Nothing to do! */
      break;
    case UI_BTYPE_TEXT:
    case UI_BTYPE_SEARCH_MENU:
      if ((but->type == UI_BTYPE_SEARCH_MENU) && (but->flag & UI_BUT_VALUE_CLEAR)) {
        retval = ui_do_but_SEARCH_UNLINK(C, block, but, data, event);
        if (retval & WM_UI_HANDLER_BREAK) {
          break;
        }
      }
      retval = ui_do_but_TEX(C, block, but, data, event);
      break;
    case UI_BTYPE_MENU:
    case UI_BTYPE_POPOVER:
    case UI_BTYPE_BLOCK:
    case UI_BTYPE_PULLDOWN:
      retval = ui_do_but_BLOCK(C, but, data, event);
      break;
    case UI_BTYPE_BUT_MENU:
      retval = ui_do_but_BUT(C, but, data, event);
      break;
    case UI_BTYPE_COLOR:
      retval = ui_do_but_COLOR(C, but, data, event);
      break;
    case UI_BTYPE_UNITVEC:
      retval = ui_do_but_UNITVEC(C, block, but, data, event);
      break;
    case UI_BTYPE_COLORBAND:
      retval = ui_do_but_COLORBAND(C, block, but, data, event);
      break;
    case UI_BTYPE_CURVE:
      retval = ui_do_but_CURVE(C, block, but, data, event);
      break;
    case UI_BTYPE_CURVEPROFILE:
      retval = ui_do_but_CURVEPROFILE(C, block, but, data, event);
      break;
    case UI_BTYPE_HSVCUBE:
      retval = ui_do_but_HSVCUBE(C, block, but, data, event);
      break;
    case UI_BTYPE_HSVCIRCLE:
      retval = ui_do_but_HSVCIRCLE(C, block, but, data, event);
      break;
    case UI_BTYPE_TRACK_PREVIEW:
      retval = ui_do_but_TRACKPREVIEW(C, block, but, data, event);
      break;

      /* quiet warnings for unhandled types */
    case UI_BTYPE_SEPR:
    case UI_BTYPE_SEPR_LINE:
    case UI_BTYPE_SEPR_SPACER:
    case UI_BTYPE_EXTRA:
      break;
  }

#ifdef USE_DRAG_MULTINUM
  data = but->active;
  if (data) {
    if (ELEM(event->type, MOUSEMOVE, INBETWEEN_MOUSEMOVE) ||
        /* if we started dragging, progress on any event */
        (data->multi_data.init == BUTTON_MULTI_INIT_SETUP)) {
      if (ELEM(but->type, UI_BTYPE_NUM, UI_BTYPE_NUM_SLIDER) &&
          ELEM(data->state, BUTTON_STATE_TEXT_EDITING, BUTTON_STATE_NUM_EDITING)) {
        /* initialize! */
        if (data->multi_data.init == BUTTON_MULTI_INIT_UNSET) {
          /* --> (BUTTON_MULTI_INIT_SETUP | BUTTON_MULTI_INIT_DISABLE) */

          const float margin_y = DRAG_MULTINUM_THRESHOLD_DRAG_Y / sqrtf(block->aspect);

          /* check if we have a vertical gesture */
          if (len_squared_v2(data->multi_data.drag_dir) > (margin_y * margin_y)) {
            const float dir_nor_y[2] = {0.0, 1.0f};
            float dir_nor_drag[2];

            normalize_v2_v2(dir_nor_drag, data->multi_data.drag_dir);

            if (fabsf(dot_v2v2(dir_nor_drag, dir_nor_y)) > DRAG_MULTINUM_THRESHOLD_VERTICAL) {
              data->multi_data.init = BUTTON_MULTI_INIT_SETUP;
              data->multi_data.drag_lock_x = event->xy[0];
            }
            else {
              data->multi_data.init = BUTTON_MULTI_INIT_DISABLE;
            }
          }
        }
        else if (data->multi_data.init == BUTTON_MULTI_INIT_SETUP) {
          /* --> (BUTTON_MULTI_INIT_ENABLE) */
          const float margin_x = DRAG_MULTINUM_THRESHOLD_DRAG_X / sqrtf(block->aspect);
          /* Check if we're don't setting buttons. */
          if ((data->str &&
               ELEM(data->state, BUTTON_STATE_TEXT_EDITING, BUTTON_STATE_NUM_EDITING)) ||
              ((abs(data->multi_data.drag_lock_x - event->xy[0]) > margin_x) &&
               /* Just to be sure, check we're dragging more horizontally then vertically. */
               abs(event->prev_xy[0] - event->xy[0]) > abs(event->prev_xy[1] - event->xy[1]))) {
            if (data->multi_data.has_mbuts) {
              ui_multibut_states_create(but, data);
              data->multi_data.init = BUTTON_MULTI_INIT_ENABLE;
            }
            else {
              data->multi_data.init = BUTTON_MULTI_INIT_DISABLE;
            }
          }
        }

        if (data->multi_data.init == BUTTON_MULTI_INIT_SETUP) {
          if (ui_multibut_states_tag(but, data, event)) {
            ED_region_tag_redraw(data->region);
          }
        }
      }
    }
  }
#endif /* USE_DRAG_MULTINUM */

  return retval;
}

/** \} */

/* -------------------------------------------------------------------- */
/** \name Button Tool Tip
 * \{ */

static void ui_blocks_set_tooltips(ARegion *region, const bool enable)
{
  if (!region) {
    return;
  }

  /* We disabled buttons when they were already shown, and re-enable them on mouse move. */
  LISTBASE_FOREACH (uiBlock *, block, &region->uiblocks) {
    block->tooltipdisabled = !enable;
  }
}

void UI_but_tooltip_refresh(bContext *C, uiBut *but)
{
  uiHandleButtonData *data = but->active;
  if (data) {
    bScreen *screen = WM_window_get_active_screen(data->window);
    if (screen->tool_tip && screen->tool_tip->region) {
      WM_tooltip_refresh(C, data->window);
    }
  }
}

void UI_but_tooltip_timer_remove(bContext *C, uiBut *but)
{
  uiHandleButtonData *data = but->active;
  if (data) {
    if (data->autoopentimer) {
      WM_event_remove_timer(data->wm, data->window, data->autoopentimer);
      data->autoopentimer = NULL;
    }

    if (data->window) {
      WM_tooltip_clear(C, data->window);
    }
  }
}

static ARegion *ui_but_tooltip_init(
    bContext *C, ARegion *region, int *pass, double *r_pass_delay, bool *r_exit_on_event)
{
  bool is_label = false;
  if (*pass == 1) {
    is_label = true;
    (*pass)--;
    (*r_pass_delay) = UI_TOOLTIP_DELAY - UI_TOOLTIP_DELAY_LABEL;
  }

  uiBut *but = UI_region_active_but_get(region);
  *r_exit_on_event = false;
  if (but) {
    const wmWindow *win = CTX_wm_window(C);
    uiButExtraOpIcon *extra_icon = ui_but_extra_operator_icon_mouse_over_get(
        but, but->active ? but->active->region : region, win->eventstate);

    return UI_tooltip_create_from_button_or_extra_icon(C, region, but, extra_icon, is_label);
  }
  return NULL;
}

static void button_tooltip_timer_reset(bContext *C, uiBut *but)
{
  wmWindowManager *wm = CTX_wm_manager(C);
  uiHandleButtonData *data = but->active;

  WM_tooltip_timer_clear(C, data->window);

  if ((U.flag & USER_TOOLTIPS) || (data->tooltip_force)) {
    if (!but->block->tooltipdisabled) {
      if (!wm->drags.first) {
        const bool is_label = UI_but_has_tooltip_label(but);
        const double delay = is_label ? UI_TOOLTIP_DELAY_LABEL : UI_TOOLTIP_DELAY;
        WM_tooltip_timer_init_ex(
            C, data->window, data->area, data->region, ui_but_tooltip_init, delay);
        if (is_label) {
          bScreen *screen = WM_window_get_active_screen(data->window);
          if (screen->tool_tip) {
            screen->tool_tip->pass = 1;
          }
        }
      }
    }
  }
}

/** \} */

/* -------------------------------------------------------------------- */
/** \name Button State Handling
 * \{ */

static bool button_modal_state(uiHandleButtonState state)
{
  return ELEM(state,
              BUTTON_STATE_WAIT_RELEASE,
              BUTTON_STATE_WAIT_KEY_EVENT,
              BUTTON_STATE_NUM_EDITING,
              BUTTON_STATE_TEXT_EDITING,
              BUTTON_STATE_TEXT_SELECTING,
              BUTTON_STATE_MENU_OPEN);
}

static void button_activate_state(bContext *C, uiBut *but, uiHandleButtonState state)
{
  uiHandleButtonData *data = but->active;
  if (data->state == state) {
    return;
  }

  /* Highlight has timers for tool-tips and auto open. */
  if (state == BUTTON_STATE_HIGHLIGHT) {
    but->flag &= ~UI_SELECT;

    button_tooltip_timer_reset(C, but);

    /* Automatic open pull-down block timer. */
    if (ELEM(but->type, UI_BTYPE_BLOCK, UI_BTYPE_PULLDOWN, UI_BTYPE_POPOVER) ||
        /* Menu button types may draw as popovers, check for this case
         * ignoring other kinds of menus (mainly enums). (see T66538). */
        ((but->type == UI_BTYPE_MENU) &&
         (UI_but_paneltype_get(but) || ui_but_menu_draw_as_popover(but)))) {
      if (data->used_mouse && !data->autoopentimer) {
        int time;

        if (but->block->auto_open == true) { /* test for toolbox */
          time = 1;
        }
        else if ((but->block->flag & UI_BLOCK_LOOP && but->type != UI_BTYPE_BLOCK) ||
                 (but->block->auto_open == true)) {
          time = 5 * U.menuthreshold2;
        }
        else if (U.uiflag & USER_MENUOPENAUTO) {
          time = 5 * U.menuthreshold1;
        }
        else {
          time = -1; /* do nothing */
        }

        if (time >= 0) {
          data->autoopentimer = WM_event_add_timer(
              data->wm, data->window, TIMER, 0.02 * (double)time);
        }
      }
    }
  }
  else {
    but->flag |= UI_SELECT;
    UI_but_tooltip_timer_remove(C, but);
  }

  /* text editing */
  if (state == BUTTON_STATE_TEXT_EDITING && data->state != BUTTON_STATE_TEXT_SELECTING) {
    ui_textedit_begin(C, but, data);
  }
  else if (data->state == BUTTON_STATE_TEXT_EDITING && state != BUTTON_STATE_TEXT_SELECTING) {
    ui_textedit_end(C, but, data);
  }
  else if (data->state == BUTTON_STATE_TEXT_SELECTING && state != BUTTON_STATE_TEXT_EDITING) {
    ui_textedit_end(C, but, data);
  }

  /* number editing */
  if (state == BUTTON_STATE_NUM_EDITING) {
    if (ui_but_is_cursor_warp(but)) {
      WM_cursor_grab_enable(CTX_wm_window(C), WM_CURSOR_WRAP_XY, true, NULL);
    }
    ui_numedit_begin(but, data);
  }
  else if (data->state == BUTTON_STATE_NUM_EDITING) {
    ui_numedit_end(but, data);

    if (but->flag & UI_BUT_DRIVEN) {
      /* Only warn when editing stepping/dragging the value.
       * No warnings should show for editing driver expressions though!
       */
      if (state != BUTTON_STATE_TEXT_EDITING) {
        WM_report(RPT_INFO,
                  "Can't edit driven number value, see graph editor for the driver setup.");
      }
    }

    if (ui_but_is_cursor_warp(but)) {

#ifdef USE_CONT_MOUSE_CORRECT
      /* stereo3d has issues with changing cursor location so rather avoid */
      if (data->ungrab_mval[0] != FLT_MAX && !WM_stereo3d_enabled(data->window, false)) {
        int mouse_ungrab_xy[2];
        ui_block_to_window_fl(
            data->region, but->block, &data->ungrab_mval[0], &data->ungrab_mval[1]);
        mouse_ungrab_xy[0] = data->ungrab_mval[0];
        mouse_ungrab_xy[1] = data->ungrab_mval[1];

        WM_cursor_grab_disable(data->window, mouse_ungrab_xy);
      }
      else {
        WM_cursor_grab_disable(data->window, NULL);
      }
#else
      WM_cursor_grab_disable(data->window, NULL);
#endif
    }
  }
  /* menu open */
  if (state == BUTTON_STATE_MENU_OPEN) {
    ui_block_open_begin(C, but, data);
  }
  else if (data->state == BUTTON_STATE_MENU_OPEN) {
    ui_block_open_end(C, but, data);
  }

  /* add a short delay before exiting, to ensure there is some feedback */
  if (state == BUTTON_STATE_WAIT_FLASH) {
    data->flashtimer = WM_event_add_timer(data->wm, data->window, TIMER, BUTTON_FLASH_DELAY);
  }
  else if (data->flashtimer) {
    WM_event_remove_timer(data->wm, data->window, data->flashtimer);
    data->flashtimer = NULL;
  }

  /* add hold timer if it's used */
  if (state == BUTTON_STATE_WAIT_RELEASE && (but->hold_func != NULL)) {
    data->hold_action_timer = WM_event_add_timer(
        data->wm, data->window, TIMER, BUTTON_AUTO_OPEN_THRESH);
  }
  else if (data->hold_action_timer) {
    WM_event_remove_timer(data->wm, data->window, data->hold_action_timer);
    data->hold_action_timer = NULL;
  }

  /* Add a blocking ui handler at the window handler for blocking, modal states
   * but not for popups, because we already have a window level handler. */
  if (!(but->block->handle && but->block->handle->popup)) {
    if (button_modal_state(state)) {
      if (!button_modal_state(data->state)) {
        WM_event_add_ui_handler(
            C, &data->window->modalhandlers, ui_handler_region_menu, NULL, data, 0);
      }
    }
    else {
      if (button_modal_state(data->state)) {
        /* true = postpone free */
        WM_event_remove_ui_handler(
            &data->window->modalhandlers, ui_handler_region_menu, NULL, data, true);
      }
    }
  }

  /* Wait for mouse-move to enable drag. */
  if (state == BUTTON_STATE_WAIT_DRAG) {
    but->flag &= ~UI_SELECT;
  }

  if (state == BUTTON_STATE_TEXT_EDITING) {
    ui_block_interaction_begin_ensure(C, but->block, data, true);
  }
  else if (state == BUTTON_STATE_EXIT) {
    if (data->state == BUTTON_STATE_NUM_EDITING) {
      /* This happens on pasting values for example. */
      ui_block_interaction_begin_ensure(C, but->block, data, true);
    }
  }

  data->state = state;

  if (state != BUTTON_STATE_EXIT) {
    /* When objects for eg. are removed, running ui_but_update() can access
     * the removed data - so disable update on exit. Also in case of
     * highlight when not in a popup menu, we remove because data used in
     * button below popup might have been removed by action of popup. Needs
     * a more reliable solution... */
    if (state != BUTTON_STATE_HIGHLIGHT || (but->block->flag & UI_BLOCK_LOOP)) {
      ui_but_update(but);
    }
  }

  /* redraw */
  ED_region_tag_redraw_no_rebuild(data->region);
}

static void button_activate_init(bContext *C,
                                 ARegion *region,
                                 uiBut *but,
                                 uiButtonActivateType type)
{
  /* Only ever one active button! */
  BLI_assert(ui_region_find_active_but(region) == NULL);

  /* setup struct */
  uiHandleButtonData *data = MEM_callocN(sizeof(uiHandleButtonData), "uiHandleButtonData");
  data->wm = CTX_wm_manager(C);
  data->window = CTX_wm_window(C);
  data->area = CTX_wm_area(C);
  BLI_assert(region != NULL);
  data->region = region;

#ifdef USE_CONT_MOUSE_CORRECT
  copy_v2_fl(data->ungrab_mval, FLT_MAX);
#endif

  if (ELEM(but->type, UI_BTYPE_CURVE, UI_BTYPE_CURVEPROFILE, UI_BTYPE_SEARCH_MENU)) {
    /* XXX curve is temp */
  }
  else {
    if ((but->flag & UI_BUT_UPDATE_DELAY) == 0) {
      data->interactive = true;
    }
  }

  data->state = BUTTON_STATE_INIT;

  /* activate button */
  but->flag |= UI_ACTIVE;

  but->active = data;

  /* we disable auto_open in the block after a threshold, because we still
   * want to allow auto opening adjacent menus even if no button is activated
   * in between going over to the other button, but only for a short while */
  if (type == BUTTON_ACTIVATE_OVER && but->block->auto_open == true) {
    if (but->block->auto_open_last + BUTTON_AUTO_OPEN_THRESH < PIL_check_seconds_timer()) {
      but->block->auto_open = false;
    }
  }

  if (type == BUTTON_ACTIVATE_OVER) {
    data->used_mouse = true;
  }
  button_activate_state(C, but, BUTTON_STATE_HIGHLIGHT);

  if (type == BUTTON_ACTIVATE_OPEN) {
    button_activate_state(C, but, BUTTON_STATE_MENU_OPEN);

    /* activate first button in submenu */
    if (data->menu && data->menu->region) {
      ARegion *subar = data->menu->region;
      uiBlock *subblock = subar->uiblocks.first;
      uiBut *subbut;

      if (subblock) {
        subbut = ui_but_first(subblock);

        if (subbut) {
          ui_handle_button_activate(C, subar, subbut, BUTTON_ACTIVATE);
        }
      }
    }
  }
  else if (type == BUTTON_ACTIVATE_TEXT_EDITING) {
    button_activate_state(C, but, BUTTON_STATE_TEXT_EDITING);
  }
  else if (type == BUTTON_ACTIVATE_APPLY) {
    button_activate_state(C, but, BUTTON_STATE_WAIT_FLASH);
  }

  if (but->type == UI_BTYPE_GRIP) {
    const bool horizontal = (BLI_rctf_size_x(&but->rect) < BLI_rctf_size_y(&but->rect));
    WM_cursor_modal_set(data->window, horizontal ? WM_CURSOR_X_MOVE : WM_CURSOR_Y_MOVE);
  }
  else if (but->type == UI_BTYPE_NUM) {
    ui_numedit_set_active(but);
  }

  if (UI_but_has_tooltip_label(but)) {
    /* Show a label for this button. */
    bScreen *screen = WM_window_get_active_screen(data->window);
    if ((PIL_check_seconds_timer() - WM_tooltip_time_closed()) < 0.1) {
      WM_tooltip_immediate_init(C, CTX_wm_window(C), data->area, region, ui_but_tooltip_init);
      if (screen->tool_tip) {
        screen->tool_tip->pass = 1;
      }
    }
  }
}

static void button_activate_exit(
    bContext *C, uiBut *but, uiHandleButtonData *data, const bool mousemove, const bool onfree)
{
  wmWindow *win = data->window;
  uiBlock *block = but->block;

  if (but->type == UI_BTYPE_GRIP) {
    WM_cursor_modal_restore(win);
  }

  /* ensure we are in the exit state */
  if (data->state != BUTTON_STATE_EXIT) {
    button_activate_state(C, but, BUTTON_STATE_EXIT);
  }

  /* apply the button action or value */
  if (!onfree) {
    ui_apply_but(C, block, but, data, false);
  }

#ifdef USE_DRAG_MULTINUM
  if (data->multi_data.has_mbuts) {
    LISTBASE_FOREACH (uiBut *, bt, &block->buttons) {
      if (bt->flag & UI_BUT_DRAG_MULTI) {
        bt->flag &= ~UI_BUT_DRAG_MULTI;

        if (!data->cancel) {
          ui_apply_but_autokey(C, bt);
        }
      }
    }

    ui_multibut_free(data, block);
  }
#endif

  /* if this button is in a menu, this will set the button return
   * value to the button value and the menu return value to ok, the
   * menu return value will be picked up and the menu will close */
  if (block->handle && !(block->flag & UI_BLOCK_KEEP_OPEN)) {
    if (!data->cancel || data->escapecancel) {
      uiPopupBlockHandle *menu;

      menu = block->handle;
      menu->butretval = data->retval;
      menu->menuretval = (data->cancel) ? UI_RETURN_CANCEL : UI_RETURN_OK;
    }
  }

  if (!onfree && !data->cancel) {
    /* autokey & undo push */
    ui_apply_but_undo(but);
    ui_apply_but_autokey(C, but);

#ifdef USE_ALLSELECT
    {
      /* only RNA from this button is used */
      uiBut but_temp = *but;
      uiSelectContextStore *selctx_data = &data->select_others;
      for (int i = 0; i < selctx_data->elems_len; i++) {
        uiSelectContextElem *other = &selctx_data->elems[i];
        but_temp.rnapoin = other->ptr;
        ui_apply_but_autokey(C, &but_temp);
      }
    }
#endif

    /* popup menu memory */
    if (block->flag & UI_BLOCK_POPUP_MEMORY) {
      ui_popup_menu_memory_set(block, but);
    }

    if (U.runtime.is_dirty == false) {
      ui_but_update_preferences_dirty(but);
    }
  }

  /* Disable tool-tips until mouse-move + last active flag. */
  LISTBASE_FOREACH (uiBlock *, block_iter, &data->region->uiblocks) {
    LISTBASE_FOREACH (uiBut *, bt, &block_iter->buttons) {
      bt->flag &= ~UI_BUT_LAST_ACTIVE;
    }

    block_iter->tooltipdisabled = true;
  }

  ui_blocks_set_tooltips(data->region, false);

  /* clean up */
  if (data->str) {
    MEM_freeN(data->str);
  }
  if (data->origstr) {
    MEM_freeN(data->origstr);
  }

#ifdef USE_ALLSELECT
  ui_selectcontext_end(but, &data->select_others);
#endif

  if (data->changed_cursor) {
    WM_cursor_modal_restore(data->window);
  }

  /* redraw and refresh (for popups) */
  ED_region_tag_redraw_no_rebuild(data->region);
  ED_region_tag_refresh_ui(data->region);

  if ((but->flag & UI_BUT_DRAG_MULTI) == 0) {
    if (data->custom_interaction_handle != NULL) {
      /* Should only set when the button is modal. */
      BLI_assert(but->active != NULL);
      data->custom_interaction_handle->user_count--;

      BLI_assert(data->custom_interaction_handle->user_count >= 0);
      if (data->custom_interaction_handle->user_count == 0) {
        ui_block_interaction_end(
            C, &but->block->custom_interaction_callbacks, data->custom_interaction_handle);
      }
      data->custom_interaction_handle = NULL;
    }
  }

  /* clean up button */
  MEM_SAFE_FREE(but->active);

  but->flag &= ~(UI_ACTIVE | UI_SELECT);
  but->flag |= UI_BUT_LAST_ACTIVE;
  if (!onfree) {
    ui_but_update(but);
  }

  /* Adds empty mouse-move in queue for re-initialize handler, in case mouse is
   * still over a button. We cannot just check for this ourselves because
   * at this point the mouse may be over a button in another region. */
  if (mousemove) {
    WM_event_add_mousemove(CTX_wm_window(C));
  }
}

void ui_but_active_free(const bContext *C, uiBut *but)
{
  /* this gets called when the button somehow disappears while it is still
   * active, this is bad for user interaction, but we need to handle this
   * case cleanly anyway in case it happens */
  if (but->active) {
    uiHandleButtonData *data = but->active;
    data->cancel = true;
    button_activate_exit((bContext *)C, but, data, false, true);
  }
}

/* returns the active button with an optional checking function */
static uiBut *ui_context_button_active(const ARegion *region, bool (*but_check_cb)(const uiBut *))
{
  uiBut *but_found = NULL;

  while (region) {
    /* Follow this exact priority (from highest to lowest priority):
     * 1) Active-override button (#UI_BUT_ACTIVE_OVERRIDE).
     * 2) The real active button.
     * 3) The previously active button (#UI_BUT_LAST_ACTIVE).
     */
    uiBut *active_but_override = NULL;
    uiBut *active_but_real = NULL;
    uiBut *active_but_last = NULL;

    /* find active button */
    LISTBASE_FOREACH (uiBlock *, block, &region->uiblocks) {
      LISTBASE_FOREACH (uiBut *, but, &block->buttons) {
        if (but->flag & UI_BUT_ACTIVE_OVERRIDE) {
          active_but_override = but;
        }
        if (but->active) {
          active_but_real = but;
        }
        if (but->flag & UI_BUT_LAST_ACTIVE) {
          active_but_last = but;
        }
      }
    }

    uiBut *activebut = active_but_override;
    if (!activebut) {
      activebut = active_but_real;
    }
    if (!activebut) {
      activebut = active_but_last;
    }

    if (activebut && (but_check_cb == NULL || but_check_cb(activebut))) {
      uiHandleButtonData *data = activebut->active;

      but_found = activebut;

      /* Recurse into opened menu, like color-picker case. */
      if (data && data->menu && (region != data->menu->region)) {
        region = data->menu->region;
      }
      else {
        return but_found;
      }
    }
    else {
      /* no active button */
      return but_found;
    }
  }

  return but_found;
}

static bool ui_context_rna_button_active_test(const uiBut *but)
{
  return (but->rnapoin.data != NULL);
}
static uiBut *ui_context_rna_button_active(const bContext *C)
{
  return ui_context_button_active(CTX_wm_region(C), ui_context_rna_button_active_test);
}

uiBut *UI_context_active_but_get(const bContext *C)
{
  return ui_context_button_active(CTX_wm_region(C), NULL);
}

uiBut *UI_context_active_but_get_respect_menu(const bContext *C)
{
  ARegion *region_menu = CTX_wm_menu(C);
  return ui_context_button_active(region_menu ? region_menu : CTX_wm_region(C), NULL);
}

uiBut *UI_region_active_but_get(const ARegion *region)
{
  return ui_context_button_active(region, NULL);
}

uiBut *UI_region_but_find_rect_over(const ARegion *region, const rcti *rect_px)
{
  return ui_but_find_rect_over(region, rect_px);
}

uiBlock *UI_region_block_find_mouse_over(const struct ARegion *region,
                                         const int xy[2],
                                         bool only_clip)
{
  return ui_block_find_mouse_over_ex(region, xy, only_clip);
}

uiBut *UI_context_active_but_prop_get(const bContext *C,
                                      struct PointerRNA *r_ptr,
                                      struct PropertyRNA **r_prop,
                                      int *r_index)
{
  uiBut *activebut = ui_context_rna_button_active(C);

  if (activebut && activebut->rnapoin.data) {
    *r_ptr = activebut->rnapoin;
    *r_prop = activebut->rnaprop;
    *r_index = activebut->rnaindex;
  }
  else {
    memset(r_ptr, 0, sizeof(*r_ptr));
    *r_prop = NULL;
    *r_index = 0;
  }

  return activebut;
}

void UI_context_active_but_prop_handle(bContext *C, const bool handle_undo)
{
  uiBut *activebut = ui_context_rna_button_active(C);
  if (activebut) {
    /* TODO(campbell): look into a better way to handle the button change
     * currently this is mainly so reset defaults works for the
     * operator redo panel. */
    uiBlock *block = activebut->block;
    if (block->handle_func) {
      block->handle_func(C, block->handle_func_arg, activebut->retval);
    }
    if (handle_undo) {
      /* Update the button so the undo text uses the correct value. */
      ui_but_update(activebut);
      ui_apply_but_undo(activebut);
    }
  }
}

void UI_context_active_but_clear(bContext *C, wmWindow *win, ARegion *region)
{
  wm_event_handler_ui_cancel_ex(C, win, region, false);
}

wmOperator *UI_context_active_operator_get(const struct bContext *C)
{
  ARegion *region_ctx = CTX_wm_region(C);

  /* background mode */
  if (region_ctx == NULL) {
    return NULL;
  }

  /* scan active regions ui */
  LISTBASE_FOREACH (uiBlock *, block, &region_ctx->uiblocks) {
    if (block->ui_operator) {
      return block->ui_operator;
    }
  }

  /* scan popups */
  {
    bScreen *screen = CTX_wm_screen(C);

    LISTBASE_FOREACH (ARegion *, region, &screen->regionbase) {
      if (region == region_ctx) {
        continue;
      }
      LISTBASE_FOREACH (uiBlock *, block, &region->uiblocks) {
        if (block->ui_operator) {
          return block->ui_operator;
        }
      }
    }
  }

  return NULL;
}

ARegion *UI_region_searchbox_region_get(const ARegion *button_region)
{
  uiBut *but = UI_region_active_but_get(button_region);
  return (but != NULL) ? but->active->searchbox : NULL;
}

void UI_context_update_anim_flag(const bContext *C)
{
  Scene *scene = CTX_data_scene(C);
  ARegion *region = CTX_wm_region(C);
  struct Depsgraph *depsgraph = CTX_data_depsgraph_pointer(C);
  const AnimationEvalContext anim_eval_context = BKE_animsys_eval_context_construct(
      depsgraph, (scene) ? scene->r.cfra : 0.0f);

  while (region) {
    /* find active button */
    uiBut *activebut = NULL;

    LISTBASE_FOREACH (uiBlock *, block, &region->uiblocks) {
      LISTBASE_FOREACH (uiBut *, but, &block->buttons) {
        ui_but_anim_flag(but, &anim_eval_context);
        ui_but_override_flag(CTX_data_main(C), but);
        if (UI_but_is_decorator(but)) {
          ui_but_anim_decorate_update_from_flag((uiButDecorator *)but);
        }

        ED_region_tag_redraw(region);

        if (but->active) {
          activebut = but;
        }
        else if (!activebut && (but->flag & UI_BUT_LAST_ACTIVE)) {
          activebut = but;
        }
      }
    }

    if (activebut) {
      /* Always recurse into opened menu, so all buttons update (like color-picker). */
      uiHandleButtonData *data = activebut->active;
      if (data && data->menu) {
        region = data->menu->region;
      }
      else {
        return;
      }
    }
    else {
      /* no active button */
      return;
    }
  }
}

void ui_but_update_view_for_active(const bContext *C, const uiBlock *block)
{
  uiBut *active_but = ui_block_active_but_get(block);
  if (!active_but || !active_but->active || !active_but->changed || active_but->block != block) {
    return;
  }
  /* If there is a search popup attached to the button, don't change the view. The popups don't
   * support updating the position to the button position nicely. */
  uiHandleButtonData *data = active_but->active;
  if (data->searchbox) {
    return;
  }

  UI_but_ensure_in_view(C, active_but->active->region, active_but);
}

/** \} */

/* -------------------------------------------------------------------- */
/** \name Button Activation Handling
 * \{ */

static uiBut *ui_but_find_open_event(ARegion *region, const wmEvent *event)
{
  LISTBASE_FOREACH (uiBlock *, block, &region->uiblocks) {
    LISTBASE_FOREACH (uiBut *, but, &block->buttons) {
      if (but == event->customdata) {
        return but;
      }
    }
  }
  return NULL;
}

static int ui_handle_button_over(bContext *C, const wmEvent *event, ARegion *region)
{
  if (event->type == MOUSEMOVE) {
    const bool labeledit = event->modifier & KM_CTRL;
    /* Allow buttons to be activated to show the tool-tip,
     * then force-disable them if they're not considered interactive
     * so they don't swallow events but can still display tips. */
    const bool for_tooltip = true;
    uiBut *but = ui_but_find_mouse_over_ex(region, event->xy, labeledit, for_tooltip, NULL, NULL);
    if (but) {
      button_activate_init(C, region, but, BUTTON_ACTIVATE_OVER);

      if ((event->modifier & KM_ALT) && but->active) {
        /* Display tool-tips if holding Alt on mouse-over when tool-tips are disabled in the
         * preferences. */
        but->active->tooltip_force = true;
      }

      if (but->active && !ui_but_is_interactive(but, labeledit)) {
        but->active->disable_force = true;
      }
    }
  }
  else if (event->type == EVT_BUT_OPEN) {
    uiBut *but = ui_but_find_open_event(region, event);
    if (but) {
      button_activate_init(C, region, but, BUTTON_ACTIVATE_OVER);
      ui_do_button(C, but->block, but, event);
    }
  }

  return WM_UI_HANDLER_CONTINUE;
}

void ui_but_activate_event(bContext *C, ARegion *region, uiBut *but)
{
  wmWindow *win = CTX_wm_window(C);

  button_activate_init(C, region, but, BUTTON_ACTIVATE_OVER);

  wmEvent event;
  wm_event_init_from_window(win, &event);
  event.type = EVT_BUT_OPEN;
  event.val = KM_PRESS;
  event.flag = 0;
  event.customdata = but;
  event.customdata_free = false;

  ui_do_button(C, but->block, but, &event);
}

void ui_but_activate_over(bContext *C, ARegion *region, uiBut *but)
{
  button_activate_init(C, region, but, BUTTON_ACTIVATE_OVER);
}

void ui_but_execute_begin(struct bContext *UNUSED(C),
                          struct ARegion *region,
                          uiBut *but,
                          void **active_back)
{
  BLI_assert(region != NULL);
  BLI_assert(BLI_findindex(&region->uiblocks, but->block) != -1);
  /* NOTE: ideally we would not have to change 'but->active' however
   * some functions we call don't use data (as they should be doing) */
  uiHandleButtonData *data;
  *active_back = but->active;
  data = MEM_callocN(sizeof(uiHandleButtonData), "uiHandleButtonData_Fake");
  but->active = data;
  BLI_assert(region != NULL);
  data->region = region;
}

void ui_but_execute_end(struct bContext *C,
                        struct ARegion *UNUSED(region),
                        uiBut *but,
                        void *active_back)
{
  ui_apply_but(C, but->block, but, but->active, true);

  if ((but->flag & UI_BUT_DRAG_MULTI) == 0) {
    ui_apply_but_autokey(C, but);
  }
  /* use onfree event so undo is handled by caller and apply is already done above */
  button_activate_exit((bContext *)C, but, but->active, false, true);
  but->active = active_back;
}

static void ui_handle_button_activate(bContext *C,
                                      ARegion *region,
                                      uiBut *but,
                                      uiButtonActivateType type)
{
  uiBut *oldbut = ui_region_find_active_but(region);
  if (oldbut) {
    uiHandleButtonData *data = oldbut->active;
    data->cancel = true;
    button_activate_exit(C, oldbut, data, false, false);
  }

  button_activate_init(C, region, but, type);
}

/**
 * Use for key accelerator or default key to activate the button even if its not active.
 */
static bool ui_handle_button_activate_by_type(bContext *C, ARegion *region, uiBut *but)
{
  if (but->type == UI_BTYPE_BUT_MENU) {
    /* mainly for operator buttons */
    ui_handle_button_activate(C, region, but, BUTTON_ACTIVATE_APPLY);
  }
  else if (ELEM(but->type, UI_BTYPE_BLOCK, UI_BTYPE_PULLDOWN)) {
    /* open sub-menus (like right arrow key) */
    ui_handle_button_activate(C, region, but, BUTTON_ACTIVATE_OPEN);
  }
  else if (but->type == UI_BTYPE_MENU) {
    /* activate menu items */
    ui_handle_button_activate(C, region, but, BUTTON_ACTIVATE);
  }
  else {
#ifdef DEBUG
    printf("%s: error, unhandled type: %u\n", __func__, but->type);
#endif
    return false;
  }
  return true;
}

/** \} */

/* -------------------------------------------------------------------- */
/** \name Handle Events for Activated Buttons
 * \{ */

static bool ui_button_value_default(uiBut *but, double *r_value)
{
  if (but->rnaprop != NULL && ui_but_is_rna_valid(but)) {
    const int type = RNA_property_type(but->rnaprop);
    if (ELEM(type, PROP_FLOAT, PROP_INT)) {
      double default_value;
      switch (type) {
        case PROP_INT:
          if (RNA_property_array_check(but->rnaprop)) {
            default_value = (double)RNA_property_int_get_default_index(
                &but->rnapoin, but->rnaprop, but->rnaindex);
          }
          else {
            default_value = (double)RNA_property_int_get_default(&but->rnapoin, but->rnaprop);
          }
          break;
        case PROP_FLOAT:
          if (RNA_property_array_check(but->rnaprop)) {
            default_value = (double)RNA_property_float_get_default_index(
                &but->rnapoin, but->rnaprop, but->rnaindex);
          }
          else {
            default_value = (double)RNA_property_float_get_default(&but->rnapoin, but->rnaprop);
          }
          break;
      }
      *r_value = default_value;
      return true;
    }
  }
  return false;
}

static int ui_handle_button_event(bContext *C, const wmEvent *event, uiBut *but)
{
  uiHandleButtonData *data = but->active;
  const uiHandleButtonState state_orig = data->state;

  uiBlock *block = but->block;
  ARegion *region = data->region;

  int retval = WM_UI_HANDLER_CONTINUE;

  if (data->state == BUTTON_STATE_HIGHLIGHT) {
    switch (event->type) {
      case WINDEACTIVATE:
      case EVT_BUT_CANCEL:
        data->cancel = true;
        button_activate_state(C, but, BUTTON_STATE_EXIT);
        break;
#ifdef USE_UI_POPOVER_ONCE
      case LEFTMOUSE: {
        if (event->val == KM_RELEASE) {
          if (block->flag & UI_BLOCK_POPOVER_ONCE) {
            if (!(but->flag & UI_BUT_DISABLED)) {
              if (ui_but_is_popover_once_compat(but)) {
                data->cancel = false;
                button_activate_state(C, but, BUTTON_STATE_EXIT);
                retval = WM_UI_HANDLER_BREAK;
                /* Cancel because this `but` handles all events and we don't want
                 * the parent button's update function to do anything.
                 *
                 * Causes issues with buttons defined by #uiItemFullR_with_popover. */
                block->handle->menuretval = UI_RETURN_CANCEL;
              }
              else if (ui_but_is_editable_as_text(but)) {
                ui_handle_button_activate(C, region, but, BUTTON_ACTIVATE_TEXT_EDITING);
                retval = WM_UI_HANDLER_BREAK;
              }
            }
          }
        }
        break;
      }
#endif
      case MOUSEMOVE: {
        uiBut *but_other = ui_but_find_mouse_over(region, event);
        bool exit = false;

        /* always deactivate button for pie menus,
         * else moving to blank space will leave activated */
        if ((!ui_block_is_menu(block) || ui_block_is_pie_menu(block)) &&
            !ui_but_contains_point_px(but, region, event->xy)) {
          exit = true;
        }
        else if (but_other && ui_but_is_editable(but_other) && (but_other != but)) {
          exit = true;
        }

        if (exit) {
          data->cancel = true;
          button_activate_state(C, but, BUTTON_STATE_EXIT);
        }
        else if (event->xy[0] != event->prev_xy[0] || event->xy[1] != event->prev_xy[1]) {
          /* Re-enable tool-tip on mouse move. */
          ui_blocks_set_tooltips(region, true);
          button_tooltip_timer_reset(C, but);
        }

        /* Update extra icons states. */
        ui_do_but_extra_operator_icons_mousemove(but, data, event);

        break;
      }
      case TIMER: {
        /* Handle menu auto open timer. */
        if (event->customdata == data->autoopentimer) {
          WM_event_remove_timer(data->wm, data->window, data->autoopentimer);
          data->autoopentimer = NULL;

          if (ui_but_contains_point_px(but, region, event->xy) || but->active) {
            button_activate_state(C, but, BUTTON_STATE_MENU_OPEN);
          }
        }

        break;
      }
      /* XXX hardcoded keymap check... but anyway,
       * while view changes, tool-tips should be removed */
      case WHEELUPMOUSE:
      case WHEELDOWNMOUSE:
      case MIDDLEMOUSE:
      case MOUSEPAN:
        UI_but_tooltip_timer_remove(C, but);
        ATTR_FALLTHROUGH;
      default:
        break;
    }

    /* handle button type specific events */
    retval = ui_do_button(C, block, but, event);
  }
  else if (data->state == BUTTON_STATE_WAIT_RELEASE) {
    switch (event->type) {
      case WINDEACTIVATE:
        data->cancel = true;
        button_activate_state(C, but, BUTTON_STATE_EXIT);
        break;

      case TIMER: {
        if (event->customdata == data->hold_action_timer) {
          if (true) {
            data->cancel = true;
            button_activate_state(C, but, BUTTON_STATE_EXIT);
          }
          else {
            /* Do this so we can still mouse-up, closing the menu and running the button.
             * This is nice to support but there are times when the button gets left pressed.
             * Keep disabled for now. */
            WM_event_remove_timer(data->wm, data->window, data->hold_action_timer);
            data->hold_action_timer = NULL;
          }
          retval = WM_UI_HANDLER_CONTINUE;
          but->hold_func(C, data->region, but);
        }
        break;
      }
      case MOUSEMOVE: {
        /* deselect the button when moving the mouse away */
        /* also de-activate for buttons that only show highlights */
        if (ui_but_contains_point_px(but, region, event->xy)) {

          /* Drag on a hold button (used in the toolbar) now opens it immediately. */
          if (data->hold_action_timer) {
            if (but->flag & UI_SELECT) {
              if (len_manhattan_v2v2_int(event->xy, event->prev_xy) <=
                  WM_EVENT_CURSOR_MOTION_THRESHOLD) {
                /* pass */
              }
              else {
                WM_event_remove_timer(data->wm, data->window, data->hold_action_timer);
                data->hold_action_timer = WM_event_add_timer(data->wm, data->window, TIMER, 0.0f);
              }
            }
          }

          if (!(but->flag & UI_SELECT)) {
            but->flag |= (UI_SELECT | UI_ACTIVE);
            data->cancel = false;
            ED_region_tag_redraw_no_rebuild(data->region);
          }
        }
        else {
          if (but->flag & UI_SELECT) {
            but->flag &= ~(UI_SELECT | UI_ACTIVE);
            data->cancel = true;
            ED_region_tag_redraw_no_rebuild(data->region);
          }
        }
        break;
      }
      default:
        /* otherwise catch mouse release event */
        ui_do_button(C, block, but, event);
        break;
    }

    retval = WM_UI_HANDLER_BREAK;
  }
  else if (data->state == BUTTON_STATE_WAIT_FLASH) {
    switch (event->type) {
      case TIMER: {
        if (event->customdata == data->flashtimer) {
          button_activate_state(C, but, BUTTON_STATE_EXIT);
        }
        break;
      }
    }

    retval = WM_UI_HANDLER_CONTINUE;
  }
  else if (data->state == BUTTON_STATE_MENU_OPEN) {
    /* check for exit because of mouse-over another button */
    switch (event->type) {
      case MOUSEMOVE: {
        uiBut *bt;

        if (data->menu && data->menu->region) {
          if (ui_region_contains_point_px(data->menu->region, event->xy)) {
            break;
          }
        }

        bt = ui_but_find_mouse_over(region, event);

        if (bt && bt->active != data) {
          if (but->type != UI_BTYPE_COLOR) { /* exception */
            data->cancel = true;
          }
          button_activate_state(C, but, BUTTON_STATE_EXIT);
        }
        break;
      }
      case RIGHTMOUSE: {
        if (event->val == KM_PRESS) {
          uiBut *bt = ui_but_find_mouse_over(region, event);
          if (bt && bt->active == data) {
            button_activate_state(C, bt, BUTTON_STATE_HIGHLIGHT);
          }
        }
        break;
      }
    }

    ui_do_button(C, block, but, event);
    retval = WM_UI_HANDLER_CONTINUE;
  }
  else {
    retval = ui_do_button(C, block, but, event);
    // retval = WM_UI_HANDLER_BREAK; XXX why ?
  }

  /* may have been re-allocated above (eyedropper for eg) */
  data = but->active;
  if (data && data->state == BUTTON_STATE_EXIT) {
    uiBut *post_but = data->postbut;
    const uiButtonActivateType post_type = data->posttype;

    /* Reset the button value when empty text is typed. */
    if ((data->cancel == false) && (data->str != NULL) && (data->str[0] == '\0') &&
        (but->rnaprop && ELEM(RNA_property_type(but->rnaprop), PROP_FLOAT, PROP_INT))) {
      MEM_SAFE_FREE(data->str);
      ui_button_value_default(but, &data->value);

#ifdef USE_DRAG_MULTINUM
      if (data->multi_data.mbuts) {
        for (LinkNode *l = data->multi_data.mbuts; l; l = l->next) {
          uiButMultiState *state = l->link;
          uiBut *but_iter = state->but;
          double default_value;

          if (ui_button_value_default(but_iter, &default_value)) {
            ui_but_value_set(but_iter, default_value);
          }
        }
      }
      data->multi_data.skip = true;
#endif
    }

    button_activate_exit(C, but, data, (post_but == NULL), false);

    /* for jumping to the next button with tab while text editing */
    if (post_but) {
      /* The post_but still has previous ranges (without the changes in active button considered),
       * needs refreshing the ranges. */
      ui_but_range_set_soft(post_but);
      ui_but_range_set_hard(post_but);

      button_activate_init(C, region, post_but, post_type);
    }
    else if (!((event->type == EVT_BUT_CANCEL) && (event->val == 1))) {
      /* XXX issue is because WM_event_add_mousemove(wm) is a bad hack and not reliable,
       * if that gets coded better this bypass can go away too.
       *
       * This is needed to make sure if a button was active,
       * it stays active while the mouse is over it.
       * This avoids adding mouse-moves, see: T33466. */
      if (ELEM(state_orig, BUTTON_STATE_INIT, BUTTON_STATE_HIGHLIGHT, BUTTON_STATE_WAIT_DRAG)) {
        if (ui_but_find_mouse_over(region, event) == but) {
          button_activate_init(C, region, but, BUTTON_ACTIVATE_OVER);
        }
      }
    }
  }

  return retval;
}

/**
 * Activate the underlying list-row button, so the row is highlighted.
 * Early exits if \a activate_dragging is true, but the custom drag operator fails to execute.
 * Gives the wanted behavior where the item is activated on a click-drag event when the custom drag
 * operator is executed.
 */
static int ui_list_activate_hovered_row(bContext *C,
                                        ARegion *region,
                                        const uiList *ui_list,
                                        const wmEvent *event,
                                        bool activate_dragging)
{
  const bool do_drag = activate_dragging && ui_list->dyn_data->custom_drag_optype;

  if (do_drag) {
    const uiBut *hovered_but = ui_but_find_mouse_over(region, event);
    if (!ui_list_invoke_item_operator(C,
                                      hovered_but,
                                      ui_list->dyn_data->custom_drag_optype,
                                      &ui_list->dyn_data->custom_drag_opptr)) {
      return WM_UI_HANDLER_CONTINUE;
    }
  }

  int mouse_xy[2];
  WM_event_drag_start_xy(event, mouse_xy);

  uiBut *listrow = ui_list_row_find_mouse_over(region, mouse_xy);
  if (listrow) {
    wmOperatorType *custom_activate_optype = ui_list->dyn_data->custom_activate_optype;

    /* Hacky: Ensure the custom activate operator is not called when the custom drag operator
     * was. Only one should run! */
    if (activate_dragging && do_drag) {
      ((uiList *)ui_list)->dyn_data->custom_activate_optype = NULL;
    }

    /* Simulate click on listrow button itself (which may be overlapped by another button). Also
     * calls the custom activate operator (ui_list->custom_activate_opname). */
    UI_but_execute(C, region, listrow);

    ((uiList *)ui_list)->dyn_data->custom_activate_optype = custom_activate_optype;
  }

  return WM_UI_HANDLER_BREAK;
}

static bool ui_list_is_hovering_draggable_but(bContext *C,
                                              const uiList *list,
                                              const ARegion *region,
                                              const wmEvent *event)
{
  /* On a tweak event, uses the coordinates from where tweaking was started. */
  int mouse_xy[2];
  WM_event_drag_start_xy(event, mouse_xy);

  const uiBut *hovered_but = ui_but_find_mouse_over_ex(region, mouse_xy, false, false, NULL, NULL);

  if (list->dyn_data->custom_drag_optype) {
    if (ui_but_context_poll_operator(C, list->dyn_data->custom_drag_optype, hovered_but)) {
      return true;
    }
  }

  return (hovered_but && ui_but_drag_is_draggable(hovered_but));
}

static int ui_list_handle_click_drag(bContext *C,
                                     const uiList *ui_list,
                                     ARegion *region,
                                     const wmEvent *event)
{
  if (event->type != LEFTMOUSE) {
    return WM_HANDLER_CONTINUE;
  }

  int retval = WM_HANDLER_CONTINUE;

  const bool is_draggable = ui_list_is_hovering_draggable_but(C, ui_list, region, event);
  bool activate = false;
  bool activate_dragging = false;

  if (event->val == KM_CLICK_DRAG) {
    if (is_draggable) {
      activate_dragging = true;
      activate = true;
    }
  }
  /* #KM_CLICK is only sent after an uncaught release event, so the foreground button gets all
   * regular events (including mouse presses to start dragging) and this part only kicks in if it
   * hasn't handled the release event. Note that if there's no overlaid button, the row selects
   * on the press event already via regular #UI_BTYPE_LISTROW handling. */
  else if (event->val == KM_CLICK) {
    activate = true;
  }

  if (activate) {
    retval = ui_list_activate_hovered_row(C, region, ui_list, event, activate_dragging);
  }

  return retval;
}

static void ui_list_activate_row_from_index(
    bContext *C, ARegion *region, uiBut *listbox, uiList *ui_list, int index)
{
  uiBut *new_active_row = ui_list_row_find_from_index(region, index, listbox);
  if (new_active_row) {
    /* Preferred way to update the active item, also calls the custom activate operator
     * (#uiList.custom_activate_opname). */
    UI_but_execute(C, region, new_active_row);
  }
  else {
    /* A bit ugly, set the active index in RNA directly. That's because a button that's
     * scrolled away in the list box isn't created at all.
     * The custom activate operator (#uiList.custom_activate_opname) is not called in this case
     * (which may need the row button context). */
    RNA_property_int_set(&listbox->rnapoin, listbox->rnaprop, index);
    RNA_property_update(C, &listbox->rnapoin, listbox->rnaprop);
    ui_apply_but_undo(listbox);
  }

  ui_list->flag |= UILST_SCROLL_TO_ACTIVE_ITEM;
}

static int ui_list_get_increment(const uiList *ui_list, const int type, const int columns)
{
  int increment = 0;

  /* Handle column offsets for grid layouts. */
  if (ELEM(type, EVT_UPARROWKEY, EVT_DOWNARROWKEY) &&
      ELEM(ui_list->layout_type, UILST_LAYOUT_GRID, UILST_LAYOUT_BIG_PREVIEW_GRID)) {
    increment = (type == EVT_UPARROWKEY) ? -columns : columns;
  }
  else {
    /* Left or right in grid layouts or any direction in single column layouts increments by 1. */
    increment = ELEM(type, EVT_UPARROWKEY, EVT_LEFTARROWKEY, WHEELUPMOUSE) ? -1 : 1;
  }

  if ((ui_list->filter_sort_flag & UILST_FLT_SORT_REVERSE) != 0) {
    increment *= -1;
  }

  return increment;
}

static int ui_handle_list_event(bContext *C, const wmEvent *event, ARegion *region, uiBut *listbox)
{
  int retval = WM_UI_HANDLER_CONTINUE;
  int type = event->type, val = event->val;
  int scroll_dir = 1;
  bool redraw = false;

  uiList *ui_list = listbox->custom_data;
  if (!ui_list || !ui_list->dyn_data) {
    return retval;
  }
  uiListDyn *dyn_data = ui_list->dyn_data;

  int mx = event->xy[0];
  int my = event->xy[1];
  ui_window_to_block(region, listbox->block, &mx, &my);

  /* Convert pan to scroll-wheel. */
  if (type == MOUSEPAN) {
    ui_pan_to_scroll(event, &type, &val);

    /* 'ui_pan_to_scroll' gives the absolute direction. */
    if (event->flag & WM_EVENT_SCROLL_INVERT) {
      scroll_dir = -1;
    }

    /* If type still is mouse-pan, we call it handled, since delta-y accumulate. */
    /* also see wm_event_system.c do_wheel_ui hack */
    if (type == MOUSEPAN) {
      retval = WM_UI_HANDLER_BREAK;
    }
  }

  if (event->type == LEFTMOUSE) {
    retval = ui_list_handle_click_drag(C, ui_list, region, event);
  }
  else if (val == KM_PRESS) {
    if ((ELEM(type, EVT_UPARROWKEY, EVT_DOWNARROWKEY, EVT_LEFTARROWKEY, EVT_RIGHTARROWKEY) &&
         (event->modifier & (KM_SHIFT | KM_CTRL | KM_ALT | KM_OSKEY)) == 0) ||
        ((ELEM(type, WHEELUPMOUSE, WHEELDOWNMOUSE) && (event->modifier & KM_CTRL) &&
          (event->modifier & (KM_SHIFT | KM_ALT | KM_OSKEY)) == 0))) {
      const int value_orig = RNA_property_int_get(&listbox->rnapoin, listbox->rnaprop);
      int value, min, max;

      value = value_orig;
      const int inc = ui_list_get_increment(ui_list, type, dyn_data->columns);

      if (dyn_data->items_filter_neworder || dyn_data->items_filter_flags) {
        /* If we have a display order different from
         * collection order, we have some work! */
        int *org_order = MEM_mallocN(dyn_data->items_shown * sizeof(int), __func__);
        const int *new_order = dyn_data->items_filter_neworder;
        int org_idx = -1, len = dyn_data->items_len;
        int current_idx = -1;
        const int filter_exclude = ui_list->filter_flag & UILST_FLT_EXCLUDE;

        for (int i = 0; i < len; i++) {
          if (!dyn_data->items_filter_flags ||
              ((dyn_data->items_filter_flags[i] & UILST_FLT_ITEM) ^ filter_exclude)) {
            org_order[new_order ? new_order[++org_idx] : ++org_idx] = i;
            if (i == value) {
              current_idx = new_order ? new_order[org_idx] : org_idx;
            }
          }
          else if (i == value && org_idx >= 0) {
            current_idx = -(new_order ? new_order[org_idx] : org_idx) - 1;
          }
        }
        /* Now, org_order maps displayed indices to real indices,
         * and current_idx either contains the displayed index of active value (positive),
         *                 or its more-nearest one (negated).
         */
        if (current_idx < 0) {
          current_idx = (current_idx * -1) + (inc < 0 ? inc : inc - 1);
        }
        else {
          current_idx += inc;
        }
        CLAMP(current_idx, 0, dyn_data->items_shown - 1);
        value = org_order[current_idx];
        MEM_freeN(org_order);
      }
      else {
        value += inc;
      }

      CLAMP(value, 0, dyn_data->items_len - 1);

      RNA_property_int_range(&listbox->rnapoin, listbox->rnaprop, &min, &max);
      CLAMP(value, min, max);

      if (value != value_orig) {
        ui_list_activate_row_from_index(C, region, listbox, ui_list, value);
        redraw = true;
      }
      retval = WM_UI_HANDLER_BREAK;
    }
    else if (ELEM(type, WHEELUPMOUSE, WHEELDOWNMOUSE) && (event->modifier & KM_SHIFT)) {
      /* We now have proper grip, but keep this anyway! */
      if (ui_list->list_grip < (dyn_data->visual_height_min - UI_LIST_AUTO_SIZE_THRESHOLD)) {
        ui_list->list_grip = dyn_data->visual_height;
      }
      ui_list->list_grip += (type == WHEELUPMOUSE) ? -1 : 1;

      ui_list->flag |= UILST_SCROLL_TO_ACTIVE_ITEM;

      redraw = true;
      retval = WM_UI_HANDLER_BREAK;
    }
    else if (ELEM(type, WHEELUPMOUSE, WHEELDOWNMOUSE)) {
      if (dyn_data->height > dyn_data->visual_height) {
        /* list template will clamp */
        ui_list->list_scroll += scroll_dir * ((type == WHEELUPMOUSE) ? -1 : 1);

        redraw = true;
        retval = WM_UI_HANDLER_BREAK;
      }
    }
  }

  if (redraw) {
    ED_region_tag_redraw(region);
    ED_region_tag_refresh_ui(region);
  }

  return retval;
}

static int ui_handle_view_items_hover(const wmEvent *event, const ARegion *region)
{
  bool has_view_item = false;
  LISTBASE_FOREACH (uiBlock *, block, &region->uiblocks) {
    /* Avoid unnecessary work: view item buttons are assumed to be inside views. */
    if (BLI_listbase_is_empty(&block->views)) {
      continue;
    }

    LISTBASE_FOREACH (uiBut *, but, &block->buttons) {
      if (ui_but_is_view_item(but)) {
        but->flag &= ~UI_ACTIVE;
        has_view_item = true;
      }
    }
  }

  if (!has_view_item) {
    /* Avoid unnecessary lookup. */
    return WM_UI_HANDLER_CONTINUE;
  }

  /* Always highlight the hovered view item, even if the mouse hovers another button inside of it.
   */
  uiBut *hovered_row_but = ui_view_item_find_mouse_over(region, event->xy);
  if (hovered_row_but) {
    hovered_row_but->flag |= UI_ACTIVE;
  }

  return WM_UI_HANDLER_CONTINUE;
}

static int ui_handle_view_item_event(bContext *C,
                                     const wmEvent *event,
                                     ARegion *region,
                                     uiBut *view_but)
{
  BLI_assert(ui_but_is_view_item(view_but));
  if (event->type == LEFTMOUSE) {
    /* Will free active button if there already is one. */
    ui_handle_button_activate(C, region, view_but, BUTTON_ACTIVATE_OVER);
    return ui_do_button(C, view_but->block, view_but, event);
  }

  return WM_UI_HANDLER_CONTINUE;
}

static void ui_handle_button_return_submenu(bContext *C, const wmEvent *event, uiBut *but)
{
  uiHandleButtonData *data = but->active;
  uiPopupBlockHandle *menu = data->menu;

  /* copy over return values from the closing menu */
  if ((menu->menuretval & UI_RETURN_OK) || (menu->menuretval & UI_RETURN_UPDATE)) {
    if (but->type == UI_BTYPE_COLOR) {
      copy_v3_v3(data->vec, menu->retvec);
    }
    else if (but->type == UI_BTYPE_MENU) {
      data->value = menu->retvalue;
    }
  }

  if (menu->menuretval & UI_RETURN_UPDATE) {
    if (data->interactive) {
      ui_apply_but(C, but->block, but, data, true);
    }
    else {
      ui_but_update(but);
    }

    menu->menuretval = 0;
  }

  /* now change button state or exit, which will close the submenu */
  if ((menu->menuretval & UI_RETURN_OK) || (menu->menuretval & UI_RETURN_CANCEL)) {
    if (menu->menuretval != UI_RETURN_OK) {
      data->cancel = true;
    }

    button_activate_exit(C, but, data, true, false);
  }
  else if (menu->menuretval & UI_RETURN_OUT) {
    if (event->type == MOUSEMOVE && ui_but_contains_point_px(but, data->region, event->xy)) {
      button_activate_state(C, but, BUTTON_STATE_HIGHLIGHT);
    }
    else {
      if (ISKEYBOARD(event->type)) {
        /* keyboard menu hierarchy navigation, going back to previous level */
        but->active->used_mouse = false;
        button_activate_state(C, but, BUTTON_STATE_HIGHLIGHT);
      }
      else {
        data->cancel = true;
        button_activate_exit(C, but, data, true, false);
      }
    }
  }
}

/** \} */

/* -------------------------------------------------------------------- */
/** \name Menu Towards (mouse motion logic)
 * \{ */

/**
 * Function used to prevent losing the open menu when using nested pull-downs,
 * when moving mouse towards the pull-down menu over other buttons that could
 * steal the highlight from the current button, only checks:
 *
 * - while mouse moves in triangular area defined old mouse position and
 *   left/right side of new menu.
 * - only for 1 second.
 */

static void ui_mouse_motion_towards_init_ex(uiPopupBlockHandle *menu,
                                            const int xy[2],
                                            const bool force)
{
  BLI_assert(((uiBlock *)menu->region->uiblocks.first)->flag &
             (UI_BLOCK_MOVEMOUSE_QUIT | UI_BLOCK_POPOVER));

  if (!menu->dotowards || force) {
    menu->dotowards = true;
    menu->towards_xy[0] = xy[0];
    menu->towards_xy[1] = xy[1];

    if (force) {
      menu->towardstime = DBL_MAX; /* unlimited time */
    }
    else {
      menu->towardstime = PIL_check_seconds_timer();
    }
  }
}

static void ui_mouse_motion_towards_init(uiPopupBlockHandle *menu, const int xy[2])
{
  ui_mouse_motion_towards_init_ex(menu, xy, false);
}

static void ui_mouse_motion_towards_reinit(uiPopupBlockHandle *menu, const int xy[2])
{
  ui_mouse_motion_towards_init_ex(menu, xy, true);
}

static bool ui_mouse_motion_towards_check(uiBlock *block,
                                          uiPopupBlockHandle *menu,
                                          const int xy[2],
                                          const bool use_wiggle_room)
{
  BLI_assert(block->flag & (UI_BLOCK_MOVEMOUSE_QUIT | UI_BLOCK_POPOVER));

  /* annoying fix for T36269, this is a bit odd but in fact works quite well
   * don't mouse-out of a menu if another menu has been created after it.
   * if this causes problems we could remove it and check on a different fix - campbell */
  if (menu->region->next) {
    /* am I the last menu (test) */
    ARegion *region = menu->region->next;
    do {
      uiBlock *block_iter = region->uiblocks.first;
      if (block_iter && ui_block_is_menu(block_iter)) {
        return true;
      }
    } while ((region = region->next));
  }
  /* annoying fix end! */

  if (!menu->dotowards) {
    return false;
  }

  float oldp[2] = {menu->towards_xy[0], menu->towards_xy[1]};
  const float newp[2] = {xy[0], xy[1]};
  if (len_squared_v2v2(oldp, newp) < (4.0f * 4.0f)) {
    return menu->dotowards;
  }

  /* verify that we are moving towards one of the edges of the
   * menu block, in other words, in the triangle formed by the
   * initial mouse location and two edge points. */
  rctf rect_px;
  ui_block_to_window_rctf(menu->region, block, &rect_px, &block->rect);

  const float margin = MENU_TOWARDS_MARGIN;

  const float p1[2] = {rect_px.xmin - margin, rect_px.ymin - margin};
  const float p2[2] = {rect_px.xmax + margin, rect_px.ymin - margin};
  const float p3[2] = {rect_px.xmax + margin, rect_px.ymax + margin};
  const float p4[2] = {rect_px.xmin - margin, rect_px.ymax + margin};

  /* allow for some wiggle room, if the user moves a few pixels away,
   * don't immediately quit (only for top level menus) */
  if (use_wiggle_room) {
    const float cent[2] = {BLI_rctf_cent_x(&rect_px), BLI_rctf_cent_y(&rect_px)};
    float delta[2];

    sub_v2_v2v2(delta, oldp, cent);
    normalize_v2_length(delta, MENU_TOWARDS_WIGGLE_ROOM);
    add_v2_v2(oldp, delta);
  }

  bool closer = (isect_point_tri_v2(newp, oldp, p1, p2) ||
                 isect_point_tri_v2(newp, oldp, p2, p3) ||
                 isect_point_tri_v2(newp, oldp, p3, p4) || isect_point_tri_v2(newp, oldp, p4, p1));

  if (!closer) {
    menu->dotowards = false;
  }

  /* 1 second timer */
  if (PIL_check_seconds_timer() - menu->towardstime > BUTTON_MOUSE_TOWARDS_THRESH) {
    menu->dotowards = false;
  }

  return menu->dotowards;
}

#ifdef USE_KEYNAV_LIMIT
static void ui_mouse_motion_keynav_init(struct uiKeyNavLock *keynav, const wmEvent *event)
{
  keynav->is_keynav = true;
  copy_v2_v2_int(keynav->event_xy, event->xy);
}
/**
 * Return true if key-input isn't blocking mouse-motion,
 * or if the mouse-motion is enough to disable key-input.
 */
static bool ui_mouse_motion_keynav_test(struct uiKeyNavLock *keynav, const wmEvent *event)
{
  if (keynav->is_keynav &&
      (len_manhattan_v2v2_int(keynav->event_xy, event->xy) > BUTTON_KEYNAV_PX_LIMIT)) {
    keynav->is_keynav = false;
  }

  return keynav->is_keynav;
}
#endif /* USE_KEYNAV_LIMIT */

/** \} */

/* -------------------------------------------------------------------- */
/** \name Menu Scroll
 * \{ */

static char ui_menu_scroll_test(uiBlock *block, int my)
{
  if (block->flag & (UI_BLOCK_CLIPTOP | UI_BLOCK_CLIPBOTTOM)) {
    if (block->flag & UI_BLOCK_CLIPTOP) {
      if (my > block->rect.ymax - UI_MENU_SCROLL_MOUSE) {
        return 't';
      }
    }
    if (block->flag & UI_BLOCK_CLIPBOTTOM) {
      if (my < block->rect.ymin + UI_MENU_SCROLL_MOUSE) {
        return 'b';
      }
    }
  }
  return 0;
}

static void ui_menu_scroll_apply_offset_y(ARegion *region, uiBlock *block, float dy)
{
  BLI_assert(dy != 0.0f);

  const int scroll_pad = ui_block_is_menu(block) ? UI_MENU_SCROLL_PAD : UI_UNIT_Y * 0.5f;

  if (dy < 0.0f) {
    /* Stop at top item, extra 0.5 UI_UNIT_Y makes it snap nicer. */
    float ymax = -FLT_MAX;
    LISTBASE_FOREACH (uiBut *, bt, &block->buttons) {
      ymax = max_ff(ymax, bt->rect.ymax);
    }
    if (ymax + dy - UI_UNIT_Y * 0.5f < block->rect.ymax - scroll_pad) {
      dy = block->rect.ymax - ymax - scroll_pad;
    }
  }
  else {
    /* Stop at bottom item, extra 0.5 UI_UNIT_Y makes it snap nicer. */
    float ymin = FLT_MAX;
    LISTBASE_FOREACH (uiBut *, bt, &block->buttons) {
      ymin = min_ff(ymin, bt->rect.ymin);
    }
    if (ymin + dy + UI_UNIT_Y * 0.5f > block->rect.ymin + scroll_pad) {
      dy = block->rect.ymin - ymin + scroll_pad;
    }
  }

  /* remember scroll offset for refreshes */
  block->handle->scrolloffset += dy;

  /* apply scroll offset */
  LISTBASE_FOREACH (uiBut *, bt, &block->buttons) {
    bt->rect.ymin += dy;
    bt->rect.ymax += dy;
  }

  /* set flags again */
  ui_popup_block_scrolltest(block);

  ED_region_tag_redraw(region);
}

/** Scroll to activated button. */
static bool ui_menu_scroll_to_but(ARegion *region, uiBlock *block, uiBut *but_target)
{
  float dy = 0.0;
  if (block->flag & UI_BLOCK_CLIPTOP) {
    if (but_target->rect.ymax > block->rect.ymax - UI_MENU_SCROLL_ARROW) {
      dy = block->rect.ymax - but_target->rect.ymax - UI_MENU_SCROLL_ARROW;
    }
  }
  if (block->flag & UI_BLOCK_CLIPBOTTOM) {
    if (but_target->rect.ymin < block->rect.ymin + UI_MENU_SCROLL_ARROW) {
      dy = block->rect.ymin - but_target->rect.ymin + UI_MENU_SCROLL_ARROW;
    }
  }
  if (dy != 0.0f) {
    ui_menu_scroll_apply_offset_y(region, block, dy);
    return true;
  }
  return false;
}

/** Scroll to y location (in block space, see #ui_window_to_block). */
static bool ui_menu_scroll_to_y(ARegion *region, uiBlock *block, int y)
{
  const char test = ui_menu_scroll_test(block, y);
  float dy = 0.0f;
  if (test == 't') {
    dy = -UI_UNIT_Y; /* scroll to the top */
  }
  else if (test == 'b') {
    dy = UI_UNIT_Y; /* scroll to the bottom */
  }
  if (dy != 0.0f) {
    ui_menu_scroll_apply_offset_y(region, block, dy);
    return true;
  }
  return false;
}

static bool ui_menu_scroll_step(ARegion *region, uiBlock *block, const int scroll_dir)
{
  int my;
  if (scroll_dir == 1) {
    if ((block->flag & UI_BLOCK_CLIPTOP) == 0) {
      return false;
    }
    my = block->rect.ymax + UI_UNIT_Y;
  }
  else if (scroll_dir == -1) {
    if ((block->flag & UI_BLOCK_CLIPBOTTOM) == 0) {
      return false;
    }
    my = block->rect.ymin - UI_UNIT_Y;
  }
  else {
    BLI_assert(0);
    return false;
  }

  return ui_menu_scroll_to_y(region, block, my);
}

/** \} */

/* -------------------------------------------------------------------- */
/** \name Menu Event Handling
 * \{ */

static void ui_region_auto_open_clear(ARegion *region)
{
  LISTBASE_FOREACH (uiBlock *, block, &region->uiblocks) {
    block->auto_open = false;
  }
}

/**
 * Special function to handle nested menus.
 * let the parent menu get the event.
 *
 * This allows a menu to be open,
 * but send key events to the parent if there's no active buttons.
 *
 * Without this keyboard navigation from menus won't work.
 */
static bool ui_menu_pass_event_to_parent_if_nonactive(uiPopupBlockHandle *menu,
                                                      const uiBut *but,
                                                      const int level,
                                                      const int retval)
{
  if ((level != 0) && (but == NULL)) {
    menu->menuretval = UI_RETURN_OUT | UI_RETURN_OUT_PARENT;
    (void)retval; /* so release builds with strict flags are happy as well */
    BLI_assert(retval == WM_UI_HANDLER_CONTINUE);
    return true;
  }
  return false;
}

static int ui_handle_menu_button(bContext *C, const wmEvent *event, uiPopupBlockHandle *menu)
{
  ARegion *region = menu->region;
  uiBut *but = ui_region_find_active_but(region);

  if (but) {
    /* Its possible there is an active menu item NOT under the mouse,
     * in this case ignore mouse clicks outside the button (but Enter etc is accepted) */
    if (event->val == KM_RELEASE) {
      /* pass, needed so we can exit active menu-items when click-dragging out of them */
    }
    else if (but->type == UI_BTYPE_SEARCH_MENU) {
      /* Pass, needed so search popup can have RMB context menu.
       * This may be useful for other interactions which happen in the search popup
       * without being directly over the search button. */
    }
    else if (!ui_block_is_menu(but->block) || ui_block_is_pie_menu(but->block)) {
      /* pass, skip for dialogs */
    }
    else if (!ui_region_contains_point_px(but->active->region, event->xy)) {
      /* Pass, needed to click-exit outside of non-floating menus. */
      ui_region_auto_open_clear(but->active->region);
    }
    else if ((!ELEM(event->type, MOUSEMOVE, WHEELUPMOUSE, WHEELDOWNMOUSE, MOUSEPAN)) &&
             ISMOUSE(event->type)) {
      if (!ui_but_contains_point_px(but, but->active->region, event->xy)) {
        but = NULL;
      }
    }
  }

  int retval;
  if (but) {
    ScrArea *ctx_area = CTX_wm_area(C);
    ARegion *ctx_region = CTX_wm_region(C);

    if (menu->ctx_area) {
      CTX_wm_area_set(C, menu->ctx_area);
    }
    if (menu->ctx_region) {
      CTX_wm_region_set(C, menu->ctx_region);
    }

    retval = ui_handle_button_event(C, event, but);

    if (menu->ctx_area) {
      CTX_wm_area_set(C, ctx_area);
    }
    if (menu->ctx_region) {
      CTX_wm_region_set(C, ctx_region);
    }
  }
  else {
    retval = ui_handle_button_over(C, event, region);
  }

  return retval;
}

float ui_block_calc_pie_segment(uiBlock *block, const float event_xy[2])
{
  float seg1[2];

  if (block->pie_data.flags & UI_PIE_INITIAL_DIRECTION) {
    copy_v2_v2(seg1, block->pie_data.pie_center_init);
  }
  else {
    copy_v2_v2(seg1, block->pie_data.pie_center_spawned);
  }

  float seg2[2];
  sub_v2_v2v2(seg2, event_xy, seg1);

  const float len = normalize_v2_v2(block->pie_data.pie_dir, seg2);

  if (len < U.pie_menu_threshold * U.dpi_fac) {
    block->pie_data.flags |= UI_PIE_INVALID_DIR;
  }
  else {
    block->pie_data.flags &= ~UI_PIE_INVALID_DIR;
  }

  return len;
}

static int ui_handle_menu_event(bContext *C,
                                const wmEvent *event,
                                uiPopupBlockHandle *menu,
                                int level,
                                const bool is_parent_inside,
                                const bool is_parent_menu,
                                const bool is_floating)
{
  uiBut *but;
  ARegion *region = menu->region;
  uiBlock *block = region->uiblocks.first;

  int retval = WM_UI_HANDLER_CONTINUE;

  int mx = event->xy[0];
  int my = event->xy[1];
  ui_window_to_block(region, block, &mx, &my);

  /* check if mouse is inside block */
  const bool inside = BLI_rctf_isect_pt(&block->rect, mx, my);
  /* check for title dragging */
  const bool inside_title = inside && ((my + (UI_UNIT_Y * 1.5f)) > block->rect.ymax);

  /* if there's an active modal button, don't check events or outside, except for search menu */
  but = ui_region_find_active_but(region);

#ifdef USE_DRAG_POPUP
  if (menu->is_grab) {
    if (event->type == LEFTMOUSE) {
      menu->is_grab = false;
      retval = WM_UI_HANDLER_BREAK;
    }
    else {
      if (event->type == MOUSEMOVE) {
        int mdiff[2];

        sub_v2_v2v2_int(mdiff, event->xy, menu->grab_xy_prev);
        copy_v2_v2_int(menu->grab_xy_prev, event->xy);

        add_v2_v2v2_int(menu->popup_create_vars.event_xy, menu->popup_create_vars.event_xy, mdiff);

        ui_popup_translate(region, mdiff);
      }

      return retval;
    }
  }
#endif

  if (but && button_modal_state(but->active->state)) {
    if (block->flag & (UI_BLOCK_MOVEMOUSE_QUIT | UI_BLOCK_POPOVER)) {
      /* if a button is activated modal, always reset the start mouse
       * position of the towards mechanism to avoid losing focus,
       * and don't handle events */
      ui_mouse_motion_towards_reinit(menu, event->xy);
    }
  }
  else if (event->type == TIMER) {
    if (event->customdata == menu->scrolltimer) {
      ui_menu_scroll_to_y(region, block, my);
    }
  }
  else {
    /* for ui_mouse_motion_towards_block */
    if (event->type == MOUSEMOVE) {
      if (block->flag & (UI_BLOCK_MOVEMOUSE_QUIT | UI_BLOCK_POPOVER)) {
        ui_mouse_motion_towards_init(menu, event->xy);
      }

      /* add menu scroll timer, if needed */
      if (ui_menu_scroll_test(block, my)) {
        if (menu->scrolltimer == NULL) {
          menu->scrolltimer = WM_event_add_timer(
              CTX_wm_manager(C), CTX_wm_window(C), TIMER, MENU_SCROLL_INTERVAL);
        }
      }
    }

    /* first block own event func */
    if (block->block_event_func && block->block_event_func(C, block, event)) {
      /* pass */
    } /* events not for active search menu button */
    else {
      int act = 0;

      switch (event->type) {

        /* Closing sub-levels of pull-downs.
         *
         * The actual event is handled by the button under the cursor.
         * This is done so we can right click on menu items even when they have sub-menus open.
         */
        case RIGHTMOUSE:
          if (inside == false) {
            if (event->val == KM_PRESS && (block->flag & UI_BLOCK_LOOP)) {
              if (block->saferct.first) {
                /* Currently right clicking on a top level pull-down (typically in the header)
                 * just closes the menu and doesn't support immediately handling the RMB event.
                 *
                 * To support we would need UI_RETURN_OUT_PARENT to be handled by
                 * top-level buttons, not just menus. Note that this isn't very important
                 * since it's easy to manually close these menus by clicking on them. */
                menu->menuretval = (level > 0 && is_parent_inside) ? UI_RETURN_OUT_PARENT :
                                                                     UI_RETURN_OUT;
              }
            }
            retval = WM_UI_HANDLER_BREAK;
          }
          break;

        /* Closing sub-levels of pull-downs. */
        case EVT_LEFTARROWKEY:
          if (event->val == KM_PRESS && (block->flag & UI_BLOCK_LOOP)) {
            if (block->saferct.first) {
              menu->menuretval = UI_RETURN_OUT;
            }
          }

          retval = WM_UI_HANDLER_BREAK;
          break;

        /* Opening sub-levels of pull-downs. */
        case EVT_RIGHTARROWKEY:
          if (event->val == KM_PRESS && (block->flag & UI_BLOCK_LOOP)) {

            if (ui_menu_pass_event_to_parent_if_nonactive(menu, but, level, retval)) {
              break;
            }

            but = ui_region_find_active_but(region);

            if (!but) {
              /* no item active, we make first active */
              if (block->direction & UI_DIR_UP) {
                but = ui_but_last(block);
              }
              else {
                but = ui_but_first(block);
              }
            }

            if (but && ELEM(but->type, UI_BTYPE_BLOCK, UI_BTYPE_PULLDOWN)) {
              ui_handle_button_activate(C, region, but, BUTTON_ACTIVATE_OPEN);
            }
          }

          retval = WM_UI_HANDLER_BREAK;
          break;

        /* Smooth scrolling for popovers. */
        case MOUSEPAN: {
          if (event->modifier & (KM_SHIFT | KM_CTRL | KM_ALT | KM_OSKEY)) {
            /* pass */
          }
          else if (!ui_block_is_menu(block)) {
            if (block->flag & (UI_BLOCK_CLIPTOP | UI_BLOCK_CLIPBOTTOM)) {
              const float dy = event->xy[1] - event->prev_xy[1];
              if (dy != 0.0f) {
                ui_menu_scroll_apply_offset_y(region, block, dy);

                if (but) {
                  but->active->cancel = true;
                  button_activate_exit(C, but, but->active, false, false);
                }
                WM_event_add_mousemove(CTX_wm_window(C));
              }
            }
            break;
          }
          ATTR_FALLTHROUGH;
        }
        case WHEELUPMOUSE:
        case WHEELDOWNMOUSE: {
          if (event->modifier & (KM_SHIFT | KM_CTRL | KM_ALT | KM_OSKEY)) {
            /* pass */
          }
          else if (!ui_block_is_menu(block)) {
            const int scroll_dir = (event->type == WHEELUPMOUSE) ? 1 : -1;
            if (ui_menu_scroll_step(region, block, scroll_dir)) {
              if (but) {
                but->active->cancel = true;
                button_activate_exit(C, but, but->active, false, false);
              }
              WM_event_add_mousemove(CTX_wm_window(C));
            }
            break;
          }
          ATTR_FALLTHROUGH;
        }
        case EVT_UPARROWKEY:
        case EVT_DOWNARROWKEY:
        case EVT_PAGEUPKEY:
        case EVT_PAGEDOWNKEY:
        case EVT_HOMEKEY:
        case EVT_ENDKEY:
          /* Arrow-keys: only handle for block_loop blocks. */
          if (event->modifier & (KM_SHIFT | KM_CTRL | KM_ALT | KM_OSKEY)) {
            /* pass */
          }
          else if (inside || (block->flag & UI_BLOCK_LOOP)) {
            int type = event->type;
            int val = event->val;

            /* Convert pan to scroll-wheel. */
            if (type == MOUSEPAN) {
              ui_pan_to_scroll(event, &type, &val);
            }

            if (val == KM_PRESS) {
              /* Determine scroll operation. */
              uiMenuScrollType scrolltype;
              const bool ui_block_flipped = (block->flag & UI_BLOCK_IS_FLIP) != 0;

              if (ELEM(type, EVT_PAGEUPKEY, EVT_HOMEKEY)) {
                scrolltype = ui_block_flipped ? MENU_SCROLL_TOP : MENU_SCROLL_BOTTOM;
              }
              else if (ELEM(type, EVT_PAGEDOWNKEY, EVT_ENDKEY)) {
                scrolltype = ui_block_flipped ? MENU_SCROLL_BOTTOM : MENU_SCROLL_TOP;
              }
              else if (ELEM(type, EVT_UPARROWKEY, WHEELUPMOUSE)) {
                scrolltype = ui_block_flipped ? MENU_SCROLL_UP : MENU_SCROLL_DOWN;
              }
              else {
                scrolltype = ui_block_flipped ? MENU_SCROLL_DOWN : MENU_SCROLL_UP;
              }

              if (ui_menu_pass_event_to_parent_if_nonactive(menu, but, level, retval)) {
                break;
              }

#ifdef USE_KEYNAV_LIMIT
              ui_mouse_motion_keynav_init(&menu->keynav_state, event);
#endif

              but = ui_region_find_active_but(region);
              if (but) {
                /* Apply scroll operation. */
                if (scrolltype == MENU_SCROLL_DOWN) {
                  but = ui_but_next(but);
                }
                else if (scrolltype == MENU_SCROLL_UP) {
                  but = ui_but_prev(but);
                }
                else if (scrolltype == MENU_SCROLL_TOP) {
                  but = ui_but_first(block);
                }
                else if (scrolltype == MENU_SCROLL_BOTTOM) {
                  but = ui_but_last(block);
                }
              }

              if (!but) {
                /* Wrap button or no active button. */
                uiBut *but_wrap = NULL;
                if (ELEM(scrolltype, MENU_SCROLL_UP, MENU_SCROLL_BOTTOM)) {
                  but_wrap = ui_but_last(block);
                }
                else if (ELEM(scrolltype, MENU_SCROLL_DOWN, MENU_SCROLL_TOP)) {
                  but_wrap = ui_but_first(block);
                }
                if (but_wrap) {
                  but = but_wrap;
                }
              }

              if (but) {
                ui_handle_button_activate(C, region, but, BUTTON_ACTIVATE);
                ui_menu_scroll_to_but(region, block, but);
              }
            }

            retval = WM_UI_HANDLER_BREAK;
          }

          break;

        case EVT_ONEKEY:
        case EVT_PAD1:
          act = 1;
          ATTR_FALLTHROUGH;
        case EVT_TWOKEY:
        case EVT_PAD2:
          if (act == 0) {
            act = 2;
          }
          ATTR_FALLTHROUGH;
        case EVT_THREEKEY:
        case EVT_PAD3:
          if (act == 0) {
            act = 3;
          }
          ATTR_FALLTHROUGH;
        case EVT_FOURKEY:
        case EVT_PAD4:
          if (act == 0) {
            act = 4;
          }
          ATTR_FALLTHROUGH;
        case EVT_FIVEKEY:
        case EVT_PAD5:
          if (act == 0) {
            act = 5;
          }
          ATTR_FALLTHROUGH;
        case EVT_SIXKEY:
        case EVT_PAD6:
          if (act == 0) {
            act = 6;
          }
          ATTR_FALLTHROUGH;
        case EVT_SEVENKEY:
        case EVT_PAD7:
          if (act == 0) {
            act = 7;
          }
          ATTR_FALLTHROUGH;
        case EVT_EIGHTKEY:
        case EVT_PAD8:
          if (act == 0) {
            act = 8;
          }
          ATTR_FALLTHROUGH;
        case EVT_NINEKEY:
        case EVT_PAD9:
          if (act == 0) {
            act = 9;
          }
          ATTR_FALLTHROUGH;
        case EVT_ZEROKEY:
        case EVT_PAD0:
          if (act == 0) {
            act = 10;
          }

          if ((block->flag & UI_BLOCK_NUMSELECT) && event->val == KM_PRESS) {
            int count;

            if (ui_menu_pass_event_to_parent_if_nonactive(menu, but, level, retval)) {
              break;
            }

            /* Only respond to explicit press to avoid the event that opened the menu
             * activating an item when the key is held. */
            if (event->flag & WM_EVENT_IS_REPEAT) {
              break;
            }

            if (event->modifier & KM_ALT) {
              act += 10;
            }

            count = 0;
            for (but = block->buttons.first; but; but = but->next) {
              bool doit = false;

              if (!ELEM(but->type,
                        UI_BTYPE_LABEL,
                        UI_BTYPE_SEPR,
                        UI_BTYPE_SEPR_LINE,
                        UI_BTYPE_IMAGE)) {
                count++;
              }

              /* exception for rna layer buts */
              if (but->rnapoin.data && but->rnaprop &&
                  ELEM(RNA_property_subtype(but->rnaprop), PROP_LAYER, PROP_LAYER_MEMBER)) {
                if (but->rnaindex == act - 1) {
                  doit = true;
                }
              }
              else if (ELEM(but->type,
                            UI_BTYPE_BUT,
                            UI_BTYPE_BUT_MENU,
                            UI_BTYPE_MENU,
                            UI_BTYPE_BLOCK,
                            UI_BTYPE_PULLDOWN) &&
                       count == act) {
                doit = true;
              }

              if (!(but->flag & UI_BUT_DISABLED) && doit) {
                /* activate buttons but open menu's */
                uiButtonActivateType activate;
                if (but->type == UI_BTYPE_PULLDOWN) {
                  activate = BUTTON_ACTIVATE_OPEN;
                }
                else {
                  activate = BUTTON_ACTIVATE_APPLY;
                }

                ui_handle_button_activate(C, region, but, activate);
                break;
              }
            }

            retval = WM_UI_HANDLER_BREAK;
          }
          break;

        /* Handle keystrokes on menu items */
        case EVT_AKEY:
        case EVT_BKEY:
        case EVT_CKEY:
        case EVT_DKEY:
        case EVT_EKEY:
        case EVT_FKEY:
        case EVT_GKEY:
        case EVT_HKEY:
        case EVT_IKEY:
        case EVT_JKEY:
        case EVT_KKEY:
        case EVT_LKEY:
        case EVT_MKEY:
        case EVT_NKEY:
        case EVT_OKEY:
        case EVT_PKEY:
        case EVT_QKEY:
        case EVT_RKEY:
        case EVT_SKEY:
        case EVT_TKEY:
        case EVT_UKEY:
        case EVT_VKEY:
        case EVT_WKEY:
        case EVT_XKEY:
        case EVT_YKEY:
        case EVT_ZKEY: {
          if (ELEM(event->val, KM_PRESS, KM_DBL_CLICK) &&
              ((event->modifier & (KM_SHIFT | KM_CTRL | KM_OSKEY)) == 0) &&
              /* Only respond to explicit press to avoid the event that opened the menu
               * activating an item when the key is held. */
              (event->flag & WM_EVENT_IS_REPEAT) == 0) {
            if (ui_menu_pass_event_to_parent_if_nonactive(menu, but, level, retval)) {
              break;
            }

            for (but = block->buttons.first; but; but = but->next) {
              if (!(but->flag & UI_BUT_DISABLED) && but->menu_key == event->type) {
                if (but->type == UI_BTYPE_BUT) {
                  UI_but_execute(C, region, but);
                }
                else {
                  ui_handle_button_activate_by_type(C, region, but);
                }
                break;
              }
            }

            retval = WM_UI_HANDLER_BREAK;
          }
          break;
        }
      }
    }

    /* here we check return conditions for menus */
    if (block->flag & UI_BLOCK_LOOP) {
      /* If we click outside the block, verify if we clicked on the
       * button that opened us, otherwise we need to close,
       *
       * note that there is an exception for root level menus and
       * popups which you can click again to close.
       *
       * Events handled above may have already set the return value,
       * don't overwrite them, see: T61015.
       */
      if ((inside == false) && (menu->menuretval == 0)) {
        uiSafetyRct *saferct = block->saferct.first;

        if (ELEM(event->type, LEFTMOUSE, MIDDLEMOUSE, RIGHTMOUSE)) {
          if (ELEM(event->val, KM_PRESS, KM_DBL_CLICK)) {
            if ((is_parent_menu == false) && (U.uiflag & USER_MENUOPENAUTO) == 0) {
              /* for root menus, allow clicking to close */
              if (block->flag & UI_BLOCK_OUT_1) {
                menu->menuretval = UI_RETURN_OK;
              }
              else {
                menu->menuretval = UI_RETURN_OUT;
              }
            }
            else if (saferct && !BLI_rctf_isect_pt(
                                    &saferct->parent, (float)event->xy[0], (float)event->xy[1])) {
              if (block->flag & UI_BLOCK_OUT_1) {
                menu->menuretval = UI_RETURN_OK;
              }
              else {
                menu->menuretval = UI_RETURN_OUT;
              }
            }
          }
          else if (ELEM(event->val, KM_RELEASE, KM_CLICK)) {
            /* For buttons that use a hold function,
             * exit when mouse-up outside the menu. */
            if (block->flag & UI_BLOCK_POPUP_HOLD) {
              /* NOTE: we could check the cursor is over the parent button. */
              menu->menuretval = UI_RETURN_CANCEL;
              retval = WM_UI_HANDLER_CONTINUE;
            }
          }
        }
      }

      if (menu->menuretval) {
        /* pass */
      }
#ifdef USE_KEYNAV_LIMIT
      else if ((event->type == MOUSEMOVE) &&
               ui_mouse_motion_keynav_test(&menu->keynav_state, event)) {
        /* Don't handle the mouse-move if we're using key-navigation. */
        retval = WM_UI_HANDLER_BREAK;
      }
#endif
      else if (event->type == EVT_ESCKEY && event->val == KM_PRESS) {
        /* Escape cancels this and all preceding menus. */
        menu->menuretval = UI_RETURN_CANCEL;
      }
      else if (ELEM(event->type, EVT_RETKEY, EVT_PADENTER) && event->val == KM_PRESS) {
        uiBut *but_default = ui_region_find_first_but_test_flag(
            region, UI_BUT_ACTIVE_DEFAULT, UI_HIDDEN);
        if ((but_default != NULL) && (but_default->active == NULL)) {
          if (but_default->type == UI_BTYPE_BUT) {
            UI_but_execute(C, region, but_default);
          }
          else {
            ui_handle_button_activate_by_type(C, region, but_default);
          }
        }
        else {
          uiBut *but_active = ui_region_find_active_but(region);

          /* enter will always close this block, we let the event
           * get handled by the button if it is activated, otherwise we cancel */
          if (but_active == NULL) {
            menu->menuretval = UI_RETURN_CANCEL | UI_RETURN_POPUP_OK;
          }
        }
      }
#ifdef USE_DRAG_POPUP
      else if ((event->type == LEFTMOUSE) && (event->val == KM_PRESS) &&
               (inside && is_floating && inside_title)) {
        if (!but || !ui_but_contains_point_px(but, region, event->xy)) {
          if (but) {
            UI_but_tooltip_timer_remove(C, but);
          }

          menu->is_grab = true;
          copy_v2_v2_int(menu->grab_xy_prev, event->xy);
          retval = WM_UI_HANDLER_BREAK;
        }
      }
#endif
      else {

        /* check mouse moving outside of the menu */
        if (inside == false && (block->flag & (UI_BLOCK_MOVEMOUSE_QUIT | UI_BLOCK_POPOVER))) {
          uiSafetyRct *saferct;

          ui_mouse_motion_towards_check(block, menu, event->xy, is_parent_inside == false);

          /* Check for all parent rects, enables arrow-keys to be used. */
          for (saferct = block->saferct.first; saferct; saferct = saferct->next) {
            /* for mouse move we only check our own rect, for other
             * events we check all preceding block rects too to make
             * arrow keys navigation work */
            if (event->type != MOUSEMOVE || saferct == block->saferct.first) {
              if (BLI_rctf_isect_pt(&saferct->parent, (float)event->xy[0], (float)event->xy[1])) {
                break;
              }
              if (BLI_rctf_isect_pt(&saferct->safety, (float)event->xy[0], (float)event->xy[1])) {
                break;
              }
            }
          }

          /* strict check, and include the parent rect */
          if (!menu->dotowards && !saferct) {
            if (block->flag & UI_BLOCK_OUT_1) {
              menu->menuretval = UI_RETURN_OK;
            }
            else {
              menu->menuretval = UI_RETURN_OUT;
            }
          }
          else if (menu->dotowards && event->type == MOUSEMOVE) {
            retval = WM_UI_HANDLER_BREAK;
          }
        }
      }

      /* end switch */
    }
  }

  /* if we are didn't handle the event yet, lets pass it on to
   * buttons inside this region. disabled inside check .. not sure
   * anymore why it was there? but it meant enter didn't work
   * for example when mouse was not over submenu */
  if ((event->type == TIMER) ||
      (/* inside && */ (!menu->menuretval || (menu->menuretval & UI_RETURN_UPDATE)) &&
       retval == WM_UI_HANDLER_CONTINUE)) {
    retval = ui_handle_menu_button(C, event, menu);
  }

#ifdef USE_UI_POPOVER_ONCE
  if (block->flag & UI_BLOCK_POPOVER_ONCE) {
    if ((event->type == LEFTMOUSE) && (event->val == KM_RELEASE)) {
      UI_popover_once_clear(menu->popup_create_vars.arg);
      block->flag &= ~UI_BLOCK_POPOVER_ONCE;
    }
  }
#endif

  /* Don't handle double click events, re-handle as regular press/release. */
  if (retval == WM_UI_HANDLER_CONTINUE && event->val == KM_DBL_CLICK) {
    return retval;
  }

  /* if we set a menu return value, ensure we continue passing this on to
   * lower menus and buttons, so always set continue then, and if we are
   * inside the region otherwise, ensure we swallow the event */
  if (menu->menuretval) {
    return WM_UI_HANDLER_CONTINUE;
  }
  if (inside) {
    return WM_UI_HANDLER_BREAK;
  }
  return retval;
}

static int ui_handle_menu_return_submenu(bContext *C,
                                         const wmEvent *event,
                                         uiPopupBlockHandle *menu)
{
  ARegion *region = menu->region;
  uiBlock *block = region->uiblocks.first;

  uiBut *but = ui_region_find_active_but(region);

  BLI_assert(but);

  uiHandleButtonData *data = but->active;
  uiPopupBlockHandle *submenu = data->menu;

  if (submenu->menuretval) {
    bool update;

    /* first decide if we want to close our own menu cascading, if
     * so pass on the sub menu return value to our own menu handle */
    if ((submenu->menuretval & UI_RETURN_OK) || (submenu->menuretval & UI_RETURN_CANCEL)) {
      if (!(block->flag & UI_BLOCK_KEEP_OPEN)) {
        menu->menuretval = submenu->menuretval;
        menu->butretval = data->retval;
      }
    }

    update = (submenu->menuretval & UI_RETURN_UPDATE) != 0;

    /* now let activated button in this menu exit, which
     * will actually close the submenu too */
    ui_handle_button_return_submenu(C, event, but);

    if (update) {
      submenu->menuretval = 0;
    }
  }

  if (block->flag & (UI_BLOCK_MOVEMOUSE_QUIT | UI_BLOCK_POPOVER)) {
    /* for cases where close does not cascade, allow the user to
     * move the mouse back towards the menu without closing */
    ui_mouse_motion_towards_reinit(menu, event->xy);
  }

  if (menu->menuretval) {
    return WM_UI_HANDLER_CONTINUE;
  }
  return WM_UI_HANDLER_BREAK;
}

static bool ui_but_pie_menu_supported_apply(uiBut *but)
{
  return (!ELEM(but->type, UI_BTYPE_NUM_SLIDER, UI_BTYPE_NUM));
}

static int ui_but_pie_menu_apply(bContext *C,
                                 uiPopupBlockHandle *menu,
                                 uiBut *but,
                                 bool force_close)
{
  const int retval = WM_UI_HANDLER_BREAK;

  if (but && ui_but_pie_menu_supported_apply(but)) {
    if (but->type == UI_BTYPE_MENU) {
      /* forcing the pie menu to close will not handle menus */
      if (!force_close) {
        uiBut *active_but = ui_region_find_active_but(menu->region);

        if (active_but) {
          button_activate_exit(C, active_but, active_but->active, false, false);
        }

        button_activate_init(C, menu->region, but, BUTTON_ACTIVATE_OPEN);
        return retval;
      }
      menu->menuretval = UI_RETURN_CANCEL;
    }
    else {
      button_activate_exit((bContext *)C, but, but->active, false, false);

      menu->menuretval = UI_RETURN_OK;
    }
  }
  else {
    menu->menuretval = UI_RETURN_CANCEL;

    ED_region_tag_redraw(menu->region);
  }

  return retval;
}

static uiBut *ui_block_pie_dir_activate(uiBlock *block, const wmEvent *event, RadialDirection dir)
{
  if ((block->flag & UI_BLOCK_NUMSELECT) && event->val == KM_PRESS) {
    LISTBASE_FOREACH (uiBut *, but, &block->buttons) {
      if (but->pie_dir == dir && !ELEM(but->type, UI_BTYPE_SEPR, UI_BTYPE_SEPR_LINE)) {
        return but;
      }
    }
  }

  return NULL;
}

static int ui_but_pie_button_activate(bContext *C, uiBut *but, uiPopupBlockHandle *menu)
{
  if (but == NULL) {
    return WM_UI_HANDLER_BREAK;
  }

  uiBut *active_but = ui_region_find_active_but(menu->region);

  if (active_but) {
    button_activate_exit(C, active_but, active_but->active, false, false);
  }

  button_activate_init(C, menu->region, but, BUTTON_ACTIVATE_OVER);
  return ui_but_pie_menu_apply(C, menu, but, false);
}

static int ui_pie_handler(bContext *C, const wmEvent *event, uiPopupBlockHandle *menu)
{
  /* we block all events, this is modal interaction,
   * except for drop events which is described below */
  int retval = WM_UI_HANDLER_BREAK;

  if (event->type == EVT_DROP) {
    /* may want to leave this here for later if we support pie ovens */

    retval = WM_UI_HANDLER_CONTINUE;
  }

  ARegion *region = menu->region;
  uiBlock *block = region->uiblocks.first;

  const bool is_click_style = (block->pie_data.flags & UI_PIE_CLICK_STYLE);

  /* if there's an active modal button, don't check events or outside, except for search menu */
  uiBut *but_active = ui_region_find_active_but(region);

  if (menu->scrolltimer == NULL) {
    menu->scrolltimer = WM_event_add_timer(
        CTX_wm_manager(C), CTX_wm_window(C), TIMER, PIE_MENU_INTERVAL);
    menu->scrolltimer->duration = 0.0;
  }

  const double duration = menu->scrolltimer->duration;

  float event_xy[2] = {UNPACK2(event->xy)};

  ui_window_to_block_fl(region, block, &event_xy[0], &event_xy[1]);

  /* Distance from initial point. */
  const float dist = ui_block_calc_pie_segment(block, event_xy);

  if (but_active && button_modal_state(but_active->active->state)) {
    retval = ui_handle_menu_button(C, event, menu);
  }
  else {
    if (event->type == TIMER) {
      if (event->customdata == menu->scrolltimer) {
        /* deactivate initial direction after a while */
        if (duration > 0.01 * U.pie_initial_timeout) {
          block->pie_data.flags &= ~UI_PIE_INITIAL_DIRECTION;
        }

        /* handle animation */
        if (!(block->pie_data.flags & UI_PIE_ANIMATION_FINISHED)) {
          const double final_time = 0.01 * U.pie_animation_timeout;
          float fac = duration / final_time;
          const float pie_radius = U.pie_menu_radius * UI_DPI_FAC;

          if (fac > 1.0f) {
            fac = 1.0f;
            block->pie_data.flags |= UI_PIE_ANIMATION_FINISHED;
          }

          LISTBASE_FOREACH (uiBut *, but, &block->buttons) {
            if (but->pie_dir != UI_RADIAL_NONE) {
              float vec[2];
              float center[2];

              ui_but_pie_dir(but->pie_dir, vec);

              center[0] = (vec[0] > 0.01f) ? 0.5f : ((vec[0] < -0.01f) ? -0.5f : 0.0f);
              center[1] = (vec[1] > 0.99f) ? 0.5f : ((vec[1] < -0.99f) ? -0.5f : 0.0f);

              center[0] *= BLI_rctf_size_x(&but->rect);
              center[1] *= BLI_rctf_size_y(&but->rect);

              mul_v2_fl(vec, pie_radius);
              add_v2_v2(vec, center);
              mul_v2_fl(vec, fac);
              add_v2_v2(vec, block->pie_data.pie_center_spawned);

              BLI_rctf_recenter(&but->rect, vec[0], vec[1]);
            }
          }
          block->pie_data.alphafac = fac;

          ED_region_tag_redraw(region);
        }
      }

      /* Check pie velocity here if gesture has ended. */
      if (block->pie_data.flags & UI_PIE_GESTURE_END_WAIT) {
        float len_sq = 10;

        /* use a time threshold to ensure we leave time to the mouse to move */
        if (duration - block->pie_data.duration_gesture > 0.02) {
          len_sq = len_squared_v2v2(event_xy, block->pie_data.last_pos);
          copy_v2_v2(block->pie_data.last_pos, event_xy);
          block->pie_data.duration_gesture = duration;
        }

        if (len_sq < 1.0f) {
          uiBut *but = ui_region_find_active_but(menu->region);

          if (but) {
            return ui_but_pie_menu_apply(C, menu, but, true);
          }
        }
      }
    }

    if (event->type == block->pie_data.event_type && !is_click_style) {
      if (event->val != KM_RELEASE) {
        ui_handle_menu_button(C, event, menu);

        if (len_squared_v2v2(event_xy, block->pie_data.pie_center_init) > PIE_CLICK_THRESHOLD_SQ) {
          block->pie_data.flags |= UI_PIE_DRAG_STYLE;
        }
        /* why redraw here? It's simple, we are getting many double click events here.
         * Those operate like mouse move events almost */
        ED_region_tag_redraw(region);
      }
      else {
        if ((duration < 0.01 * U.pie_tap_timeout) &&
            !(block->pie_data.flags & UI_PIE_DRAG_STYLE)) {
          block->pie_data.flags |= UI_PIE_CLICK_STYLE;
        }
        else {
          uiBut *but = ui_region_find_active_but(menu->region);

          if (but && (U.pie_menu_confirm > 0) &&
              (dist >= U.dpi_fac * (U.pie_menu_threshold + U.pie_menu_confirm))) {
            return ui_but_pie_menu_apply(C, menu, but, true);
          }

          retval = ui_but_pie_menu_apply(C, menu, but, true);
        }
      }
    }
    else {
      /* direction from numpad */
      RadialDirection num_dir = UI_RADIAL_NONE;

      switch (event->type) {
        case MOUSEMOVE:
          if (!is_click_style) {
            const float len_sq = len_squared_v2v2(event_xy, block->pie_data.pie_center_init);

            /* here we use the initial position explicitly */
            if (len_sq > PIE_CLICK_THRESHOLD_SQ) {
              block->pie_data.flags |= UI_PIE_DRAG_STYLE;
            }

            /* here instead, we use the offset location to account for the initial
             * direction timeout */
            if ((U.pie_menu_confirm > 0) &&
                (dist >= U.dpi_fac * (U.pie_menu_threshold + U.pie_menu_confirm))) {
              block->pie_data.flags |= UI_PIE_GESTURE_END_WAIT;
              copy_v2_v2(block->pie_data.last_pos, event_xy);
              block->pie_data.duration_gesture = duration;
            }
          }

          ui_handle_menu_button(C, event, menu);

          /* mouse move should always refresh the area for pie menus */
          ED_region_tag_redraw(region);
          break;

        case LEFTMOUSE:
          if (is_click_style) {
            if (block->pie_data.flags & UI_PIE_INVALID_DIR) {
              menu->menuretval = UI_RETURN_CANCEL;
            }
            else {
              retval = ui_handle_menu_button(C, event, menu);
            }
          }
          break;

        case EVT_ESCKEY:
        case RIGHTMOUSE:
          menu->menuretval = UI_RETURN_CANCEL;
          break;

        case EVT_AKEY:
        case EVT_BKEY:
        case EVT_CKEY:
        case EVT_DKEY:
        case EVT_EKEY:
        case EVT_FKEY:
        case EVT_GKEY:
        case EVT_HKEY:
        case EVT_IKEY:
        case EVT_JKEY:
        case EVT_KKEY:
        case EVT_LKEY:
        case EVT_MKEY:
        case EVT_NKEY:
        case EVT_OKEY:
        case EVT_PKEY:
        case EVT_QKEY:
        case EVT_RKEY:
        case EVT_SKEY:
        case EVT_TKEY:
        case EVT_UKEY:
        case EVT_VKEY:
        case EVT_WKEY:
        case EVT_XKEY:
        case EVT_YKEY:
        case EVT_ZKEY: {
          if ((ELEM(event->val, KM_PRESS, KM_DBL_CLICK)) &&
              ((event->modifier & (KM_SHIFT | KM_CTRL | KM_OSKEY)) == 0)) {
            LISTBASE_FOREACH (uiBut *, but, &block->buttons) {
              if (but->menu_key == event->type) {
                ui_but_pie_button_activate(C, but, menu);
              }
            }
          }
          break;
        }

#define CASE_NUM_TO_DIR(n, d) \
  case (EVT_ZEROKEY + n): \
  case (EVT_PAD0 + n): { \
    if (num_dir == UI_RADIAL_NONE) { \
      num_dir = d; \
    } \
  } \
    (void)0

          CASE_NUM_TO_DIR(1, UI_RADIAL_SW);
          ATTR_FALLTHROUGH;
          CASE_NUM_TO_DIR(2, UI_RADIAL_S);
          ATTR_FALLTHROUGH;
          CASE_NUM_TO_DIR(3, UI_RADIAL_SE);
          ATTR_FALLTHROUGH;
          CASE_NUM_TO_DIR(4, UI_RADIAL_W);
          ATTR_FALLTHROUGH;
          CASE_NUM_TO_DIR(6, UI_RADIAL_E);
          ATTR_FALLTHROUGH;
          CASE_NUM_TO_DIR(7, UI_RADIAL_NW);
          ATTR_FALLTHROUGH;
          CASE_NUM_TO_DIR(8, UI_RADIAL_N);
          ATTR_FALLTHROUGH;
          CASE_NUM_TO_DIR(9, UI_RADIAL_NE);
          {
            uiBut *but = ui_block_pie_dir_activate(block, event, num_dir);
            retval = ui_but_pie_button_activate(C, but, menu);
            break;
          }
#undef CASE_NUM_TO_DIR
        default:
          retval = ui_handle_menu_button(C, event, menu);
          break;
      }
    }
  }

  return retval;
}

static int ui_handle_menus_recursive(bContext *C,
                                     const wmEvent *event,
                                     uiPopupBlockHandle *menu,
                                     int level,
                                     const bool is_parent_inside,
                                     const bool is_parent_menu,
                                     const bool is_floating)
{
  int retval = WM_UI_HANDLER_CONTINUE;
  bool do_towards_reinit = false;

  /* check if we have a submenu, and handle events for it first */
  uiBut *but = ui_region_find_active_but(menu->region);
  uiHandleButtonData *data = (but) ? but->active : NULL;
  uiPopupBlockHandle *submenu = (data) ? data->menu : NULL;

  if (submenu) {
    uiBlock *block = menu->region->uiblocks.first;
    const bool is_menu = ui_block_is_menu(block);
    bool inside = false;
    /* root pie menus accept the key that spawned
     * them as double click to improve responsiveness */
    const bool do_recursion = (!(block->flag & UI_BLOCK_RADIAL) ||
                               event->type != block->pie_data.event_type);

    if (do_recursion) {
      if (is_parent_inside == false) {
        int mx = event->xy[0];
        int my = event->xy[1];
        ui_window_to_block(menu->region, block, &mx, &my);
        inside = BLI_rctf_isect_pt(&block->rect, mx, my);
      }

      retval = ui_handle_menus_recursive(
          C, event, submenu, level + 1, is_parent_inside || inside, is_menu, false);
    }
  }

  /* now handle events for our own menu */
  if (retval == WM_UI_HANDLER_CONTINUE || event->type == TIMER) {
    const bool do_but_search = (but && (but->type == UI_BTYPE_SEARCH_MENU));
    if (submenu && submenu->menuretval) {
      const bool do_ret_out_parent = (submenu->menuretval & UI_RETURN_OUT_PARENT) != 0;
      retval = ui_handle_menu_return_submenu(C, event, menu);
      submenu = NULL; /* hint not to use this, it may be freed by call above */
      (void)submenu;
      /* we may want to quit the submenu and handle the even in this menu,
       * if its important to use it, check 'data->menu' first */
      if (((retval == WM_UI_HANDLER_BREAK) && do_ret_out_parent) == false) {
        /* skip applying the event */
        return retval;
      }
    }

    if (do_but_search) {
      uiBlock *block = menu->region->uiblocks.first;

      retval = ui_handle_menu_button(C, event, menu);

      if (block->flag & (UI_BLOCK_MOVEMOUSE_QUIT | UI_BLOCK_POPOVER)) {
        /* when there is a active search button and we close it,
         * we need to reinit the mouse coords T35346. */
        if (ui_region_find_active_but(menu->region) != but) {
          do_towards_reinit = true;
        }
      }
    }
    else {
      uiBlock *block = menu->region->uiblocks.first;
      uiBut *listbox = ui_list_find_mouse_over(menu->region, event);

      if (block->flag & UI_BLOCK_RADIAL) {
        retval = ui_pie_handler(C, event, menu);
      }
      else if (event->type == LEFTMOUSE || event->val != KM_DBL_CLICK) {
        bool handled = false;

        if (listbox) {
          const int retval_test = ui_handle_list_event(C, event, menu->region, listbox);
          if (retval_test != WM_UI_HANDLER_CONTINUE) {
            retval = retval_test;
            handled = true;
          }
        }

        if (handled == false) {
          retval = ui_handle_menu_event(
              C, event, menu, level, is_parent_inside, is_parent_menu, is_floating);
        }
      }
    }
  }

  if (do_towards_reinit) {
    ui_mouse_motion_towards_reinit(menu, event->xy);
  }

  return retval;
}

void UI_popup_menu_retval_set(const uiBlock *block, const int retval, const bool enable)
{
  uiPopupBlockHandle *menu = block->handle;
  if (menu) {
    menu->menuretval = enable ? (menu->menuretval | retval) : (menu->menuretval & retval);
  }
}

/** \} */

/* -------------------------------------------------------------------- */
/** \name UI Event Handlers
 * \{ */

static int ui_region_handler(bContext *C, const wmEvent *event, void *UNUSED(userdata))
{
  /* here we handle buttons at the region level, non-modal */
  ARegion *region = CTX_wm_region(C);
  int retval = WM_UI_HANDLER_CONTINUE;

  if (region == NULL || BLI_listbase_is_empty(&region->uiblocks)) {
    return retval;
  }

  /* either handle events for already activated button or try to activate */
  uiBut *but = ui_region_find_active_but(region);
  uiBut *listbox = ui_list_find_mouse_over(region, event);

  retval = ui_handler_panel_region(C, event, region, listbox ? listbox : but);

  if (retval == WM_UI_HANDLER_CONTINUE && listbox) {
    retval = ui_handle_list_event(C, event, region, listbox);

    /* interactions with the listbox should disable tips */
    if (retval == WM_UI_HANDLER_BREAK) {
      if (but) {
        UI_but_tooltip_timer_remove(C, but);
      }
    }
  }

  if (retval == WM_UI_HANDLER_CONTINUE) {
    if (but) {
      retval = ui_handle_button_event(C, event, but);
    }
    else {
      retval = ui_handle_button_over(C, event, region);
    }
  }

  /* Re-enable tool-tips. */
  if (event->type == MOUSEMOVE &&
      (event->xy[0] != event->prev_xy[0] || event->xy[1] != event->prev_xy[1])) {
    ui_blocks_set_tooltips(region, true);
  }

  /* Always do this, to reliably update view item highlighting, even if the mouse hovers a button
   * nested in the item (it's an overlapping layout). */
  ui_handle_view_items_hover(event, region);
  if (retval == WM_UI_HANDLER_CONTINUE) {
    uiBut *view_item = ui_view_item_find_mouse_over(region, event->xy);
    if (view_item) {
      retval = ui_handle_view_item_event(C, event, region, view_item);
    }
  }

  /* delayed apply callbacks */
  ui_apply_but_funcs_after(C);

  return retval;
}

static void ui_region_handler_remove(bContext *C, void *UNUSED(userdata))
{
  ARegion *region = CTX_wm_region(C);
  if (region == NULL) {
    return;
  }

  UI_blocklist_free(C, region);
  bScreen *screen = CTX_wm_screen(C);
  if (screen == NULL) {
    return;
  }

  /* delayed apply callbacks, but not for screen level regions, those
   * we rather do at the very end after closing them all, which will
   * be done in ui_region_handler/window */
  if (BLI_findindex(&screen->regionbase, region) == -1) {
    ui_apply_but_funcs_after(C);
  }
}

/* handle buttons at the window level, modal, for example while
 * number sliding, text editing, or when a menu block is open */
static int ui_handler_region_menu(bContext *C, const wmEvent *event, void *UNUSED(userdata))
{
  ARegion *menu_region = CTX_wm_menu(C);
  ARegion *region = menu_region ? menu_region : CTX_wm_region(C);
  int retval = WM_UI_HANDLER_CONTINUE;

  uiBut *but = ui_region_find_active_but(region);

  if (but) {
    bScreen *screen = CTX_wm_screen(C);
    uiBut *but_other;

    /* handle activated button events */
    uiHandleButtonData *data = but->active;

    if ((data->state == BUTTON_STATE_MENU_OPEN) &&
        /* Make sure this popup isn't dragging a button.
         * can happen with popovers (see T67882). */
        (ui_region_find_active_but(data->menu->region) == NULL) &&
        /* make sure mouse isn't inside another menu (see T43247) */
        (ui_screen_region_find_mouse_over(screen, event) == NULL) &&
        (ELEM(but->type, UI_BTYPE_PULLDOWN, UI_BTYPE_POPOVER, UI_BTYPE_MENU)) &&
        (but_other = ui_but_find_mouse_over(region, event)) && (but != but_other) &&
        (ELEM(but_other->type, UI_BTYPE_PULLDOWN, UI_BTYPE_POPOVER, UI_BTYPE_MENU)) &&
        /* Hover-opening menu's doesn't work well for buttons over one another
         * along the same axis the menu is opening on (see T71719). */
        (((data->menu->direction & (UI_DIR_LEFT | UI_DIR_RIGHT)) &&
          BLI_rctf_isect_rect_x(&but->rect, &but_other->rect, NULL)) ||
         ((data->menu->direction & (UI_DIR_DOWN | UI_DIR_UP)) &&
          BLI_rctf_isect_rect_y(&but->rect, &but_other->rect, NULL)))) {
      /* if mouse moves to a different root-level menu button,
       * open it to replace the current menu */
      if ((but_other->flag & UI_BUT_DISABLED) == 0) {
        ui_handle_button_activate(C, region, but_other, BUTTON_ACTIVATE_OVER);
        button_activate_state(C, but_other, BUTTON_STATE_MENU_OPEN);
        retval = WM_UI_HANDLER_BREAK;
      }
    }
    else if (data->state == BUTTON_STATE_MENU_OPEN) {
      /* handle events for menus and their buttons recursively,
       * this will handle events from the top to the bottom menu */
      if (data->menu) {
        retval = ui_handle_menus_recursive(C, event, data->menu, 0, false, false, false);
      }

      /* handle events for the activated button */
      if ((data->menu && (retval == WM_UI_HANDLER_CONTINUE)) || (event->type == TIMER)) {
        if (data->menu && data->menu->menuretval) {
          ui_handle_button_return_submenu(C, event, but);
          retval = WM_UI_HANDLER_BREAK;
        }
        else {
          retval = ui_handle_button_event(C, event, but);
        }
      }
    }
    else {
      /* handle events for the activated button */
      retval = ui_handle_button_event(C, event, but);
    }
  }

  /* Re-enable tool-tips. */
  if (event->type == MOUSEMOVE &&
      (event->xy[0] != event->prev_xy[0] || event->xy[1] != event->prev_xy[1])) {
    ui_blocks_set_tooltips(region, true);
  }

  if (but && but->active && but->active->menu) {
    /* Set correct context menu-region. The handling button above breaks if we set the region
     * first, so only set it for executing the after-funcs. */
    CTX_wm_menu_set(C, but->active->menu->region);
  }

  /* delayed apply callbacks */
  ui_apply_but_funcs_after(C);

  /* Reset to previous context region. */
  CTX_wm_menu_set(C, menu_region);

  /* Don't handle double-click events,
   * these will be converted into regular clicks which we handle. */
  if (retval == WM_UI_HANDLER_CONTINUE) {
    if (event->val == KM_DBL_CLICK) {
      return WM_UI_HANDLER_CONTINUE;
    }
  }

  /* we block all events, this is modal interaction */
  return WM_UI_HANDLER_BREAK;
}

/* two types of popups, one with operator + enum, other with regular callbacks */
static int ui_popup_handler(bContext *C, const wmEvent *event, void *userdata)
{
  uiPopupBlockHandle *menu = userdata;
  /* we block all events, this is modal interaction,
   * except for drop events which is described below */
  int retval = WM_UI_HANDLER_BREAK;
  bool reset_pie = false;

  ARegion *menu_region = CTX_wm_menu(C);
  CTX_wm_menu_set(C, menu->region);

  if (event->type == EVT_DROP || event->val == KM_DBL_CLICK) {
    /* EVT_DROP:
     *   If we're handling drop event we'll want it to be handled by popup callee as well,
     *   so it'll be possible to perform such operations as opening .blend files by dropping
     *   them into blender, even if there's opened popup like splash screen (sergey).
     * KM_DBL_CLICK:
     *   Continue in case of double click so wm_handlers_do calls handler again with KM_PRESS
     *   event. This is needed to ensure correct button handling for fast clicking (T47532).
     */

    retval = WM_UI_HANDLER_CONTINUE;
  }

  ui_handle_menus_recursive(C, event, menu, 0, false, false, true);

  /* free if done, does not free handle itself */
  if (menu->menuretval) {
    wmWindow *win = CTX_wm_window(C);
    /* copy values, we have to free first (closes region) */
    const uiPopupBlockHandle temp = *menu;
    uiBlock *block = menu->region->uiblocks.first;

    /* set last pie event to allow chained pie spawning */
    if (block->flag & UI_BLOCK_RADIAL) {
      win->pie_event_type_last = block->pie_data.event_type;
      reset_pie = true;
    }

    ui_popup_block_free(C, menu);
    UI_popup_handlers_remove(&win->modalhandlers, menu);
    CTX_wm_menu_set(C, NULL);

#ifdef USE_DRAG_TOGGLE
    {
      WM_event_free_ui_handler_all(C,
                                   &win->modalhandlers,
                                   ui_handler_region_drag_toggle,
                                   ui_handler_region_drag_toggle_remove);
    }
#endif

    if ((temp.menuretval & UI_RETURN_OK) || (temp.menuretval & UI_RETURN_POPUP_OK)) {
      if (temp.popup_func) {
        temp.popup_func(C, temp.popup_arg, temp.retvalue);
      }
    }
    else if (temp.cancel_func) {
      temp.cancel_func(C, temp.popup_arg);
    }

    WM_event_add_mousemove(win);
  }
  else {
    /* Re-enable tool-tips */
    if (event->type == MOUSEMOVE &&
        (event->xy[0] != event->prev_xy[0] || event->xy[1] != event->prev_xy[1])) {
      ui_blocks_set_tooltips(menu->region, true);
    }
  }

  /* delayed apply callbacks */
  ui_apply_but_funcs_after(C);

  if (reset_pie) {
    /* Reacquire window in case pie invalidates it somehow. */
    wmWindow *win = CTX_wm_window(C);

    if (win) {
      win->pie_event_type_last = EVENT_NONE;
    }
  }

  CTX_wm_region_set(C, menu_region);

  return retval;
}

static void ui_popup_handler_remove(bContext *C, void *userdata)
{
  uiPopupBlockHandle *menu = userdata;

  /* More correct would be to expect UI_RETURN_CANCEL here, but not wanting to
   * cancel when removing handlers because of file exit is a rare exception.
   * So instead of setting cancel flag for all menus before removing handlers,
   * just explicitly flag menu with UI_RETURN_OK to avoid canceling it. */
  if ((menu->menuretval & UI_RETURN_OK) == 0 && menu->cancel_func) {
    menu->cancel_func(C, menu->popup_arg);
  }

  /* free menu block if window is closed for some reason */
  ui_popup_block_free(C, menu);

  /* delayed apply callbacks */
  ui_apply_but_funcs_after(C);
}

void UI_region_handlers_add(ListBase *handlers)
{
  WM_event_remove_ui_handler(handlers, ui_region_handler, ui_region_handler_remove, NULL, false);
  WM_event_add_ui_handler(NULL, handlers, ui_region_handler, ui_region_handler_remove, NULL, 0);
}

void UI_popup_handlers_add(bContext *C,
                           ListBase *handlers,
                           uiPopupBlockHandle *popup,
                           const char flag)
{
  WM_event_add_ui_handler(C, handlers, ui_popup_handler, ui_popup_handler_remove, popup, flag);
}

void UI_popup_handlers_remove(ListBase *handlers, uiPopupBlockHandle *popup)
{
  LISTBASE_FOREACH (wmEventHandler *, handler_base, handlers) {
    if (handler_base->type == WM_HANDLER_TYPE_UI) {
      wmEventHandler_UI *handler = (wmEventHandler_UI *)handler_base;

      if (handler->handle_fn == ui_popup_handler &&
          handler->remove_fn == ui_popup_handler_remove && handler->user_data == popup) {
        /* tag refresh parent popup */
        wmEventHandler_UI *handler_next = (wmEventHandler_UI *)handler->head.next;
        if (handler_next && handler_next->head.type == WM_HANDLER_TYPE_UI &&
            handler_next->handle_fn == ui_popup_handler &&
            handler_next->remove_fn == ui_popup_handler_remove) {
          uiPopupBlockHandle *parent_popup = handler_next->user_data;
          ED_region_tag_refresh_ui(parent_popup->region);
        }
        break;
      }
    }
  }

  WM_event_remove_ui_handler(handlers, ui_popup_handler, ui_popup_handler_remove, popup, false);
}

void UI_popup_handlers_remove_all(bContext *C, ListBase *handlers)
{
  WM_event_free_ui_handler_all(C, handlers, ui_popup_handler, ui_popup_handler_remove);
}

bool UI_textbutton_activate_rna(const bContext *C,
                                ARegion *region,
                                const void *rna_poin_data,
                                const char *rna_prop_id)
{
  uiBlock *block_text = NULL;
  uiBut *but_text = NULL;

  LISTBASE_FOREACH (uiBlock *, block, &region->uiblocks) {
    LISTBASE_FOREACH (uiBut *, but, &block->buttons) {
      if (but->type == UI_BTYPE_TEXT) {
        if (but->rnaprop && but->rnapoin.data == rna_poin_data) {
          if (STREQ(RNA_property_identifier(but->rnaprop), rna_prop_id)) {
            block_text = block;
            but_text = but;
            break;
          }
        }
      }
    }
    if (but_text) {
      break;
    }
  }

  if (but_text) {
    UI_but_active_only(C, region, block_text, but_text);
    return true;
  }
  return false;
}

bool UI_textbutton_activate_but(const bContext *C, uiBut *actbut)
{
  ARegion *region = CTX_wm_region(C);
  uiBlock *block_text = NULL;
  uiBut *but_text = NULL;

  LISTBASE_FOREACH (uiBlock *, block, &region->uiblocks) {
    LISTBASE_FOREACH (uiBut *, but, &block->buttons) {
      if (but == actbut && but->type == UI_BTYPE_TEXT) {
        block_text = block;
        but_text = but;
        break;
      }
    }

    if (but_text) {
      break;
    }
  }

  if (but_text) {
    UI_but_active_only(C, region, block_text, but_text);
    return true;
  }
  return false;
}

/** \} */

/* -------------------------------------------------------------------- */
/** \name Public Utilities
 * \{ */

void UI_region_free_active_but_all(bContext *C, ARegion *region)
{
  LISTBASE_FOREACH (uiBlock *, block, &region->uiblocks) {
    LISTBASE_FOREACH (uiBut *, but, &block->buttons) {
      if (but->active == NULL) {
        continue;
      }
      ui_but_active_free(C, but);
    }
  }
}

void UI_screen_free_active_but_highlight(const bContext *C, bScreen *screen)
{
  wmWindow *win = CTX_wm_window(C);

  ED_screen_areas_iter (win, screen, area) {
    LISTBASE_FOREACH (ARegion *, region, &area->regionbase) {
      uiBut *but = ui_region_find_active_but(region);
      if (but) {
        uiHandleButtonData *data = but->active;

        if (data->menu == NULL && data->searchbox == NULL) {
          if (data->state == BUTTON_STATE_HIGHLIGHT) {
            ui_but_active_free(C, but);
          }
        }
      }
    }
  }
}

uiBut *UI_but_active_drop_name_button(const bContext *C)
{
  ARegion *region = CTX_wm_region(C);
  uiBut *but = ui_region_find_active_but(region);

  if (but) {
    if (ELEM(but->type, UI_BTYPE_TEXT, UI_BTYPE_SEARCH_MENU)) {
      return but;
    }
  }

  return NULL;
}

bool UI_but_active_drop_name(const bContext *C)
{
  return UI_but_active_drop_name_button(C) != NULL;
}

bool UI_but_active_drop_color(bContext *C)
{
  ARegion *region = CTX_wm_region(C);

  if (region) {
    uiBut *but = ui_region_find_active_but(region);

    if (but && but->type == UI_BTYPE_COLOR) {
      return true;
    }
  }

  return false;
}

/** \} */

/* -------------------------------------------------------------------- */
/** \name UI Block Interaction API
 * \{ */

void UI_block_interaction_set(uiBlock *block, uiBlockInteraction_CallbackData *callbacks)
{
  block->custom_interaction_callbacks = *callbacks;
}

static uiBlockInteraction_Handle *ui_block_interaction_begin(bContext *C,
                                                             uiBlock *block,
                                                             const bool is_click)
{
  BLI_assert(block->custom_interaction_callbacks.begin_fn != NULL);
  uiBlockInteraction_Handle *interaction = MEM_callocN(sizeof(*interaction), __func__);

  int unique_retval_ids_len = 0;
  LISTBASE_FOREACH (uiBut *, but, &block->buttons) {
    if (but->active || (but->flag & UI_BUT_DRAG_MULTI)) {
      unique_retval_ids_len++;
    }
  }

  int *unique_retval_ids = MEM_mallocN(sizeof(*unique_retval_ids) * unique_retval_ids_len,
                                       __func__);
  unique_retval_ids_len = 0;
  LISTBASE_FOREACH (uiBut *, but, &block->buttons) {
    if (but->active || (but->flag & UI_BUT_DRAG_MULTI)) {
      unique_retval_ids[unique_retval_ids_len++] = but->retval;
    }
  }

  if (unique_retval_ids_len > 1) {
    qsort(unique_retval_ids, unique_retval_ids_len, sizeof(int), BLI_sortutil_cmp_int);
    unique_retval_ids_len = BLI_array_deduplicate_ordered(unique_retval_ids,
                                                          unique_retval_ids_len);
    unique_retval_ids = MEM_reallocN(unique_retval_ids,
                                     sizeof(*unique_retval_ids) * unique_retval_ids_len);
  }

  interaction->params.is_click = is_click;
  interaction->params.unique_retval_ids = unique_retval_ids;
  interaction->params.unique_retval_ids_len = unique_retval_ids_len;

  interaction->user_data = block->custom_interaction_callbacks.begin_fn(
      C, &interaction->params, block->custom_interaction_callbacks.arg1);
  return interaction;
}

static void ui_block_interaction_end(bContext *C,
                                     uiBlockInteraction_CallbackData *callbacks,
                                     uiBlockInteraction_Handle *interaction)
{
  BLI_assert(callbacks->end_fn != NULL);
  callbacks->end_fn(C, &interaction->params, callbacks->arg1, interaction->user_data);
  MEM_freeN(interaction->params.unique_retval_ids);
  MEM_freeN(interaction);
}

static void ui_block_interaction_update(bContext *C,
                                        uiBlockInteraction_CallbackData *callbacks,
                                        uiBlockInteraction_Handle *interaction)
{
  BLI_assert(callbacks->update_fn != NULL);
  callbacks->update_fn(C, &interaction->params, callbacks->arg1, interaction->user_data);
}

/**
 * \note #ui_block_interaction_begin cannot be called when setting the button state
 * (e.g. #BUTTON_STATE_NUM_EDITING) for the following reasons.
 *
 * - Other buttons may still be activated using #UI_BUT_DRAG_MULTI
 *   which is necessary before gathering all the #uiBut.retval values to initialize
 *   #uiBlockInteraction_Params.unique_retval_ids.
 * - When clicking on a number button it's not known if the event is a click or a drag.
 *
 * Instead, it must be called immediately before the drag action begins.
 */
static void ui_block_interaction_begin_ensure(bContext *C,
                                              uiBlock *block,
                                              uiHandleButtonData *data,
                                              const bool is_click)
{
  if (data->custom_interaction_handle) {
    return;
  }
  if (block->custom_interaction_callbacks.begin_fn == NULL) {
    return;
  }

  uiBlockInteraction_Handle *interaction = ui_block_interaction_begin(C, block, is_click);
  interaction->user_count = 1;
  data->custom_interaction_handle = interaction;
}

/** \} */<|MERGE_RESOLUTION|>--- conflicted
+++ resolved
@@ -4818,12 +4818,7 @@
                               uiHandleButtonData *data,
                               const wmEvent *event)
 {
-<<<<<<< HEAD
-  uiButGridTile *grid_tile_but = (uiButGridTile *)but;
-  BLI_assert(grid_tile_but->but.type == UI_BTYPE_GRID_TILE);
-=======
   BLI_assert(but->type == UI_BTYPE_GRID_TILE);
->>>>>>> 4ffee9a4
 
   if (data->state == BUTTON_STATE_HIGHLIGHT) {
     if (event->type == LEFTMOUSE) {
@@ -4844,12 +4839,8 @@
 
         case KM_DBL_CLICK:
           data->cancel = true;
-<<<<<<< HEAD
-          //          UI_tree_view_item_begin_rename(grid_tile_but->tree_item);
-=======
           // uiButGridTile *grid_tile_but = (uiButGridTile *)but;
           // UI_tree_view_item_begin_rename(grid_tile_but->tree_item);
->>>>>>> 4ffee9a4
           ED_region_tag_redraw(CTX_wm_region(C));
           return WM_UI_HANDLER_BREAK;
       }
