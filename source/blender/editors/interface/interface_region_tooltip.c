--- conflicted
+++ resolved
@@ -228,24 +228,9 @@
 
 			rgb_float_to_uchar(drawcol, tip_colors[UI_TIP_LC_MAIN]);
 			UI_fontstyle_set(&fstyle_header);
-<<<<<<< HEAD
-			UI_fontstyle_draw(&fstyle_header, &bbox, data->header, drawcol);
-
-			/* offset to the end of the last line */
-			xofs = data->line_geom[i].x_pos;
-			yofs = data->lineh * (data->line_geom[i].lines - 1);
-			bbox.xmin += xofs;
-			bbox.ymax -= yofs;
+			UI_fontstyle_draw(&fstyle_header, &bbox, field->text, drawcol);
 
 			fstyle_header.shadow = 0;
-			rgb_float_to_uchar(drawcol, tip_colors[UI_TIP_LC_ACTIVE]);
-			UI_fontstyle_draw(&fstyle_header, &bbox, data->active_info, drawcol);
-=======
-			glColor3fv(tip_colors[UI_TIP_LC_MAIN]);
-			UI_fontstyle_draw(&fstyle_header, &bbox, field->text);
-
-			fstyle_header.shadow = 0;
->>>>>>> 01a3c956
 
 			/* offset to the end of the last line */
 			if (field->text_suffix) {
@@ -254,8 +239,8 @@
 				bbox.xmin += xofs;
 				bbox.ymax -= yofs;
 
-				glColor3fv(tip_colors[UI_TIP_LC_ACTIVE]);
-				UI_fontstyle_draw(&fstyle_header, &bbox, field->text_suffix);
+				rgb_float_to_uchar(drawcol, tip_colors[UI_TIP_LC_ACTIVE]);
+				UI_fontstyle_draw(&fstyle_header, &bbox, field->text_suffix, drawcol);
 
 				/* undo offset */
 				bbox.xmin -= xofs;
@@ -270,13 +255,8 @@
 			UI_fontstyle_set(&fstyle_mono);
 			/* XXX, needed because we dont have mono in 'U.uifonts' */
 			BLF_size(fstyle_mono.uifont_id, fstyle_mono.points * U.pixelsize, U.dpi);
-<<<<<<< HEAD
-			rgb_float_to_uchar(drawcol, tip_colors[data->format[i].color_id]);
-			UI_fontstyle_draw(&fstyle_mono, &bbox, data->lines[i], drawcol);
-=======
-			glColor3fv(tip_colors[field->format.color_id]);
-			UI_fontstyle_draw(&fstyle_mono, &bbox, field->text);
->>>>>>> 01a3c956
+			rgb_float_to_uchar(drawcol, tip_colors[field->format.color_id]);
+			UI_fontstyle_draw(&fstyle_mono, &bbox, field->text, drawcol);
 		}
 		else {
 			uiFontStyle fstyle_normal = data->fstyle;
@@ -284,14 +264,9 @@
 			fstyle_normal.word_wrap = true;
 
 			/* draw remaining data */
-			rgb_float_to_uchar(drawcol, tip_colors[data->format[i].color_id]);
+			rgb_float_to_uchar(drawcol, tip_colors[field->format.color_id]);
 			UI_fontstyle_set(&fstyle_normal);
-<<<<<<< HEAD
-			UI_fontstyle_draw(&fstyle_normal, &bbox, data->lines[i], drawcol);
-=======
-			glColor3fv(tip_colors[field->format.color_id]);
-			UI_fontstyle_draw(&fstyle_normal, &bbox, field->text);
->>>>>>> 01a3c956
+			UI_fontstyle_draw(&fstyle_normal, &bbox, field->text, drawcol);
 		}
 
 		bbox.ymax -= data->lineh * field->geom.lines;
