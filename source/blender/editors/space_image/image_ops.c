/*
 * ***** BEGIN GPL LICENSE BLOCK *****
 *
 * This program is free software; you can redistribute it and/or
 * modify it under the terms of the GNU General Public License
 * as published by the Free Software Foundation; either version 2
 * of the License, or (at your option) any later version.
 *
 * This program is distributed in the hope that it will be useful,
 * but WITHOUT ANY WARRANTY; without even the implied warranty of
 * MERCHANTABILITY or FITNESS FOR A PARTICULAR PURPOSE.  See the
 * GNU General Public License for more details.
 *
 * You should have received a copy of the GNU General Public License
 * along with this program; if not, write to the Free Software Foundation,
 * Inc., 51 Franklin Street, Fifth Floor, Boston, MA 02110-1301, USA.
 *
 * The Original Code is Copyright (C) 2001-2002 by NaN Holding BV.
 * All rights reserved.
 *
 * Contributor(s): Blender Foundation, 2002-2009, Xavier Thomas
 *
 * ***** END GPL LICENSE BLOCK *****
 */

/** \file blender/editors/space_image/image_ops.c
 *  \ingroup spimage
 */


#include <stddef.h>
#include <string.h>
#include <fcntl.h>
#include <stdlib.h>
#include <errno.h>
#ifndef WIN32
#  include <unistd.h>
#else
#  include <io.h>
#endif

#include "MEM_guardedalloc.h"

#include "BLI_math.h"
#include "BLI_blenlib.h"
#include "BLI_utildefines.h"
#include "BLI_string_utf8.h"

#include "BLT_translation.h"

#include "DNA_camera_types.h"
#include "DNA_object_types.h"
#include "DNA_node_types.h"
#include "DNA_packedFile_types.h"
#include "DNA_scene_types.h"
#include "DNA_screen_types.h"

#include "BKE_colortools.h"
#include "BKE_context.h"
#include "BKE_DerivedMesh.h"
#include "BKE_icons.h"
#include "BKE_image.h"
#include "BKE_global.h"
#include "BKE_library.h"
#include "BKE_main.h"
#include "BKE_packedFile.h"
#include "BKE_paint.h"
#include "BKE_report.h"
#include "BKE_screen.h"
#include "BKE_sound.h"
#include "BKE_scene.h"

#include "DEG_depsgraph.h"

#include "GPU_draw.h"

#include "IMB_colormanagement.h"
#include "IMB_imbuf.h"
#include "IMB_imbuf_types.h"
#include "IMB_moviecache.h"
#include "intern/openexr/openexr_multi.h"

#include "RE_pipeline.h"

#include "RNA_access.h"
#include "RNA_define.h"
#include "RNA_enum_types.h"

#include "ED_image.h"
#include "ED_mask.h"
#include "ED_paint.h"
#include "ED_render.h"
#include "ED_screen.h"
#include "ED_space_api.h"
#include "ED_uvedit.h"
#include "ED_util.h"

#include "UI_interface.h"
#include "UI_resources.h"
#include "UI_view2d.h"

#include "WM_api.h"
#include "WM_types.h"

#include "PIL_time.h"

#include "RE_engine.h"

#include "image_intern.h"

/******************** view navigation utilities *********************/

static void sima_zoom_set(SpaceImage *sima, ARegion *ar, float zoom, const float location[2])
{
	float oldzoom = sima->zoom;
	int width, height;

	sima->zoom = zoom;

	if (sima->zoom < 0.1f || sima->zoom > 4.0f) {
		/* check zoom limits */
		ED_space_image_get_size(sima, &width, &height);

		width *= sima->zoom;
		height *= sima->zoom;

		if ((width < 4) && (height < 4) && sima->zoom < oldzoom)
			sima->zoom = oldzoom;
		else if (BLI_rcti_size_x(&ar->winrct) <= sima->zoom)
			sima->zoom = oldzoom;
		else if (BLI_rcti_size_y(&ar->winrct) <= sima->zoom)
			sima->zoom = oldzoom;
	}

	if ((U.uiflag & USER_ZOOM_TO_MOUSEPOS) && location) {
		float aspx, aspy, w, h;

		ED_space_image_get_size(sima, &width, &height);
		ED_space_image_get_aspect(sima, &aspx, &aspy);

		w = width * aspx;
		h = height * aspy;

		sima->xof += ((location[0] - 0.5f) * w - sima->xof) * (sima->zoom - oldzoom) / sima->zoom;
		sima->yof += ((location[1] - 0.5f) * h - sima->yof) * (sima->zoom - oldzoom) / sima->zoom;
	}
}

static void sima_zoom_set_factor(SpaceImage *sima, ARegion *ar, float zoomfac, const float location[2])
{
	sima_zoom_set(sima, ar, sima->zoom * zoomfac, location);
}

/**
 * Fits the view to the bounds exactly, caller should add margin if needed.
 */
static void sima_zoom_set_from_bounds(SpaceImage *sima, ARegion *ar, const rctf *bounds)
{
	int image_size[2];
	float aspx, aspy;

	ED_space_image_get_size(sima, &image_size[0], &image_size[1]);
	ED_space_image_get_aspect(sima, &aspx, &aspy);

	image_size[0] = image_size[0] * aspx;
	image_size[1] = image_size[1] * aspy;

	/* adjust offset and zoom */
	sima->xof = roundf((BLI_rctf_cent_x(bounds) - 0.5f) * image_size[0]);
	sima->yof = roundf((BLI_rctf_cent_y(bounds) - 0.5f) * image_size[1]);

	float size_xy[2], size;
	size_xy[0] = BLI_rcti_size_x(&ar->winrct) / (BLI_rctf_size_x(bounds) * image_size[0]);
	size_xy[1] = BLI_rcti_size_y(&ar->winrct) / (BLI_rctf_size_y(bounds) * image_size[1]);

	size = min_ff(size_xy[0], size_xy[1]);
	CLAMP_MAX(size, 100.0f);

	sima_zoom_set(sima, ar, size, NULL);
}

#if 0 // currently unused
static int image_poll(bContext *C)
{
	return (CTX_data_edit_image(C) != NULL);
}
#endif

static int space_image_buffer_exists_poll(bContext *C)
{
	SpaceImage *sima = CTX_wm_space_image(C);
	if (sima && ED_space_image_has_buffer(sima)) {
		return true;
	}
	return false;
}

static int image_not_packed_poll(bContext *C)
{
	SpaceImage *sima = CTX_wm_space_image(C);

	/* Do not run 'replace' on packed images, it does not give user expected results at all. */
	if (sima && sima->image && BLI_listbase_is_empty(&sima->image->packedfiles)) {
		return true;
	}
	return false;
}

static bool imbuf_format_writeable(const ImBuf *ibuf)
{
	ImageFormatData im_format;
	ImbFormatOptions options_dummy;
	BKE_imbuf_to_image_format(&im_format, ibuf);
	return (BKE_image_imtype_to_ftype(im_format.imtype, &options_dummy) == ibuf->ftype);
}

static int space_image_file_exists_poll(bContext *C)
{
	if (space_image_buffer_exists_poll(C)) {
		Main *bmain = CTX_data_main(C);
		SpaceImage *sima = CTX_wm_space_image(C);
		ImBuf *ibuf;
		void *lock;
		bool ret = false;
		char name[FILE_MAX];

		ibuf = ED_space_image_acquire_buffer(sima, &lock);
		if (ibuf) {
			BLI_strncpy(name, ibuf->name, FILE_MAX);
			BLI_path_abs(name, BKE_main_blendfile_path(bmain));

			if (BLI_exists(name) == false) {
				CTX_wm_operator_poll_msg_set(C, "image file not found");
			}
			else if (!BLI_file_is_writable(name)) {
				CTX_wm_operator_poll_msg_set(C, "image path can't be written to");
			}
			else if (!imbuf_format_writeable(ibuf)) {
				CTX_wm_operator_poll_msg_set(C, "image format is read-only");
			}
			else {
				ret = true;
			}
		}
		ED_space_image_release_buffer(sima, ibuf, lock);

		return ret;
	}
	return false;
}

#if 0  /* UNUSED */
static int space_image_poll(bContext *C)
{
	SpaceImage *sima = CTX_wm_space_image(C);
	if (sima && sima->image) {
		return true;
	}
	return false;
}
#endif

int space_image_main_region_poll(bContext *C)
{
	SpaceImage *sima = CTX_wm_space_image(C);
	/* XXX ARegion *ar = CTX_wm_region(C); */

	if (sima) {
		return true;  /* XXX (ar && ar->type->regionid == RGN_TYPE_WINDOW); */
	}
	return false;
}

/* For IMAGE_OT_curves_point_set to avoid sampling when in uv smooth mode or editmode */
static int space_image_main_area_not_uv_brush_poll(bContext *C)
{
	SpaceImage *sima = CTX_wm_space_image(C);
	Scene *scene = CTX_data_scene(C);
	ToolSettings *toolsettings = scene->toolsettings;

	if (sima && !toolsettings->uvsculpt && (CTX_data_edit_object(C) == NULL)) {
		return 1;
	}

	return 0;
}

static int image_sample_poll(bContext *C)
{
	SpaceImage *sima = CTX_wm_space_image(C);
	if (sima) {
		Scene *scene = CTX_data_scene(C);
		Object *obedit = CTX_data_edit_object(C);
		ToolSettings *toolsettings = scene->toolsettings;

		if (obedit) {
			if (ED_space_image_show_uvedit(sima, obedit) && (toolsettings->use_uv_sculpt))
				return false;
		}
		else if (sima->mode != SI_MODE_VIEW) {
			return false;
		}

		return space_image_main_region_poll(C);
	}
	else {
		return false;
	}
}
/********************** view pan operator *********************/

typedef struct ViewPanData {
	float x, y;
	float xof, yof;
	int event_type;
} ViewPanData;

static void image_view_pan_init(bContext *C, wmOperator *op, const wmEvent *event)
{
	SpaceImage *sima = CTX_wm_space_image(C);
	ViewPanData *vpd;

	op->customdata = vpd = MEM_callocN(sizeof(ViewPanData), "ImageViewPanData");
	WM_cursor_modal_set(CTX_wm_window(C), BC_NSEW_SCROLLCURSOR);

	vpd->x = event->x;
	vpd->y = event->y;
	vpd->xof = sima->xof;
	vpd->yof = sima->yof;
	vpd->event_type = event->type;

	WM_event_add_modal_handler(C, op);
}

static void image_view_pan_exit(bContext *C, wmOperator *op, bool cancel)
{
	SpaceImage *sima = CTX_wm_space_image(C);
	ViewPanData *vpd = op->customdata;

	if (cancel) {
		sima->xof = vpd->xof;
		sima->yof = vpd->yof;
		ED_region_tag_redraw(CTX_wm_region(C));
	}

	WM_cursor_modal_restore(CTX_wm_window(C));
	MEM_freeN(op->customdata);
}

static int image_view_pan_exec(bContext *C, wmOperator *op)
{
	SpaceImage *sima = CTX_wm_space_image(C);
	float offset[2];

	RNA_float_get_array(op->ptr, "offset", offset);
	sima->xof += offset[0];
	sima->yof += offset[1];

	ED_region_tag_redraw(CTX_wm_region(C));

	/* XXX notifier? */
#if 0
	if (image_preview_active(curarea, NULL, NULL)) {
		/* recalculates new preview rect */
		scrarea_do_windraw(curarea);
		image_preview_event(2);
	}
#endif

	return OPERATOR_FINISHED;
}

static int image_view_pan_invoke(bContext *C, wmOperator *op, const wmEvent *event)
{
	if (event->type == MOUSEPAN) {
		SpaceImage *sima = CTX_wm_space_image(C);
		float offset[2];

		offset[0] = (event->prevx - event->x) / sima->zoom;
		offset[1] = (event->prevy - event->y) / sima->zoom;
		RNA_float_set_array(op->ptr, "offset", offset);

		image_view_pan_exec(C, op);
		return OPERATOR_FINISHED;
	}
	else {
		image_view_pan_init(C, op, event);
		return OPERATOR_RUNNING_MODAL;
	}
}

static int image_view_pan_modal(bContext *C, wmOperator *op, const wmEvent *event)
{
	SpaceImage *sima = CTX_wm_space_image(C);
	ViewPanData *vpd = op->customdata;
	float offset[2];

	switch (event->type) {
		case MOUSEMOVE:
			sima->xof = vpd->xof;
			sima->yof = vpd->yof;
			offset[0] = (vpd->x - event->x) / sima->zoom;
			offset[1] = (vpd->y - event->y) / sima->zoom;
			RNA_float_set_array(op->ptr, "offset", offset);
			image_view_pan_exec(C, op);
			break;
		default:
			if (event->type == vpd->event_type && event->val == KM_RELEASE) {
				image_view_pan_exit(C, op, false);
				return OPERATOR_FINISHED;
			}
			break;
	}

	return OPERATOR_RUNNING_MODAL;
}

static void image_view_pan_cancel(bContext *C, wmOperator *op)
{
	image_view_pan_exit(C, op, true);
}

void IMAGE_OT_view_pan(wmOperatorType *ot)
{
	/* identifiers */
	ot->name = "View Pan";
	ot->idname = "IMAGE_OT_view_pan";
	ot->description = "Pan the view";

	/* api callbacks */
	ot->exec = image_view_pan_exec;
	ot->invoke = image_view_pan_invoke;
	ot->modal = image_view_pan_modal;
	ot->cancel = image_view_pan_cancel;
	ot->poll = space_image_main_region_poll;

	/* flags */
	ot->flag = OPTYPE_BLOCKING | OPTYPE_GRAB_CURSOR | OPTYPE_LOCK_BYPASS;

	/* properties */
	RNA_def_float_vector(ot->srna, "offset", 2, NULL, -FLT_MAX, FLT_MAX,
	                     "Offset", "Offset in floating point units, 1.0 is the width and height of the image", -FLT_MAX, FLT_MAX);
}

/********************** view zoom operator *********************/

typedef struct ViewZoomData {
	float origx, origy;
	float zoom;
	int event_type;
	float location[2];

	/* needed for continuous zoom */
	wmTimer *timer;
	double timer_lastdraw;

	/* */
	SpaceImage *sima;
	ARegion *ar;
} ViewZoomData;

static void image_view_zoom_init(bContext *C, wmOperator *op, const wmEvent *event)
{
	SpaceImage *sima = CTX_wm_space_image(C);
	ARegion *ar = CTX_wm_region(C);
	ViewZoomData *vpd;

	op->customdata = vpd = MEM_callocN(sizeof(ViewZoomData), "ImageViewZoomData");
	WM_cursor_modal_set(CTX_wm_window(C), BC_NSEW_SCROLLCURSOR);

	vpd->origx = event->x;
	vpd->origy = event->y;
	vpd->zoom = sima->zoom;
	vpd->event_type = event->type;

	UI_view2d_region_to_view(&ar->v2d, event->mval[0], event->mval[1], &vpd->location[0], &vpd->location[1]);

	if (U.viewzoom == USER_ZOOM_CONT) {
		/* needs a timer to continue redrawing */
		vpd->timer = WM_event_add_timer(CTX_wm_manager(C), CTX_wm_window(C), TIMER, 0.01f);
		vpd->timer_lastdraw = PIL_check_seconds_timer();
	}

	vpd->sima = sima;
	vpd->ar = ar;

	WM_event_add_modal_handler(C, op);
}

static void image_view_zoom_exit(bContext *C, wmOperator *op, bool cancel)
{
	SpaceImage *sima = CTX_wm_space_image(C);
	ViewZoomData *vpd = op->customdata;

	if (cancel) {
		sima->zoom = vpd->zoom;
		ED_region_tag_redraw(CTX_wm_region(C));
	}

	if (vpd->timer)
		WM_event_remove_timer(CTX_wm_manager(C), vpd->timer->win, vpd->timer);

	WM_cursor_modal_restore(CTX_wm_window(C));
	MEM_freeN(op->customdata);
}

static int image_view_zoom_exec(bContext *C, wmOperator *op)
{
	SpaceImage *sima = CTX_wm_space_image(C);
	ARegion *ar = CTX_wm_region(C);

	sima_zoom_set_factor(sima, ar, RNA_float_get(op->ptr, "factor"), NULL);

	ED_region_tag_redraw(ar);

	/* XXX notifier? */
#if 0
	if (image_preview_active(curarea, NULL, NULL)) {
		/* recalculates new preview rect */
		scrarea_do_windraw(curarea);
		image_preview_event(2);
	}
#endif

	return OPERATOR_FINISHED;
}

enum {
	VIEW_PASS = 0,
	VIEW_APPLY,
	VIEW_CONFIRM
};

static int image_view_zoom_invoke(bContext *C, wmOperator *op, const wmEvent *event)
{
	if (event->type == MOUSEZOOM || event->type == MOUSEPAN) {
		SpaceImage *sima = CTX_wm_space_image(C);
		ARegion *ar = CTX_wm_region(C);
		float delta, factor, location[2];

		UI_view2d_region_to_view(&ar->v2d, event->mval[0], event->mval[1], &location[0], &location[1]);

		delta = event->prevx - event->x + event->prevy - event->y;

		if (U.uiflag & USER_ZOOM_INVERT)
			delta *= -1;

		factor = 1.0f + delta / 300.0f;
		RNA_float_set(op->ptr, "factor", factor);
		sima_zoom_set(sima, ar, sima->zoom * factor, location);
		ED_region_tag_redraw(ar);

		return OPERATOR_FINISHED;
	}
	else {
		image_view_zoom_init(C, op, event);
		return OPERATOR_RUNNING_MODAL;
	}
}

static void image_zoom_apply(ViewZoomData *vpd, wmOperator *op, const int x, const int y, const short viewzoom, const short zoom_invert)
{
	float factor;

	if (viewzoom == USER_ZOOM_CONT) {
		double time = PIL_check_seconds_timer();
		float time_step = (float)(time - vpd->timer_lastdraw);
		float fac;
		float zfac;

		if (U.uiflag & USER_ZOOM_HORIZ) {
			fac = (float)(x - vpd->origx);
		}
		else {
			fac = (float)(y - vpd->origy);
		}

		if (zoom_invert) {
			fac = -fac;
		}

		/* oldstyle zoom */
		zfac = 1.0f + ((fac / 20.0f) * time_step);
		vpd->timer_lastdraw = time;
		/* this is the final zoom, but instead make it into a factor */
		//zoom = vpd->sima->zoom * zfac;
		factor = (vpd->sima->zoom * zfac) / vpd->zoom;
	}
	else {
		/* for now do the same things for scale and dolly */
		float delta = x - vpd->origx + y - vpd->origy;

		if (zoom_invert)
			delta *= -1.0f;

		factor = 1.0f + delta / 300.0f;
	}

	RNA_float_set(op->ptr, "factor", factor);
	sima_zoom_set(vpd->sima, vpd->ar, vpd->zoom * factor, vpd->location);
	ED_region_tag_redraw(vpd->ar);
}

static int image_view_zoom_modal(bContext *C, wmOperator *op, const wmEvent *event)
{
	ViewZoomData *vpd = op->customdata;
	short event_code = VIEW_PASS;

	/* execute the events */
	if (event->type == TIMER && event->customdata == vpd->timer) {
		/* continuous zoom */
		event_code = VIEW_APPLY;
	}
	else if (event->type == MOUSEMOVE) {
		event_code = VIEW_APPLY;
	}
	else if (event->type == vpd->event_type && event->val == KM_RELEASE) {
		event_code = VIEW_CONFIRM;
	}

	if (event_code == VIEW_APPLY) {
		image_zoom_apply(vpd, op, event->x, event->y, U.viewzoom, (U.uiflag & USER_ZOOM_INVERT) != 0);
	}
	else if (event_code == VIEW_CONFIRM) {
		image_view_zoom_exit(C, op, false);
		return OPERATOR_FINISHED;
	}

	return OPERATOR_RUNNING_MODAL;
}

static void image_view_zoom_cancel(bContext *C, wmOperator *op)
{
	image_view_zoom_exit(C, op, true);
}

void IMAGE_OT_view_zoom(wmOperatorType *ot)
{
	PropertyRNA *prop;

	/* identifiers */
	ot->name = "View Zoom";
	ot->idname = "IMAGE_OT_view_zoom";
	ot->description = "Zoom in/out the image";

	/* api callbacks */
	ot->exec = image_view_zoom_exec;
	ot->invoke = image_view_zoom_invoke;
	ot->modal = image_view_zoom_modal;
	ot->cancel = image_view_zoom_cancel;
	ot->poll = space_image_main_region_poll;

	/* flags */
	ot->flag = OPTYPE_BLOCKING | OPTYPE_GRAB_CURSOR | OPTYPE_LOCK_BYPASS;

	/* properties */
	prop = RNA_def_float(ot->srna, "factor", 0.0f, -FLT_MAX, FLT_MAX, "Factor",
	                     "Zoom factor, values higher than 1.0 zoom in, lower values zoom out", -FLT_MAX, FLT_MAX);
	RNA_def_property_flag(prop, PROP_HIDDEN);
}

#ifdef WITH_INPUT_NDOF
/********************** NDOF operator *********************/

/* Combined pan/zoom from a 3D mouse device.
 * Z zooms, XY pans
 * "view" (not "paper") control -- user moves the viewpoint, not the image being viewed
 * that explains the negative signs in the code below
 */

static int image_view_ndof_invoke(bContext *C, wmOperator *UNUSED(op), const wmEvent *event)
{
	if (event->type != NDOF_MOTION)
		return OPERATOR_CANCELLED;
	else {
		SpaceImage *sima = CTX_wm_space_image(C);
		ARegion *ar = CTX_wm_region(C);
		float pan_vec[3];

		const wmNDOFMotionData *ndof = event->customdata;
		const float speed = NDOF_PIXELS_PER_SECOND;

		WM_event_ndof_pan_get(ndof, pan_vec, true);

		mul_v2_fl(pan_vec, (speed * ndof->dt) / sima->zoom);
		pan_vec[2] *= -ndof->dt;

		sima_zoom_set_factor(sima, ar, 1.0f + pan_vec[2], NULL);
		sima->xof += pan_vec[0];
		sima->yof += pan_vec[1];

		ED_region_tag_redraw(ar);

		return OPERATOR_FINISHED;
	}
}

void IMAGE_OT_view_ndof(wmOperatorType *ot)
{
	/* identifiers */
	ot->name = "NDOF Pan/Zoom";
	ot->idname = "IMAGE_OT_view_ndof";
	ot->description = "Use a 3D mouse device to pan/zoom the view";

	/* api callbacks */
	ot->invoke = image_view_ndof_invoke;
	ot->poll = space_image_main_region_poll;

	/* flags */
	ot->flag = OPTYPE_LOCK_BYPASS;
}
#endif /* WITH_INPUT_NDOF */

/********************** view all operator *********************/

/* Updates the fields of the View2D member of the SpaceImage struct.
 * Default behavior is to reset the position of the image and set the zoom to 1
 * If the image will not fit within the window rectangle, the zoom is adjusted */

static int image_view_all_exec(bContext *C, wmOperator *op)
{
	SpaceImage *sima;
	ARegion *ar;
	float aspx, aspy, zoomx, zoomy, w, h;
	int width, height;
	const bool fit_view = RNA_boolean_get(op->ptr, "fit_view");

	/* retrieve state */
	sima = CTX_wm_space_image(C);
	ar = CTX_wm_region(C);

	ED_space_image_get_size(sima, &width, &height);
	ED_space_image_get_aspect(sima, &aspx, &aspy);

	w = width * aspx;
	h = height * aspy;

	/* check if the image will fit in the image with (zoom == 1) */
	width  = BLI_rcti_size_x(&ar->winrct) + 1;
	height = BLI_rcti_size_y(&ar->winrct) + 1;

	if (fit_view) {
		const int margin = 5; /* margin from border */

		zoomx = (float) width / (w + 2 * margin);
		zoomy = (float) height / (h + 2 * margin);

		sima_zoom_set(sima, ar, min_ff(zoomx, zoomy), NULL);
	}
	else {
		if ((w >= width || h >= height) && (width > 0 && height > 0)) {
			zoomx = (float) width / w;
			zoomy = (float) height / h;

			/* find the zoom value that will fit the image in the image space */
			sima_zoom_set(sima, ar, 1.0f / power_of_2(1.0f / min_ff(zoomx, zoomy)), NULL);
		}
		else
			sima_zoom_set(sima, ar, 1.0f, NULL);
	}

	sima->xof = sima->yof = 0.0f;

	ED_region_tag_redraw(ar);

	return OPERATOR_FINISHED;
}

void IMAGE_OT_view_all(wmOperatorType *ot)
{
	PropertyRNA *prop;

	/* identifiers */
	ot->name = "View All";
	ot->idname = "IMAGE_OT_view_all";
	ot->description = "View the entire image";

	/* api callbacks */
	ot->exec = image_view_all_exec;
	ot->poll = space_image_main_region_poll;

	/* flags */
	ot->flag = OPTYPE_LOCK_BYPASS;

	/* properties */
	prop = RNA_def_boolean(ot->srna, "fit_view", 0, "Fit View", "Fit frame to the viewport");
	RNA_def_property_flag(prop, PROP_SKIP_SAVE);
}

/********************** view selected operator *********************/

static int image_view_selected_exec(bContext *C, wmOperator *UNUSED(op))
{
	SpaceImage *sima;
	ARegion *ar;
	Scene *scene;
	ViewLayer *view_layer;
	Object *obedit;
	Image *ima;

	/* retrieve state */
	sima = CTX_wm_space_image(C);
	ar = CTX_wm_region(C);
	scene = CTX_data_scene(C);
	view_layer = CTX_data_view_layer(C);
	obedit = CTX_data_edit_object(C);

	ima = ED_space_image(sima);

	/* get bounds */
	float min[2], max[2];
	if (ED_space_image_show_uvedit(sima, obedit)) {
		if (!ED_uvedit_minmax(scene, ima, obedit, min, max)) {
			return OPERATOR_CANCELLED;
		}
	}
	else if (ED_space_image_check_show_maskedit(sima, view_layer)) {
		if (!ED_mask_selected_minmax(C, min, max)) {
			return OPERATOR_CANCELLED;
		}
	}
	rctf bounds = {
	    .xmin = min[0], .ymin = min[1],
	    .xmax = max[0], .ymax = max[1],
	};

	/* add some margin */
	BLI_rctf_scale(&bounds, 1.4f);

	sima_zoom_set_from_bounds(sima, ar, &bounds);

	ED_region_tag_redraw(ar);

	return OPERATOR_FINISHED;
}

static int image_view_selected_poll(bContext *C)
{
	return (space_image_main_region_poll(C) && (ED_operator_uvedit(C) || ED_operator_mask(C)));
}

void IMAGE_OT_view_selected(wmOperatorType *ot)
{
	/* identifiers */
	ot->name = "View Center";
	ot->idname = "IMAGE_OT_view_selected";
	ot->description = "View all selected UVs";

	/* api callbacks */
	ot->exec = image_view_selected_exec;
	ot->poll = image_view_selected_poll;
}

/********************** view zoom in/out operator *********************/

static int image_view_zoom_in_exec(bContext *C, wmOperator *op)
{
	SpaceImage *sima = CTX_wm_space_image(C);
	ARegion *ar = CTX_wm_region(C);
	float location[2];

	RNA_float_get_array(op->ptr, "location", location);

	sima_zoom_set_factor(sima, ar, powf(2.0f, 1.0f / 3.0f), location);

	ED_region_tag_redraw(ar);

	return OPERATOR_FINISHED;
}

static int image_view_zoom_in_invoke(bContext *C, wmOperator *op, const wmEvent *event)
{
	ARegion *ar = CTX_wm_region(C);
	float location[2];

	UI_view2d_region_to_view(&ar->v2d, event->mval[0], event->mval[1], &location[0], &location[1]);
	RNA_float_set_array(op->ptr, "location", location);

	return image_view_zoom_in_exec(C, op);
}

void IMAGE_OT_view_zoom_in(wmOperatorType *ot)
{
	PropertyRNA *prop;

	/* identifiers */
	ot->name = "View Zoom In";
	ot->idname = "IMAGE_OT_view_zoom_in";
	ot->description = "Zoom in the image (centered around 2D cursor)";

	/* api callbacks */
	ot->invoke = image_view_zoom_in_invoke;
	ot->exec = image_view_zoom_in_exec;
	ot->poll = space_image_main_region_poll;

	/* flags */
	ot->flag = OPTYPE_LOCK_BYPASS;

	/* properties */
	prop = RNA_def_float_vector(ot->srna, "location", 2, NULL, -FLT_MAX, FLT_MAX,
	                            "Location", "Cursor location in screen coordinates", -10.0f, 10.0f);
	RNA_def_property_flag(prop, PROP_HIDDEN);
}

static int image_view_zoom_out_exec(bContext *C, wmOperator *op)
{
	SpaceImage *sima = CTX_wm_space_image(C);
	ARegion *ar = CTX_wm_region(C);
	float location[2];

	RNA_float_get_array(op->ptr, "location", location);

	sima_zoom_set_factor(sima, ar, powf(0.5f, 1.0f / 3.0f), location);

	ED_region_tag_redraw(ar);

	return OPERATOR_FINISHED;
}

static int image_view_zoom_out_invoke(bContext *C, wmOperator *op, const wmEvent *event)
{
	ARegion *ar = CTX_wm_region(C);
	float location[2];

	UI_view2d_region_to_view(&ar->v2d, event->mval[0], event->mval[1], &location[0], &location[1]);
	RNA_float_set_array(op->ptr, "location", location);

	return image_view_zoom_out_exec(C, op);
}

void IMAGE_OT_view_zoom_out(wmOperatorType *ot)
{
	PropertyRNA *prop;

	/* identifiers */
	ot->name = "View Zoom Out";
	ot->idname = "IMAGE_OT_view_zoom_out";
	ot->description = "Zoom out the image (centered around 2D cursor)";

	/* api callbacks */
	ot->invoke = image_view_zoom_out_invoke;
	ot->exec = image_view_zoom_out_exec;
	ot->poll = space_image_main_region_poll;

	/* flags */
	ot->flag = OPTYPE_LOCK_BYPASS;

	/* properties */
	prop = RNA_def_float_vector(ot->srna, "location", 2, NULL, -FLT_MAX, FLT_MAX,
	                            "Location", "Cursor location in screen coordinates", -10.0f, 10.0f);
	RNA_def_property_flag(prop, PROP_HIDDEN);
}

/********************** view zoom ratio operator *********************/

static int image_view_zoom_ratio_exec(bContext *C, wmOperator *op)
{
	SpaceImage *sima = CTX_wm_space_image(C);
	ARegion *ar = CTX_wm_region(C);

	sima_zoom_set(sima, ar, RNA_float_get(op->ptr, "ratio"), NULL);

	/* ensure pixel exact locations for draw */
	sima->xof = (int)sima->xof;
	sima->yof = (int)sima->yof;

	/* XXX notifier? */
#if 0
	if (image_preview_active(curarea, NULL, NULL)) {
		/* recalculates new preview rect */
		scrarea_do_windraw(curarea);
		image_preview_event(2);
	}
#endif

	ED_region_tag_redraw(ar);

	return OPERATOR_FINISHED;
}

void IMAGE_OT_view_zoom_ratio(wmOperatorType *ot)
{
	/* identifiers */
	ot->name = "View Zoom Ratio";
	ot->idname = "IMAGE_OT_view_zoom_ratio";
	ot->description = "Set zoom ratio of the view";

	/* api callbacks */
	ot->exec = image_view_zoom_ratio_exec;
	ot->poll = space_image_main_region_poll;

	/* flags */
	ot->flag = OPTYPE_LOCK_BYPASS;

	/* properties */
	RNA_def_float(ot->srna, "ratio", 0.0f, -FLT_MAX, FLT_MAX,
	              "Ratio", "Zoom ratio, 1.0 is 1:1, higher is zoomed in, lower is zoomed out", -FLT_MAX, FLT_MAX);
}

/********************** view border-zoom operator *********************/

static int image_view_zoom_border_exec(bContext *C, wmOperator *op)
{
	SpaceImage *sima = CTX_wm_space_image(C);
	ARegion *ar = CTX_wm_region(C);
	rctf bounds;
	const bool zoom_in = !RNA_boolean_get(op->ptr, "zoom_out");

	WM_operator_properties_border_to_rctf(op, &bounds);

	UI_view2d_region_to_view_rctf(&ar->v2d, &bounds, &bounds);

	const struct {
		float xof;
		float yof;
		float zoom;
	} sima_view_prev = {
		.xof = sima->xof,
		.yof = sima->yof,
		.zoom = sima->zoom,
	};

	sima_zoom_set_from_bounds(sima, ar, &bounds);

	/* zoom out */
	if (!zoom_in) {
		sima->xof = sima_view_prev.xof + (sima->xof - sima_view_prev.xof);
		sima->yof = sima_view_prev.yof + (sima->yof - sima_view_prev.yof);
		sima->zoom = sima_view_prev.zoom * (sima_view_prev.zoom / sima->zoom);
	}

	ED_region_tag_redraw(ar);

	return OPERATOR_FINISHED;
}

void IMAGE_OT_view_zoom_border(wmOperatorType *ot)
{
	/* identifiers */
	ot->name = "Zoom to Border";
	ot->description = "Zoom in the view to the nearest item contained in the border";
	ot->idname = "IMAGE_OT_view_zoom_border";

	/* api callbacks */
	ot->invoke = WM_gesture_border_invoke;
	ot->exec = image_view_zoom_border_exec;
	ot->modal = WM_gesture_border_modal;
	ot->cancel = WM_gesture_border_cancel;

	ot->poll = space_image_main_region_poll;

	/* rna */
	WM_operator_properties_gesture_border_zoom(ot);
}

/**************** load/replace/save callbacks ******************/
static void image_filesel(bContext *C, wmOperator *op, const char *path)
{
	RNA_string_set(op->ptr, "filepath", path);
	WM_event_add_fileselect(C, op);
}

/******************** open image operator ********************/

typedef struct ImageOpenData {
	PropertyPointerRNA pprop;
	ImageUser *iuser;
	ImageFormatData im_format;
} ImageOpenData;

typedef struct ImageFrameRange {
	struct ImageFrameRange *next, *prev;
	ListBase frames;
	/**  The full path of the first file in the list of image files */
	char filepath[FILE_MAX];
} ImageFrameRange;

typedef struct ImageFrame {
	struct ImageFrame *next, *prev;
	int framenr;
} ImageFrame;

static void image_open_init(bContext *C, wmOperator *op)
{
	ImageOpenData *iod;
	op->customdata = iod = MEM_callocN(sizeof(ImageOpenData), __func__);
	iod->iuser = CTX_data_pointer_get_type(C, "image_user", &RNA_ImageUser).data;
	UI_context_active_but_prop_get_templateID(C, &iod->pprop.ptr, &iod->pprop.prop);
}

static void image_open_cancel(bContext *UNUSED(C), wmOperator *op)
{
	MEM_freeN(op->customdata);
	op->customdata = NULL;
}

/**
 * \brief Get a list of frames from the list of image files matching the first file name sequence pattern
 * \param ptr [in] the RNA pointer containing the "directory" entry and "files" collection
 * \param frames_all [out] the list of frame numbers found in the files matching the first one by name
 */
static void image_sequence_get_frame_ranges(PointerRNA *ptr, ListBase *frames_all)
{
	char dir[FILE_MAXDIR];
	const bool do_frame_range = RNA_boolean_get(ptr, "use_sequence_detection");
	ImageFrameRange *frame_range = NULL;

	RNA_string_get(ptr, "directory", dir);
	RNA_BEGIN (ptr, itemptr, "files")
	{
		char base_head[FILE_MAX], base_tail[FILE_MAX];
		char head[FILE_MAX], tail[FILE_MAX];
		unsigned short digits;
		char *filename = RNA_string_get_alloc(&itemptr, "name", NULL, 0);
		ImageFrame *frame = MEM_callocN(sizeof(ImageFrame), "image_frame");

		/* use the first file in the list as base filename */
		frame->framenr = BLI_stringdec(filename, head, tail, &digits);

		/* still in the same sequence */
		if (do_frame_range &&
		    (frame_range != NULL) &&
		    (STREQLEN(base_head, head, FILE_MAX)) &&
		    (STREQLEN(base_tail, tail, FILE_MAX)))
		{
			/* pass */
		}
		else {
			/* start a new frame range */
			frame_range = MEM_callocN(sizeof(*frame_range), __func__);
			BLI_join_dirfile(frame_range->filepath, sizeof(frame_range->filepath), dir, filename);
			BLI_addtail(frames_all, frame_range);

			BLI_strncpy(base_head, head, sizeof(base_head));
			BLI_strncpy(base_tail, tail, sizeof(base_tail));
		}

		BLI_addtail(&frame_range->frames, frame);
		MEM_freeN(filename);
	}
	RNA_END
}

static int image_cmp_frame(const void *a, const void *b)
{
	const ImageFrame *frame_a = a;
	const ImageFrame *frame_b = b;

	if (frame_a->framenr < frame_b->framenr) return -1;
	if (frame_a->framenr > frame_b->framenr) return 1;
	return 0;
}

/**
 * Return the start (offset) and the length of the sequence of continuous frames in the list of frames
 *
 * \param frames: [in] the list of frame numbers, as a side-effect the list is sorted.
 * \param ofs: [out] offset the first frame number in the sequence.
 * \return the number of contiguous frames in the sequence
 */
static int image_sequence_get_len(ListBase *frames, int *ofs)
{
	ImageFrame *frame;

	BLI_listbase_sort(frames, image_cmp_frame);

	frame = frames->first;
	if (frame) {
		int frame_curr = frame->framenr;
		(*ofs) = frame_curr;
		while (frame && (frame->framenr == frame_curr)) {
			frame_curr++;
			frame = frame->next;
		}
		return frame_curr - (*ofs);
	}
	*ofs = 0;
	return 0;
}

static Image *image_open_single(
        Main *bmain, wmOperator *op, const char *filepath, const char *relbase,
        bool is_relative_path, bool use_multiview, int frame_seq_len)
{
	bool exists = false;
	Image *ima = NULL;

	errno = 0;
	ima = BKE_image_load_exists_ex(bmain, filepath, &exists);

	if (!ima) {
		if (op->customdata) MEM_freeN(op->customdata);
		BKE_reportf(op->reports, RPT_ERROR, "Cannot read '%s': %s",
		            filepath, errno ? strerror(errno) : TIP_("unsupported image format"));
		return NULL;
	}

	if (!exists) {
		/* only image path after save, never ibuf */
		if (is_relative_path) {
			BLI_path_rel(ima->name, relbase);
		}

		/* handle multiview images */
		if (use_multiview) {
			ImageOpenData *iod = op->customdata;
			ImageFormatData *imf = &iod->im_format;

			ima->flag |= IMA_USE_VIEWS;
			ima->views_format = imf->views_format;
			*ima->stereo3d_format = imf->stereo3d_format;
		}
		else {
			ima->flag &= ~IMA_USE_VIEWS;
			BKE_image_free_views(ima);
		}

		if ((frame_seq_len > 1) && (ima->source == IMA_SRC_FILE)) {
			ima->source = IMA_SRC_SEQUENCE;
		}
	}

	return ima;
}


static int image_open_exec(bContext *C, wmOperator *op)
{
	Main *bmain = CTX_data_main(C);
	ScrArea *sa = CTX_wm_area(C);
	Scene *scene = CTX_data_scene(C);
	Object *obedit = CTX_data_edit_object(C);
	ImageUser *iuser = NULL;
	ImageOpenData *iod = op->customdata;
	PointerRNA idptr;
	Image *ima = NULL;
	char filepath[FILE_MAX];
	int frame_seq_len = 0;
	int frame_ofs = 1;

	const bool is_relative_path = RNA_boolean_get(op->ptr, "relative_path");
	const bool use_multiview    = RNA_boolean_get(op->ptr, "use_multiview");

	if (!op->customdata)
		image_open_init(C, op);

	RNA_string_get(op->ptr, "filepath", filepath);

	if (RNA_struct_property_is_set(op->ptr, "directory") &&
	    RNA_struct_property_is_set(op->ptr, "files"))
	{
		bool was_relative = BLI_path_is_rel(filepath);
		ListBase frame_ranges_all;

		BLI_listbase_clear(&frame_ranges_all);
		image_sequence_get_frame_ranges(op->ptr, &frame_ranges_all);
		for (ImageFrameRange *frame_range = frame_ranges_all.first; frame_range; frame_range = frame_range->next) {
			int frame_range_ofs;
			int frame_range_seq_len = image_sequence_get_len(&frame_range->frames, &frame_range_ofs);
			BLI_freelistN(&frame_range->frames);

			char filepath_range[FILE_MAX];
			BLI_strncpy(filepath_range, frame_range->filepath, sizeof(filepath_range));

			if (was_relative) {
				BLI_path_rel(filepath_range, BKE_main_blendfile_path(bmain));
			}

			Image *ima_range = image_open_single(
			         bmain, op, filepath_range, BKE_main_blendfile_path(bmain),
			         is_relative_path, use_multiview, frame_range_seq_len);

			/* take the first image */
			if ((ima == NULL) && ima_range) {
				ima = ima_range;
				frame_seq_len = frame_range_seq_len;
				frame_ofs = frame_range_ofs;
			}
		}
		BLI_freelistN(&frame_ranges_all);
	}
	else {
		/* for drag & drop etc. */
		ima = image_open_single(
		        bmain, op, filepath, BKE_main_blendfile_path(bmain),
		        is_relative_path, use_multiview, 1);
	}

	if (ima == NULL) {
		return OPERATOR_CANCELLED;
	}

	/* hook into UI */
	iod = op->customdata;

	if (iod->pprop.prop) {
		/* when creating new ID blocks, use is already 1, but RNA
		 * pointer use also increases user, so this compensates it */
		id_us_min(&ima->id);

		RNA_id_pointer_create(&ima->id, &idptr);
		RNA_property_pointer_set(&iod->pprop.ptr, iod->pprop.prop, idptr);
		RNA_property_update(C, &iod->pprop.ptr, iod->pprop.prop);
	}

	if (iod->iuser) {
		iuser = iod->iuser;
	}
	else if (sa && sa->spacetype == SPACE_IMAGE) {
		SpaceImage *sima = sa->spacedata.first;
		ED_space_image_set(sima, scene, obedit, ima);
		iuser = &sima->iuser;
	}
	else {
		Tex *tex = CTX_data_pointer_get_type(C, "texture", &RNA_Texture).data;
		if (tex && tex->type == TEX_IMAGE) {
			iuser = &tex->iuser;
		}

		if (iuser == NULL) {
			Camera *cam = CTX_data_pointer_get_type(C, "camera", &RNA_Camera).data;
			if (cam) {
				for (CameraBGImage *bgpic = cam->bg_images.first; bgpic; bgpic = bgpic->next) {
					if (bgpic->ima == ima) {
						iuser = &bgpic->iuser;
						break;
					}
				}
			}
		}
	}

	/* initialize because of new image */
	if (iuser) {
		iuser->frames = frame_seq_len;
		iuser->sfra = 1;
		iuser->framenr = 1;
		if (ima->source == IMA_SRC_MOVIE) {
			iuser->offset = 0;
		}
		else {
			iuser->offset = frame_ofs - 1;
		}
		iuser->fie_ima = 2;
		iuser->scene = scene;
		BKE_image_init_imageuser(ima, iuser);
	}

	/* XXX unpackImage frees image buffers */
	ED_preview_kill_jobs(CTX_wm_manager(C), bmain);

	BKE_image_signal(bmain, ima, iuser, IMA_SIGNAL_RELOAD);
	WM_event_add_notifier(C, NC_IMAGE | NA_EDITED, ima);

	MEM_freeN(op->customdata);

	return OPERATOR_FINISHED;
}

static int image_open_invoke(bContext *C, wmOperator *op, const wmEvent *UNUSED(event))
{
	SpaceImage *sima = CTX_wm_space_image(C); /* XXX other space types can call */
	const char *path = U.textudir;
	Image *ima = NULL;
	Scene *scene = CTX_data_scene(C);

	if (sima) {
		ima = sima->image;
	}

	if (ima == NULL) {
		Tex *tex = CTX_data_pointer_get_type(C, "texture", &RNA_Texture).data;
		if (tex && tex->type == TEX_IMAGE)
			ima = tex->ima;
	}

	if (ima == NULL) {
		PointerRNA ptr;
		PropertyRNA *prop;

		/* hook into UI */
		UI_context_active_but_prop_get_templateID(C, &ptr, &prop);

		if (prop) {
			PointerRNA oldptr;
			Image *oldima;

			oldptr = RNA_property_pointer_get(&ptr, prop);
			oldima = (Image *)oldptr.id.data;
			/* unlikely to fail but better avoid strange crash */
			if (oldima && GS(oldima->id.name) == ID_IM) {
				ima = oldima;
			}
		}
	}

	if (ima)
		path = ima->name;

	if (RNA_struct_property_is_set(op->ptr, "filepath"))
		return image_open_exec(C, op);

	image_open_init(C, op);

	/* show multiview save options only if scene has multiviews */
	PropertyRNA *prop;
	prop = RNA_struct_find_property(op->ptr, "show_multiview");
	RNA_property_boolean_set(op->ptr, prop, (scene->r.scemode & R_MULTIVIEW) != 0);

	image_filesel(C, op, path);

	return OPERATOR_RUNNING_MODAL;
}

static bool image_open_draw_check_prop(PointerRNA *UNUSED(ptr), PropertyRNA *prop)
{
	const char *prop_id = RNA_property_identifier(prop);

	return !(STREQ(prop_id, "filepath") ||
	         STREQ(prop_id, "directory") ||
	         STREQ(prop_id, "filename")
	         );
}

static void image_open_draw(bContext *UNUSED(C), wmOperator *op)
{
	uiLayout *layout = op->layout;
	ImageOpenData *iod = op->customdata;
	ImageFormatData *imf = &iod->im_format;
	PointerRNA imf_ptr, ptr;

	/* main draw call */
	RNA_pointer_create(NULL, op->type->srna, op->properties, &ptr);
	uiDefAutoButsRNA(layout, &ptr, image_open_draw_check_prop, UI_BUT_LABEL_ALIGN_NONE, false);

	/* image template */
	RNA_pointer_create(NULL, &RNA_ImageFormatSettings, imf, &imf_ptr);

	/* multiview template */
	if (RNA_boolean_get(op->ptr, "show_multiview"))
		uiTemplateImageFormatViews(layout, &imf_ptr, op->ptr);
}

/* called by other space types too */
void IMAGE_OT_open(wmOperatorType *ot)
{
	/* identifiers */
	ot->name = "Open Image";
	ot->description = "Open image";
	ot->idname = "IMAGE_OT_open";

	/* api callbacks */
	ot->exec = image_open_exec;
	ot->invoke = image_open_invoke;
	ot->cancel = image_open_cancel;
	ot->ui = image_open_draw;

	/* flags */
	ot->flag = OPTYPE_REGISTER | OPTYPE_UNDO;

	/* properties */
	WM_operator_properties_filesel(
	        ot, FILE_TYPE_FOLDER | FILE_TYPE_IMAGE | FILE_TYPE_MOVIE, FILE_SPECIAL, FILE_OPENFILE,
	        WM_FILESEL_FILEPATH | WM_FILESEL_DIRECTORY | WM_FILESEL_FILES | WM_FILESEL_RELPATH,
	        FILE_DEFAULTDISPLAY, FILE_SORT_ALPHA);

	RNA_def_boolean(ot->srna, "use_sequence_detection", true, "Detect Sequences",
	                "Automatically detect animated sequences in selected images (based on file names)");
}

/******************** Match movie length operator ********************/
static int image_match_len_exec(bContext *C, wmOperator *UNUSED(op))
{
	Scene *scene = CTX_data_scene(C);
	Image *ima = CTX_data_pointer_get_type(C, "edit_image", &RNA_Image).data;
	ImageUser *iuser = CTX_data_pointer_get_type(C, "edit_image_user", &RNA_ImageUser).data;

	if (!ima || !iuser) {
		/* Try to get a Texture, or a SpaceImage from context... */
		SpaceImage *sima = CTX_wm_space_image(C);
		Tex *tex = CTX_data_pointer_get_type(C, "texture", &RNA_Texture).data;
		if (tex && tex->type == TEX_IMAGE) {
			ima = tex->ima;
			iuser = &tex->iuser;
		}
		else if (sima) {
			ima = sima->image;
			iuser = &sima->iuser;
		}

	}

	if (!ima || !iuser || !BKE_image_has_anim(ima))
		return OPERATOR_CANCELLED;

	struct anim *anim = ((ImageAnim *)ima->anims.first)->anim;
	if (!anim)
		return OPERATOR_CANCELLED;
	iuser->frames = IMB_anim_get_duration(anim, IMB_TC_RECORD_RUN);
	BKE_image_user_frame_calc(iuser, scene->r.cfra, 0);

	return OPERATOR_FINISHED;
}

/* called by other space types too */
void IMAGE_OT_match_movie_length(wmOperatorType *ot)
{
	/* identifiers */
	ot->name = "Match Movie Length";
	ot->description = "Set image's user's length to the one of this video";
	ot->idname = "IMAGE_OT_match_movie_length";

	/* api callbacks */
	ot->exec = image_match_len_exec;

	/* flags */
	ot->flag = OPTYPE_REGISTER | OPTYPE_INTERNAL/* | OPTYPE_UNDO */; /* Don't think we need undo for that. */
}

/******************** replace image operator ********************/

static int image_replace_exec(bContext *C, wmOperator *op)
{
	Main *bmain = CTX_data_main(C);
	SpaceImage *sima = CTX_wm_space_image(C);
	char str[FILE_MAX];

	if (!sima->image)
		return OPERATOR_CANCELLED;

	RNA_string_get(op->ptr, "filepath", str);

	/* we cant do much if the str is longer then FILE_MAX :/ */
	BLI_strncpy(sima->image->name, str, sizeof(sima->image->name));

	if (sima->image->source == IMA_SRC_GENERATED) {
		sima->image->source = IMA_SRC_FILE;
		BKE_image_signal(bmain, sima->image, &sima->iuser, IMA_SIGNAL_SRC_CHANGE);
	}

	if (BLI_testextensie_array(str, imb_ext_movie))
		sima->image->source = IMA_SRC_MOVIE;
	else
		sima->image->source = IMA_SRC_FILE;

	/* XXX unpackImage frees image buffers */
	ED_preview_kill_jobs(CTX_wm_manager(C), CTX_data_main(C));

	BKE_icon_changed(BKE_icon_id_ensure(&sima->image->id));
	BKE_image_signal(bmain, sima->image, &sima->iuser, IMA_SIGNAL_RELOAD);
	WM_event_add_notifier(C, NC_IMAGE | NA_EDITED, sima->image);

	return OPERATOR_FINISHED;
}

static int image_replace_invoke(bContext *C, wmOperator *op, const wmEvent *UNUSED(event))
{
	SpaceImage *sima = CTX_wm_space_image(C);

	if (!sima->image)
		return OPERATOR_CANCELLED;

	if (RNA_struct_property_is_set(op->ptr, "filepath"))
		return image_replace_exec(C, op);

	if (!RNA_struct_property_is_set(op->ptr, "relative_path"))
		RNA_boolean_set(op->ptr, "relative_path", BLI_path_is_rel(sima->image->name));

	image_filesel(C, op, sima->image->name);

	return OPERATOR_RUNNING_MODAL;
}

void IMAGE_OT_replace(wmOperatorType *ot)
{
	/* identifiers */
	ot->name = "Replace Image";
	ot->idname = "IMAGE_OT_replace";
	ot->description = "Replace current image by another one from disk";

	/* api callbacks */
	ot->exec = image_replace_exec;
	ot->invoke = image_replace_invoke;
	ot->poll = image_not_packed_poll;

	/* flags */
	ot->flag = OPTYPE_REGISTER | OPTYPE_UNDO;

	/* properties */
	WM_operator_properties_filesel(
	        ot, FILE_TYPE_FOLDER | FILE_TYPE_IMAGE | FILE_TYPE_MOVIE, FILE_SPECIAL, FILE_OPENFILE,
	        WM_FILESEL_FILEPATH | WM_FILESEL_RELPATH, FILE_DEFAULTDISPLAY, FILE_SORT_ALPHA);
}

/******************** save image as operator ********************/

typedef struct {
	/* matching scene->r settings */
	//short planes, imtype, subimtype, quality;
	ImageFormatData im_format;
	char filepath[FILE_MAX]; /* keep absolute */
} SaveImageOptions;

static void save_image_options_defaults(SaveImageOptions *simopts)
{
	BKE_imformat_defaults(&simopts->im_format);
	simopts->filepath[0] = '\0';
}

static char imtype_best_depth(ImBuf *ibuf, const char imtype)
{
	const char depth_ok = BKE_imtype_valid_depths(imtype);

	if (ibuf->rect_float) {
		if (depth_ok & R_IMF_CHAN_DEPTH_32) return R_IMF_CHAN_DEPTH_32;
		if (depth_ok & R_IMF_CHAN_DEPTH_24) return R_IMF_CHAN_DEPTH_24;
		if (depth_ok & R_IMF_CHAN_DEPTH_16) return R_IMF_CHAN_DEPTH_16;
		if (depth_ok & R_IMF_CHAN_DEPTH_12) return R_IMF_CHAN_DEPTH_12;
		return R_IMF_CHAN_DEPTH_8;
	}
	else {
		if (depth_ok & R_IMF_CHAN_DEPTH_8) return R_IMF_CHAN_DEPTH_8;
		if (depth_ok & R_IMF_CHAN_DEPTH_12) return R_IMF_CHAN_DEPTH_12;
		if (depth_ok & R_IMF_CHAN_DEPTH_16) return R_IMF_CHAN_DEPTH_16;
		if (depth_ok & R_IMF_CHAN_DEPTH_24) return R_IMF_CHAN_DEPTH_24;
		if (depth_ok & R_IMF_CHAN_DEPTH_32) return R_IMF_CHAN_DEPTH_32;
		return R_IMF_CHAN_DEPTH_8; /* fallback, should not get here */
	}
}

static int save_image_options_init(Main *bmain, SaveImageOptions *simopts, SpaceImage *sima, Scene *scene,
                                   const bool guess_path, const bool save_as_render)
{
	void *lock;
	ImBuf *ibuf = ED_space_image_acquire_buffer(sima, &lock);

	if (ibuf) {
		Image *ima = sima->image;
		bool is_depth_set = false;

		if (ELEM(ima->type, IMA_TYPE_R_RESULT, IMA_TYPE_COMPOSITE)) {
			/* imtype */
			simopts->im_format = scene->r.im_format;
			is_depth_set = true;
			if (!BKE_image_is_multiview(ima)) {
				/* In case multiview is disabled, render settings would be invalid for render result in this area. */
				simopts->im_format.stereo3d_format = *ima->stereo3d_format;
				simopts->im_format.views_format = ima->views_format;
			}
		}
		else {
			if (ima->source == IMA_SRC_GENERATED) {
				simopts->im_format.imtype = R_IMF_IMTYPE_PNG;
				simopts->im_format.compress = ibuf->foptions.quality;
				simopts->im_format.planes = ibuf->planes;
			}
			else {
				BKE_imbuf_to_image_format(&simopts->im_format, ibuf);
			}

			/* use the multiview image settings as the default */
			simopts->im_format.stereo3d_format = *ima->stereo3d_format;
			simopts->im_format.views_format = ima->views_format;
		}

		//simopts->subimtype = scene->r.subimtype; /* XXX - this is lame, we need to make these available too! */

		BLI_strncpy(simopts->filepath, ibuf->name, sizeof(simopts->filepath));

		/* sanitize all settings */

		/* unlikely but just in case */
		if (ELEM(simopts->im_format.planes, R_IMF_PLANES_BW, R_IMF_PLANES_RGB, R_IMF_PLANES_RGBA) == 0) {
			simopts->im_format.planes = R_IMF_PLANES_RGBA;
		}

		/* depth, account for float buffer and format support */
		if (is_depth_set == false) {
			simopts->im_format.depth = imtype_best_depth(ibuf, simopts->im_format.imtype);
		}

		/* some formats don't use quality so fallback to scenes quality */
		if (simopts->im_format.quality == 0) {
			simopts->im_format.quality = scene->r.im_format.quality;
		}

		/* check for empty path */
		if (guess_path && simopts->filepath[0] == 0) {
			const bool is_prev_save = !STREQ(G.ima, "//");
			if (save_as_render) {
				if (is_prev_save) {
					BLI_strncpy(simopts->filepath, G.ima, sizeof(simopts->filepath));
				}
				else {
					BLI_strncpy(simopts->filepath, "//untitled", sizeof(simopts->filepath));
					BLI_path_abs(simopts->filepath, BKE_main_blendfile_path(bmain));
				}
			}
			else {
				BLI_snprintf(simopts->filepath, sizeof(simopts->filepath), "//%s", ima->id.name + 2);
				BLI_path_abs(simopts->filepath, is_prev_save ? G.ima : BKE_main_blendfile_path(bmain));
			}
		}

		/* color management */
		BKE_color_managed_display_settings_copy(&simopts->im_format.display_settings, &scene->display_settings);
		BKE_color_managed_view_settings_copy(&simopts->im_format.view_settings, &scene->view_settings);
	}

	ED_space_image_release_buffer(sima, ibuf, lock);

	return (ibuf != NULL);
}

static void save_image_options_from_op(Main *bmain, SaveImageOptions *simopts, wmOperator *op)
{
	if (op->customdata) {
		BKE_color_managed_view_settings_free(&simopts->im_format.view_settings);

		simopts->im_format = *(ImageFormatData *)op->customdata;
	}

	if (RNA_struct_property_is_set(op->ptr, "filepath")) {
		RNA_string_get(op->ptr, "filepath", simopts->filepath);
		BLI_path_abs(simopts->filepath, BKE_main_blendfile_path(bmain));
	}
}

static void save_image_options_to_op(SaveImageOptions *simopts, wmOperator *op)
{
	if (op->customdata) {
		BKE_color_managed_view_settings_free(&((ImageFormatData *)op->customdata)->view_settings);

		*(ImageFormatData *)op->customdata = simopts->im_format;
	}

	RNA_string_set(op->ptr, "filepath", simopts->filepath);
}

static void save_image_post(
        Main *bmain, wmOperator *op, ImBuf *ibuf, Image *ima, int ok, int save_copy,
        const char *relbase, int relative, int do_newpath, const char *filepath)
{
	if (ok) {
		if (!save_copy) {
			ColorManagedColorspaceSettings old_colorspace_settings;

			if (do_newpath) {
				BLI_strncpy(ibuf->name, filepath, sizeof(ibuf->name));
				BLI_strncpy(ima->name, filepath, sizeof(ima->name));
			}

			ibuf->userflags &= ~IB_BITMAPDIRTY;

			/* change type? */
			if (ima->type == IMA_TYPE_R_RESULT) {
				ima->type = IMA_TYPE_IMAGE;

				/* workaround to ensure the render result buffer is no longer used
				 * by this image, otherwise can crash when a new render result is
				 * created. */
				if (ibuf->rect && !(ibuf->mall & IB_rect))
					imb_freerectImBuf(ibuf);
				if (ibuf->rect_float && !(ibuf->mall & IB_rectfloat))
					imb_freerectfloatImBuf(ibuf);
				if (ibuf->zbuf && !(ibuf->mall & IB_zbuf))
					IMB_freezbufImBuf(ibuf);
				if (ibuf->zbuf_float && !(ibuf->mall & IB_zbuffloat))
					IMB_freezbuffloatImBuf(ibuf);
			}
			if (ELEM(ima->source, IMA_SRC_GENERATED, IMA_SRC_VIEWER)) {
				ima->source = IMA_SRC_FILE;
				ima->type = IMA_TYPE_IMAGE;
			}

			/* only image path, never ibuf */
			if (relative) {
				BLI_path_rel(ima->name, relbase); /* only after saving */
			}

			BKE_color_managed_colorspace_settings_copy(&old_colorspace_settings,
			                                           &ima->colorspace_settings);
			IMB_colormanagment_colorspace_from_ibuf_ftype(&ima->colorspace_settings, ibuf);
			if (!BKE_color_managed_colorspace_settings_equals(&old_colorspace_settings,
			                                                  &ima->colorspace_settings))
			{
				BKE_image_signal(bmain, ima, NULL, IMA_SIGNAL_COLORMANAGE);
			}
		}
	}
	else {
		BKE_reportf(op->reports, RPT_ERROR, "Could not write image: %s", strerror(errno));
	}
}

static void save_imbuf_post(ImBuf *ibuf, ImBuf *colormanaged_ibuf)
{
	if (colormanaged_ibuf != ibuf) {
		/* This guys might be modified by image buffer write functions,
		 * need to copy them back from color managed image buffer to an
		 * original one, so file type of image is being properly updated.
		 */
		ibuf->ftype = colormanaged_ibuf->ftype;
		ibuf->foptions = colormanaged_ibuf->foptions;
		ibuf->planes = colormanaged_ibuf->planes;

		IMB_freeImBuf(colormanaged_ibuf);
	}
}

/**
 * \return success.
 * \note ``ima->name`` and ``ibuf->name`` should end up the same.
 * \note for multiview the first ``ibuf`` is important to get the settings.
 */
static bool save_image_doit(bContext *C, SpaceImage *sima, wmOperator *op, SaveImageOptions *simopts, bool do_newpath)
{
	Main *bmain = CTX_data_main(C);
	Image *ima = ED_space_image(sima);
	void *lock;
	ImBuf *ibuf = ED_space_image_acquire_buffer(sima, &lock);
	Scene *scene;
	RenderResult *rr = NULL;
	bool ok = false;

	WM_cursor_wait(1);

	if (ibuf) {
		ImBuf *colormanaged_ibuf = NULL;
		const char *relbase = ID_BLEND_PATH(CTX_data_main(C), &ima->id);
		const bool relative = (RNA_struct_find_property(op->ptr, "relative_path") && RNA_boolean_get(op->ptr, "relative_path"));
		const bool save_copy = (RNA_struct_find_property(op->ptr, "copy") && RNA_boolean_get(op->ptr, "copy"));
		const bool save_as_render = (RNA_struct_find_property(op->ptr, "save_as_render") && RNA_boolean_get(op->ptr, "save_as_render"));
		ImageFormatData *imf = &simopts->im_format;

		/* old global to ensure a 2nd save goes to same dir */
		BLI_strncpy(G.ima, simopts->filepath, sizeof(G.ima));

		if (ima->type == IMA_TYPE_R_RESULT) {
			/* enforce user setting for RGB or RGBA, but skip BW */
			if (simopts->im_format.planes == R_IMF_PLANES_RGBA) {
				ibuf->planes = R_IMF_PLANES_RGBA;
			}
			else if (simopts->im_format.planes == R_IMF_PLANES_RGB) {
				ibuf->planes = R_IMF_PLANES_RGB;
			}
		}
		else {
			/* TODO, better solution, if a 24bit image is painted onto it may contain alpha */
			if ((simopts->im_format.planes == R_IMF_PLANES_RGBA) &&
			    /* it has been painted onto */
			    (ibuf->userflags & IB_BITMAPDIRTY))
			{
				/* checks each pixel, not ideal */
				ibuf->planes = BKE_imbuf_alpha_test(ibuf) ? R_IMF_PLANES_RGBA : R_IMF_PLANES_RGB;
			}
		}

		/* we need renderresult for exr and rendered multiview */
		scene = CTX_data_scene(C);
		rr = BKE_image_acquire_renderresult(scene, ima);
		bool is_mono = rr ? BLI_listbase_count_at_most(&rr->views, 2) < 2 : BLI_listbase_count_at_most(&ima->views, 2) < 2;
		bool is_exr_rr = rr && ELEM(imf->imtype, R_IMF_IMTYPE_OPENEXR, R_IMF_IMTYPE_MULTILAYER) && RE_HasFloatPixels(rr);

		/* error handling */
		if (!rr) {
			if (imf->imtype == R_IMF_IMTYPE_MULTILAYER) {
				BKE_report(op->reports, RPT_ERROR, "Did not write, no Multilayer Image");
				goto cleanup;
			}
		}
		else {
			if (imf->views_format == R_IMF_VIEWS_STEREO_3D) {
				if (!BKE_image_is_stereo(ima)) {
					BKE_reportf(op->reports, RPT_ERROR, "Did not write, the image doesn't have a \"%s\" and \"%s\" views",
					           STEREO_LEFT_NAME, STEREO_RIGHT_NAME);
					goto cleanup;
				}

				/* it shouldn't ever happen*/
				if ((BLI_findstring(&rr->views, STEREO_LEFT_NAME, offsetof(RenderView, name)) == NULL) ||
				    (BLI_findstring(&rr->views, STEREO_RIGHT_NAME, offsetof(RenderView, name)) == NULL))
				{
					BKE_reportf(op->reports, RPT_ERROR, "Did not write, the image doesn't have a \"%s\" and \"%s\" views",
					           STEREO_LEFT_NAME, STEREO_RIGHT_NAME);
					goto cleanup;
				}
			}
			BKE_imbuf_stamp_info(rr, ibuf);
		}

		/* fancy multiview OpenEXR */
		if (imf->views_format == R_IMF_VIEWS_MULTIVIEW && is_exr_rr) {
			/* save render result */
			ok = RE_WriteRenderResult(op->reports, rr, simopts->filepath, imf, NULL, sima->iuser.layer);
			save_image_post(bmain, op, ibuf, ima, ok, true, relbase, relative, do_newpath, simopts->filepath);
			ED_space_image_release_buffer(sima, ibuf, lock);
		}
		/* regular mono pipeline */
		else if (is_mono) {
			if (is_exr_rr) {
				ok = RE_WriteRenderResult(op->reports, rr, simopts->filepath, imf, NULL, -1);
			}
			else {
				colormanaged_ibuf = IMB_colormanagement_imbuf_for_write(ibuf, save_as_render, true, &imf->view_settings, &imf->display_settings, imf);
				ok = BKE_imbuf_write_as(colormanaged_ibuf, simopts->filepath, imf, save_copy);
				save_imbuf_post(ibuf, colormanaged_ibuf);
			}
			save_image_post(bmain, op, ibuf, ima, ok, (is_exr_rr ? true : save_copy), relbase, relative, do_newpath, simopts->filepath);
			ED_space_image_release_buffer(sima, ibuf, lock);
		}
		/* individual multiview images */
		else if (imf->views_format == R_IMF_VIEWS_INDIVIDUAL) {
			int i;
			unsigned char planes = ibuf->planes;
			const int totviews = (rr ? BLI_listbase_count(&rr->views) : BLI_listbase_count(&ima->views));

			if (!is_exr_rr) {
				ED_space_image_release_buffer(sima, ibuf, lock);
			}

			for (i = 0; i < totviews; i++) {
				char filepath[FILE_MAX];
				bool ok_view = false;
				const char *view = rr ? ((RenderView *) BLI_findlink(&rr->views, i))->name :
				                        ((ImageView *) BLI_findlink(&ima->views, i))->name;

				if (is_exr_rr) {
					BKE_scene_multiview_view_filepath_get(&scene->r, simopts->filepath, view, filepath);
					ok_view = RE_WriteRenderResult(op->reports, rr, filepath, imf, view, -1);
					save_image_post(bmain, op, ibuf, ima, ok_view, true, relbase, relative, do_newpath, filepath);
				}
				else {
					/* copy iuser to get the correct ibuf for this view */
					ImageUser iuser = sima->iuser;
					iuser.view = i;
					iuser.flag &= ~IMA_SHOW_STEREO;

					if (rr)
						BKE_image_multilayer_index(rr, &iuser);
					else
						BKE_image_multiview_index(ima, &iuser);

					ibuf = BKE_image_acquire_ibuf(sima->image, &iuser, &lock);
					ibuf->planes = planes;

					BKE_scene_multiview_view_filepath_get(&scene->r, simopts->filepath, view, filepath);

					colormanaged_ibuf = IMB_colormanagement_imbuf_for_write(ibuf, save_as_render, true, &imf->view_settings, &imf->display_settings, imf);
					ok_view = BKE_imbuf_write_as(colormanaged_ibuf, filepath, &simopts->im_format, save_copy);
					save_imbuf_post(ibuf, colormanaged_ibuf);
					save_image_post(bmain, op, ibuf, ima, ok_view, true, relbase, relative, do_newpath, filepath);
					BKE_image_release_ibuf(sima->image, ibuf, lock);
				}
				ok &= ok_view;
			}

			if (is_exr_rr) {
				ED_space_image_release_buffer(sima, ibuf, lock);
			}
		}
		/* stereo (multiview) images */
		else if (simopts->im_format.views_format == R_IMF_VIEWS_STEREO_3D) {
			if (imf->imtype == R_IMF_IMTYPE_MULTILAYER) {
				ok = RE_WriteRenderResult(op->reports, rr, simopts->filepath, imf, NULL, -1);
				save_image_post(bmain, op, ibuf, ima, ok, true, relbase, relative, do_newpath, simopts->filepath);
				ED_space_image_release_buffer(sima, ibuf, lock);
			}
			else {
				ImBuf *ibuf_stereo[2] = {NULL};

				unsigned char planes = ibuf->planes;
				const char *names[2] = {STEREO_LEFT_NAME, STEREO_RIGHT_NAME};
				int i;

				/* we need to get the specific per-view buffers */
				ED_space_image_release_buffer(sima, ibuf, lock);

				for (i = 0; i < 2; i ++) {
					ImageUser iuser = sima->iuser;
					iuser.flag &= ~IMA_SHOW_STEREO;

					if (rr) {
						int id = BLI_findstringindex(&rr->views, names[i], offsetof(RenderView, name));
						iuser.view = id;
						BKE_image_multilayer_index(rr, &iuser);
					}
					else {
						iuser.view = i;
						BKE_image_multiview_index(ima, &iuser);
					}

					ibuf = BKE_image_acquire_ibuf(sima->image, &iuser, &lock);

					if (ibuf == NULL) {
						BKE_report(op->reports, RPT_ERROR, "Did not write, unexpected error when saving stereo image");
						goto cleanup;
					}

					ibuf->planes = planes;

					/* color manage the ImBuf leaving it ready for saving */
					colormanaged_ibuf = IMB_colormanagement_imbuf_for_write(ibuf, save_as_render, true,
					                                                        &imf->view_settings, &imf->display_settings, imf);

					BKE_imbuf_write_prepare(colormanaged_ibuf, imf);
					IMB_prepare_write_ImBuf(IMB_isfloat(colormanaged_ibuf), colormanaged_ibuf);

					/* duplicate buffer to prevent locker issue when using render result */
					ibuf_stereo[i] = IMB_dupImBuf(colormanaged_ibuf);

					save_imbuf_post(ibuf, colormanaged_ibuf);
					BKE_image_release_ibuf(sima->image, ibuf, lock);
				}

				ibuf = IMB_stereo3d_ImBuf(imf, ibuf_stereo[0], ibuf_stereo[1]);

				/* save via traditional path */
				ok = BKE_imbuf_write_as(ibuf, simopts->filepath, imf, save_copy);

				IMB_freeImBuf(ibuf);

				for (i = 0; i < 2; i ++) {
					IMB_freeImBuf(ibuf_stereo[i]);
				}
			}
		}

		WM_event_add_notifier(C, NC_IMAGE | NA_EDITED, sima->image);

	}
	else {
cleanup:
		ED_space_image_release_buffer(sima, ibuf, lock);
	}

	if (rr) {
		BKE_image_release_renderresult(scene, ima);
	}

	WM_cursor_wait(0);

	return ok;
}

static void image_save_as_free(wmOperator *op)
{
	if (op->customdata) {
		ImageFormatData *im_format = (ImageFormatData *)op->customdata;
		BKE_color_managed_view_settings_free(&im_format->view_settings);

		MEM_freeN(op->customdata);
		op->customdata = NULL;
	}
}

static int image_save_as_exec(bContext *C, wmOperator *op)
{
	Main *bmain = CTX_data_main(C);
	SpaceImage *sima = CTX_wm_space_image(C);
	SaveImageOptions simopts;

	save_image_options_defaults(&simopts);

	/* just in case to initialize values,
	 * these should be set on invoke or by the caller. */
	save_image_options_init(bmain, &simopts, sima, CTX_data_scene(C), false, false);

	save_image_options_from_op(bmain, &simopts, op);

	save_image_doit(C, sima, op, &simopts, true);

	image_save_as_free(op);
	return OPERATOR_FINISHED;
}


static bool image_save_as_check(bContext *UNUSED(C), wmOperator *op)
{
	ImageFormatData *imf = op->customdata;
	return WM_operator_filesel_ensure_ext_imtype(op, imf);
}

static int image_save_as_invoke(bContext *C, wmOperator *op, const wmEvent *UNUSED(event))
{
	Main *bmain = CTX_data_main(C);
	SpaceImage *sima = CTX_wm_space_image(C);
	Image *ima = ED_space_image(sima);
	Scene *scene = CTX_data_scene(C);
	SaveImageOptions simopts;
	PropertyRNA *prop;
	const bool save_as_render = ((ima->source == IMA_SRC_VIEWER) || (ima->flag & IMA_VIEW_AS_RENDER));

	if (RNA_struct_property_is_set(op->ptr, "filepath"))
		return image_save_as_exec(C, op);

	save_image_options_defaults(&simopts);

	if (save_image_options_init(bmain, &simopts, sima, scene, true, save_as_render) == 0)
		return OPERATOR_CANCELLED;
	save_image_options_to_op(&simopts, op);

	/* enable save_copy by default for render results */
	if (ELEM(ima->type, IMA_TYPE_R_RESULT, IMA_TYPE_COMPOSITE) && !RNA_struct_property_is_set(op->ptr, "copy")) {
		RNA_boolean_set(op->ptr, "copy", true);
	}

	RNA_boolean_set(op->ptr, "save_as_render", save_as_render);

	op->customdata = MEM_mallocN(sizeof(simopts.im_format), __func__);
	memcpy(op->customdata, &simopts.im_format, sizeof(simopts.im_format));

	/* show multiview save options only if image has multiviews */
	prop = RNA_struct_find_property(op->ptr, "show_multiview");
	RNA_property_boolean_set(op->ptr, prop, BKE_image_is_multiview(ima));
	prop = RNA_struct_find_property(op->ptr, "use_multiview");
	RNA_property_boolean_set(op->ptr, prop, BKE_image_is_multiview(ima));

	image_filesel(C, op, simopts.filepath);

	return OPERATOR_RUNNING_MODAL;
}

static void image_save_as_cancel(bContext *UNUSED(C), wmOperator *op)
{
	image_save_as_free(op);
}

static bool image_save_as_draw_check_prop(PointerRNA *ptr, PropertyRNA *prop)
{
	const char *prop_id = RNA_property_identifier(prop);

	return !(STREQ(prop_id, "filepath") ||
	         STREQ(prop_id, "directory") ||
	         STREQ(prop_id, "filename") ||
	         /* when saving a copy, relative path has no effect */
	         ((STREQ(prop_id, "relative_path")) && RNA_boolean_get(ptr, "copy"))
	         );
}

static void image_save_as_draw(bContext *UNUSED(C), wmOperator *op)
{
	uiLayout *layout = op->layout;
	ImageFormatData *imf = op->customdata;
	PointerRNA imf_ptr, ptr;
	const bool is_multiview = RNA_boolean_get(op->ptr, "show_multiview");

	/* image template */
	RNA_pointer_create(NULL, &RNA_ImageFormatSettings, imf, &imf_ptr);
	uiTemplateImageSettings(layout, &imf_ptr, false);

	/* main draw call */
	RNA_pointer_create(NULL, op->type->srna, op->properties, &ptr);
	uiDefAutoButsRNA(layout, &ptr, image_save_as_draw_check_prop, UI_BUT_LABEL_ALIGN_NONE, false);

	/* multiview template */
	if (is_multiview)
		uiTemplateImageFormatViews(layout, &imf_ptr, op->ptr);
}

static int image_save_as_poll(bContext *C)
{
	if (space_image_buffer_exists_poll(C)) {
		if (G.is_rendering) {
			/* no need to NULL check here */
			SpaceImage *sima = CTX_wm_space_image(C);
			Image *ima = ED_space_image(sima);

			if (ima->source == IMA_SRC_VIEWER) {
				CTX_wm_operator_poll_msg_set(C, "can't save image while rendering");
				return false;
			}
		}
		return true;
	}
	return false;
}

void IMAGE_OT_save_as(wmOperatorType *ot)
{
	/* identifiers */
	ot->name = "Save As Image";
	ot->idname = "IMAGE_OT_save_as";
	ot->description = "Save the image with another name and/or settings";

	/* api callbacks */
	ot->exec = image_save_as_exec;
	ot->check = image_save_as_check;
	ot->invoke = image_save_as_invoke;
	ot->cancel = image_save_as_cancel;
	ot->ui = image_save_as_draw;
	ot->poll = image_save_as_poll;

	/* flags */
	ot->flag = OPTYPE_REGISTER | OPTYPE_UNDO;

	/* properties */
	RNA_def_boolean(ot->srna, "save_as_render", 0, "Save As Render", "Apply render part of display transform when saving byte image");
	RNA_def_boolean(ot->srna, "copy", 0, "Copy", "Create a new image file without modifying the current image in blender");

	WM_operator_properties_filesel(
	        ot, FILE_TYPE_FOLDER | FILE_TYPE_IMAGE | FILE_TYPE_MOVIE, FILE_SPECIAL, FILE_SAVE,
	        WM_FILESEL_FILEPATH | WM_FILESEL_RELPATH, FILE_DEFAULTDISPLAY, FILE_SORT_ALPHA);
}

/******************** save image operator ********************/

static int image_save_exec(bContext *C, wmOperator *op)
{
	Main *bmain = CTX_data_main(C);
	SpaceImage *sima = CTX_wm_space_image(C);
	Scene *scene = CTX_data_scene(C);
	SaveImageOptions simopts;

	save_image_options_defaults(&simopts);
	if (save_image_options_init(bmain, &simopts, sima, scene, false, false) == 0)
		return OPERATOR_CANCELLED;
	save_image_options_from_op(bmain, &simopts, op);

	if (BLI_exists(simopts.filepath) && BLI_file_is_writable(simopts.filepath)) {
		if (save_image_doit(C, sima, op, &simopts, false)) {
			/* report since this can be called from key-shortcuts */
			BKE_reportf(op->reports, RPT_INFO, "Saved Image '%s'", simopts.filepath);
		}
	}
	else {
		BKE_reportf(op->reports, RPT_ERROR, "Cannot save image, path '%s' is not writable", simopts.filepath);
		return OPERATOR_CANCELLED;
	}

	return OPERATOR_FINISHED;
}

void IMAGE_OT_save(wmOperatorType *ot)
{
	/* identifiers */
	ot->name = "Save Image";
	ot->idname = "IMAGE_OT_save";
	ot->description = "Save the image with current name and settings";

	/* api callbacks */
	ot->exec = image_save_exec;
	ot->poll = space_image_file_exists_poll;

	/* flags */
	ot->flag = OPTYPE_REGISTER | OPTYPE_UNDO;
}

/******************* save sequence operator ********************/

static int image_save_sequence_exec(bContext *C, wmOperator *op)
{
	Main *bmain = CTX_data_main(C);
	SpaceImage *sima = CTX_wm_space_image(C);
	ImBuf *ibuf, *first_ibuf = NULL;
	int tot = 0;
	char di[FILE_MAX];
	struct MovieCacheIter *iter;

	if (sima->image == NULL)
		return OPERATOR_CANCELLED;

	if (sima->image->source != IMA_SRC_SEQUENCE) {
		BKE_report(op->reports, RPT_ERROR, "Can only save sequence on image sequences");
		return OPERATOR_CANCELLED;
	}

	if (sima->image->type == IMA_TYPE_MULTILAYER) {
		BKE_report(op->reports, RPT_ERROR, "Cannot save multilayer sequences");
		return OPERATOR_CANCELLED;
	}

	/* get total dirty buffers and first dirty buffer which is used for menu */
	ibuf = NULL;
	if (sima->image->cache != NULL) {
		iter = IMB_moviecacheIter_new(sima->image->cache);
		while (!IMB_moviecacheIter_done(iter)) {
			ibuf = IMB_moviecacheIter_getImBuf(iter);
			if (ibuf->userflags & IB_BITMAPDIRTY) {
				if (first_ibuf == NULL) {
					first_ibuf = ibuf;
				}
				tot++;
			}
			IMB_moviecacheIter_step(iter);
		}
		IMB_moviecacheIter_free(iter);
	}

	if (tot == 0) {
		BKE_report(op->reports, RPT_WARNING, "No images have been changed");
		return OPERATOR_CANCELLED;
	}

	/* get a filename for menu */
	BLI_split_dir_part(first_ibuf->name, di, sizeof(di));
	BKE_reportf(op->reports, RPT_INFO, "%d image(s) will be saved in %s", tot, di);

	iter = IMB_moviecacheIter_new(sima->image->cache);
	while (!IMB_moviecacheIter_done(iter)) {
		ibuf = IMB_moviecacheIter_getImBuf(iter);

		if (ibuf->userflags & IB_BITMAPDIRTY) {
			char name[FILE_MAX];
			BLI_strncpy(name, ibuf->name, sizeof(name));

			BLI_path_abs(name, BKE_main_blendfile_path(bmain));

			if (0 == IMB_saveiff(ibuf, name, IB_rect | IB_zbuf | IB_zbuffloat)) {
				BKE_reportf(op->reports, RPT_ERROR, "Could not write image: %s", strerror(errno));
				break;
			}

			BKE_reportf(op->reports, RPT_INFO, "Saved %s", ibuf->name);
			ibuf->userflags &= ~IB_BITMAPDIRTY;
		}

		IMB_moviecacheIter_step(iter);
	}
	IMB_moviecacheIter_free(iter);

	return OPERATOR_FINISHED;
}

void IMAGE_OT_save_sequence(wmOperatorType *ot)
{
	/* identifiers */
	ot->name = "Save Sequence";
	ot->idname = "IMAGE_OT_save_sequence";
	ot->description = "Save a sequence of images";

	/* api callbacks */
	ot->exec = image_save_sequence_exec;
	ot->poll = space_image_buffer_exists_poll;

	/* flags */
	ot->flag = OPTYPE_REGISTER | OPTYPE_UNDO;
}

/******************** reload image operator ********************/

static int image_reload_exec(bContext *C, wmOperator *UNUSED(op))
{
	Main *bmain = CTX_data_main(C);
	Image *ima = CTX_data_edit_image(C);
	SpaceImage *sima = CTX_wm_space_image(C);

	if (!ima)
		return OPERATOR_CANCELLED;

	/* XXX unpackImage frees image buffers */
	ED_preview_kill_jobs(CTX_wm_manager(C), CTX_data_main(C));

	// XXX other users?
<<<<<<< HEAD
	BKE_image_signal(ima, (sima) ? &sima->iuser : NULL, IMA_SIGNAL_RELOAD);
	DEG_id_tag_update(&ima->id, 0);
=======
	BKE_image_signal(bmain, ima, (sima) ? &sima->iuser : NULL, IMA_SIGNAL_RELOAD);
	DAG_id_tag_update(&ima->id, 0);
>>>>>>> 78a8d368

	WM_event_add_notifier(C, NC_IMAGE | NA_EDITED, ima);

	return OPERATOR_FINISHED;
}

void IMAGE_OT_reload(wmOperatorType *ot)
{
	/* identifiers */
	ot->name = "Reload Image";
	ot->idname = "IMAGE_OT_reload";
	ot->description = "Reload current image from disk";

	/* api callbacks */
	ot->exec = image_reload_exec;

	/* flags */
	ot->flag = OPTYPE_REGISTER; /* no undo, image buffer is not handled by undo */
}

/********************** new image operator *********************/
#define IMA_DEF_NAME N_("Untitled")

enum {
	GEN_CONTEXT_NONE = 0,
	GEN_CONTEXT_PAINT_CANVAS = 1,
	GEN_CONTEXT_PAINT_STENCIL = 2
};

static int image_new_exec(bContext *C, wmOperator *op)
{
	SpaceImage *sima;
	Scene *scene;
	Object *obedit;
	Image *ima;
	Main *bmain;
	PointerRNA ptr, idptr;
	PropertyRNA *prop;
	char name_buffer[MAX_ID_NAME - 2];
	const char *name;
	float color[4];
	int width, height, floatbuf, gen_type, alpha;
	int gen_context;
	int stereo3d;

	/* retrieve state */
	sima = CTX_wm_space_image(C);
	scene = CTX_data_scene(C);
	obedit = CTX_data_edit_object(C);
	bmain = CTX_data_main(C);

	prop = RNA_struct_find_property(op->ptr, "name");
	RNA_property_string_get(op->ptr, prop, name_buffer);
	if (!RNA_property_is_set(op->ptr, prop)) {
		/* Default value, we can translate! */
		name = DATA_(name_buffer);
	}
	else {
		name = name_buffer;
	}
	width = RNA_int_get(op->ptr, "width");
	height = RNA_int_get(op->ptr, "height");
	floatbuf = RNA_boolean_get(op->ptr, "float");
	gen_type = RNA_enum_get(op->ptr, "generated_type");
	RNA_float_get_array(op->ptr, "color", color);
	alpha = RNA_boolean_get(op->ptr, "alpha");
	gen_context = RNA_enum_get(op->ptr, "gen_context");
	stereo3d = RNA_boolean_get(op->ptr, "use_stereo_3d");

	if (!alpha)
		color[3] = 1.0f;

	ima = BKE_image_add_generated(bmain, width, height, name, alpha ? 32 : 24, floatbuf, gen_type, color, stereo3d);

	if (!ima)
		return OPERATOR_CANCELLED;

	/* hook into UI */
	UI_context_active_but_prop_get_templateID(C, &ptr, &prop);

	if (prop) {
		/* when creating new ID blocks, use is already 1, but RNA
		 * pointer use also increases user, so this compensates it */
		id_us_min(&ima->id);

		RNA_id_pointer_create(&ima->id, &idptr);
		RNA_property_pointer_set(&ptr, prop, idptr);
		RNA_property_update(C, &ptr, prop);
	}
	else if (sima) {
		ED_space_image_set(sima, scene, obedit, ima);
	}
	else if (gen_context == GEN_CONTEXT_PAINT_CANVAS) {
		bScreen *sc;
		Object *ob = CTX_data_active_object(C);

		if (scene->toolsettings->imapaint.canvas)
			id_us_min(&scene->toolsettings->imapaint.canvas->id);
		scene->toolsettings->imapaint.canvas = ima;

		for (sc = bmain->screen.first; sc; sc = sc->id.next) {
			ScrArea *sa;
			for (sa = sc->areabase.first; sa; sa = sa->next) {
				SpaceLink *sl;
				for (sl = sa->spacedata.first; sl; sl = sl->next) {
					if (sl->spacetype == SPACE_IMAGE) {
						SpaceImage *sima_other = (SpaceImage *)sl;

						if (!sima_other->pin) {
							ED_space_image_set(sima_other, scene, obedit, ima);
						}
					}
				}
			}
		}
		BKE_paint_proj_mesh_data_check(scene, ob, NULL, NULL, NULL, NULL);
		WM_event_add_notifier(C, NC_SCENE | ND_TOOLSETTINGS, NULL);
	}
	else if (gen_context == GEN_CONTEXT_PAINT_STENCIL) {
		Object *ob = CTX_data_active_object(C);
		if (scene->toolsettings->imapaint.stencil)
			id_us_min(&scene->toolsettings->imapaint.stencil->id);
		scene->toolsettings->imapaint.stencil = ima;
		BKE_paint_proj_mesh_data_check(scene, ob, NULL, NULL, NULL, NULL);
		WM_event_add_notifier(C, NC_SCENE | ND_TOOLSETTINGS, NULL);
	}
	else {
		Tex *tex = CTX_data_pointer_get_type(C, "texture", &RNA_Texture).data;
		if (tex && tex->type == TEX_IMAGE) {
			if (tex->ima)
				id_us_min(&tex->ima->id);
			tex->ima = ima;
			ED_area_tag_redraw(CTX_wm_area(C));
		}
	}

	BKE_image_signal(bmain, ima, (sima) ? &sima->iuser : NULL, IMA_SIGNAL_USER_NEW_IMAGE);

	WM_event_add_notifier(C, NC_IMAGE | NA_ADDED, ima);

	return OPERATOR_FINISHED;
}

/* XXX, Ton is not a fan of OK buttons but using this function to avoid undo/redo bug while in mesh-editmode, - campbell */
/* XXX Note: the WM_operator_props_dialog_popup() doesn't work for UI_context_active_but_prop_get_templateID(), image is not being that way */
static int image_new_invoke(bContext *C, wmOperator *op, const wmEvent *UNUSED(event))
{
	/* Better for user feedback. */
	RNA_string_set(op->ptr, "name", DATA_(IMA_DEF_NAME));
	return WM_operator_props_dialog_popup(C, op, 15 * UI_UNIT_X, 5 * UI_UNIT_Y);
}

static void image_new_draw(bContext *UNUSED(C), wmOperator *op)
{
	uiLayout *split, *col[2];
	uiLayout *layout = op->layout;
	PointerRNA ptr;
#if 0
	Scene *scene = CTX_data_scene(C);
	const bool is_multiview = (scene->r.scemode & R_MULTIVIEW) != 0;
#endif

	RNA_pointer_create(NULL, op->type->srna, op->properties, &ptr);

	/* copy of WM_operator_props_dialog_popup() layout */

	split = uiLayoutSplit(layout, 0.5f, false);
	col[0] = uiLayoutColumn(split, false);
	col[1] = uiLayoutColumn(split, false);

	uiItemL(col[0], IFACE_("Name"), ICON_NONE);
	uiItemR(col[1], &ptr, "name", 0, "", ICON_NONE);

	uiItemL(col[0], IFACE_("Width"), ICON_NONE);
	uiItemR(col[1], &ptr, "width", 0, "", ICON_NONE);

	uiItemL(col[0], IFACE_("Height"), ICON_NONE);
	uiItemR(col[1], &ptr, "height", 0, "", ICON_NONE);

	uiItemL(col[0], IFACE_("Color"), ICON_NONE);
	uiItemR(col[1], &ptr, "color", 0, "", ICON_NONE);

	uiItemL(col[0], "", ICON_NONE);
	uiItemR(col[1], &ptr, "alpha", 0, NULL, ICON_NONE);

	uiItemL(col[0], IFACE_("Generated Type"), ICON_NONE);
	uiItemR(col[1], &ptr, "generated_type", 0, "", ICON_NONE);

	uiItemL(col[0], "", ICON_NONE);
	uiItemR(col[1], &ptr, "float", 0, NULL, ICON_NONE);

#if 0
	if (is_multiview) {
		uiItemL(col[0], "", ICON_NONE);
		uiItemR(col[1], &ptr, "use_stereo_3d", 0, NULL, ICON_NONE);
	}
#endif
}

void IMAGE_OT_new(wmOperatorType *ot)
{
	PropertyRNA *prop;
	static float default_color[4] = {0.0f, 0.0f, 0.0f, 1.0f};

	static const EnumPropertyItem gen_context_items[] = {
		{GEN_CONTEXT_NONE, "NONE", 0, "None", ""},
		{GEN_CONTEXT_PAINT_CANVAS, "PAINT_CANVAS", 0, "Paint Canvas", ""},
		{GEN_CONTEXT_PAINT_STENCIL, "PAINT_STENCIL", 0, "Paint Stencil", ""},
		{0, NULL, 0, NULL, NULL}
	};

	/* identifiers */
	ot->name = "New Image";
	ot->description = "Create a new image";
	ot->idname = "IMAGE_OT_new";

	/* api callbacks */
	ot->exec = image_new_exec;
	ot->invoke = image_new_invoke;
	ot->ui = image_new_draw;

	/* flags */
	ot->flag = OPTYPE_UNDO;

	/* properties */
	RNA_def_string(ot->srna, "name", IMA_DEF_NAME, MAX_ID_NAME - 2, "Name", "Image data-block name");
	prop = RNA_def_int(ot->srna, "width", 1024, 1, INT_MAX, "Width", "Image width", 1, 16384);
	RNA_def_property_subtype(prop, PROP_PIXEL);
	prop = RNA_def_int(ot->srna, "height", 1024, 1, INT_MAX, "Height", "Image height", 1, 16384);
	RNA_def_property_subtype(prop, PROP_PIXEL);
	prop = RNA_def_float_color(ot->srna, "color", 4, NULL, 0.0f, FLT_MAX, "Color", "Default fill color", 0.0f, 1.0f);
	RNA_def_property_subtype(prop, PROP_COLOR_GAMMA);
	RNA_def_property_float_array_default(prop, default_color);
	RNA_def_boolean(ot->srna, "alpha", 1, "Alpha", "Create an image with an alpha channel");
	RNA_def_enum(ot->srna, "generated_type", rna_enum_image_generated_type_items, IMA_GENTYPE_BLANK,
	             "Generated Type", "Fill the image with a grid for UV map testing");
	RNA_def_boolean(ot->srna, "float", 0, "32 bit Float", "Create image with 32 bit floating point bit depth");
	prop = RNA_def_enum(ot->srna, "gen_context", gen_context_items, 0, "Gen Context", "Generation context");
	RNA_def_property_flag(prop, PROP_HIDDEN);
	prop = RNA_def_boolean(ot->srna, "use_stereo_3d", 0, "Stereo 3D", "Create an image with left and right views");
	RNA_def_property_flag(prop, PROP_SKIP_SAVE | PROP_HIDDEN);
}

#undef IMA_DEF_NAME

/********************* invert operators *********************/

static int image_invert_poll(bContext *C)
{
	Image *ima = CTX_data_edit_image(C);

	return BKE_image_has_ibuf(ima, NULL);
}

static int image_invert_exec(bContext *C, wmOperator *op)
{
	Image *ima = CTX_data_edit_image(C);
	ImBuf *ibuf = BKE_image_acquire_ibuf(ima, NULL, NULL);
	SpaceImage *sima = CTX_wm_space_image(C);
	/* undo is supported only on image paint mode currently */
	bool support_undo = ((sima != NULL) && (sima->mode == SI_MODE_PAINT));

	/* flags indicate if this channel should be inverted */
	const bool r = RNA_boolean_get(op->ptr, "invert_r");
	const bool g = RNA_boolean_get(op->ptr, "invert_g");
	const bool b = RNA_boolean_get(op->ptr, "invert_b");
	const bool a = RNA_boolean_get(op->ptr, "invert_a");

	size_t i;

	if (ibuf == NULL)  /* TODO: this should actually never happen, but does for render-results -> cleanup */
		return OPERATOR_CANCELLED;

	if (support_undo) {
		ED_image_undo_push_begin(op->type->name);
		/* not strictly needed, because we only imapaint_dirty_region to invalidate all tiles
		 * but better do this right in case someone copies this for a tool that uses partial redraw better */
		ED_imapaint_clear_partial_redraw();
		ED_imapaint_dirty_region(ima, ibuf, 0, 0, ibuf->x, ibuf->y, false);
	}
	/* TODO: make this into an IMB_invert_channels(ibuf,r,g,b,a) method!? */
	if (ibuf->rect_float) {

		float *fp = (float *) ibuf->rect_float;
		for (i = ((size_t)ibuf->x) * ibuf->y; i > 0; i--, fp += 4) {
			if (r) fp[0] = 1.0f - fp[0];
			if (g) fp[1] = 1.0f - fp[1];
			if (b) fp[2] = 1.0f - fp[2];
			if (a) fp[3] = 1.0f - fp[3];
		}

		if (ibuf->rect) {
			IMB_rect_from_float(ibuf);
		}
	}
	else if (ibuf->rect) {

		char *cp = (char *) ibuf->rect;
		for (i = ((size_t)ibuf->x) * ibuf->y; i > 0; i--, cp += 4) {
			if (r) cp[0] = 255 - cp[0];
			if (g) cp[1] = 255 - cp[1];
			if (b) cp[2] = 255 - cp[2];
			if (a) cp[3] = 255 - cp[3];
		}
	}
	else {
		BKE_image_release_ibuf(ima, ibuf, NULL);
		return OPERATOR_CANCELLED;
	}

	ibuf->userflags |= IB_BITMAPDIRTY | IB_DISPLAY_BUFFER_INVALID;

	if (ibuf->mipmap[0])
		ibuf->userflags |= IB_MIPMAP_INVALID;

	if (support_undo) {
		ED_image_undo_push_end();
	}

	/* force GPU reupload, all image is invalid */
	GPU_free_image(ima);

	WM_event_add_notifier(C, NC_IMAGE | NA_EDITED, ima);

	BKE_image_release_ibuf(ima, ibuf, NULL);

	return OPERATOR_FINISHED;
}

void IMAGE_OT_invert(wmOperatorType *ot)
{
	PropertyRNA *prop;

	/* identifiers */
	ot->name = "Invert Channels";
	ot->idname = "IMAGE_OT_invert";
	ot->description = "Invert image's channels";

	/* api callbacks */
	ot->exec = image_invert_exec;
	ot->poll = image_invert_poll;

	/* properties */
	prop = RNA_def_boolean(ot->srna, "invert_r", 0, "Red", "Invert Red Channel");
	RNA_def_property_flag(prop, PROP_SKIP_SAVE);
	prop = RNA_def_boolean(ot->srna, "invert_g", 0, "Green", "Invert Green Channel");
	RNA_def_property_flag(prop, PROP_SKIP_SAVE);
	prop = RNA_def_boolean(ot->srna, "invert_b", 0, "Blue", "Invert Blue Channel");
	RNA_def_property_flag(prop, PROP_SKIP_SAVE);
	prop = RNA_def_boolean(ot->srna, "invert_a", 0, "Alpha", "Invert Alpha Channel");
	RNA_def_property_flag(prop, PROP_SKIP_SAVE);

	/* flags */
	ot->flag = OPTYPE_REGISTER | OPTYPE_UNDO;
}

/********************* pack operator *********************/

static bool image_pack_test(bContext *C, wmOperator *op)
{
	Image *ima = CTX_data_edit_image(C);
	const bool as_png = RNA_boolean_get(op->ptr, "as_png");

	if (!ima)
		return 0;
	if (!as_png && BKE_image_has_packedfile(ima))
		return 0;

	if (ima->source == IMA_SRC_SEQUENCE || ima->source == IMA_SRC_MOVIE) {
		BKE_report(op->reports, RPT_ERROR, "Packing movies or image sequences not supported");
		return 0;
	}

	return 1;
}

static int image_pack_exec(bContext *C, wmOperator *op)
{
	struct Main *bmain = CTX_data_main(C);
	Image *ima = CTX_data_edit_image(C);
	ImBuf *ibuf = BKE_image_acquire_ibuf(ima, NULL, NULL);
	const bool as_png = RNA_boolean_get(op->ptr, "as_png");

	if (!image_pack_test(C, op))
		return OPERATOR_CANCELLED;

	if (!as_png && (ibuf && (ibuf->userflags & IB_BITMAPDIRTY))) {
		BKE_report(op->reports, RPT_ERROR, "Cannot pack edited image from disk, only as internal PNG");
		return OPERATOR_CANCELLED;
	}

	if (as_png)
		BKE_image_memorypack(ima);
	else
		BKE_image_packfiles(op->reports, ima, ID_BLEND_PATH(bmain, &ima->id));

	WM_event_add_notifier(C, NC_IMAGE | NA_EDITED, ima);

	BKE_image_release_ibuf(ima, ibuf, NULL);

	return OPERATOR_FINISHED;
}

static int image_pack_invoke(bContext *C, wmOperator *op, const wmEvent *UNUSED(event))
{
	Image *ima = CTX_data_edit_image(C);
	ImBuf *ibuf;
	uiPopupMenu *pup;
	uiLayout *layout;
	const bool as_png = RNA_boolean_get(op->ptr, "as_png");

	if (!image_pack_test(C, op))
		return OPERATOR_CANCELLED;

	ibuf = BKE_image_acquire_ibuf(ima, NULL, NULL);

	if (!as_png && (ibuf && (ibuf->userflags & IB_BITMAPDIRTY))) {
		pup = UI_popup_menu_begin(C, IFACE_("OK"), ICON_QUESTION);
		layout = UI_popup_menu_layout(pup);
		uiItemBooleanO(layout, IFACE_("Can't pack edited image from disk, pack as internal PNG?"), ICON_NONE,
		               op->idname, "as_png", 1);
		UI_popup_menu_end(C, pup);

		BKE_image_release_ibuf(ima, ibuf, NULL);

		return OPERATOR_INTERFACE;
	}

	BKE_image_release_ibuf(ima, ibuf, NULL);

	return image_pack_exec(C, op);
}

void IMAGE_OT_pack(wmOperatorType *ot)
{
	/* identifiers */
	ot->name = "Pack Image";
	ot->description = "Pack an image as embedded data into the .blend file";
	ot->idname = "IMAGE_OT_pack";

	/* api callbacks */
	ot->exec = image_pack_exec;
	ot->invoke = image_pack_invoke;

	/* flags */
	ot->flag = OPTYPE_REGISTER | OPTYPE_UNDO;

	/* properties */
	RNA_def_boolean(ot->srna, "as_png", 0, "Pack As PNG", "Pack image as lossless PNG");
}

/********************* unpack operator *********************/

static int image_unpack_exec(bContext *C, wmOperator *op)
{
	Image *ima = CTX_data_edit_image(C);
	int method = RNA_enum_get(op->ptr, "method");

	/* find the suppplied image by name */
	if (RNA_struct_property_is_set(op->ptr, "id")) {
		char imaname[MAX_ID_NAME - 2];
		RNA_string_get(op->ptr, "id", imaname);
		ima = BLI_findstring(&CTX_data_main(C)->image, imaname, offsetof(ID, name) + 2);
		if (!ima) ima = CTX_data_edit_image(C);
	}

	if (!ima || !BKE_image_has_packedfile(ima))
		return OPERATOR_CANCELLED;

	if (ima->source == IMA_SRC_SEQUENCE || ima->source == IMA_SRC_MOVIE) {
		BKE_report(op->reports, RPT_ERROR, "Unpacking movies or image sequences not supported");
		return OPERATOR_CANCELLED;
	}

	if (G.fileflags & G_AUTOPACK)
		BKE_report(op->reports, RPT_WARNING, "AutoPack is enabled, so image will be packed again on file save");

	/* XXX unpackImage frees image buffers */
	ED_preview_kill_jobs(CTX_wm_manager(C), CTX_data_main(C));

	unpackImage(CTX_data_main(C), op->reports, ima, method);

	WM_event_add_notifier(C, NC_IMAGE | NA_EDITED, ima);

	return OPERATOR_FINISHED;
}

static int image_unpack_invoke(bContext *C, wmOperator *op, const wmEvent *UNUSED(event))
{
	Image *ima = CTX_data_edit_image(C);

	if (RNA_struct_property_is_set(op->ptr, "id"))
		return image_unpack_exec(C, op);

	if (!ima || !BKE_image_has_packedfile(ima))
		return OPERATOR_CANCELLED;

	if (ima->source == IMA_SRC_SEQUENCE || ima->source == IMA_SRC_MOVIE) {
		BKE_report(op->reports, RPT_ERROR, "Unpacking movies or image sequences not supported");
		return OPERATOR_CANCELLED;
	}

	if (G.fileflags & G_AUTOPACK)
		BKE_report(op->reports, RPT_WARNING, "AutoPack is enabled, so image will be packed again on file save");

	unpack_menu(C, "IMAGE_OT_unpack", ima->id.name + 2, ima->name, "textures", BKE_image_has_packedfile(ima) ? ((ImagePackedFile *)ima->packedfiles.first)->packedfile : NULL);

	return OPERATOR_FINISHED;
}

void IMAGE_OT_unpack(wmOperatorType *ot)
{
	/* identifiers */
	ot->name = "Unpack Image";
	ot->description = "Save an image packed in the .blend file to disk";
	ot->idname = "IMAGE_OT_unpack";

	/* api callbacks */
	ot->exec = image_unpack_exec;
	ot->invoke = image_unpack_invoke;

	/* flags */
	ot->flag = OPTYPE_REGISTER | OPTYPE_UNDO;

	/* properties */
	RNA_def_enum(ot->srna, "method", rna_enum_unpack_method_items, PF_USE_LOCAL, "Method", "How to unpack");
	RNA_def_string(ot->srna, "id", NULL, MAX_ID_NAME - 2, "Image Name", "Image data-block name to unpack"); /* XXX, weark!, will fail with library, name collisions */
}

/******************** sample image operator ********************/

typedef struct ImageSampleInfo {
	ARegionType *art;
	void *draw_handle;
	int x, y;
	int channels;

	unsigned char col[4];
	float colf[4];
	float linearcol[4];
	int z;
	float zf;

	unsigned char *colp;
	const float *colfp;
	int *zp;
	float *zfp;

	bool draw;
	bool color_manage;
	int use_default_view;
} ImageSampleInfo;

static void image_sample_draw(const bContext *C, ARegion *ar, void *arg_info)
{
	ImageSampleInfo *info = arg_info;
	if (info->draw) {
		Scene *scene = CTX_data_scene(C);

		ED_image_draw_info(scene, ar, info->color_manage, info->use_default_view, info->channels,
		                   info->x, info->y, info->colp, info->colfp, info->linearcol, info->zp, info->zfp);
	}
}

/* Returns color in linear space, matching ED_space_node_color_sample(). */
bool ED_space_image_color_sample(SpaceImage *sima, ARegion *ar, int mval[2], float r_col[3])
{
	void *lock;
	ImBuf *ibuf = ED_space_image_acquire_buffer(sima, &lock);
	float fx, fy;
	bool ret = false;

	if (ibuf == NULL) {
		ED_space_image_release_buffer(sima, ibuf, lock);
		return false;
	}

	UI_view2d_region_to_view(&ar->v2d, mval[0], mval[1], &fx, &fy);

	if (fx >= 0.0f && fy >= 0.0f && fx < 1.0f && fy < 1.0f) {
		const float *fp;
		unsigned char *cp;
		int x = (int)(fx * ibuf->x), y = (int)(fy * ibuf->y);

		CLAMP(x, 0, ibuf->x - 1);
		CLAMP(y, 0, ibuf->y - 1);

		if (ibuf->rect_float) {
			fp = (ibuf->rect_float + (ibuf->channels) * (y * ibuf->x + x));
			copy_v3_v3(r_col, fp);
			ret = true;
		}
		else if (ibuf->rect) {
			cp = (unsigned char *)(ibuf->rect + y * ibuf->x + x);
			rgb_uchar_to_float(r_col, cp);
			IMB_colormanagement_colorspace_to_scene_linear_v3(r_col, ibuf->rect_colorspace);
			ret = true;
		}
	}

	ED_space_image_release_buffer(sima, ibuf, lock);
	return ret;
}

static void image_sample_apply(bContext *C, wmOperator *op, const wmEvent *event)
{
	SpaceImage *sima = CTX_wm_space_image(C);
	ARegion *ar = CTX_wm_region(C);
	void *lock;
	ImBuf *ibuf = ED_space_image_acquire_buffer(sima, &lock);
	ImageSampleInfo *info = op->customdata;
	float fx, fy;
	Scene *scene = CTX_data_scene(C);
	CurveMapping *curve_mapping = scene->view_settings.curve_mapping;

	if (ibuf == NULL) {
		ED_space_image_release_buffer(sima, ibuf, lock);
		info->draw = false;
		return;
	}

	UI_view2d_region_to_view(&ar->v2d, event->mval[0], event->mval[1], &fx, &fy);

	if (fx >= 0.0f && fy >= 0.0f && fx < 1.0f && fy < 1.0f) {
		const float *fp;
		unsigned char *cp;
		int x = (int)(fx * ibuf->x), y = (int)(fy * ibuf->y);
		Image *image = ED_space_image(sima);

		CLAMP(x, 0, ibuf->x - 1);
		CLAMP(y, 0, ibuf->y - 1);

		info->x = x;
		info->y = y;
		info->draw = true;
		info->channels = ibuf->channels;

		info->colp = NULL;
		info->colfp = NULL;
		info->zp = NULL;
		info->zfp = NULL;

		info->use_default_view = (image->flag & IMA_VIEW_AS_RENDER) ? false : true;

		if (ibuf->rect) {
			cp = (unsigned char *)(ibuf->rect + y * ibuf->x + x);

			info->col[0] = cp[0];
			info->col[1] = cp[1];
			info->col[2] = cp[2];
			info->col[3] = cp[3];
			info->colp = info->col;

			info->colf[0] = (float)cp[0] / 255.0f;
			info->colf[1] = (float)cp[1] / 255.0f;
			info->colf[2] = (float)cp[2] / 255.0f;
			info->colf[3] = (float)cp[3] / 255.0f;
			info->colfp = info->colf;

			copy_v4_v4(info->linearcol, info->colf);
			IMB_colormanagement_colorspace_to_scene_linear_v4(info->linearcol, false, ibuf->rect_colorspace);

			info->color_manage = true;
		}
		if (ibuf->rect_float) {
			fp = (ibuf->rect_float + (ibuf->channels) * (y * ibuf->x + x));

			if (ibuf->channels == 4) {
				info->colf[0] = fp[0];
				info->colf[1] = fp[1];
				info->colf[2] = fp[2];
				info->colf[3] = fp[3];
			}
			else if (ibuf->channels == 3) {
				info->colf[0] = fp[0];
				info->colf[1] = fp[1];
				info->colf[2] = fp[2];
				info->colf[3] = 1.0f;
			}
			else {
				info->colf[0] = fp[0];
				info->colf[1] = fp[0];
				info->colf[2] = fp[0];
				info->colf[3] = 1.0f;
			}
			info->colfp = info->colf;

			copy_v4_v4(info->linearcol, info->colf);

			info->color_manage = true;
		}

		if (ibuf->zbuf) {
			info->z = ibuf->zbuf[y * ibuf->x + x];
			info->zp = &info->z;
			if (ibuf->zbuf == (int *)ibuf->rect) {
				info->colp = NULL;
			}
		}
		if (ibuf->zbuf_float) {
			info->zf = ibuf->zbuf_float[y * ibuf->x + x];
			info->zfp = &info->zf;
			if (ibuf->zbuf_float == ibuf->rect_float) {
				info->colfp = NULL;
			}
		}

		if (curve_mapping && ibuf->channels == 4) {
			/* we reuse this callback for set curves point operators */
			if (RNA_struct_find_property(op->ptr, "point")) {
				int point = RNA_enum_get(op->ptr, "point");

				if (point == 1) {
					curvemapping_set_black_white(curve_mapping, NULL, info->linearcol);
				}
				else if (point == 0) {
					curvemapping_set_black_white(curve_mapping, info->linearcol, NULL);
				}
				WM_event_add_notifier(C, NC_WINDOW, NULL);
			}
		}

		// XXX node curve integration ..
#if 0
		{
			ScrArea *sa, *cur = curarea;

			node_curvemap_sample(fp);   /* sends global to node editor */
			for (sa = G.curscreen->areabase.first; sa; sa = sa->next) {
				if (sa->spacetype == SPACE_NODE) {
					areawinset(sa->win);
					scrarea_do_windraw(sa);
				}
			}
			node_curvemap_sample(NULL);     /* clears global in node editor */
			curarea = cur;
		}
#endif
	}
	else {
		info->draw = 0;
	}

	ED_space_image_release_buffer(sima, ibuf, lock);
	ED_area_tag_redraw(CTX_wm_area(C));
}

static void image_sample_exit(bContext *C, wmOperator *op)
{
	ImageSampleInfo *info = op->customdata;

	ED_region_draw_cb_exit(info->art, info->draw_handle);
	ED_area_tag_redraw(CTX_wm_area(C));
	MEM_freeN(info);
}

static int image_sample_invoke(bContext *C, wmOperator *op, const wmEvent *event)
{
	SpaceImage *sima = CTX_wm_space_image(C);
	ARegion *ar = CTX_wm_region(C);
	ImageSampleInfo *info;

	if (ar->regiontype == RGN_TYPE_WINDOW) {
		if (event->mval[1] <= 16 && ED_space_image_show_cache(sima)) {
			return OPERATOR_PASS_THROUGH;
		}
	}

	if (!ED_space_image_has_buffer(sima))
		return OPERATOR_CANCELLED;

	info = MEM_callocN(sizeof(ImageSampleInfo), "ImageSampleInfo");
	info->art = ar->type;
	info->draw_handle = ED_region_draw_cb_activate(ar->type, image_sample_draw, info, REGION_DRAW_POST_PIXEL);
	op->customdata = info;

	image_sample_apply(C, op, event);

	WM_event_add_modal_handler(C, op);

	return OPERATOR_RUNNING_MODAL;
}

static int image_sample_modal(bContext *C, wmOperator *op, const wmEvent *event)
{
	switch (event->type) {
		case LEFTMOUSE:
		case RIGHTMOUSE: // XXX hardcoded
			if (event->val == KM_RELEASE) {
				image_sample_exit(C, op);
				return OPERATOR_CANCELLED;
			}
			break;
		case MOUSEMOVE:
			image_sample_apply(C, op, event);
			break;
	}

	return OPERATOR_RUNNING_MODAL;
}

static void image_sample_cancel(bContext *C, wmOperator *op)
{
	image_sample_exit(C, op);
}

void IMAGE_OT_sample(wmOperatorType *ot)
{
	/* identifiers */
	ot->name = "Sample Color";
	ot->idname = "IMAGE_OT_sample";
	ot->description = "Use mouse to sample a color in current image";

	/* api callbacks */
	ot->invoke = image_sample_invoke;
	ot->modal = image_sample_modal;
	ot->cancel = image_sample_cancel;
	ot->poll = image_sample_poll;

	/* flags */
	ot->flag = OPTYPE_BLOCKING;
}

/******************** sample line operator ********************/
static int image_sample_line_exec(bContext *C, wmOperator *op)
{
	SpaceImage *sima = CTX_wm_space_image(C);
	ARegion *ar = CTX_wm_region(C);
	Scene *scene = CTX_data_scene(C);

	int x_start = RNA_int_get(op->ptr, "xstart");
	int y_start = RNA_int_get(op->ptr, "ystart");
	int x_end = RNA_int_get(op->ptr, "xend");
	int y_end = RNA_int_get(op->ptr, "yend");

	void *lock;
	ImBuf *ibuf = ED_space_image_acquire_buffer(sima, &lock);
	Histogram *hist = &sima->sample_line_hist;

	float x1f, y1f, x2f, y2f;

	if (ibuf == NULL) {
		ED_space_image_release_buffer(sima, ibuf, lock);
		return OPERATOR_CANCELLED;
	}
	/* hmmmm */
	if (ibuf->channels < 3) {
		ED_space_image_release_buffer(sima, ibuf, lock);
		return OPERATOR_CANCELLED;
	}

	UI_view2d_region_to_view(&ar->v2d, x_start, y_start, &x1f, &y1f);
	UI_view2d_region_to_view(&ar->v2d, x_end, y_end, &x2f, &y2f);

	hist->co[0][0] = x1f;
	hist->co[0][1] = y1f;
	hist->co[1][0] = x2f;
	hist->co[1][1] = y2f;

	/* enable line drawing */
	hist->flag |= HISTO_FLAG_SAMPLELINE;

	BKE_histogram_update_sample_line(hist, ibuf, &scene->view_settings, &scene->display_settings);

	/* reset y zoom */
	hist->ymax = 1.0f;

	ED_space_image_release_buffer(sima, ibuf, lock);

	ED_area_tag_redraw(CTX_wm_area(C));

	return OPERATOR_FINISHED;
}

static int image_sample_line_invoke(bContext *C, wmOperator *op, const wmEvent *event)
{
	SpaceImage *sima = CTX_wm_space_image(C);

	Histogram *hist = &sima->sample_line_hist;
	hist->flag &= ~HISTO_FLAG_SAMPLELINE;

	if (!ED_space_image_has_buffer(sima))
		return OPERATOR_CANCELLED;

	return WM_gesture_straightline_invoke(C, op, event);
}

void IMAGE_OT_sample_line(wmOperatorType *ot)
{
	/* identifiers */
	ot->name = "Sample Line";
	ot->idname = "IMAGE_OT_sample_line";
	ot->description = "Sample a line and show it in Scope panels";

	/* api callbacks */
	ot->invoke = image_sample_line_invoke;
	ot->modal = WM_gesture_straightline_modal;
	ot->exec = image_sample_line_exec;
	ot->poll = space_image_main_region_poll;
	ot->cancel = WM_gesture_straightline_cancel;

	/* flags */
	ot->flag = 0; /* no undo/register since this operates on the space */

	WM_operator_properties_gesture_straightline(ot, CURSOR_EDIT);
}

/******************** set curve point operator ********************/

void IMAGE_OT_curves_point_set(wmOperatorType *ot)
{
	static const EnumPropertyItem point_items[] = {
		{0, "BLACK_POINT", 0, "Black Point", ""},
		{1, "WHITE_POINT", 0, "White Point", ""},
		{0, NULL, 0, NULL, NULL}
	};

	/* identifiers */
	ot->name = "Set Curves Point";
	ot->idname = "IMAGE_OT_curves_point_set";
	ot->description = "Set black point or white point for curves";

	/* flags */
	ot->flag = OPTYPE_REGISTER | OPTYPE_UNDO;

	/* api callbacks */
	ot->invoke = image_sample_invoke;
	ot->modal = image_sample_modal;
	ot->cancel = image_sample_cancel;
	ot->poll = space_image_main_area_not_uv_brush_poll;

	/* properties */
	RNA_def_enum(ot->srna, "point", point_items, 0, "Point", "Set black point or white point for curves");
}

#if 0 /* Not ported to 2.5x yet */
/******************** record composite operator *********************/

typedef struct RecordCompositeData {
	wmTimer *timer;
	int old_cfra;
	int sfra, efra;
} RecordCompositeData;

static int image_record_composite_apply(bContext *C, wmOperator *op)
{
	SpaceImage *sima = CTX_wm_space_image(C);
	RecordCompositeData *rcd = op->customdata;
	Scene *scene = CTX_data_scene(C);
	ImBuf *ibuf;

	WM_cursor_time(CTX_wm_window(C), scene->r.cfra);

	// XXX scene->nodetree->test_break = BKE_blender_test_break;
	// XXX scene->nodetree->test_break = NULL;

	BKE_image_all_free_anim_ibufs(scene->r.cfra);
	ntreeCompositTagAnimated(scene->nodetree);
	ntreeCompositExecTree(scene->nodetree, &scene->r, 0, scene->r.cfra != rcd->old_cfra,
	                      &scene->view_settings, &scene->display_settings);  /* 1 is no previews */

	ED_area_tag_redraw(CTX_wm_area(C));

	ibuf = BKE_image_acquire_ibuf(sima->image, &sima->iuser, NULL);
	/* save memory in flipbooks */
	if (ibuf)
		imb_freerectfloatImBuf(ibuf);

	BKE_image_release_ibuf(sima->image, ibuf, NULL);

	scene->r.cfra++;

	return (scene->r.cfra <= rcd->efra);
}

static int image_record_composite_init(bContext *C, wmOperator *op)
{
	SpaceImage *sima = CTX_wm_space_image(C);
	Scene *scene = CTX_data_scene(C);
	RecordCompositeData *rcd;

	if (sima->iuser.frames < 2)
		return 0;
	if (scene->nodetree == NULL)
		return 0;

	op->customdata = rcd = MEM_callocN(sizeof(RecordCompositeData), "ImageRecordCompositeData");

	rcd->old_cfra = scene->r.cfra;
	rcd->sfra = sima->iuser.sfra;
	rcd->efra = sima->iuser.sfra + sima->iuser.frames - 1;
	scene->r.cfra = rcd->sfra;

	return 1;
}

static void image_record_composite_exit(bContext *C, wmOperator *op)
{
	Scene *scene = CTX_data_scene(C);
	SpaceImage *sima = CTX_wm_space_image(C);
	RecordCompositeData *rcd = op->customdata;

	scene->r.cfra = rcd->old_cfra;

	WM_cursor_modal_restore(CTX_wm_window(C));

	if (rcd->timer)
		WM_event_remove_timer(CTX_wm_manager(C), CTX_wm_window(C), rcd->timer);

	WM_event_add_notifier(C, NC_IMAGE | NA_EDITED, sima->image);

	// XXX play_anim(0);
	// XXX allqueue(REDRAWNODE, 1);

	MEM_freeN(rcd);
}

static int image_record_composite_exec(bContext *C, wmOperator *op)
{
	if (!image_record_composite_init(C, op))
		return OPERATOR_CANCELLED;

	while (image_record_composite_apply(C, op)) {}

	image_record_composite_exit(C, op);

	return OPERATOR_FINISHED;
}

static int image_record_composite_invoke(bContext *C, wmOperator *op, const wmEvent *UNUSED(event))
{
	RecordCompositeData *rcd;

	if (!image_record_composite_init(C, op))
		return OPERATOR_CANCELLED;

	rcd = op->customdata;
	rcd->timer = WM_event_add_timer(CTX_wm_manager(C), CTX_wm_window(C), TIMER, 0.0f);
	WM_event_add_modal_handler(C, op);

	if (!image_record_composite_apply(C, op))
		return OPERATOR_FINISHED;

	return OPERATOR_RUNNING_MODAL;
}

static int image_record_composite_modal(bContext *C, wmOperator *op, const wmEvent *event)
{
	RecordCompositeData *rcd = op->customdata;

	switch (event->type) {
		case TIMER:
			if (rcd->timer == event->customdata) {
				if (!image_record_composite_apply(C, op)) {
					image_record_composite_exit(C, op);
					return OPERATOR_FINISHED;
				}
			}
			break;
		case ESCKEY:
			image_record_composite_exit(C, op);
			return OPERATOR_FINISHED;
	}

	return OPERATOR_RUNNING_MODAL;
}

static void image_record_composite_cancel(bContext *C, wmOperator *op)
{
	image_record_composite_exit(C, op);
	return OPERATOR_CANCELLED;
}

void IMAGE_OT_record_composite(wmOperatorType *ot)
{
	/* identifiers */
	ot->name = "Record Composite";
	ot->idname = "IMAGE_OT_record_composite";

	/* api callbacks */
	ot->exec = image_record_composite_exec;
	ot->invoke = image_record_composite_invoke;
	ot->modal = image_record_composite_modal;
	ot->cancel = image_record_composite_cancel;
	ot->poll = space_image_buffer_exists_poll;
}

#endif

/********************* cycle render slot operator *********************/

static int image_cycle_render_slot_poll(bContext *C)
{
	Image *ima = CTX_data_edit_image(C);

	return (ima && ima->type == IMA_TYPE_R_RESULT);
}

static int image_cycle_render_slot_exec(bContext *C, wmOperator *op)
{
	Image *ima = CTX_data_edit_image(C);
	const int direction = RNA_boolean_get(op->ptr, "reverse") ? -1 : 1;

	if (!ED_image_slot_cycle(ima, direction)) {
		return OPERATOR_CANCELLED;
	}

	WM_event_add_notifier(C, NC_IMAGE | ND_DRAW, NULL);

	/* no undo push for browsing existing */
	if (ima->renders[ima->render_slot] || ima->render_slot == ima->last_render_slot)
		return OPERATOR_CANCELLED;

	return OPERATOR_FINISHED;
}

void IMAGE_OT_cycle_render_slot(wmOperatorType *ot)
{
	/* identifiers */
	ot->name = "Cycle Render Slot";
	ot->idname = "IMAGE_OT_cycle_render_slot";
	ot->description = "Cycle through all non-void render slots";

	/* api callbacks */
	ot->exec = image_cycle_render_slot_exec;
	ot->poll = image_cycle_render_slot_poll;

	/* flags */
	ot->flag = OPTYPE_REGISTER;

	RNA_def_boolean(ot->srna, "reverse", 0, "Cycle in Reverse", "");
}

/********************** change frame operator *********************/

static int change_frame_poll(bContext *C)
{
	/* prevent changes during render */
	if (G.is_rendering)
		return 0;

	return space_image_main_region_poll(C);
}

static void change_frame_apply(bContext *C, wmOperator *op)
{
	Scene *scene = CTX_data_scene(C);

	/* set the new frame number */
	CFRA = RNA_int_get(op->ptr, "frame");
	FRAMENUMBER_MIN_CLAMP(CFRA);
	SUBFRA = 0.0f;

	/* do updates */
	BKE_sound_seek_scene(CTX_data_main(C), scene);
	WM_event_add_notifier(C, NC_SCENE | ND_FRAME, scene);
}

static int change_frame_exec(bContext *C, wmOperator *op)
{
	change_frame_apply(C, op);

	return OPERATOR_FINISHED;
}

static int frame_from_event(bContext *C, const wmEvent *event)
{
	ARegion *ar = CTX_wm_region(C);
	Scene *scene = CTX_data_scene(C);
	int framenr = 0;

	if (ar->regiontype == RGN_TYPE_WINDOW) {
		float sfra = SFRA, efra = EFRA, framelen = ar->winx / (efra - sfra + 1);

		framenr = sfra + event->mval[0] / framelen;
	}
	else {
		float viewx, viewy;

		UI_view2d_region_to_view(&ar->v2d, event->mval[0], event->mval[1], &viewx, &viewy);

		framenr = round_fl_to_int(viewx);
	}

	return framenr;
}

static int change_frame_invoke(bContext *C, wmOperator *op, const wmEvent *event)
{
	ARegion *ar = CTX_wm_region(C);

	if (ar->regiontype == RGN_TYPE_WINDOW) {
		SpaceImage *sima = CTX_wm_space_image(C);
		if (event->mval[1] > 16 || !ED_space_image_show_cache(sima)) {
			return OPERATOR_PASS_THROUGH;
		}
	}

	RNA_int_set(op->ptr, "frame", frame_from_event(C, event));

	change_frame_apply(C, op);

	/* add temp handler */
	WM_event_add_modal_handler(C, op);

	return OPERATOR_RUNNING_MODAL;
}

static int change_frame_modal(bContext *C, wmOperator *op, const wmEvent *event)
{
	switch (event->type) {
		case ESCKEY:
			return OPERATOR_FINISHED;

		case MOUSEMOVE:
			RNA_int_set(op->ptr, "frame", frame_from_event(C, event));
			change_frame_apply(C, op);
			break;

		case LEFTMOUSE:
		case RIGHTMOUSE:
			if (event->val == KM_RELEASE)
				return OPERATOR_FINISHED;
			break;
	}

	return OPERATOR_RUNNING_MODAL;
}

void IMAGE_OT_change_frame(wmOperatorType *ot)
{
	/* identifiers */
	ot->name = "Change Frame";
	ot->idname = "IMAGE_OT_change_frame";
	ot->description = "Interactively change the current frame number";

	/* api callbacks */
	ot->exec = change_frame_exec;
	ot->invoke = change_frame_invoke;
	ot->modal = change_frame_modal;
	ot->poll = change_frame_poll;

	/* flags */
	ot->flag = OPTYPE_BLOCKING | OPTYPE_UNDO;

	/* rna */
	RNA_def_int(ot->srna, "frame", 0, MINAFRAME, MAXFRAME, "Frame", "", MINAFRAME, MAXFRAME);
}

/* Reload cached render results... */
/* goes over all scenes, reads render layers */
static int image_read_viewlayers_exec(bContext *C, wmOperator *UNUSED(op))
{
	Scene *scene = CTX_data_scene(C);
	SpaceImage *sima = CTX_wm_space_image(C);
	Image *ima;

	ima = BKE_image_verify_viewer(bmain, IMA_TYPE_R_RESULT, "Render Result");
	if (sima->image == NULL) {
		ED_space_image_set(sima, scene, NULL, ima);
	}

	RE_ReadRenderResult(scene, scene);

	WM_event_add_notifier(C, NC_IMAGE | NA_EDITED, ima);
	return OPERATOR_FINISHED;
}

void IMAGE_OT_read_viewlayers(wmOperatorType *ot)
{
	ot->name = "Read View Layers";
	ot->idname = "IMAGE_OT_read_viewlayers";
	ot->description = "Read all the current scene's view layers from cache, as needed";

	ot->poll = space_image_main_region_poll;
	ot->exec = image_read_viewlayers_exec;

	/* flags */
	ot->flag = 0;
}

/* ********************* Render border operator ****************** */

static int render_border_exec(bContext *C, wmOperator *op)
{
	ARegion *ar = CTX_wm_region(C);
	Scene *scene = CTX_data_scene(C);
	Render *re = RE_GetSceneRender(scene);
	RenderData *rd;
	rctf border;

	if (re == NULL) {
		/* Shouldn't happen, but better be safe close to the release. */
		return OPERATOR_CANCELLED;
	}

	rd = RE_engine_get_render_data(re);
	if ((rd->mode & (R_BORDER | R_CROP)) == (R_BORDER | R_CROP)) {
		BKE_report(op->reports, RPT_INFO, "Can not set border from a cropped render");
		return OPERATOR_CANCELLED;
	}

	/* get rectangle from operator */
	WM_operator_properties_border_to_rctf(op, &border);
	UI_view2d_region_to_view_rctf(&ar->v2d, &border, &border);

	/* actually set border */
	CLAMP(border.xmin, 0.0f, 1.0f);
	CLAMP(border.ymin, 0.0f, 1.0f);
	CLAMP(border.xmax, 0.0f, 1.0f);
	CLAMP(border.ymax, 0.0f, 1.0f);
	scene->r.border = border;

	/* drawing a border surrounding the entire camera view switches off border rendering
	 * or the border covers no pixels */
	if ((border.xmin <= 0.0f && border.xmax >= 1.0f &&
	     border.ymin <= 0.0f && border.ymax >= 1.0f) ||
	    (border.xmin == border.xmax || border.ymin == border.ymax))
	{
		scene->r.mode &= ~R_BORDER;
	}
	else {
		scene->r.mode |= R_BORDER;
	}

	WM_event_add_notifier(C, NC_SCENE | ND_RENDER_OPTIONS, NULL);

	return OPERATOR_FINISHED;

}

void IMAGE_OT_render_border(wmOperatorType *ot)
{
	/* identifiers */
	ot->name = "Render Border";
	ot->description = "Set the boundaries of the border render and enable border render";
	ot->idname = "IMAGE_OT_render_border";

	/* api callbacks */
	ot->invoke = WM_gesture_border_invoke;
	ot->exec = render_border_exec;
	ot->modal = WM_gesture_border_modal;
	ot->cancel = WM_gesture_border_cancel;
	ot->poll = image_cycle_render_slot_poll;

	/* flags */
	ot->flag = OPTYPE_REGISTER | OPTYPE_UNDO;

	/* rna */
	WM_operator_properties_border(ot);
}

/* ********************* Clear render border operator ****************** */

static int clear_render_border_exec(bContext *C, wmOperator *UNUSED(op))
{
	Scene *scene = CTX_data_scene(C);
	scene->r.mode &= ~R_BORDER;
	WM_event_add_notifier(C, NC_SCENE | ND_RENDER_OPTIONS, NULL);
	BLI_rctf_init(&scene->r.border, 0.0f, 1.0f, 0.0f, 1.0f);
	return OPERATOR_FINISHED;

}

void IMAGE_OT_clear_render_border(wmOperatorType *ot)
{
	/* identifiers */
	ot->name = "Clear Render Border";
	ot->description = "Clear the boundaries of the border render and disable border render";
	ot->idname = "IMAGE_OT_clear_render_border";

	/* api callbacks */
	ot->exec = clear_render_border_exec;
	ot->poll = image_cycle_render_slot_poll;

	/* flags */
	ot->flag = OPTYPE_REGISTER | OPTYPE_UNDO;
}<|MERGE_RESOLUTION|>--- conflicted
+++ resolved
@@ -1308,7 +1308,7 @@
 	}
 	else if (sa && sa->spacetype == SPACE_IMAGE) {
 		SpaceImage *sima = sa->spacedata.first;
-		ED_space_image_set(sima, scene, obedit, ima);
+		ED_space_image_set(bmain, sima, scene, obedit, ima);
 		iuser = &sima->iuser;
 	}
 	else {
@@ -2352,13 +2352,8 @@
 	ED_preview_kill_jobs(CTX_wm_manager(C), CTX_data_main(C));
 
 	// XXX other users?
-<<<<<<< HEAD
-	BKE_image_signal(ima, (sima) ? &sima->iuser : NULL, IMA_SIGNAL_RELOAD);
+	BKE_image_signal(bmain, ima, (sima) ? &sima->iuser : NULL, IMA_SIGNAL_RELOAD);
 	DEG_id_tag_update(&ima->id, 0);
-=======
-	BKE_image_signal(bmain, ima, (sima) ? &sima->iuser : NULL, IMA_SIGNAL_RELOAD);
-	DAG_id_tag_update(&ima->id, 0);
->>>>>>> 78a8d368
 
 	WM_event_add_notifier(C, NC_IMAGE | NA_EDITED, ima);
 
@@ -2449,7 +2444,7 @@
 		RNA_property_update(C, &ptr, prop);
 	}
 	else if (sima) {
-		ED_space_image_set(sima, scene, obedit, ima);
+		ED_space_image_set(bmain, sima, scene, obedit, ima);
 	}
 	else if (gen_context == GEN_CONTEXT_PAINT_CANVAS) {
 		bScreen *sc;
@@ -2468,7 +2463,7 @@
 						SpaceImage *sima_other = (SpaceImage *)sl;
 
 						if (!sima_other->pin) {
-							ED_space_image_set(sima_other, scene, obedit, ima);
+							ED_space_image_set(bmain, sima_other, scene, obedit, ima);
 						}
 					}
 				}
@@ -3612,13 +3607,14 @@
 /* goes over all scenes, reads render layers */
 static int image_read_viewlayers_exec(bContext *C, wmOperator *UNUSED(op))
 {
+	Main *bmain = CTX_data_main(C);
 	Scene *scene = CTX_data_scene(C);
 	SpaceImage *sima = CTX_wm_space_image(C);
 	Image *ima;
 
 	ima = BKE_image_verify_viewer(bmain, IMA_TYPE_R_RESULT, "Render Result");
 	if (sima->image == NULL) {
-		ED_space_image_set(sima, scene, NULL, ima);
+		ED_space_image_set(bmain, sima, scene, NULL, ima);
 	}
 
 	RE_ReadRenderResult(scene, scene);
