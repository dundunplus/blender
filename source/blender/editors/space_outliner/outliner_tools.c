--- conflicted
+++ resolved
@@ -399,13 +399,8 @@
 }
 
 static void object_delete_cb(
-<<<<<<< HEAD
-        bContext *C, ReportList *reports, Scene *scene, TreeElement *UNUSED(te),
-        TreeStoreElem *UNUSED(tsep), TreeStoreElem *tselem, void *UNUSED(user_data))
-=======
         bContext *C, ReportList *reports, Scene *scene, TreeElement *te,
         TreeStoreElem *tsep, TreeStoreElem *tselem, void *user_data)
->>>>>>> e5d8b04a
 {
 	Object *ob = (Object *)tselem->id;
 	if (ob) {
