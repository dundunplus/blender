--- conflicted
+++ resolved
@@ -825,7 +825,6 @@
         bContext *C, SpaceOops *soops, TreeElement *te,
         const bool extend, const bool recursive)
 {
-<<<<<<< HEAD
 	Scene *scene = CTX_data_scene(C);
 	TreeStoreElem *tselem = TREESTORE(te);
 
@@ -843,29 +842,6 @@
 		if (te->idcode == ID_SCE) {
 			if (scene != (Scene *)tselem->id) {
 				ED_screen_set_scene(C, CTX_wm_screen(C), (Scene *)tselem->id);
-=======
-	
-	if (mval[1] > te->ys && mval[1] < te->ys + UI_UNIT_Y) {
-		TreeStoreElem *tselem = TREESTORE(te);
-		bool openclose = false;
-		
-		/* open close icon */
-		if ((te->flag & TE_ICONROW) == 0) {               // hidden icon, no open/close
-			if (mval[0] > te->xs && mval[0] < te->xs + UI_UNIT_X)
-				openclose = true;
-		}
-		
-		if (openclose) {
-			/* all below close/open? */
-			if (extend) {
-				tselem->flag &= ~TSE_CLOSED;
-				outliner_set_flag(&te->subtree, TSE_CLOSED, !outliner_has_one_flag(&te->subtree, TSE_CLOSED, 1));
-			}
-			else {
-				if (tselem->flag & TSE_CLOSED) tselem->flag &= ~TSE_CLOSED;
-				else tselem->flag |= TSE_CLOSED;
-				
->>>>>>> d59079c5
 			}
 		}
 		else if (te->idcode == ID_GR) {
@@ -921,19 +897,19 @@
 	const short new_flag = toggle ? (tselem->flag ^ TSE_SELECTED) : (tselem->flag | TSE_SELECTED);
 
 	if (extend == false) {
-		outliner_set_flag(soops, &soops->tree, TSE_SELECTED, false);
+		outliner_set_flag(&soops->tree, TSE_SELECTED, false);
 	}
 	tselem->flag = new_flag;
 }
 
-static void outliner_item_toggle_closed(SpaceOops *soops, TreeElement *te, const bool toggle_children)
+static void outliner_item_toggle_closed(TreeElement *te, const bool toggle_children)
 {
 	TreeStoreElem *tselem = TREESTORE(te);
 	if (toggle_children) {
 		tselem->flag &= ~TSE_CLOSED;
 
-		const bool all_opened = !outliner_has_one_flag(soops, &te->subtree, TSE_CLOSED, 1);
-		outliner_set_flag(soops, &te->subtree, TSE_CLOSED, all_opened);
+		const bool all_opened = !outliner_has_one_flag(&te->subtree, TSE_CLOSED, 1);
+		outliner_set_flag(&te->subtree, TSE_CLOSED, all_opened);
 	}
 	else {
 		tselem->flag ^= TSE_CLOSED;
@@ -970,7 +946,7 @@
 		/* skip */
 	}
 	else if (outliner_item_is_co_within_close_toggle(te, view_mval[0])) {
-		outliner_item_toggle_closed(soops, te, extend);
+		outliner_item_toggle_closed(te, extend);
 		changed = true;
 	}
 	else {
