/* SPDX-License-Identifier: GPL-2.0-or-later
 * Copyright 2007 Blender Foundation. All rights reserved. */

/** \file
 * \ingroup spfile
 */

/* global includes */

#include <cmath>
#include <cstdlib>
#include <cstring>
#include <ctime>
#include <optional>
#include <sys/stat.h>

#ifndef WIN32
#  include <unistd.h>
#else
#  include <direct.h>
#  include <io.h>
#endif

#include "AS_asset_library.h"
#include "AS_asset_library.hh"
#include "AS_asset_representation.hh"

#include "MEM_guardedalloc.h"

#include "BLF_api.h"

#include "BLI_blenlib.h"
#include "BLI_fileops.h"
#include "BLI_fileops_types.h"
#include "BLI_fnmatch.h"
#include "BLI_ghash.h"
#include "BLI_linklist.h"
#include "BLI_math.h"
#include "BLI_stack.h"
#include "BLI_string_utils.h"
#include "BLI_task.h"
#include "BLI_threads.h"
#include "BLI_utildefines.h"
#include "BLI_uuid.h"

#ifdef WIN32
#  include "BLI_winstuff.h"
#endif

#include "BKE_asset.h"
#include "BKE_context.h"
#include "BKE_global.h"
#include "BKE_icons.h"
#include "BKE_idtype.h"
#include "BKE_lib_id.h"
#include "BKE_main.h"
#include "BKE_main_idmap.h"
#include "BKE_preferences.h"
#include "BLO_readfile.h"

#include "DNA_asset_types.h"
#include "DNA_space_types.h"

#include "ED_datafiles.h"
#include "ED_fileselect.h"
#include "ED_screen.h"

#include "IMB_imbuf.h"
#include "IMB_imbuf_types.h"
#include "IMB_thumbs.h"

#include "PIL_time.h"

#include "WM_api.h"
#include "WM_types.h"

#include "UI_interface_icons.h"
#include "UI_resources.h"

#include "atomic_ops.h"

#include "file_indexer.h"
#include "file_intern.h"
#include "filelist.h"

using namespace blender;

#define FILEDIR_NBR_ENTRIES_UNSET -1

/* ------------------FILELIST------------------------ */

struct FileListInternEntry {
  FileListInternEntry *next, *prev;

  FileUID uid;

  eFileSel_File_Types typeflag;
  /** ID type, in case typeflag has FILE_TYPE_BLENDERLIB set. */
  int blentype;

  char *relpath;
  /** Optional argument for shortcuts, aliases etc. */
  char *redirection_path;
  /** not strictly needed, but used during sorting, avoids to have to recompute it there... */
  const char *name;
  bool free_name;

  /**
   * This is data from the current main, represented by this file. It's crucial that this is
   * updated correctly on undo, redo and file reading (without UI). The space is responsible to
   * take care of that.
   */
  struct {
    /** When showing local IDs (FILE_MAIN, FILE_MAIN_ASSET), the ID this file entry represents. */
    ID *id;

    /* For the few file types that have the preview already in memory. For others, there's delayed
     * preview reading from disk. Non-owning pointer. */
    PreviewImage *preview_image;
  } local_data;

  /* References an asset in the asset library storage. */
  asset_system::AssetRepresentation *asset; /* Non-owning. */

  /* See #FILE_ENTRY_BLENDERLIB_NO_PREVIEW. */
  bool blenderlib_has_no_preview;

  /** Defined in BLI_fileops.h */
  eFileAttributes attributes;
  BLI_stat_t st;
};

struct FileListIntern {
  /** FileListInternEntry items. */
  ListBase entries;
  FileListInternEntry **filtered;

  FileUID curr_uid; /* Used to generate UID during internal listing. */
};

#define FILELIST_ENTRYCACHESIZE_DEFAULT 1024 /* Keep it a power of two! */
struct FileListEntryCache {
  size_t size; /* The size of the cache... */

  int flags;

  /* This one gathers all entries from both block and misc caches. Used for easy bulk-freeing. */
  ListBase cached_entries;

  /* Block cache: all entries between start and end index.
   * used for part of the list on display. */
  FileDirEntry **block_entries;
  int block_start_index, block_end_index, block_center_index, block_cursor;

  /* Misc cache: random indices, FIFO behavior.
   * NOTE: Not 100% sure we actually need that, time will say. */
  int misc_cursor;
  int *misc_entries_indices;
  GHash *misc_entries;

  /* Allows to quickly get a cached entry from its UID. */
  GHash *uids;

  /* Previews handling. */
  TaskPool *previews_pool;
  ThreadQueue *previews_done;
  /** Counter for previews that are not fully loaded and ready to display yet. So includes all
   * previews either in `previews_pool` or `previews_done`. #filelist_cache_previews_update() makes
   * previews in `preview_done` ready for display, so the counter is decremented there. */
  int previews_todo_count;
};

/** #FileListCache.flags */
enum {
  FLC_IS_INIT = 1 << 0,
  FLC_PREVIEWS_ACTIVE = 1 << 1,
};

struct FileListEntryPreview {
  char filepath[FILE_MAX];
  uint flags;
  int index;
  int attributes; /* from FileDirEntry. */
  int icon_id;
};

/* Dummy wrapper around FileListEntryPreview to ensure we do not access freed memory when freeing
 * tasks' data (see T74609). */
struct FileListEntryPreviewTaskData {
  FileListEntryPreview *preview;
};

struct FileListFilter {
  uint64_t filter;
  uint64_t filter_id;
  char filter_glob[FILE_MAXFILE];
  char filter_search[66]; /* + 2 for heading/trailing implicit '*' wildcards. */
  short flags;

  FileAssetCatalogFilterSettingsHandle *asset_catalog_filter;
};

/** #FileListFilter.flags */
enum {
  FLF_DO_FILTER = 1 << 0,
  FLF_HIDE_DOT = 1 << 1,
  FLF_HIDE_PARENT = 1 << 2,
  FLF_HIDE_LIB_DIR = 1 << 3,
  FLF_ASSETS_ONLY = 1 << 4,
};

struct FileListReadJob;
struct FileList {
  FileDirEntryArr filelist;

  eFileSelectType type;
  /* The library this list was created for. Stored here so we know when to re-read. */
  AssetLibraryReference *asset_library_ref;
  asset_system::AssetLibrary *asset_library; /* Non-owning. */

  short flags;

  short sort;

  FileListFilter filter_data;

  /**
   * File indexer to use. Attribute is always set.
   */
  const FileIndexerType *indexer;

  FileListIntern filelist_intern;

  FileListEntryCache filelist_cache;

  /* We need to keep those info outside of actual filelist items,
   * because those are no more persistent
   * (only generated on demand, and freed as soon as possible).
   * Persistent part (mere list of paths + stat info)
   * is kept as small as possible, and file-browser agnostic.
   */
  GHash *selection_state;

  short max_recursion;
  short recursion_level;

  BlendHandle *libfiledata;

  /* Set given path as root directory,
   * if last bool is true may change given string in place to a valid value.
   * Returns True if valid dir. */
  bool (*check_dir_fn)(struct FileList *, char *, const bool);

  /* Fill filelist (to be called by read job). */
  void (*read_job_fn)(struct FileListReadJob *, bool *, bool *, float *);

  /* Filter an entry of current filelist. */
  bool (*filter_fn)(struct FileListInternEntry *, const char *, FileListFilter *);
  /* Executed before filtering individual items, to set up additional filter data. */
  void (*prepare_filter_fn)(const struct FileList *, FileListFilter *);

  short tags; /* FileListTags */
};

/** #FileList.flags */
enum {
  FL_FORCE_RESET = 1 << 0,
  /* Don't do a full reset (unless #FL_FORCE_RESET is also set), only reset files representing main
   * data (assets from the current file/#Main). */
  FL_FORCE_RESET_MAIN_FILES = 1 << 1,
  FL_IS_READY = 1 << 2,
  FL_IS_PENDING = 1 << 3,
  FL_NEED_SORTING = 1 << 4,
  FL_NEED_FILTERING = 1 << 5,
  FL_SORT_INVERT = 1 << 6,
};

/** #FileList.tags */
enum FileListTags {
  /** The file list has references to main data (IDs) and needs special care. */
  FILELIST_TAGS_USES_MAIN_DATA = (1 << 0),
  /** The file list type is not thread-safe. */
  FILELIST_TAGS_NO_THREADS = (1 << 2),
};

#define SPECIAL_IMG_SIZE 256
#define SPECIAL_IMG_ROWS 1
#define SPECIAL_IMG_COLS 7

enum {
  SPECIAL_IMG_DOCUMENT = 0,
  SPECIAL_IMG_DRIVE_DISC = 1,
  SPECIAL_IMG_FOLDER = 2,
  SPECIAL_IMG_PARENT = 3,
  SPECIAL_IMG_DRIVE_FIXED = 4,
  SPECIAL_IMG_DRIVE_ATTACHED = 5,
  SPECIAL_IMG_DRIVE_REMOTE = 6,
  SPECIAL_IMG_MAX,
};

static ImBuf *gSpecialFileImages[SPECIAL_IMG_MAX];

static void filelist_readjob_main(FileListReadJob *job_params,
                                  bool *stop,
                                  bool *do_update,
                                  float *progress);
static void filelist_readjob_lib(FileListReadJob *job_params,
                                 bool *stop,
                                 bool *do_update,
                                 float *progress);
static void filelist_readjob_dir(FileListReadJob *job_params,
                                 bool *stop,
                                 bool *do_update,
                                 float *progress);
static void filelist_readjob_asset_library(FileListReadJob *job_params,
                                           bool *stop,
                                           bool *do_update,
                                           float *progress);
static void filelist_readjob_main_assets(FileListReadJob *job_params,
                                         bool *stop,
                                         bool *do_update,
                                         float *progress);
static void filelist_readjob_all_asset_library(FileListReadJob *job_params,
                                               bool *stop,
                                               bool *do_update,
                                               float *progress);

/* helper, could probably go in BKE actually? */
static int groupname_to_code(const char *group);
static uint64_t groupname_to_filter_id(const char *group);

static void filelist_cache_clear(FileListEntryCache *cache, size_t new_size);
static bool filelist_intern_entry_is_main_file(const FileListInternEntry *intern_entry);

/* ********** Sort helpers ********** */

struct FileSortData {
  bool inverted;
};

static int compare_apply_inverted(int val, const FileSortData *sort_data)
{
  return sort_data->inverted ? -val : val;
}

/**
 * If all relevant characteristics match (e.g. the file type when sorting by file types), this
 * should be used as tiebreaker. It makes sure there's a well defined sorting even in such cases.
 *
 * Multiple files with the same name can appear with recursive file loading and/or when displaying
 * IDs of different types, so these cases need to be handled.
 *
 * 1) Sort files by name using natural sorting.
 * 2) If not possible (file names match) and both represent local IDs, sort by ID-type.
 * 3) If not possible and only one is a local ID, place files representing local IDs first.
 *
 * TODO: (not actually implemented, but should be):
 * 4) If no file represents a local ID, sort by file path, so that files higher up the file system
 *    hierarchy are placed first.
 */
static int compare_tiebreaker(const FileListInternEntry *entry1, const FileListInternEntry *entry2)
{
  /* Case 1. */
  {
    const int order = BLI_strcasecmp_natural(entry1->name, entry2->name);
    if (order) {
      return order;
    }
  }

  /* Case 2. */
  if (entry1->local_data.id && entry2->local_data.id) {
    if (entry1->blentype < entry2->blentype) {
      return -1;
    }
    if (entry1->blentype > entry2->blentype) {
      return 1;
    }
  }
  /* Case 3. */
  {
    if (entry1->local_data.id && !entry2->local_data.id) {
      return -1;
    }
    if (!entry1->local_data.id && entry2->local_data.id) {
      return 1;
    }
  }

  return 0;
}

/**
 * Handles inverted sorting itself (currently there's nothing to invert), so if this returns non-0,
 * it should be used as-is and not inverted.
 */
static int compare_direntry_generic(const FileListInternEntry *entry1,
                                    const FileListInternEntry *entry2)
{
  /* type is equal to stat.st_mode */

  if (entry1->typeflag & FILE_TYPE_DIR) {
    if (entry2->typeflag & FILE_TYPE_DIR) {
      /* If both entries are tagged as dirs, we make a 'sub filter' that shows first the real dirs,
       * then libraries (.blend files), then categories in libraries. */
      if (entry1->typeflag & FILE_TYPE_BLENDERLIB) {
        if (!(entry2->typeflag & FILE_TYPE_BLENDERLIB)) {
          return 1;
        }
      }
      else if (entry2->typeflag & FILE_TYPE_BLENDERLIB) {
        return -1;
      }
      else if (entry1->typeflag & (FILE_TYPE_BLENDER | FILE_TYPE_BLENDER_BACKUP)) {
        if (!(entry2->typeflag & (FILE_TYPE_BLENDER | FILE_TYPE_BLENDER_BACKUP))) {
          return 1;
        }
      }
      else if (entry2->typeflag & (FILE_TYPE_BLENDER | FILE_TYPE_BLENDER_BACKUP)) {
        return -1;
      }
    }
    else {
      return -1;
    }
  }
  else if (entry2->typeflag & FILE_TYPE_DIR) {
    return 1;
  }

  /* make sure "." and ".." are always first */
  if (FILENAME_IS_CURRENT(entry1->relpath)) {
    return -1;
  }
  if (FILENAME_IS_CURRENT(entry2->relpath)) {
    return 1;
  }
  if (FILENAME_IS_PARENT(entry1->relpath)) {
    return -1;
  }
  if (FILENAME_IS_PARENT(entry2->relpath)) {
    return 1;
  }

  return 0;
}

static int compare_name(void *user_data, const void *a1, const void *a2)
{
  const FileListInternEntry *entry1 = static_cast<const FileListInternEntry *>(a1);
  const FileListInternEntry *entry2 = static_cast<const FileListInternEntry *>(a2);
  const FileSortData *sort_data = static_cast<const FileSortData *>(user_data);

  int ret;
  if ((ret = compare_direntry_generic(entry1, entry2))) {
    return ret;
  }

  return compare_apply_inverted(compare_tiebreaker(entry1, entry2), sort_data);
}

static int compare_date(void *user_data, const void *a1, const void *a2)
{
  const FileListInternEntry *entry1 = static_cast<const FileListInternEntry *>(a1);
  const FileListInternEntry *entry2 = static_cast<const FileListInternEntry *>(a2);
  const FileSortData *sort_data = static_cast<const FileSortData *>(user_data);
  int64_t time1, time2;

  int ret;
  if ((ret = compare_direntry_generic(entry1, entry2))) {
    return ret;
  }

  time1 = int64_t(entry1->st.st_mtime);
  time2 = int64_t(entry2->st.st_mtime);
  if (time1 < time2) {
    return compare_apply_inverted(1, sort_data);
  }
  if (time1 > time2) {
    return compare_apply_inverted(-1, sort_data);
  }

  return compare_apply_inverted(compare_tiebreaker(entry1, entry2), sort_data);
}

static int compare_size(void *user_data, const void *a1, const void *a2)
{
  const FileListInternEntry *entry1 = static_cast<const FileListInternEntry *>(a1);
  const FileListInternEntry *entry2 = static_cast<const FileListInternEntry *>(a2);
  const FileSortData *sort_data = static_cast<const FileSortData *>(user_data);
  uint64_t size1, size2;
  int ret;

  if ((ret = compare_direntry_generic(entry1, entry2))) {
    return ret;
  }

  size1 = entry1->st.st_size;
  size2 = entry2->st.st_size;
  if (size1 < size2) {
    return compare_apply_inverted(1, sort_data);
  }
  if (size1 > size2) {
    return compare_apply_inverted(-1, sort_data);
  }

  return compare_apply_inverted(compare_tiebreaker(entry1, entry2), sort_data);
}

static int compare_extension(void *user_data, const void *a1, const void *a2)
{
  const FileListInternEntry *entry1 = static_cast<const FileListInternEntry *>(a1);
  const FileListInternEntry *entry2 = static_cast<const FileListInternEntry *>(a2);
  const FileSortData *sort_data = static_cast<const FileSortData *>(user_data);
  int ret;

  if ((ret = compare_direntry_generic(entry1, entry2))) {
    return ret;
  }

  if ((entry1->typeflag & FILE_TYPE_BLENDERLIB) && !(entry2->typeflag & FILE_TYPE_BLENDERLIB)) {
    return -1;
  }
  if (!(entry1->typeflag & FILE_TYPE_BLENDERLIB) && (entry2->typeflag & FILE_TYPE_BLENDERLIB)) {
    return 1;
  }
  if ((entry1->typeflag & FILE_TYPE_BLENDERLIB) && (entry2->typeflag & FILE_TYPE_BLENDERLIB)) {
    if ((entry1->typeflag & FILE_TYPE_DIR) && !(entry2->typeflag & FILE_TYPE_DIR)) {
      return 1;
    }
    if (!(entry1->typeflag & FILE_TYPE_DIR) && (entry2->typeflag & FILE_TYPE_DIR)) {
      return -1;
    }
    if (entry1->blentype < entry2->blentype) {
      return compare_apply_inverted(-1, sort_data);
    }
    if (entry1->blentype > entry2->blentype) {
      return compare_apply_inverted(1, sort_data);
    }
  }
  else {
    const char *sufix1, *sufix2;

    if (!(sufix1 = strstr(entry1->relpath, ".blend.gz"))) {
      sufix1 = strrchr(entry1->relpath, '.');
    }
    if (!(sufix2 = strstr(entry2->relpath, ".blend.gz"))) {
      sufix2 = strrchr(entry2->relpath, '.');
    }
    if (!sufix1) {
      sufix1 = "";
    }
    if (!sufix2) {
      sufix2 = "";
    }

    if ((ret = BLI_strcasecmp(sufix1, sufix2))) {
      return compare_apply_inverted(ret, sort_data);
    }
  }

  return compare_apply_inverted(compare_tiebreaker(entry1, entry2), sort_data);
}

void filelist_sort(struct FileList *filelist)
{
  if (filelist->flags & FL_NEED_SORTING) {
    int (*sort_cb)(void *, const void *, const void *) = nullptr;

    switch (filelist->sort) {
      case FILE_SORT_ALPHA:
        sort_cb = compare_name;
        break;
      case FILE_SORT_TIME:
        sort_cb = compare_date;
        break;
      case FILE_SORT_SIZE:
        sort_cb = compare_size;
        break;
      case FILE_SORT_EXTENSION:
        sort_cb = compare_extension;
        break;
      case FILE_SORT_DEFAULT:
      default:
        BLI_assert(0);
        break;
    }

    FileSortData sort_data{};
    sort_data.inverted = (filelist->flags & FL_SORT_INVERT) != 0;
    BLI_listbase_sort_r(&filelist->filelist_intern.entries, sort_cb, &sort_data);

    filelist_tag_needs_filtering(filelist);
    filelist->flags &= ~FL_NEED_SORTING;
  }
}

void filelist_setsorting(struct FileList *filelist, const short sort, bool invert_sort)
{
  const bool was_invert_sort = filelist->flags & FL_SORT_INVERT;

  if ((filelist->sort != sort) || (was_invert_sort != invert_sort)) {
    filelist->sort = sort;
    filelist->flags |= FL_NEED_SORTING;
    filelist->flags = invert_sort ? (filelist->flags | FL_SORT_INVERT) :
                                    (filelist->flags & ~FL_SORT_INVERT);
  }
}

/* ********** Filter helpers ********** */

/* True if filename is meant to be hidden, eg. starting with period. */
static bool is_hidden_dot_filename(const char *filename, const FileListInternEntry *file)
{
  if (filename[0] == '.' && !ELEM(filename[1], '.', '\0')) {
    return true; /* ignore .file */
  }

  int len = strlen(filename);
  if ((len > 0) && (filename[len - 1] == '~')) {
    return true; /* ignore file~ */
  }

  /* filename might actually be a piece of path, in which case we have to check all its parts. */

  bool hidden = false;
  char *sep = (char *)BLI_path_slash_rfind(filename);

  if (!hidden && sep) {
    char tmp_filename[FILE_MAX_LIBEXTRA];

    BLI_strncpy(tmp_filename, filename, sizeof(tmp_filename));
    sep = tmp_filename + (sep - filename);
    while (sep) {
      /* This happens when a path contains 'ALTSEP', '\' on Unix for e.g.
       * Supporting alternate slashes in paths is a bigger task involving changes
       * in many parts of the code, for now just prevent an assert, see T74579. */
#if 0
      BLI_assert(sep[1] != '\0');
#endif
      if (is_hidden_dot_filename(sep + 1, file)) {
        hidden = true;
        break;
      }
      *sep = '\0';
      sep = (char *)BLI_path_slash_rfind(tmp_filename);
    }
  }
  return hidden;
}

/* True if should be hidden, based on current filtering. */
static bool is_filtered_hidden(const char *filename,
                               const FileListFilter *filter,
                               const FileListInternEntry *file)
{
  if ((filename[0] == '.') && (filename[1] == '\0')) {
    return true; /* Ignore. */
  }

  if (filter->flags & FLF_HIDE_PARENT) {
    if (filename[0] == '.' && filename[1] == '.' && filename[2] == '\0') {
      return true; /* Ignore. */
    }
  }

  if ((filter->flags & FLF_HIDE_DOT) && (file->attributes & FILE_ATTR_HIDDEN)) {
    return true; /* Ignore files with Hidden attribute. */
  }

#ifndef WIN32
  /* Check for unix-style names starting with period. */
  if ((filter->flags & FLF_HIDE_DOT) && is_hidden_dot_filename(filename, file)) {
    return true;
  }
#endif
  /* For data-blocks (but not the group directories), check the asset-only filter. */
  if (!(file->typeflag & FILE_TYPE_DIR) && (file->typeflag & FILE_TYPE_BLENDERLIB) &&
      (filter->flags & FLF_ASSETS_ONLY) && !(file->typeflag & FILE_TYPE_ASSET)) {
    return true;
  }

  return false;
}

/**
 * Apply the filter string as file path matching pattern.
 * \return true when the file should be in the result set, false if it should be filtered out.
 */
static bool is_filtered_file_relpath(const FileListInternEntry *file, const FileListFilter *filter)
{
  if (filter->filter_search[0] == '\0') {
    return true;
  }

  /* If there's a filter string, apply it as filter even if FLF_DO_FILTER is not set. */
  return fnmatch(filter->filter_search, file->relpath, FNM_CASEFOLD) == 0;
}

/**
 * Apply the filter string as matching pattern on file name.
 * \return true when the file should be in the result set, false if it should be filtered out.
 */
static bool is_filtered_file_name(const FileListInternEntry *file, const FileListFilter *filter)
{
  if (filter->filter_search[0] == '\0') {
    return true;
  }

  /* If there's a filter string, apply it as filter even if FLF_DO_FILTER is not set. */
  return fnmatch(filter->filter_search, file->name, FNM_CASEFOLD) == 0;
}

/** \return true when the file should be in the result set, false if it should be filtered out. */
static bool is_filtered_file_type(const FileListInternEntry *file, const FileListFilter *filter)
{
  if (is_filtered_hidden(file->relpath, filter, file)) {
    return false;
  }

  if (FILENAME_IS_CURRPAR(file->relpath)) {
    return false;
  }

  /* We only check for types if some type are enabled in filtering. */
  if (filter->filter && (filter->flags & FLF_DO_FILTER)) {
    if (file->typeflag & FILE_TYPE_DIR) {
      if (file->typeflag & (FILE_TYPE_BLENDERLIB | FILE_TYPE_BLENDER | FILE_TYPE_BLENDER_BACKUP)) {
        if (!(filter->filter & (FILE_TYPE_BLENDER | FILE_TYPE_BLENDER_BACKUP))) {
          return false;
        }
      }
      else {
        if (!(filter->filter & FILE_TYPE_FOLDER)) {
          return false;
        }
      }
    }
    else {
      if (!(file->typeflag & filter->filter)) {
        return false;
      }
    }
  }
  return true;
}

/** \return true when the file should be in the result set, false if it should be filtered out. */
static bool is_filtered_file(FileListInternEntry *file,
                             const char * /*root*/,
                             FileListFilter *filter)
{
  return is_filtered_file_type(file, filter) &&
         (is_filtered_file_relpath(file, filter) || is_filtered_file_name(file, filter));
}

static bool is_filtered_id_file_type(const FileListInternEntry *file,
                                     const char *id_group,
                                     const char *name,
                                     const FileListFilter *filter)
{
  if (!is_filtered_file_type(file, filter)) {
    return false;
  }

  /* We only check for types if some type are enabled in filtering. */
  if ((filter->filter || filter->filter_id) && (filter->flags & FLF_DO_FILTER)) {
    if (id_group) {
      if (!name && (filter->flags & FLF_HIDE_LIB_DIR)) {
        return false;
      }

      uint64_t filter_id = groupname_to_filter_id(id_group);
      if (!(filter_id & filter->filter_id)) {
        return false;
      }
    }
  }

  return true;
}

/**
 * Get the asset metadata of a file, if it represents an asset. This may either be of a local ID
 * (ID in the current #Main) or read from an external asset library.
 */
static AssetMetaData *filelist_file_internal_get_asset_data(const FileListInternEntry *file)
{
  if (!file->asset) {
    return nullptr;
  }
  return &file->asset->get_metadata();
}

static void prepare_filter_asset_library(const FileList *filelist, FileListFilter *filter)
{
  /* Not used yet for the asset view template. */
  if (!filter->asset_catalog_filter) {
    return;
  }
  BLI_assert_msg(filelist->asset_library,
                 "prepare_filter_asset_library() should only be called when the file browser is "
                 "in asset browser mode");

  file_ensure_updated_catalog_filter_data(filter->asset_catalog_filter, filelist->asset_library);
}

/**
 * Return whether at least one tag matches the search filter.
 * Tags are searched as "entire words", so instead of searching for "tag" in the
 * filter string, this function searches for " tag ". Assumes the search filter
 * starts and ends with a space.
 *
 * Here the tags on the asset are written in set notation:
 *
 * `asset_tag_matches_filter(" some tags ", {"some", "blue"})` -> true
 * `asset_tag_matches_filter(" some tags ", {"som", "tag"})` -> false
 * `asset_tag_matches_filter(" some tags ", {})` -> false
 */
static bool asset_tag_matches_filter(const char *filter_search, const AssetMetaData *asset_data)
{
  LISTBASE_FOREACH (const AssetTag *, asset_tag, &asset_data->tags) {
    if (BLI_strcasestr(asset_tag->name, filter_search) != nullptr) {
      return true;
    }
  }
  return false;
}

static bool is_filtered_asset(FileListInternEntry *file, FileListFilter *filter)
{
  const AssetMetaData *asset_data = filelist_file_internal_get_asset_data(file);

  /* Not used yet for the asset view template. */
  if (filter->asset_catalog_filter && !file_is_asset_visible_in_catalog_filter_settings(
                                          filter->asset_catalog_filter, asset_data)) {
    return false;
  }

  if (filter->filter_search[0] == '\0') {
    /* If there is no filter text, everything matches. */
    return true;
  }

  /* filter->filter_search contains "*the search text*". */
  char filter_search[66]; /* sizeof(FileListFilter::filter_search) */
  const size_t string_length = STRNCPY_RLEN(filter_search, filter->filter_search);

  /* When doing a name comparison, get rid of the leading/trailing asterisks. */
  filter_search[string_length - 1] = '\0';
  if (BLI_strcasestr(file->name, filter_search + 1) != nullptr) {
    return true;
  }
  return asset_tag_matches_filter(filter_search + 1, asset_data);
}

static bool is_filtered_lib_type(FileListInternEntry *file,
                                 const char *root,
                                 FileListFilter *filter)
{
  if (root) {
    char path[FILE_MAX_LIBEXTRA], dir[FILE_MAX_LIBEXTRA], *group, *name;

    BLI_path_join(path, sizeof(path), root, file->relpath);

    if (BLO_library_path_explode(path, dir, &group, &name)) {
      return is_filtered_id_file_type(file, group, name, filter);
    }
  }

  return is_filtered_file_type(file, filter);
}

static bool is_filtered_lib(FileListInternEntry *file, const char *root, FileListFilter *filter)
{
  return is_filtered_lib_type(file, root, filter) && is_filtered_file_relpath(file, filter);
}

static bool is_filtered_main(FileListInternEntry *file,
                             const char * /*dir*/,
                             FileListFilter *filter)
{
  return !is_filtered_hidden(file->relpath, filter, file);
}

static bool is_filtered_main_assets(FileListInternEntry *file,
                                    const char * /*dir*/,
                                    FileListFilter *filter)
{
  /* "Filtered" means *not* being filtered out... So return true if the file should be visible. */
  return is_filtered_id_file_type(file, file->relpath, file->name, filter) &&
         is_filtered_asset(file, filter);
}

static bool is_filtered_asset_library(FileListInternEntry *file,
                                      const char *root,
                                      FileListFilter *filter)
{
  if (filelist_intern_entry_is_main_file(file)) {
    return is_filtered_main_assets(file, root, filter);
  }

  return is_filtered_lib_type(file, root, filter) && is_filtered_asset(file, filter);
}

void filelist_tag_needs_filtering(FileList *filelist)
{
  filelist->flags |= FL_NEED_FILTERING;
}

void filelist_filter(FileList *filelist)
{
  int num_filtered = 0;
  const int num_files = filelist->filelist.entries_num;
  FileListInternEntry **filtered_tmp;

  if (ELEM(filelist->filelist.entries_num, FILEDIR_NBR_ENTRIES_UNSET, 0)) {
    return;
  }

  if (!(filelist->flags & FL_NEED_FILTERING)) {
    /* Assume it has already been filtered, nothing else to do! */
    return;
  }

  filelist->filter_data.flags &= ~FLF_HIDE_LIB_DIR;
  if (filelist->max_recursion) {
    /* Never show lib ID 'categories' directories when we are in 'flat' mode, unless
     * root path is a blend file. */
    char dir[FILE_MAX_LIBEXTRA];
    if (!filelist_islibrary(filelist, dir, nullptr)) {
      filelist->filter_data.flags |= FLF_HIDE_LIB_DIR;
    }
  }

  if (filelist->prepare_filter_fn) {
    filelist->prepare_filter_fn(filelist, &filelist->filter_data);
  }

  filtered_tmp = static_cast<FileListInternEntry **>(
      MEM_mallocN(sizeof(*filtered_tmp) * size_t(num_files), __func__));

  /* Filter remap & count how many files are left after filter in a single loop. */
  LISTBASE_FOREACH (FileListInternEntry *, file, &filelist->filelist_intern.entries) {
    if (filelist->filter_fn(file, filelist->filelist.root, &filelist->filter_data)) {
      filtered_tmp[num_filtered++] = file;
    }
  }

  if (filelist->filelist_intern.filtered) {
    MEM_freeN(filelist->filelist_intern.filtered);
  }
  filelist->filelist_intern.filtered = static_cast<FileListInternEntry **>(
      MEM_mallocN(sizeof(*filelist->filelist_intern.filtered) * size_t(num_filtered), __func__));
  memcpy(filelist->filelist_intern.filtered,
         filtered_tmp,
         sizeof(*filelist->filelist_intern.filtered) * size_t(num_filtered));
  filelist->filelist.entries_filtered_num = num_filtered;
  //  printf("Filetered: %d over %d entries\n", num_filtered, filelist->filelist.entries_num);

  filelist_cache_clear(&filelist->filelist_cache, filelist->filelist_cache.size);
  filelist->flags &= ~FL_NEED_FILTERING;

  MEM_freeN(filtered_tmp);
}

void filelist_setfilter_options(FileList *filelist,
                                const bool do_filter,
                                const bool hide_dot,
                                const bool hide_parent,
                                const uint64_t filter,
                                const uint64_t filter_id,
                                const bool filter_assets_only,
                                const char *filter_glob,
                                const char *filter_search)
{
  bool update = false;

  if (((filelist->filter_data.flags & FLF_DO_FILTER) != 0) != (do_filter != 0)) {
    filelist->filter_data.flags ^= FLF_DO_FILTER;
    update = true;
  }
  if (((filelist->filter_data.flags & FLF_HIDE_DOT) != 0) != (hide_dot != 0)) {
    filelist->filter_data.flags ^= FLF_HIDE_DOT;
    update = true;
  }
  if (((filelist->filter_data.flags & FLF_HIDE_PARENT) != 0) != (hide_parent != 0)) {
    filelist->filter_data.flags ^= FLF_HIDE_PARENT;
    update = true;
  }
  if (((filelist->filter_data.flags & FLF_ASSETS_ONLY) != 0) != (filter_assets_only != 0)) {
    filelist->filter_data.flags ^= FLF_ASSETS_ONLY;
    update = true;
  }
  if (filelist->filter_data.filter != filter) {
    filelist->filter_data.filter = filter;
    update = true;
  }
  const uint64_t new_filter_id = (filter & FILE_TYPE_BLENDERLIB) ? filter_id : FILTER_ID_ALL;
  if (filelist->filter_data.filter_id != new_filter_id) {
    filelist->filter_data.filter_id = new_filter_id;
    update = true;
  }
  if (!STREQ(filelist->filter_data.filter_glob, filter_glob)) {
    BLI_strncpy(
        filelist->filter_data.filter_glob, filter_glob, sizeof(filelist->filter_data.filter_glob));
    update = true;
  }
  if (BLI_strcmp_ignore_pad(filelist->filter_data.filter_search, filter_search, '*') != 0) {
    BLI_strncpy_ensure_pad(filelist->filter_data.filter_search,
                           filter_search,
                           '*',
                           sizeof(filelist->filter_data.filter_search));
    update = true;
  }

  if (update) {
    /* And now, free filtered data so that we know we have to filter again. */
    filelist_tag_needs_filtering(filelist);
  }
}

void filelist_setindexer(FileList *filelist, const FileIndexerType *indexer)
{
  BLI_assert(filelist);
  BLI_assert(indexer);

  filelist->indexer = indexer;
}

void filelist_set_asset_catalog_filter_options(
    FileList *filelist,
    eFileSel_Params_AssetCatalogVisibility catalog_visibility,
    const ::bUUID *catalog_id)
{
  if (!filelist->filter_data.asset_catalog_filter) {
    /* There's no filter data yet. */
    filelist->filter_data.asset_catalog_filter = file_create_asset_catalog_filter_settings();
  }

  const bool needs_update = file_set_asset_catalog_filter_settings(
      filelist->filter_data.asset_catalog_filter, catalog_visibility, *catalog_id);

  if (needs_update) {
    filelist_tag_needs_filtering(filelist);
  }
}

/**
 * Checks two libraries for equality.
 * \return True if the libraries match.
 */
static bool filelist_compare_asset_libraries(const AssetLibraryReference *library_a,
                                             const AssetLibraryReference *library_b)
{
  if (library_a->type != library_b->type) {
    return false;
  }
  if (library_a->type == ASSET_LIBRARY_CUSTOM) {
    /* Don't only check the index, also check that it's valid. */
    bUserAssetLibrary *library_ptr_a = BKE_preferences_asset_library_find_from_index(
        &U, library_a->custom_library_index);
    return (library_ptr_a != nullptr) &&
           (library_a->custom_library_index == library_b->custom_library_index);
  }

  return true;
}

void filelist_setlibrary(FileList *filelist, const AssetLibraryReference *asset_library_ref)
{
  /* Unset if needed. */
  if (!asset_library_ref) {
    if (filelist->asset_library_ref) {
      MEM_SAFE_FREE(filelist->asset_library_ref);
      filelist->flags |= FL_FORCE_RESET;
    }
    return;
  }

  if (!filelist->asset_library_ref) {
    filelist->asset_library_ref = MEM_new<AssetLibraryReference>("filelist asset library");
    *filelist->asset_library_ref = *asset_library_ref;

    filelist->flags |= FL_FORCE_RESET;
  }
  else if (!filelist_compare_asset_libraries(filelist->asset_library_ref, asset_library_ref)) {
    *filelist->asset_library_ref = *asset_library_ref;
    filelist->flags |= FL_FORCE_RESET;
  }
}

/* ********** Icon/image helpers ********** */

void filelist_init_icons(void)
{
  short x, y, k;
  ImBuf *bbuf;
  ImBuf *ibuf;

  BLI_assert(G.background == false);

#ifdef WITH_HEADLESS
  bbuf = nullptr;
#else
  bbuf = IMB_ibImageFromMemory((const uchar *)datatoc_prvicons_png,
                               datatoc_prvicons_png_size,
                               IB_rect,
                               nullptr,
                               "<splash>");
#endif
  if (bbuf) {
    for (y = 0; y < SPECIAL_IMG_ROWS; y++) {
      for (x = 0; x < SPECIAL_IMG_COLS; x++) {
        int tile = SPECIAL_IMG_COLS * y + x;
        if (tile < SPECIAL_IMG_MAX) {
          ibuf = IMB_allocImBuf(SPECIAL_IMG_SIZE, SPECIAL_IMG_SIZE, 32, IB_rect);
          for (k = 0; k < SPECIAL_IMG_SIZE; k++) {
            memcpy(&ibuf->rect[k * SPECIAL_IMG_SIZE],
                   &bbuf->rect[(k + y * SPECIAL_IMG_SIZE) * SPECIAL_IMG_SIZE * SPECIAL_IMG_COLS +
                               x * SPECIAL_IMG_SIZE],
                   SPECIAL_IMG_SIZE * sizeof(int));
          }
          gSpecialFileImages[tile] = ibuf;
        }
      }
    }
    IMB_freeImBuf(bbuf);
  }
}

void filelist_free_icons(void)
{
  BLI_assert(G.background == false);

  for (int i = 0; i < SPECIAL_IMG_MAX; i++) {
    IMB_freeImBuf(gSpecialFileImages[i]);
    gSpecialFileImages[i] = nullptr;
  }
}

void filelist_file_get_full_path(const FileList *filelist, const FileDirEntry *file, char *r_path)
{
  if (file->asset) {
    const std::string asset_path = AS_asset_representation_full_path_get(file->asset);
    BLI_strncpy(r_path, asset_path.c_str(), FILE_MAX_LIBEXTRA);
    return;
  }

  const char *root = filelist_dir(filelist);
  BLI_path_join(r_path, FILE_MAX_LIBEXTRA, root, file->relpath);
}

static FileDirEntry *filelist_geticon_get_file(struct FileList *filelist, const int index)
{
  BLI_assert(G.background == false);

  return filelist_file(filelist, index);
}

ImBuf *filelist_getimage(struct FileList *filelist, const int index)
{
  FileDirEntry *file = filelist_geticon_get_file(filelist, index);

  return file->preview_icon_id ? BKE_icon_imbuf_get_buffer(file->preview_icon_id) : nullptr;
}

ImBuf *filelist_file_getimage(const FileDirEntry *file)
{
  return file->preview_icon_id ? BKE_icon_imbuf_get_buffer(file->preview_icon_id) : nullptr;
}

ImBuf *filelist_geticon_image_ex(const FileDirEntry *file)
{
  ImBuf *ibuf = nullptr;

  if (file->typeflag & FILE_TYPE_DIR) {
    if (FILENAME_IS_PARENT(file->relpath)) {
      ibuf = gSpecialFileImages[SPECIAL_IMG_PARENT];
    }
    else {
      ibuf = gSpecialFileImages[SPECIAL_IMG_FOLDER];
    }
  }
  else {
    ibuf = gSpecialFileImages[SPECIAL_IMG_DOCUMENT];
  }

  return ibuf;
}

ImBuf *filelist_geticon_image(struct FileList *filelist, const int index)
{
  FileDirEntry *file = filelist_geticon_get_file(filelist, index);
  return filelist_geticon_image_ex(file);
}

static int filelist_geticon_ex(const FileList *filelist,
                               const FileDirEntry *file,
                               const bool is_main,
                               const bool ignore_libdir)
{
  const eFileSel_File_Types typeflag = (eFileSel_File_Types)file->typeflag;

  if ((typeflag & FILE_TYPE_DIR) &&
      !(ignore_libdir && (typeflag & (FILE_TYPE_BLENDERLIB | FILE_TYPE_BLENDER)))) {
    if (FILENAME_IS_PARENT(file->relpath)) {
      return is_main ? ICON_FILE_PARENT : ICON_NONE;
    }
    if (typeflag & FILE_TYPE_BUNDLE) {
      return ICON_UGLYPACKAGE;
    }
    if (typeflag & FILE_TYPE_BLENDER) {
      return ICON_FILE_BLEND;
    }
    if (is_main) {
      /* Do not return icon for folders if icons are not 'main' draw type
       * (e.g. when used over previews). */
      return (file->attributes & FILE_ATTR_ANY_LINK) ? ICON_FOLDER_REDIRECT : ICON_FILE_FOLDER;
    }

    /* If this path is in System list or path cache then use that icon. */
    struct FSMenu *fsmenu = ED_fsmenu_get();
    FSMenuCategory categories[] = {
        FS_CATEGORY_SYSTEM,
        FS_CATEGORY_SYSTEM_BOOKMARKS,
        FS_CATEGORY_OTHER,
    };

    for (int i = 0; i < ARRAY_SIZE(categories); i++) {
      FSMenuEntry *tfsm = ED_fsmenu_get_category(fsmenu, categories[i]);
      char fullpath[FILE_MAX_LIBEXTRA];
      char *target = fullpath;
      if (file->redirection_path) {
        target = file->redirection_path;
      }
      else if (filelist) {
        filelist_file_get_full_path(filelist, file, fullpath);
        BLI_path_slash_ensure(fullpath, sizeof(fullpath));
      }
      for (; tfsm; tfsm = tfsm->next) {
        if (STREQ(tfsm->path, target)) {
          /* Never want a little folder inside a large one. */
          return (tfsm->icon == ICON_FILE_FOLDER) ? ICON_NONE : tfsm->icon;
        }
      }
    }

    if (file->attributes & FILE_ATTR_OFFLINE) {
      return ICON_ERROR;
    }
    if (file->attributes & FILE_ATTR_TEMPORARY) {
      return ICON_FILE_CACHE;
    }
    if (file->attributes & FILE_ATTR_SYSTEM) {
      return ICON_SYSTEM;
    }
  }

  if (typeflag & FILE_TYPE_BLENDER) {
    return (is_main || file->preview_icon_id) ? ICON_FILE_BLEND : ICON_BLENDER;
  }
  if (typeflag & FILE_TYPE_BLENDER_BACKUP) {
    return ICON_FILE_BACKUP;
  }
  if (typeflag & FILE_TYPE_IMAGE) {
    return ICON_FILE_IMAGE;
  }
  if (typeflag & FILE_TYPE_MOVIE) {
    return ICON_FILE_MOVIE;
  }
  if (typeflag & FILE_TYPE_PYSCRIPT) {
    return ICON_FILE_SCRIPT;
  }
  if (typeflag & FILE_TYPE_SOUND) {
    return ICON_FILE_SOUND;
  }
  if (typeflag & FILE_TYPE_FTFONT) {
    return ICON_FILE_FONT;
  }
  if (typeflag & FILE_TYPE_BTX) {
    return ICON_FILE_BLANK;
  }
  if (typeflag & FILE_TYPE_COLLADA) {
    return ICON_FILE_3D;
  }
  if (typeflag & FILE_TYPE_ALEMBIC) {
    return ICON_FILE_3D;
  }
  if (typeflag & FILE_TYPE_USD) {
    return ICON_FILE_3D;
  }
  if (typeflag & FILE_TYPE_VOLUME) {
    return ICON_FILE_VOLUME;
  }
  if (typeflag & FILE_TYPE_OBJECT_IO) {
    return ICON_FILE_3D;
  }
  if (typeflag & FILE_TYPE_TEXT) {
    return ICON_FILE_TEXT;
  }
  if (typeflag & FILE_TYPE_ARCHIVE) {
    return ICON_FILE_ARCHIVE;
  }
  if (typeflag & FILE_TYPE_BLENDERLIB) {
    const int ret = UI_icon_from_idcode(file->blentype);
    if (ret != ICON_NONE) {
      return ret;
    }
  }
  return is_main ? ICON_FILE_BLANK : ICON_NONE;
}

int filelist_geticon(struct FileList *filelist, const int index, const bool is_main)
{
  FileDirEntry *file = filelist_geticon_get_file(filelist, index);

  return filelist_geticon_ex(filelist, file, is_main, false);
}

int ED_file_icon(const FileDirEntry *file)
{
  return file->preview_icon_id ? file->preview_icon_id :
                                 filelist_geticon_ex(nullptr, file, false, false);
}

static bool filelist_intern_entry_is_main_file(const FileListInternEntry *intern_entry)
{
  return intern_entry->local_data.id != nullptr;
}

/* ********** Main ********** */

static void parent_dir_until_exists_or_default_root(char *dir)
{
  if (!BLI_path_parent_dir_until_exists(dir)) {
#ifdef WIN32
    BLI_windows_get_default_root_dir(dir);
#else
    strcpy(dir, "/");
#endif
  }
}

static bool filelist_checkdir_dir(struct FileList * /*filelist*/,
                                  char *r_dir,
                                  const bool do_change)
{
  if (do_change) {
    parent_dir_until_exists_or_default_root(r_dir);
    return true;
  }
  return BLI_is_dir(r_dir);
}

static bool filelist_checkdir_lib(struct FileList * /*filelist*/,
                                  char *r_dir,
                                  const bool do_change)
{
  char tdir[FILE_MAX_LIBEXTRA];
  char *name;

  const bool is_valid = (BLI_is_dir(r_dir) ||
                         (BLO_library_path_explode(r_dir, tdir, nullptr, &name) &&
                          BLI_is_file(tdir) && !name));

  if (do_change && !is_valid) {
    /* if not a valid library, we need it to be a valid directory! */
    parent_dir_until_exists_or_default_root(r_dir);
    return true;
  }
  return is_valid;
}

static bool filelist_checkdir_main(struct FileList *filelist, char *r_dir, const bool do_change)
{
  /* TODO */
  return filelist_checkdir_lib(filelist, r_dir, do_change);
}

static bool filelist_checkdir_return_always_valid(struct FileList * /*filelist*/,
                                                  char * /*r_dir*/,
                                                  const bool /*do_change*/)
{
  return true;
}

static void filelist_entry_clear(FileDirEntry *entry)
{
  if (entry->name && ((entry->flags & FILE_ENTRY_NAME_FREE) != 0)) {
    MEM_freeN((char *)entry->name);
  }
  if (entry->relpath) {
    MEM_freeN(entry->relpath);
  }
  if (entry->redirection_path) {
    MEM_freeN(entry->redirection_path);
  }
  if (entry->preview_icon_id) {
    BKE_icon_delete(entry->preview_icon_id);
    entry->preview_icon_id = 0;
  }
}

static void filelist_entry_free(FileDirEntry *entry)
{
  filelist_entry_clear(entry);
  MEM_freeN(entry);
}

static void filelist_direntryarr_free(FileDirEntryArr *array)
{
#if 0
  FileDirEntry *entry, *entry_next;

  for (entry = array->entries.first; entry; entry = entry_next) {
    entry_next = entry->next;
    filelist_entry_free(entry);
  }
  BLI_listbase_clear(&array->entries);
#else
  BLI_assert(BLI_listbase_is_empty(&array->entries));
#endif
  array->entries_num = FILEDIR_NBR_ENTRIES_UNSET;
  array->entries_filtered_num = FILEDIR_NBR_ENTRIES_UNSET;
}

static void filelist_intern_entry_free(FileList *filelist, FileListInternEntry *entry)
{
  if (entry->asset) {
    BLI_assert(filelist->asset_library);
    filelist->asset_library->remove_asset(*entry->asset);
  }

  if (entry->relpath) {
    MEM_freeN(entry->relpath);
  }
  if (entry->redirection_path) {
    MEM_freeN(entry->redirection_path);
  }
  if (entry->name && entry->free_name) {
    MEM_freeN((char *)entry->name);
  }
  MEM_freeN(entry);
}

static void filelist_intern_free(FileList *filelist)
{
  FileListIntern *filelist_intern = &filelist->filelist_intern;
  LISTBASE_FOREACH_MUTABLE (FileListInternEntry *, entry, &filelist_intern->entries) {
    filelist_intern_entry_free(filelist, entry);
  }
  BLI_listbase_clear(&filelist_intern->entries);

  MEM_SAFE_FREE(filelist_intern->filtered);
}

/**
 * \return the number of main files removed.
 */
static int filelist_intern_free_main_files(FileList *filelist)
{
  FileListIntern *filelist_intern = &filelist->filelist_intern;
  int removed_counter = 0;
  LISTBASE_FOREACH_MUTABLE (FileListInternEntry *, entry, &filelist_intern->entries) {
    if (!filelist_intern_entry_is_main_file(entry)) {
      continue;
    }

    BLI_remlink(&filelist_intern->entries, entry);
    filelist_intern_entry_free(filelist, entry);
    removed_counter++;
  }

  MEM_SAFE_FREE(filelist_intern->filtered);
  return removed_counter;
}

static void filelist_cache_preview_runf(TaskPool *__restrict pool, void *taskdata)
{
  FileListEntryCache *cache = static_cast<FileListEntryCache *>(BLI_task_pool_user_data(pool));
  FileListEntryPreviewTaskData *preview_taskdata = static_cast<FileListEntryPreviewTaskData *>(
      taskdata);
  FileListEntryPreview *preview = preview_taskdata->preview;

  /* XXX #THB_SOURCE_IMAGE for "historic" reasons. The case of an undefined source should be
   * handled better. */
  ThumbSource source = THB_SOURCE_IMAGE;

  //  printf("%s: Start (%d)...\n", __func__, threadid);

  //  printf("%s: %d - %s - %p\n", __func__, preview->index, preview->path, preview->img);
  BLI_assert(preview->flags &
             (FILE_TYPE_IMAGE | FILE_TYPE_MOVIE | FILE_TYPE_FTFONT | FILE_TYPE_BLENDER |
              FILE_TYPE_BLENDER_BACKUP | FILE_TYPE_BLENDERLIB));

  if (preview->flags & FILE_TYPE_IMAGE) {
    source = THB_SOURCE_IMAGE;
  }
  else if (preview->flags &
           (FILE_TYPE_BLENDER | FILE_TYPE_BLENDER_BACKUP | FILE_TYPE_BLENDERLIB)) {
    source = THB_SOURCE_BLEND;
  }
  else if (preview->flags & FILE_TYPE_MOVIE) {
    source = THB_SOURCE_MOVIE;
  }
  else if (preview->flags & FILE_TYPE_FTFONT) {
    source = THB_SOURCE_FONT;
  }

  IMB_thumb_path_lock(preview->filepath);
  /* Always generate biggest preview size for now, it's simpler and avoids having to re-generate
   * in case user switch to a bigger preview size. Do not create preview when file is offline. */
  ImBuf *imbuf = (preview->attributes & FILE_ATTR_OFFLINE) ?
                     IMB_thumb_read(preview->filepath, THB_LARGE) :
                     IMB_thumb_manage(preview->filepath, THB_LARGE, source);
  IMB_thumb_path_unlock(preview->filepath);
  if (imbuf) {
    preview->icon_id = BKE_icon_imbuf_create(imbuf);
  }

  /* Move ownership to the done queue. */
  preview_taskdata->preview = nullptr;

  BLI_thread_queue_push(cache->previews_done, preview);

  //  printf("%s: End (%d)...\n", __func__, threadid);
}

static void filelist_cache_preview_freef(TaskPool *__restrict /*pool*/, void *taskdata)
{
  FileListEntryPreviewTaskData *preview_taskdata = static_cast<FileListEntryPreviewTaskData *>(
      taskdata);

  /* In case the preview wasn't moved to the "done" queue yet. */
  if (preview_taskdata->preview) {
    MEM_freeN(preview_taskdata->preview);
  }

  MEM_freeN(preview_taskdata);
}

static void filelist_cache_preview_ensure_running(FileListEntryCache *cache)
{
  if (!cache->previews_pool) {
    cache->previews_pool = BLI_task_pool_create_background(cache, TASK_PRIORITY_LOW);
    cache->previews_done = BLI_thread_queue_init();
    cache->previews_todo_count = 0;

    IMB_thumb_locks_acquire();
  }
}

static void filelist_cache_previews_clear(FileListEntryCache *cache)
{
  if (cache->previews_pool) {
    BLI_task_pool_cancel(cache->previews_pool);

    FileListEntryPreview *preview;
    while ((preview = static_cast<FileListEntryPreview *>(
                BLI_thread_queue_pop_timeout(cache->previews_done, 0)))) {
      // printf("%s: DONE %d - %s - %p\n", __func__, preview->index, preview->path,
      // preview->img);
      if (preview->icon_id) {
        BKE_icon_delete(preview->icon_id);
      }
      MEM_freeN(preview);
    }
    cache->previews_todo_count = 0;
  }
}

static void filelist_cache_previews_free(FileListEntryCache *cache)
{
  if (cache->previews_pool) {
    BLI_thread_queue_nowait(cache->previews_done);

    filelist_cache_previews_clear(cache);

    BLI_thread_queue_free(cache->previews_done);
    BLI_task_pool_free(cache->previews_pool);
    cache->previews_pool = nullptr;
    cache->previews_done = nullptr;
    cache->previews_todo_count = 0;

    IMB_thumb_locks_release();
  }

  cache->flags &= ~FLC_PREVIEWS_ACTIVE;
}

static void filelist_cache_previews_push(FileList *filelist, FileDirEntry *entry, const int index)
{
  FileListEntryCache *cache = &filelist->filelist_cache;

  BLI_assert(cache->flags & FLC_PREVIEWS_ACTIVE);

  if (entry->preview_icon_id) {
    return;
  }

  if (entry->flags & (FILE_ENTRY_INVALID_PREVIEW | FILE_ENTRY_PREVIEW_LOADING)) {
    return;
  }

  if (!(entry->typeflag & (FILE_TYPE_IMAGE | FILE_TYPE_MOVIE | FILE_TYPE_FTFONT |
                           FILE_TYPE_BLENDER | FILE_TYPE_BLENDER_BACKUP | FILE_TYPE_BLENDERLIB))) {
    return;
  }

  /* If we know this is an external ID without a preview, skip loading the preview. Can save quite
   * some time in heavy files, because otherwise for each missing preview and for each preview
   * reload, we'd reopen the .blend to look for the preview. */
  if ((entry->typeflag & FILE_TYPE_BLENDERLIB) &&
      (entry->flags & FILE_ENTRY_BLENDERLIB_NO_PREVIEW)) {
    return;
  }

  FileListInternEntry *intern_entry = filelist->filelist_intern.filtered[index];
  PreviewImage *preview_in_memory = intern_entry->local_data.preview_image;
  if (preview_in_memory && !BKE_previewimg_is_finished(preview_in_memory, ICON_SIZE_PREVIEW)) {
    /* Nothing to set yet. Wait for next call. */
    return;
  }

  filelist_cache_preview_ensure_running(cache);
  entry->flags |= FILE_ENTRY_PREVIEW_LOADING;

  FileListEntryPreview *preview = MEM_new<FileListEntryPreview>(__func__);
  preview->index = index;
  preview->flags = entry->typeflag;
  preview->attributes = entry->attributes;
  preview->icon_id = 0;

  if (preview_in_memory) {
    /* TODO(mano-wii): No need to use the thread API here. */
    BLI_assert(BKE_previewimg_is_finished(preview_in_memory, ICON_SIZE_PREVIEW));
    preview->filepath[0] = '\0';
    ImBuf *imbuf = BKE_previewimg_to_imbuf(preview_in_memory, ICON_SIZE_PREVIEW);
    if (imbuf) {
      preview->icon_id = BKE_icon_imbuf_create(imbuf);
    }
    BLI_thread_queue_push(cache->previews_done, preview);
  }
  else {
    /* XXX */
    if (entry->redirection_path) {
      BLI_strncpy(preview->filepath, entry->redirection_path, FILE_MAXDIR);
    }
    else {
      filelist_file_get_full_path(filelist, entry, preview->filepath);
    }
    // printf("%s: %d - %s\n", __func__, preview->index, preview->filepath);

    FileListEntryPreviewTaskData *preview_taskdata = MEM_new<FileListEntryPreviewTaskData>(
        __func__);
    preview_taskdata->preview = preview;
    BLI_task_pool_push(cache->previews_pool,
                       filelist_cache_preview_runf,
                       preview_taskdata,
                       true,
                       filelist_cache_preview_freef);
  }
  cache->previews_todo_count++;
}

static void filelist_cache_init(FileListEntryCache *cache, size_t cache_size)
{
  BLI_listbase_clear(&cache->cached_entries);

  cache->block_cursor = cache->block_start_index = cache->block_center_index =
      cache->block_end_index = 0;
  cache->block_entries = static_cast<FileDirEntry **>(
      MEM_mallocN(sizeof(*cache->block_entries) * cache_size, __func__));

  cache->misc_entries = BLI_ghash_ptr_new_ex(__func__, cache_size);
  cache->misc_entries_indices = static_cast<int *>(
      MEM_mallocN(sizeof(*cache->misc_entries_indices) * cache_size, __func__));
  copy_vn_i(cache->misc_entries_indices, cache_size, -1);
  cache->misc_cursor = 0;

  cache->uids = BLI_ghash_new_ex(
      BLI_ghashutil_inthash_p, BLI_ghashutil_intcmp, __func__, cache_size * 2);

  cache->size = cache_size;
  cache->flags = FLC_IS_INIT;

  cache->previews_todo_count = 0;
}

static void filelist_cache_free(FileListEntryCache *cache)
{
  if (!(cache->flags & FLC_IS_INIT)) {
    return;
  }

  filelist_cache_previews_free(cache);

  MEM_freeN(cache->block_entries);

  BLI_ghash_free(cache->misc_entries, nullptr, nullptr);
  MEM_freeN(cache->misc_entries_indices);

  BLI_ghash_free(cache->uids, nullptr, nullptr);

  LISTBASE_FOREACH_MUTABLE (FileDirEntry *, entry, &cache->cached_entries) {
    filelist_entry_free(entry);
  }
  BLI_listbase_clear(&cache->cached_entries);
}

static void filelist_cache_clear(FileListEntryCache *cache, size_t new_size)
{
  if (!(cache->flags & FLC_IS_INIT)) {
    return;
  }

  filelist_cache_previews_clear(cache);

  cache->block_cursor = cache->block_start_index = cache->block_center_index =
      cache->block_end_index = 0;
  if (new_size != cache->size) {
    cache->block_entries = static_cast<FileDirEntry **>(
        MEM_reallocN(cache->block_entries, sizeof(*cache->block_entries) * new_size));
  }

  BLI_ghash_clear_ex(cache->misc_entries, nullptr, nullptr, new_size);
  if (new_size != cache->size) {
    cache->misc_entries_indices = static_cast<int *>(MEM_reallocN(
        cache->misc_entries_indices, sizeof(*cache->misc_entries_indices) * new_size));
  }
  copy_vn_i(cache->misc_entries_indices, new_size, -1);

  BLI_ghash_clear_ex(cache->uids, nullptr, nullptr, new_size * 2);

  cache->size = new_size;

  LISTBASE_FOREACH_MUTABLE (FileDirEntry *, entry, &cache->cached_entries) {
    filelist_entry_free(entry);
  }
  BLI_listbase_clear(&cache->cached_entries);
}

FileList *filelist_new(short type)
{
  FileList *p = MEM_cnew<FileList>(__func__);

  filelist_cache_init(&p->filelist_cache, FILELIST_ENTRYCACHESIZE_DEFAULT);

  p->selection_state = BLI_ghash_new(BLI_ghashutil_inthash_p, BLI_ghashutil_intcmp, __func__);
  p->filelist.entries_num = FILEDIR_NBR_ENTRIES_UNSET;
  filelist_settype(p, type);

  return p;
}

void filelist_settype(FileList *filelist, short type)
{
  if (filelist->type == type) {
    return;
  }

  filelist->type = (eFileSelectType)type;
  filelist->tags = 0;
  filelist->indexer = &file_indexer_noop;
  switch (filelist->type) {
    case FILE_MAIN:
      filelist->check_dir_fn = filelist_checkdir_main;
      filelist->read_job_fn = filelist_readjob_main;
      filelist->prepare_filter_fn = nullptr;
      filelist->filter_fn = is_filtered_main;
      break;
    case FILE_LOADLIB:
      filelist->check_dir_fn = filelist_checkdir_lib;
      filelist->read_job_fn = filelist_readjob_lib;
      filelist->prepare_filter_fn = nullptr;
      filelist->filter_fn = is_filtered_lib;
      break;
    case FILE_ASSET_LIBRARY:
      filelist->check_dir_fn = filelist_checkdir_lib;
      filelist->read_job_fn = filelist_readjob_asset_library;
      filelist->prepare_filter_fn = prepare_filter_asset_library;
      filelist->filter_fn = is_filtered_asset_library;
      filelist->tags |= FILELIST_TAGS_USES_MAIN_DATA;
      break;
    case FILE_MAIN_ASSET:
      filelist->check_dir_fn = filelist_checkdir_return_always_valid;
      filelist->read_job_fn = filelist_readjob_main_assets;
      filelist->prepare_filter_fn = prepare_filter_asset_library;
      filelist->filter_fn = is_filtered_main_assets;
      filelist->tags |= FILELIST_TAGS_USES_MAIN_DATA | FILELIST_TAGS_NO_THREADS;
      break;
    case FILE_ASSET_LIBRARY_ALL:
      filelist->check_dir_fn = filelist_checkdir_return_always_valid;
      filelist->read_job_fn = filelist_readjob_all_asset_library;
      filelist->prepare_filter_fn = prepare_filter_asset_library;
      filelist->filter_fn = is_filtered_asset_library;
      filelist->tags |= FILELIST_TAGS_USES_MAIN_DATA;
      break;
    default:
      filelist->check_dir_fn = filelist_checkdir_dir;
      filelist->read_job_fn = filelist_readjob_dir;
      filelist->prepare_filter_fn = nullptr;
      filelist->filter_fn = is_filtered_file;
      break;
  }

  filelist->flags |= FL_FORCE_RESET;
}

static void filelist_clear_asset_library(FileList *filelist)
{
  /* The AssetLibraryService owns the AssetLibrary pointer, so no need for us to free it. */
  filelist->asset_library = nullptr;
  file_delete_asset_catalog_filter_settings(&filelist->filter_data.asset_catalog_filter);
}

void filelist_clear_ex(struct FileList *filelist,
                       const bool do_asset_library,
                       const bool do_cache,
                       const bool do_selection)
{
  if (!filelist) {
    return;
  }

  filelist_tag_needs_filtering(filelist);

  if (do_cache) {
    filelist_cache_clear(&filelist->filelist_cache, filelist->filelist_cache.size);
  }

  filelist_intern_free(filelist);

  filelist_direntryarr_free(&filelist->filelist);

  if (do_selection && filelist->selection_state) {
    BLI_ghash_clear(filelist->selection_state, nullptr, nullptr);
  }

  if (do_asset_library) {
    filelist_clear_asset_library(filelist);
  }
}

static void filelist_clear_main_files(FileList *filelist,
                                      const bool do_asset_library,
                                      const bool do_cache,
                                      const bool do_selection)
{
  if (!filelist || !(filelist->tags & FILELIST_TAGS_USES_MAIN_DATA)) {
    return;
  }

  filelist_tag_needs_filtering(filelist);

  if (do_cache) {
    filelist_cache_clear(&filelist->filelist_cache, filelist->filelist_cache.size);
  }

  const int removed_files = filelist_intern_free_main_files(filelist);

  filelist->filelist.entries_num -= removed_files;
  filelist->filelist.entries_filtered_num = FILEDIR_NBR_ENTRIES_UNSET;
  BLI_assert(filelist->filelist.entries_num > FILEDIR_NBR_ENTRIES_UNSET);

  if (do_selection && filelist->selection_state) {
    BLI_ghash_clear(filelist->selection_state, nullptr, nullptr);
  }

  if (do_asset_library) {
    filelist_clear_asset_library(filelist);
  }
}

void filelist_clear(FileList *filelist)
{
  filelist_clear_ex(filelist, true, true, true);
}

void filelist_clear_from_reset_tag(FileList *filelist)
{
  /* Do a full clear if needed. */
  if (filelist->flags & FL_FORCE_RESET) {
    filelist_clear(filelist);
    return;
  }

  if (filelist->flags & FL_FORCE_RESET_MAIN_FILES) {
    filelist_clear_main_files(filelist, false, true, false);
    return;
  }
}

void filelist_free(struct FileList *filelist)
{
  if (!filelist) {
    printf("Attempting to delete empty filelist.\n");
    return;
  }

  /* No need to clear cache & selection_state, we free them anyway. */
  filelist_clear_ex(filelist, true, false, false);
  filelist_cache_free(&filelist->filelist_cache);

  if (filelist->selection_state) {
    BLI_ghash_free(filelist->selection_state, nullptr, nullptr);
    filelist->selection_state = nullptr;
  }

  MEM_SAFE_FREE(filelist->asset_library_ref);

  memset(&filelist->filter_data, 0, sizeof(filelist->filter_data));

  filelist->flags &= ~(FL_NEED_SORTING | FL_NEED_FILTERING);
}

AssetLibrary *filelist_asset_library(FileList *filelist)
{
  return reinterpret_cast<::AssetLibrary *>(filelist->asset_library);
}

void filelist_freelib(struct FileList *filelist)
{
  if (filelist->libfiledata) {
    BLO_blendhandle_close(filelist->libfiledata);
  }
  filelist->libfiledata = nullptr;
}

BlendHandle *filelist_lib(struct FileList *filelist)
{
  return filelist->libfiledata;
}

static const char *fileentry_uiname(const char *root, FileListInternEntry *entry, char *buff)
{
  if (entry->asset) {
    const StringRefNull asset_name = entry->asset->get_name();
    return BLI_strdupn(asset_name.c_str(), asset_name.size());
  }

  const char *relpath = entry->relpath;
  const eFileSel_File_Types typeflag = entry->typeflag;
  char *name = nullptr;

  if (typeflag & FILE_TYPE_FTFONT && !(typeflag & FILE_TYPE_BLENDERLIB)) {
    char abspath[FILE_MAX_LIBEXTRA];
    BLI_path_join(abspath, sizeof(abspath), root, relpath);
    name = BLF_display_name_from_file(abspath);
    if (name) {
      /* Allocated string, so no need to #BLI_strdup. */
      return name;
    }
  }

  if (typeflag & FILE_TYPE_BLENDERLIB) {
    char abspath[FILE_MAX_LIBEXTRA];
    char *group;

    BLI_path_join(abspath, sizeof(abspath), root, relpath);
    BLO_library_path_explode(abspath, buff, &group, &name);
    if (!name) {
      name = group;
    }
  }
  /* Depending on platforms, 'my_file.blend/..' might be viewed as dir or not... */
  if (!name) {
    if (typeflag & FILE_TYPE_DIR) {
      name = (char *)relpath;
    }
    else {
      name = (char *)BLI_path_basename(relpath);
    }
  }
  BLI_assert(name);

  return BLI_strdup(name);
}

const char *filelist_dir(const FileList *filelist)
{
  return filelist->filelist.root;
}

bool filelist_is_dir(struct FileList *filelist, const char *path)
{
  return filelist->check_dir_fn(filelist, (char *)path, false);
}

void filelist_setdir(struct FileList *filelist, char *r_dir)
{
  const bool allow_invalid = filelist->asset_library_ref != nullptr;
  BLI_assert(strlen(r_dir) < FILE_MAX_LIBEXTRA);

  BLI_path_normalize_dir(BKE_main_blendfile_path_from_global(), r_dir, FILE_MAX_LIBEXTRA);
  const bool is_valid_path = filelist->check_dir_fn(filelist, r_dir, !allow_invalid);
  BLI_assert(is_valid_path || allow_invalid);
  UNUSED_VARS_NDEBUG(is_valid_path);

  if (!STREQ(filelist->filelist.root, r_dir)) {
    BLI_strncpy(filelist->filelist.root, r_dir, sizeof(filelist->filelist.root));
    filelist->flags |= FL_FORCE_RESET;
  }
}

void filelist_setrecursion(struct FileList *filelist, const int recursion_level)
{
  if (filelist->max_recursion != recursion_level) {
    filelist->max_recursion = recursion_level;
    filelist->flags |= FL_FORCE_RESET;
  }
}

bool filelist_needs_force_reset(FileList *filelist)
{
  return (filelist->flags & (FL_FORCE_RESET | FL_FORCE_RESET_MAIN_FILES)) != 0;
}

void filelist_tag_force_reset(FileList *filelist)
{
  filelist->flags |= FL_FORCE_RESET;
}

void filelist_tag_force_reset_mainfiles(FileList *filelist)
{
  if (!(filelist->tags & FILELIST_TAGS_USES_MAIN_DATA)) {
    return;
  }
  filelist->flags |= FL_FORCE_RESET_MAIN_FILES;
}

bool filelist_is_ready(struct FileList *filelist)
{
  return (filelist->flags & FL_IS_READY) != 0;
}

bool filelist_pending(struct FileList *filelist)
{
  return (filelist->flags & FL_IS_PENDING) != 0;
}

bool filelist_needs_reset_on_main_changes(const FileList *filelist)
{
  return (filelist->tags & FILELIST_TAGS_USES_MAIN_DATA) != 0;
}

int filelist_files_ensure(FileList *filelist)
{
  if (!filelist_needs_force_reset(filelist) || !filelist_needs_reading(filelist)) {
    filelist_sort(filelist);
    filelist_filter(filelist);
  }

  return filelist->filelist.entries_filtered_num;
}

static FileDirEntry *filelist_file_create_entry(FileList *filelist, const int index)
{
  FileListInternEntry *entry = filelist->filelist_intern.filtered[index];
  FileListEntryCache *cache = &filelist->filelist_cache;
  FileDirEntry *ret;

  ret = MEM_cnew<FileDirEntry>(__func__);

  ret->size = uint64_t(entry->st.st_size);
  ret->time = int64_t(entry->st.st_mtime);

  ret->relpath = BLI_strdup(entry->relpath);
  if (entry->free_name) {
    ret->name = BLI_strdup(entry->name);
    ret->flags |= FILE_ENTRY_NAME_FREE;
  }
  else {
    ret->name = entry->name;
  }
  ret->uid = entry->uid;
  ret->blentype = entry->blentype;
  ret->typeflag = entry->typeflag;
  ret->attributes = entry->attributes;
  if (entry->redirection_path) {
    ret->redirection_path = BLI_strdup(entry->redirection_path);
  }
  ret->id = entry->local_data.id;
  ret->asset = reinterpret_cast<::AssetRepresentation *>(entry->asset);
  /* For some file types the preview is already available. */
  if (entry->local_data.preview_image &&
      BKE_previewimg_is_finished(entry->local_data.preview_image, ICON_SIZE_PREVIEW)) {
    ImBuf *ibuf = BKE_previewimg_to_imbuf(entry->local_data.preview_image, ICON_SIZE_PREVIEW);
    if (ibuf) {
      ret->preview_icon_id = BKE_icon_imbuf_create(ibuf);
    }
  }
  if (entry->blenderlib_has_no_preview) {
    ret->flags |= FILE_ENTRY_BLENDERLIB_NO_PREVIEW;
  }
  BLI_addtail(&cache->cached_entries, ret);
  return ret;
}

static void filelist_file_release_entry(FileList *filelist, FileDirEntry *entry)
{
  BLI_remlink(&filelist->filelist_cache.cached_entries, entry);
  filelist_entry_free(entry);
}

FileDirEntry *filelist_file_ex(struct FileList *filelist, const int index, const bool use_request)
{
  FileDirEntry *ret = nullptr, *old;
  FileListEntryCache *cache = &filelist->filelist_cache;
  const size_t cache_size = cache->size;
  int old_index;

  if ((index < 0) || (index >= filelist->filelist.entries_filtered_num)) {
    return ret;
  }

  if (index >= cache->block_start_index && index < cache->block_end_index) {
    const int idx = (index - cache->block_start_index + cache->block_cursor) % cache_size;
    return cache->block_entries[idx];
  }

  if ((ret = static_cast<FileDirEntry *>(
           BLI_ghash_lookup(cache->misc_entries, POINTER_FROM_INT(index))))) {
    return ret;
  }

  if (!use_request) {
    return nullptr;
  }

  //  printf("requesting file %d (not yet cached)\n", index);

  /* Else, we have to add new entry to 'misc' cache - and possibly make room for it first! */
  ret = filelist_file_create_entry(filelist, index);
  old_index = cache->misc_entries_indices[cache->misc_cursor];
  if ((old = static_cast<FileDirEntry *>(
           BLI_ghash_popkey(cache->misc_entries, POINTER_FROM_INT(old_index), nullptr)))) {
    BLI_ghash_remove(cache->uids, POINTER_FROM_UINT(old->uid), nullptr, nullptr);
    filelist_file_release_entry(filelist, old);
  }
  BLI_ghash_insert(cache->misc_entries, POINTER_FROM_INT(index), ret);
  BLI_ghash_insert(cache->uids, POINTER_FROM_UINT(ret->uid), ret);

  cache->misc_entries_indices[cache->misc_cursor] = index;
  cache->misc_cursor = (cache->misc_cursor + 1) % cache_size;

#if 0 /* Actually no, only block cached entries should have preview IMHO. */
  if (cache->previews_pool) {
    filelist_cache_previews_push(filelist, ret, index);
  }
#endif

  return ret;
}

FileDirEntry *filelist_file(struct FileList *filelist, int index)
{
  return filelist_file_ex(filelist, index, true);
}

int filelist_file_find_path(struct FileList *filelist, const char *filename)
{
  if (filelist->filelist.entries_filtered_num == FILEDIR_NBR_ENTRIES_UNSET) {
    return -1;
  }

  /* XXX TODO: Cache could probably use a ghash on paths too? Not really urgent though.
   * This is only used to find again renamed entry,
   * annoying but looks hairy to get rid of it currently. */

  for (int fidx = 0; fidx < filelist->filelist.entries_filtered_num; fidx++) {
    FileListInternEntry *entry = filelist->filelist_intern.filtered[fidx];
    if (STREQ(entry->relpath, filename)) {
      return fidx;
    }
  }

  return -1;
}

int filelist_file_find_id(const FileList *filelist, const ID *id)
{
  if (filelist->filelist.entries_filtered_num == FILEDIR_NBR_ENTRIES_UNSET) {
    return -1;
  }

  for (int fidx = 0; fidx < filelist->filelist.entries_filtered_num; fidx++) {
    FileListInternEntry *entry = filelist->filelist_intern.filtered[fidx];
    if (entry->local_data.id == id) {
      return fidx;
    }
  }

  return -1;
}

ID *filelist_file_get_id(const FileDirEntry *file)
{
  return file->id;
}

#define FILE_UID_UNSET 0

static FileUID filelist_uid_generate(FileList *filelist)
{
  /* Using an atomic operation to avoid having to lock thread...
   * Note that we do not really need this here currently, since there is a single listing thread,
   * but better remain consistent about threading! */
  return atomic_add_and_fetch_uint32(&filelist->filelist_intern.curr_uid, 1);
}

bool filelist_uid_is_set(const FileUID uid)
{
  FileUID unset_uid;
  filelist_uid_unset(&unset_uid);
  return unset_uid != uid;
}

void filelist_uid_unset(FileUID *r_uid)
{
  *r_uid = FILE_UID_UNSET;
}

void filelist_file_cache_slidingwindow_set(FileList *filelist, size_t window_size)
{
  /* Always keep it power of 2, in [256, 8192] range for now,
   * cache being app. twice bigger than requested window. */
  size_t size = 256;
  window_size *= 2;

  while (size < window_size && size < 8192) {
    size *= 2;
  }

  if (size != filelist->filelist_cache.size) {
    filelist_cache_clear(&filelist->filelist_cache, size);
  }
}

/* Helpers, low-level, they assume cursor + size <= cache_size */
static bool filelist_file_cache_block_create(FileList *filelist,
                                             const int start_index,
                                             const int size,
                                             int cursor)
{
  FileListEntryCache *cache = &filelist->filelist_cache;

  {
    int i, idx;

    for (i = 0, idx = start_index; i < size; i++, idx++, cursor++) {
      FileDirEntry *entry;

      /* That entry might have already been requested and stored in misc cache... */
      if ((entry = static_cast<FileDirEntry *>(BLI_ghash_popkey(
               cache->misc_entries, POINTER_FROM_INT(idx), nullptr))) == nullptr) {
        entry = filelist_file_create_entry(filelist, idx);
        BLI_ghash_insert(cache->uids, POINTER_FROM_UINT(entry->uid), entry);
      }
      cache->block_entries[cursor] = entry;
    }
    return true;
  }

  return false;
}

static void filelist_file_cache_block_release(struct FileList *filelist,
                                              const int size,
                                              int cursor)
{
  FileListEntryCache *cache = &filelist->filelist_cache;

  {
    int i;

    for (i = 0; i < size; i++, cursor++) {
      FileDirEntry *entry = cache->block_entries[cursor];
#if 0
      printf("%s: release cacheidx %d (%%p %%s)\n",
             __func__,
             cursor /*, cache->block_entries[cursor], cache->block_entries[cursor]->relpath*/);
#endif
      BLI_ghash_remove(cache->uids, POINTER_FROM_UINT(entry->uid), nullptr, nullptr);
      filelist_file_release_entry(filelist, entry);
#ifndef NDEBUG
      cache->block_entries[cursor] = nullptr;
#endif
    }
  }
}

bool filelist_file_cache_block(struct FileList *filelist, const int index)
{
  FileListEntryCache *cache = &filelist->filelist_cache;
  const size_t cache_size = cache->size;

  const int entries_num = filelist->filelist.entries_filtered_num;
  int start_index = max_ii(0, index - (cache_size / 2));
  int end_index = min_ii(entries_num, index + (cache_size / 2));
  int i;
  const bool full_refresh = (filelist->flags & FL_IS_READY) == 0;

  if ((index < 0) || (index >= entries_num)) {
    //      printf("Wrong index %d ([%d:%d])", index, 0, entries_num);
    return false;
  }

  /* Maximize cached range! */
  if ((end_index - start_index) < cache_size) {
    if (start_index == 0) {
      end_index = min_ii(entries_num, start_index + cache_size);
    }
    else if (end_index == entries_num) {
      start_index = max_ii(0, end_index - cache_size);
    }
  }

  BLI_assert((end_index - start_index) <= cache_size);

  //  printf("%s: [%d:%d] around index %d (current cache: [%d:%d])\n", __func__,
  //         start_index, end_index, index, cache->block_start_index, cache->block_end_index);

  /* If we have something to (re)cache... */
  if (full_refresh || (start_index != cache->block_start_index) ||
      (end_index != cache->block_end_index)) {
    if (full_refresh || (start_index >= cache->block_end_index) ||
        (end_index <= cache->block_start_index)) {
      int size1 = cache->block_end_index - cache->block_start_index;
      int size2 = 0;
      int idx1 = cache->block_cursor, idx2 = 0;

      //          printf("Full Recaching!\n");

      if (cache->flags & FLC_PREVIEWS_ACTIVE) {
        filelist_cache_previews_clear(cache);
      }

      if (idx1 + size1 > cache_size) {
        size2 = idx1 + size1 - cache_size;
        size1 -= size2;
        filelist_file_cache_block_release(filelist, size2, idx2);
      }
      filelist_file_cache_block_release(filelist, size1, idx1);

      cache->block_start_index = cache->block_end_index = cache->block_cursor = 0;

      /* New cached block does not overlap existing one, simple. */
      if (!filelist_file_cache_block_create(filelist, start_index, end_index - start_index, 0)) {
        return false;
      }

      cache->block_start_index = start_index;
      cache->block_end_index = end_index;
    }
    else {
      //          printf("Partial Recaching!\n");

      /* At this point, we know we keep part of currently cached entries, so update previews
       * if needed, and remove everything from working queue - we'll add all newly needed
       * entries at the end. */
      if (cache->flags & FLC_PREVIEWS_ACTIVE) {
        filelist_cache_previews_update(filelist);
        filelist_cache_previews_clear(cache);
      }

      //          printf("\tpreview cleaned up...\n");

      if (start_index > cache->block_start_index) {
        int size1 = start_index - cache->block_start_index;
        int size2 = 0;
        int idx1 = cache->block_cursor, idx2 = 0;

        //              printf("\tcache releasing: [%d:%d] (%d, %d)\n",
        //                     cache->block_start_index, cache->block_start_index + size1,
        //                     cache->block_cursor, size1);

        if (idx1 + size1 > cache_size) {
          size2 = idx1 + size1 - cache_size;
          size1 -= size2;
          filelist_file_cache_block_release(filelist, size2, idx2);
        }
        filelist_file_cache_block_release(filelist, size1, idx1);

        cache->block_cursor = (idx1 + size1 + size2) % cache_size;
        cache->block_start_index = start_index;
      }
      if (end_index < cache->block_end_index) {
        int size1 = cache->block_end_index - end_index;
        int size2 = 0;
        int idx1, idx2 = 0;

#if 0
        printf("\tcache releasing: [%d:%d] (%d)\n",
               cache->block_end_index - size1,
               cache->block_end_index,
               cache->block_cursor);
#endif

        idx1 = (cache->block_cursor + end_index - cache->block_start_index) % cache_size;
        if (idx1 + size1 > cache_size) {
          size2 = idx1 + size1 - cache_size;
          size1 -= size2;
          filelist_file_cache_block_release(filelist, size2, idx2);
        }
        filelist_file_cache_block_release(filelist, size1, idx1);

        cache->block_end_index = end_index;
      }

      //          printf("\tcache cleaned up...\n");

      if (start_index < cache->block_start_index) {
        /* Add (request) needed entries before already cached ones. */
        /* NOTE: We need some index black magic to wrap around (cycle)
         * inside our cache_size array... */
        int size1 = cache->block_start_index - start_index;
        int size2 = 0;
        int idx1, idx2;

        if (size1 > cache->block_cursor) {
          size2 = size1;
          size1 -= cache->block_cursor;
          size2 -= size1;
          idx2 = 0;
          idx1 = cache_size - size1;
        }
        else {
          idx1 = cache->block_cursor - size1;
        }

        if (size2) {
          if (!filelist_file_cache_block_create(filelist, start_index + size1, size2, idx2)) {
            return false;
          }
        }
        if (!filelist_file_cache_block_create(filelist, start_index, size1, idx1)) {
          return false;
        }

        cache->block_cursor = idx1;
        cache->block_start_index = start_index;
      }
      //          printf("\tstart-extended...\n");
      if (end_index > cache->block_end_index) {
        /* Add (request) needed entries after already cached ones. */
        /* NOTE: We need some index black magic to wrap around (cycle)
         * inside our cache_size array... */
        int size1 = end_index - cache->block_end_index;
        int size2 = 0;
        int idx1, idx2;

        idx1 = (cache->block_cursor + end_index - cache->block_start_index - size1) % cache_size;
        if ((idx1 + size1) > cache_size) {
          size2 = size1;
          size1 = cache_size - idx1;
          size2 -= size1;
          idx2 = 0;
        }

        if (size2) {
          if (!filelist_file_cache_block_create(filelist, end_index - size2, size2, idx2)) {
            return false;
          }
        }
        if (!filelist_file_cache_block_create(filelist, end_index - size1 - size2, size1, idx1)) {
          return false;
        }

        cache->block_end_index = end_index;
      }

      //          printf("\tend-extended...\n");
    }
  }
  else if ((cache->block_center_index != index) && (cache->flags & FLC_PREVIEWS_ACTIVE)) {
    /* We try to always preview visible entries first, so 'restart' preview background task. */
    filelist_cache_previews_update(filelist);
    filelist_cache_previews_clear(cache);
  }

  //  printf("Re-queueing previews...\n");

  if (cache->flags & FLC_PREVIEWS_ACTIVE) {
    /* Note we try to preview first images around given index - i.e. assumed visible ones. */
    int block_index = cache->block_cursor + (index - start_index);
    int offs_max = max_ii(end_index - index, index - start_index);
    for (i = 0; i <= offs_max; i++) {
      int offs = i;
      do {
        int offs_idx = index + offs;
        if (start_index <= offs_idx && offs_idx < end_index) {
          int offs_block_idx = (block_index + offs) % int(cache_size);
          filelist_cache_previews_push(filelist, cache->block_entries[offs_block_idx], offs_idx);
        }
      } while ((offs = -offs) < 0); /* Switch between negative and positive offset. */
    }
  }

  cache->block_center_index = index;

  //  printf("%s Finished!\n", __func__);

  return true;
}

void filelist_cache_previews_set(FileList *filelist, const bool use_previews)
{
  FileListEntryCache *cache = &filelist->filelist_cache;

  if (use_previews == ((cache->flags & FLC_PREVIEWS_ACTIVE) != 0)) {
    return;
  }
  /* Do not start preview work while listing, gives nasty flickering! */
  if (use_previews && (filelist->flags & FL_IS_READY)) {
    cache->flags |= FLC_PREVIEWS_ACTIVE;

    BLI_assert((cache->previews_pool == nullptr) && (cache->previews_done == nullptr) &&
               (cache->previews_todo_count == 0));

    //      printf("%s: Init Previews...\n", __func__);

    /* No need to populate preview queue here, filelist_file_cache_block() handles this. */
  }
  else {
    //      printf("%s: Clear Previews...\n", __func__);

    filelist_cache_previews_free(cache);
  }
}

bool filelist_cache_previews_update(FileList *filelist)
{
  FileListEntryCache *cache = &filelist->filelist_cache;
  TaskPool *pool = cache->previews_pool;
  bool changed = false;

  if (!pool) {
    return changed;
  }

  //  printf("%s: Update Previews...\n", __func__);

  while (!BLI_thread_queue_is_empty(cache->previews_done)) {
    FileListEntryPreview *preview = static_cast<FileListEntryPreview *>(
        BLI_thread_queue_pop(cache->previews_done));
    FileDirEntry *entry;

    /* Paranoid (should never happen currently
     * since we consume this queue from a single thread), but... */
    if (!preview) {
      continue;
    }
    /* entry might have been removed from cache in the mean time,
     * we do not want to cache it again here. */
    entry = filelist_file_ex(filelist, preview->index, false);

    // printf("%s: %d - %s - %p\n", __func__, preview->index, preview->filepath, preview->img);

    if (entry) {
      if (preview->icon_id) {
        /* The FILE_ENTRY_PREVIEW_LOADING flag should have prevented any other asynchronous
         * process from trying to generate the same preview icon. */
        BLI_assert_msg(!entry->preview_icon_id, "Preview icon should not have been generated yet");

        /* Move ownership over icon. */
        entry->preview_icon_id = preview->icon_id;
        preview->icon_id = 0;
        changed = true;
      }
      else {
        /* We want to avoid re-processing this entry continuously!
         * Note that, since entries only live in cache,
         * preview will be retried quite often anyway. */
        entry->flags |= FILE_ENTRY_INVALID_PREVIEW;
      }
      entry->flags &= ~FILE_ENTRY_PREVIEW_LOADING;
    }
    else {
      BKE_icon_delete(preview->icon_id);
    }

    MEM_freeN(preview);
    cache->previews_todo_count--;
  }

  return changed;
}

bool filelist_cache_previews_running(FileList *filelist)
{
  FileListEntryCache *cache = &filelist->filelist_cache;

  return (cache->previews_pool != nullptr);
}

bool filelist_cache_previews_done(FileList *filelist)
{
  FileListEntryCache *cache = &filelist->filelist_cache;
  if ((cache->flags & FLC_PREVIEWS_ACTIVE) == 0) {
    /* There are no previews. */
    return false;
  }

  return (cache->previews_pool == nullptr) || (cache->previews_done == nullptr) ||
         (cache->previews_todo_count == 0);
}

/* would recognize .blend as well */
static bool file_is_blend_backup(const char *str)
{
  const size_t a = strlen(str);
  size_t b = 7;
  bool retval = false;

  if (a == 0 || b >= a) {
    /* pass */
  }
  else {
    const char *loc;

    if (a > b + 1) {
      b++;
    }

    /* allow .blend1 .blend2 .blend32 */
    loc = BLI_strcasestr(str + a - b, ".blend");

    if (loc) {
      retval = true;
    }
  }

  return retval;
}

int ED_path_extension_type(const char *path)
{
  if (BLO_has_bfile_extension(path)) {
    return FILE_TYPE_BLENDER;
  }
  if (file_is_blend_backup(path)) {
    return FILE_TYPE_BLENDER_BACKUP;
  }
#ifdef __APPLE__
  if (BLI_path_extension_check_n(path,
                                 /* Application bundle */
                                 ".app",
                                 /* Safari in-progress/paused download */
                                 ".download",
                                 nullptr)) {
    return FILE_TYPE_BUNDLE;
  }
#endif
  if (BLI_path_extension_check(path, ".py")) {
    return FILE_TYPE_PYSCRIPT;
  }
  if (BLI_path_extension_check_n(path,
                                 ".txt",
                                 ".glsl",
                                 ".osl",
                                 ".data",
                                 ".pov",
                                 ".ini",
                                 ".mcr",
                                 ".inc",
                                 ".fountain",
                                 nullptr)) {
    return FILE_TYPE_TEXT;
  }
  if (BLI_path_extension_check_n(
          path, ".ttf", ".ttc", ".pfb", ".otf", ".otc", ".woff", ".woff2", nullptr)) {
    return FILE_TYPE_FTFONT;
  }
  if (BLI_path_extension_check(path, ".btx")) {
    return FILE_TYPE_BTX;
  }
  if (BLI_path_extension_check(path, ".dae")) {
    return FILE_TYPE_COLLADA;
  }
  if (BLI_path_extension_check(path, ".abc")) {
    return FILE_TYPE_ALEMBIC;
  }
  if (BLI_path_extension_check_n(path, ".usd", ".usda", ".usdc", nullptr)) {
    return FILE_TYPE_USD;
  }
  if (BLI_path_extension_check(path, ".vdb")) {
    return FILE_TYPE_VOLUME;
  }
  if (BLI_path_extension_check(path, ".zip")) {
    return FILE_TYPE_ARCHIVE;
  }
  if (BLI_path_extension_check_n(
          path, ".obj", ".mtl", ".3ds", ".fbx", ".glb", ".gltf", ".svg", ".stl", nullptr)) {
    return FILE_TYPE_OBJECT_IO;
  }
  if (BLI_path_extension_check_array(path, imb_ext_image)) {
    return FILE_TYPE_IMAGE;
  }
  if (BLI_path_extension_check(path, ".ogg")) {
    if (IMB_isanim(path)) {
      return FILE_TYPE_MOVIE;
    }
    return FILE_TYPE_SOUND;
  }
  if (BLI_path_extension_check_array(path, imb_ext_movie)) {
    return FILE_TYPE_MOVIE;
  }
  if (BLI_path_extension_check_array(path, imb_ext_audio)) {
    return FILE_TYPE_SOUND;
  }
  return 0;
}

int ED_file_extension_icon(const char *path)
{
  const int type = ED_path_extension_type(path);

  switch (type) {
    case FILE_TYPE_BLENDER:
      return ICON_FILE_BLEND;
    case FILE_TYPE_BLENDER_BACKUP:
      return ICON_FILE_BACKUP;
    case FILE_TYPE_IMAGE:
      return ICON_FILE_IMAGE;
    case FILE_TYPE_MOVIE:
      return ICON_FILE_MOVIE;
    case FILE_TYPE_PYSCRIPT:
      return ICON_FILE_SCRIPT;
    case FILE_TYPE_SOUND:
      return ICON_FILE_SOUND;
    case FILE_TYPE_FTFONT:
      return ICON_FILE_FONT;
    case FILE_TYPE_BTX:
      return ICON_FILE_BLANK;
    case FILE_TYPE_COLLADA:
    case FILE_TYPE_ALEMBIC:
    case FILE_TYPE_OBJECT_IO:
      return ICON_FILE_3D;
    case FILE_TYPE_TEXT:
      return ICON_FILE_TEXT;
    case FILE_TYPE_ARCHIVE:
      return ICON_FILE_ARCHIVE;
    case FILE_TYPE_VOLUME:
      return ICON_FILE_VOLUME;
    default:
      return ICON_FILE_BLANK;
  }
}

int filelist_needs_reading(FileList *filelist)
{
  return (filelist->filelist.entries_num == FILEDIR_NBR_ENTRIES_UNSET) ||
         filelist_needs_force_reset(filelist);
}

uint filelist_entry_select_set(const FileList *filelist,
                               const FileDirEntry *entry,
                               FileSelType select,
                               uint flag,
                               FileCheckType check)
{
  /* Default nullptr pointer if not found is fine here! */
  void **es_p = BLI_ghash_lookup_p(filelist->selection_state, POINTER_FROM_UINT(entry->uid));
  uint entry_flag = es_p ? POINTER_AS_UINT(*es_p) : 0;
  const uint org_entry_flag = entry_flag;

  BLI_assert(entry);
  BLI_assert(ELEM(check, CHECK_DIRS, CHECK_FILES, CHECK_ALL));

  if ((check == CHECK_ALL) || ((check == CHECK_DIRS) && (entry->typeflag & FILE_TYPE_DIR)) ||
      ((check == CHECK_FILES) && !(entry->typeflag & FILE_TYPE_DIR))) {
    switch (select) {
      case FILE_SEL_REMOVE:
        entry_flag &= ~flag;
        break;
      case FILE_SEL_ADD:
        entry_flag |= flag;
        break;
      case FILE_SEL_TOGGLE:
        entry_flag ^= flag;
        break;
    }
  }

  if (entry_flag != org_entry_flag) {
    if (es_p) {
      if (entry_flag) {
        *es_p = POINTER_FROM_UINT(entry_flag);
      }
      else {
        BLI_ghash_remove(
            filelist->selection_state, POINTER_FROM_UINT(entry->uid), nullptr, nullptr);
      }
    }
    else if (entry_flag) {
      BLI_ghash_insert(
          filelist->selection_state, POINTER_FROM_UINT(entry->uid), POINTER_FROM_UINT(entry_flag));
    }
  }

  return entry_flag;
}

void filelist_entry_select_index_set(
    FileList *filelist, const int index, FileSelType select, uint flag, FileCheckType check)
{
  FileDirEntry *entry = filelist_file(filelist, index);

  if (entry) {
    filelist_entry_select_set(filelist, entry, select, flag, check);
  }
}

void filelist_entries_select_index_range_set(
    FileList *filelist, FileSelection *sel, FileSelType select, uint flag, FileCheckType check)
{
  /* select all valid files between first and last indicated */
  if ((sel->first >= 0) && (sel->first < filelist->filelist.entries_filtered_num) &&
      (sel->last >= 0) && (sel->last < filelist->filelist.entries_filtered_num)) {
    int current_file;
    for (current_file = sel->first; current_file <= sel->last; current_file++) {
      filelist_entry_select_index_set(filelist, current_file, select, flag, check);
    }
  }
}

uint filelist_entry_select_get(FileList *filelist, FileDirEntry *entry, FileCheckType check)
{
  BLI_assert(entry);
  BLI_assert(ELEM(check, CHECK_DIRS, CHECK_FILES, CHECK_ALL));

  if ((check == CHECK_ALL) || ((check == CHECK_DIRS) && (entry->typeflag & FILE_TYPE_DIR)) ||
      ((check == CHECK_FILES) && !(entry->typeflag & FILE_TYPE_DIR))) {
    /* Default nullptr pointer if not found is fine here! */
    return POINTER_AS_UINT(
        BLI_ghash_lookup(filelist->selection_state, POINTER_FROM_UINT(entry->uid)));
  }

  return 0;
}

uint filelist_entry_select_index_get(FileList *filelist, const int index, FileCheckType check)
{
  FileDirEntry *entry = filelist_file(filelist, index);

  if (entry) {
    return filelist_entry_select_get(filelist, entry, check);
  }

  return 0;
}

bool filelist_entry_is_selected(FileList *filelist, const int index)
{
  BLI_assert(index >= 0 && index < filelist->filelist.entries_filtered_num);
  FileListInternEntry *intern_entry = filelist->filelist_intern.filtered[index];

  /* BLI_ghash_lookup returns nullptr if not found, which gets mapped to 0, which gets mapped to
   * "not selected". */
  const uint selection_state = POINTER_AS_UINT(
      BLI_ghash_lookup(filelist->selection_state, POINTER_FROM_UINT(intern_entry->uid)));

  return selection_state != 0;
}

void filelist_entry_parent_select_set(FileList *filelist,
                                      FileSelType select,
                                      uint flag,
                                      FileCheckType check)
{
  if ((filelist->filter_data.flags & FLF_HIDE_PARENT) == 0) {
    filelist_entry_select_index_set(filelist, 0, select, flag, check);
  }
}

bool filelist_islibrary(struct FileList *filelist, char *dir, char **r_group)
{
  if (filelist->asset_library) {
    return true;
  }
  return BLO_library_path_explode(filelist->filelist.root, dir, r_group, nullptr);
}

static int groupname_to_code(const char *group)
{
  char buf[BLO_GROUP_MAX];
  char *lslash;

  BLI_assert(group);

  BLI_strncpy(buf, group, sizeof(buf));
  lslash = (char *)BLI_path_slash_rfind(buf);
  if (lslash) {
    lslash[0] = '\0';
  }

  return buf[0] ? BKE_idtype_idcode_from_name(buf) : 0;
}

static uint64_t groupname_to_filter_id(const char *group)
{
  int id_code = groupname_to_code(group);

  return BKE_idtype_idcode_to_idfilter(id_code);
}

/**
 * From here, we are in 'Job Context',
 * i.e. have to be careful about sharing stuff between background working thread.
 * and main one (used by UI among other things).
 */
struct TodoDir {
  int level;
  char *dir;
};

struct FileListReadJob {
  ThreadMutex lock;
  char main_name[FILE_MAX];
  Main *current_main;
  FileList *filelist;

  /** The path currently being read, relative to the filelist root directory. Needed for recursive
   * reading. The full file path is then composed like: `<filelist root>/<cur_relbase>/<file name>.
   * (whereby the file name may also be a library path within a .blend, e.g.
   * `Materials/Material.001`). */
  char cur_relbase[FILE_MAX_LIBEXTRA];

  /** The current asset library to load. Usually the same as #FileList.asset_library, however
   * sometimes the #FileList one is a combination of multiple other ones ("All" asset library),
   * which need to be loaded individually. Then this can be set to override the #FileList library.
   * Use this in all loading code. */
  asset_system::AssetLibrary *load_asset_library;
  /** Set to request a partial read that only adds files representing #Main data (IDs). Used when
   * #Main may have received changes of interest (e.g. asset removed or renamed). */
  bool only_main_data;

  /** Shallow copy of #filelist for thread-safe access.
   *
   * The job system calls #filelist_readjob_update which moves any read file from #tmp_filelist
   * into #filelist in a thread-safe way.
   *
   * #tmp_filelist also keeps an `AssetLibrary *` so that it can be loaded in the same thread,
   * and moved to #filelist once all categories are loaded.
   *
   * NOTE: #tmp_filelist is freed in #filelist_readjob_free, so any copied pointers need to be
   * set to nullptr to avoid double-freeing them. */
  FileList *tmp_filelist;
};

/**
 * Append \a filename (or even a path inside of a .blend, like `Material/Material.001`), to the
 * current relative path being read within the filelist root. The returned string needs freeing
 * with #MEM_freeN().
 */
static char *current_relpath_append(const FileListReadJob *job_params, const char *filename)
{
  const char *relbase = job_params->cur_relbase;

  /* Early exit, nothing to join. */
  if (!relbase[0]) {
    return BLI_strdup(filename);
  }

  BLI_assert(ELEM(relbase[strlen(relbase) - 1], SEP, ALTSEP));
  BLI_assert(BLI_path_is_rel(relbase));

  char relpath[FILE_MAX_LIBEXTRA];
  /* Using #BLI_path_join works but isn't needed as `rel_subdir` has a trailing slash. */
  BLI_string_join(relpath,
                  sizeof(relpath),
                  /* + 2 to remove "//" relative path prefix. */
                  relbase + 2,
                  filename);

  return BLI_strdup(relpath);
}

static int filelist_readjob_list_dir(FileListReadJob *job_params,
                                     const char *root,
                                     ListBase *entries,
                                     const char *filter_glob,
                                     const bool do_lib,
                                     const char *main_name,
                                     const bool skip_currpar)
{
  struct direntry *files;
  int entries_num = 0;
  /* Full path of the item. */
  char full_path[FILE_MAX];

  const int files_num = BLI_filelist_dir_contents(root, &files);
  if (files) {
    int i = files_num;
    while (i--) {
      FileListInternEntry *entry;

      if (skip_currpar && FILENAME_IS_CURRPAR(files[i].relname)) {
        continue;
      }

      entry = MEM_cnew<FileListInternEntry>(__func__);
      entry->relpath = current_relpath_append(job_params, files[i].relname);
      entry->st = files[i].s;

      BLI_path_join(full_path, FILE_MAX, root, entry->relpath);
      char *target = full_path;

      /* Set initial file type and attributes. */
      entry->attributes = BLI_file_attributes(full_path);
      if (S_ISDIR(files[i].s.st_mode)
#ifdef __APPLE__
          && !(ED_path_extension_type(full_path) & FILE_TYPE_BUNDLE)
#endif
      ) {
        entry->typeflag = FILE_TYPE_DIR;
      }

      /* Is this a file that points to another file? */
      if (entry->attributes & FILE_ATTR_ALIAS) {
        entry->redirection_path = MEM_cnew_array<char>(FILE_MAXDIR, __func__);
        if (BLI_file_alias_target(full_path, entry->redirection_path)) {
          if (BLI_is_dir(entry->redirection_path)) {
            entry->typeflag = FILE_TYPE_DIR;
            BLI_path_slash_ensure(entry->redirection_path, FILE_MAXDIR);
          }
          else {
            entry->typeflag = (eFileSel_File_Types)ED_path_extension_type(entry->redirection_path);
          }
          target = entry->redirection_path;
#ifdef WIN32
          /* On Windows don't show `.lnk` extension for valid shortcuts. */
          BLI_path_extension_replace(entry->relpath, FILE_MAXDIR, "");
#endif
        }
        else {
          MEM_freeN(entry->redirection_path);
          entry->redirection_path = nullptr;
          entry->attributes |= FILE_ATTR_HIDDEN;
        }
      }

      if (!(entry->typeflag & FILE_TYPE_DIR)) {
        if (do_lib && BLO_has_bfile_extension(target)) {
          /* If we are considering .blend files as libraries, promote them to directory status. */
          entry->typeflag = FILE_TYPE_BLENDER;
          /* prevent current file being used as acceptable dir */
          if (BLI_path_cmp(main_name, target) != 0) {
            entry->typeflag |= FILE_TYPE_DIR;
          }
        }
        else {
          entry->typeflag = (eFileSel_File_Types)ED_path_extension_type(target);
          if (filter_glob[0] && BLI_path_extension_check_glob(target, filter_glob)) {
            entry->typeflag |= FILE_TYPE_OPERATOR;
          }
        }
      }

#ifndef WIN32
      /* Set linux-style dot files hidden too. */
      if (is_hidden_dot_filename(entry->relpath, entry)) {
        entry->attributes |= FILE_ATTR_HIDDEN;
      }
#endif

      BLI_addtail(entries, entry);
      entries_num++;
    }
    BLI_filelist_free(files, files_num);
  }
  return entries_num;
}

enum ListLibOptions {
  LIST_LIB_OPTION_NONE = 0,

  /* Will read both the groups + actual ids from the library. Reduces the amount of times that
   * a library needs to be opened. */
  LIST_LIB_RECURSIVE = (1 << 0),

  /* Will only list assets. */
  LIST_LIB_ASSETS_ONLY = (1 << 1),

  /* Add given root as result. */
  LIST_LIB_ADD_PARENT = (1 << 2),
};
ENUM_OPERATORS(ListLibOptions, LIST_LIB_ADD_PARENT);

static FileListInternEntry *filelist_readjob_list_lib_group_create(
    const FileListReadJob *job_params, const int idcode, const char *group_name)
{
  FileListInternEntry *entry = MEM_cnew<FileListInternEntry>(__func__);
  entry->relpath = current_relpath_append(job_params, group_name);
  entry->typeflag |= FILE_TYPE_BLENDERLIB | FILE_TYPE_DIR;
  entry->blentype = idcode;
  return entry;
}

/**
 * \warning: This "steals" the asset metadata from \a datablock_info. Not great design but fixing
 *           this requires redesigning things on the caller side for proper ownership management.
 */
static void filelist_readjob_list_lib_add_datablock(FileListReadJob *job_params,
                                                    ListBase *entries,
                                                    BLODataBlockInfo *datablock_info,
                                                    const bool prefix_relpath_with_group_name,
                                                    const int idcode,
                                                    const char *group_name)
{
  FileListInternEntry *entry = MEM_cnew<FileListInternEntry>(__func__);
  if (prefix_relpath_with_group_name) {
    std::string datablock_path = StringRef(group_name) + "/" + datablock_info->name;
    entry->relpath = current_relpath_append(job_params, datablock_path.c_str());
  }
  else {
    entry->relpath = current_relpath_append(job_params, datablock_info->name);
  }
  entry->typeflag |= FILE_TYPE_BLENDERLIB;
  if (datablock_info) {
    entry->blenderlib_has_no_preview = datablock_info->no_preview_found;

    if (datablock_info->asset_data) {
      entry->typeflag |= FILE_TYPE_ASSET;

<<<<<<< HEAD
      if (job_params->load_asset_library) {
        /** XXX Moving out the asset metadata like this isn't great. */
        std::unique_ptr metadata = BKE_asset_metadata_move_to_unique_ptr(
            datablock_info->asset_data);
        BKE_asset_metadata_free(&datablock_info->asset_data);
=======
      if (filelist->asset_library) {
        /* Take ownership over the asset data (shallow copies into unique_ptr managed memory) to
         * pass it on to the asset system. */
        std::unique_ptr metadata = std::make_unique<AssetMetaData>(*datablock_info->asset_data);
        MEM_freeN(datablock_info->asset_data);
        /* Give back a non-owning pointer, because the data-block info is still needed (e.g. to
         * update the asset index). */
        datablock_info->asset_data = metadata.get();
        datablock_info->free_asset_data = false;
>>>>>>> 2bce3c0a

        entry->asset = &job_params->load_asset_library->add_external_asset(
            entry->relpath, datablock_info->name, std::move(metadata));
      }
    }
  }
  entry->blentype = idcode;
  BLI_addtail(entries, entry);
}

static void filelist_readjob_list_lib_add_datablocks(FileListReadJob *job_params,
                                                     ListBase *entries,
                                                     LinkNode *datablock_infos,
                                                     const bool prefix_relpath_with_group_name,
                                                     const int idcode,
                                                     const char *group_name)
{
  for (LinkNode *ln = datablock_infos; ln; ln = ln->next) {
    struct BLODataBlockInfo *datablock_info = static_cast<BLODataBlockInfo *>(ln->link);
    filelist_readjob_list_lib_add_datablock(
        job_params, entries, datablock_info, prefix_relpath_with_group_name, idcode, group_name);
  }
}

static void filelist_readjob_list_lib_add_from_indexer_entries(
    FileListReadJob *job_params,
    ListBase *entries,
    const FileIndexerEntries *indexer_entries,
    const bool prefix_relpath_with_group_name)
{
  for (const LinkNode *ln = indexer_entries->entries; ln; ln = ln->next) {
    FileIndexerEntry *indexer_entry = static_cast<FileIndexerEntry *>(ln->link);
    const char *group_name = BKE_idtype_idcode_to_name(indexer_entry->idcode);
    filelist_readjob_list_lib_add_datablock(job_params,
                                            entries,
                                            &indexer_entry->datablock_info,
                                            prefix_relpath_with_group_name,
                                            indexer_entry->idcode,
                                            group_name);
  }
}

static FileListInternEntry *filelist_readjob_list_lib_navigate_to_parent_entry_create(
    const FileListReadJob *job_params)
{
  FileListInternEntry *entry = MEM_cnew<FileListInternEntry>(__func__);
  entry->relpath = current_relpath_append(job_params, FILENAME_PARENT);
  entry->typeflag |= (FILE_TYPE_BLENDERLIB | FILE_TYPE_DIR);
  return entry;
}

/**
 * Structure to keep the file indexer and its user data together.
 */
typedef struct FileIndexer {
  const FileIndexerType *callbacks;

  /**
   * User data. Contains the result of `callbacks.init_user_data`.
   */
  void *user_data;
} FileIndexer;

static int filelist_readjob_list_lib_populate_from_index(FileListReadJob *job_params,
                                                         ListBase *entries,
                                                         const ListLibOptions options,
                                                         const int read_from_index,
                                                         const FileIndexerEntries *indexer_entries)
{
  int navigate_to_parent_len = 0;
  if (options & LIST_LIB_ADD_PARENT) {
    FileListInternEntry *entry = filelist_readjob_list_lib_navigate_to_parent_entry_create(
        job_params);
    BLI_addtail(entries, entry);
    navigate_to_parent_len = 1;
  }

  filelist_readjob_list_lib_add_from_indexer_entries(job_params, entries, indexer_entries, true);
  return read_from_index + navigate_to_parent_len;
}

/**
 * \return The number of entries found if the \a root path points to a valid library file.
 *         Otherwise returns no value (#std::nullopt).
 */
static std::optional<int> filelist_readjob_list_lib(FileListReadJob *job_params,
                                                    const char *root,
                                                    ListBase *entries,
                                                    const ListLibOptions options,
                                                    FileIndexer *indexer_runtime)
{
  BLI_assert(indexer_runtime);

  char dir[FILE_MAX_LIBEXTRA], *group;

  struct BlendHandle *libfiledata = nullptr;

  /* Check if the given root is actually a library. All folders are passed to
   * `filelist_readjob_list_lib` and based on the number of found entries `filelist_readjob_do`
   * will do a dir listing only when this function does not return any entries. */
  /* TODO(jbakker): We should consider introducing its own function to detect if it is a lib and
   * call it directly from `filelist_readjob_do` to increase readability. */
  const bool is_lib = BLO_library_path_explode(root, dir, &group, nullptr);
  if (!is_lib) {
    return std::nullopt;
  }

  const bool group_came_from_path = group != nullptr;

  /* Try read from indexer_runtime. */
  /* Indexing returns all entries in a blend file. We should ignore the index when listing a group
   * inside a blend file, so the `entries` isn't filled with undesired entries.
   * This happens when linking or appending data-blocks, where you can navigate into a group (ie
   * Materials/Objects) where you only want to work with partial indexes.
   *
   * Adding support for partial reading/updating indexes would increase the complexity.
   */
  const bool use_indexer = !group_came_from_path;
  FileIndexerEntries indexer_entries = {nullptr};
  if (use_indexer) {
    int read_from_index = 0;
    eFileIndexerResult indexer_result = indexer_runtime->callbacks->read_index(
        dir, &indexer_entries, &read_from_index, indexer_runtime->user_data);
    if (indexer_result == FILE_INDEXER_ENTRIES_LOADED) {
      int entries_read = filelist_readjob_list_lib_populate_from_index(
          job_params, entries, options, read_from_index, &indexer_entries);
      ED_file_indexer_entries_clear(&indexer_entries);
      return entries_read;
    }
  }

  /* Open the library file. */
  BlendFileReadReport bf_reports{};
  libfiledata = BLO_blendhandle_from_file(dir, &bf_reports);
  if (libfiledata == nullptr) {
    return std::nullopt;
  }

  /* Add current parent when requested. */
  /* Is the navigate to previous level added to the list of entries. When added the return value
   * should be increased to match the actual number of entries added. It is introduced to keep
   * the code clean and readable and not counting in a single variable. */
  int navigate_to_parent_len = 0;
  if (options & LIST_LIB_ADD_PARENT) {
    FileListInternEntry *entry = filelist_readjob_list_lib_navigate_to_parent_entry_create(
        job_params);
    BLI_addtail(entries, entry);
    navigate_to_parent_len = 1;
  }

  int group_len = 0;
  int datablock_len = 0;
  if (group_came_from_path) {
    const int idcode = groupname_to_code(group);
    LinkNode *datablock_infos = BLO_blendhandle_get_datablock_info(
        libfiledata, idcode, options & LIST_LIB_ASSETS_ONLY, &datablock_len);
    filelist_readjob_list_lib_add_datablocks(
        job_params, entries, datablock_infos, false, idcode, group);
    BLO_datablock_info_linklist_free(datablock_infos);
  }
  else {
    LinkNode *groups = BLO_blendhandle_get_linkable_groups(libfiledata);
    group_len = BLI_linklist_count(groups);

    for (LinkNode *ln = groups; ln; ln = ln->next) {
      const char *group_name = static_cast<char *>(ln->link);
      const int idcode = groupname_to_code(group_name);
      FileListInternEntry *group_entry = filelist_readjob_list_lib_group_create(
          job_params, idcode, group_name);
      BLI_addtail(entries, group_entry);

      if (options & LIST_LIB_RECURSIVE) {
        int group_datablock_len;
        LinkNode *group_datablock_infos = BLO_blendhandle_get_datablock_info(
            libfiledata, idcode, options & LIST_LIB_ASSETS_ONLY, &group_datablock_len);
        filelist_readjob_list_lib_add_datablocks(
            job_params, entries, group_datablock_infos, true, idcode, group_name);
        if (use_indexer) {
          ED_file_indexer_entries_extend_from_datablock_infos(
              &indexer_entries, group_datablock_infos, idcode);
        }
        BLO_datablock_info_linklist_free(group_datablock_infos);
        datablock_len += group_datablock_len;
      }
    }

    BLI_linklist_freeN(groups);
  }

  BLO_blendhandle_close(libfiledata);

  /* Update the index. */
  if (use_indexer) {
    indexer_runtime->callbacks->update_index(dir, &indexer_entries, indexer_runtime->user_data);
    ED_file_indexer_entries_clear(&indexer_entries);
  }

  /* Return the number of items added to entries. */
  int added_entries_len = group_len + datablock_len + navigate_to_parent_len;
  return added_entries_len;
}

#if 0
/* Kept for reference here, in case we want to add back that feature later.
 * We do not need it currently. */
/* Code ***NOT*** updated for job stuff! */
static void filelist_readjob_main_recursive(Main *bmain, FileList *filelist)
{
  ID *id;
  FileDirEntry *files, *firstlib = nullptr;
  ListBase *lb;
  int a, fake, idcode, ok, totlib, totbl;

  // filelist->type = FILE_MAIN; /* XXX TODO: add modes to file-browser */

  BLI_assert(filelist->filelist.entries == nullptr);

  if (filelist->filelist.root[0] == '/') {
    filelist->filelist.root[0] = '\0';
  }

  if (filelist->filelist.root[0]) {
    idcode = groupname_to_code(filelist->filelist.root);
    if (idcode == 0) {
      filelist->filelist.root[0] = '\0';
    }
  }

  if (filelist->dir[0] == 0) {
    /* make directories */
#  ifdef WITH_FREESTYLE
    filelist->filelist.entries_num = 27;
#  else
    filelist->filelist.entries_num = 26;
#  endif
    filelist_resize(filelist, filelist->filelist.entries_num);

    for (a = 0; a < filelist->filelist.entries_num; a++) {
      filelist->filelist.entries[a].typeflag |= FILE_TYPE_DIR;
    }

    filelist->filelist.entries[0].entry->relpath = BLI_strdup(FILENAME_PARENT);
    filelist->filelist.entries[1].entry->relpath = BLI_strdup("Scene");
    filelist->filelist.entries[2].entry->relpath = BLI_strdup("Object");
    filelist->filelist.entries[3].entry->relpath = BLI_strdup("Mesh");
    filelist->filelist.entries[4].entry->relpath = BLI_strdup("Curve");
    filelist->filelist.entries[5].entry->relpath = BLI_strdup("Metaball");
    filelist->filelist.entries[6].entry->relpath = BLI_strdup("Material");
    filelist->filelist.entries[7].entry->relpath = BLI_strdup("Texture");
    filelist->filelist.entries[8].entry->relpath = BLI_strdup("Image");
    filelist->filelist.entries[9].entry->relpath = BLI_strdup("Ika");
    filelist->filelist.entries[10].entry->relpath = BLI_strdup("Wave");
    filelist->filelist.entries[11].entry->relpath = BLI_strdup("Lattice");
    filelist->filelist.entries[12].entry->relpath = BLI_strdup("Light");
    filelist->filelist.entries[13].entry->relpath = BLI_strdup("Camera");
    filelist->filelist.entries[14].entry->relpath = BLI_strdup("Ipo");
    filelist->filelist.entries[15].entry->relpath = BLI_strdup("World");
    filelist->filelist.entries[16].entry->relpath = BLI_strdup("Screen");
    filelist->filelist.entries[17].entry->relpath = BLI_strdup("VFont");
    filelist->filelist.entries[18].entry->relpath = BLI_strdup("Text");
    filelist->filelist.entries[19].entry->relpath = BLI_strdup("Armature");
    filelist->filelist.entries[20].entry->relpath = BLI_strdup("Action");
    filelist->filelist.entries[21].entry->relpath = BLI_strdup("NodeTree");
    filelist->filelist.entries[22].entry->relpath = BLI_strdup("Speaker");
    filelist->filelist.entries[23].entry->relpath = BLI_strdup("Curves");
    filelist->filelist.entries[24].entry->relpath = BLI_strdup("Point Cloud");
    filelist->filelist.entries[25].entry->relpath = BLI_strdup("Volume");
#  ifdef WITH_FREESTYLE
    filelist->filelist.entries[26].entry->relpath = BLI_strdup("FreestyleLineStyle");
#  endif
  }
  else {
    /* make files */
    idcode = groupname_to_code(filelist->filelist.root);

    lb = which_libbase(bmain, idcode);
    if (lb == nullptr) {
      return;
    }

    filelist->filelist.entries_num = 0;
    for (id = lb->first; id; id = id->next) {
      if (!(filelist->filter_data.flags & FLF_HIDE_DOT) || id->name[2] != '.') {
        filelist->filelist.entries_num++;
      }
    }

    /* XXX TODO: if data-browse or append/link #FLF_HIDE_PARENT has to be set. */
    if (!(filelist->filter_data.flags & FLF_HIDE_PARENT)) {
      filelist->filelist.entries_num++;
    }

    if (filelist->filelist.entries_num > 0) {
      filelist_resize(filelist, filelist->filelist.entries_num);
    }

    files = filelist->filelist.entries;

    if (!(filelist->filter_data.flags & FLF_HIDE_PARENT)) {
      files->entry->relpath = BLI_strdup(FILENAME_PARENT);
      files->typeflag |= FILE_TYPE_DIR;

      files++;
    }

    totlib = totbl = 0;
    for (id = lb->first; id; id = id->next) {
      ok = 1;
      if (ok) {
        if (!(filelist->filter_data.flags & FLF_HIDE_DOT) || id->name[2] != '.') {
          if (!ID_IS_LINKED(id)) {
            files->entry->relpath = BLI_strdup(id->name + 2);
          }
          else {
            char relname[FILE_MAX + (MAX_ID_NAME - 2) + 3];
            BLI_snprintf(relname, sizeof(relname), "%s | %s", id->lib->filepath, id->name + 2);
            files->entry->relpath = BLI_strdup(relname);
          }
//                  files->type |= S_IFREG;
#  if 0 /* XXX TODO: show the selection status of the objects. */
          if (!filelist->has_func) { /* F4 DATA BROWSE */
            if (idcode == ID_OB) {
              if ( ((Object *)id)->flag & SELECT) {
                files->entry->selflag |= FILE_SEL_SELECTED;
              }
            }
            else if (idcode == ID_SCE) {
              if ( ((Scene *)id)->r.scemode & R_BG_RENDER) {
                files->entry->selflag |= FILE_SEL_SELECTED;
              }
            }
          }
#  endif
          //                  files->entry->nr = totbl + 1;
          files->entry->poin = id;
          fake = id->flag & LIB_FAKEUSER;
          if (ELEM(idcode, ID_MA, ID_TE, ID_LA, ID_WO, ID_IM)) {
            files->typeflag |= FILE_TYPE_IMAGE;
          }
#  if 0
          if (id->lib && fake) {
            BLI_snprintf(files->extra, sizeof(files->entry->extra), "LF %d", id->us);
          }
          else if (id->lib) {
            BLI_snprintf(files->extra, sizeof(files->entry->extra), "L    %d", id->us);
          }
          else if (fake) {
            BLI_snprintf(files->extra, sizeof(files->entry->extra), "F    %d", id->us);
          }
          else {
            BLI_snprintf(files->extra, sizeof(files->entry->extra), "      %d", id->us);
          }
#  endif

          if (id->lib) {
            if (totlib == 0) {
              firstlib = files;
            }
            totlib++;
          }

          files++;
        }
        totbl++;
      }
    }

    /* only qsort of library blocks */
    if (totlib > 1) {
      qsort(firstlib, totlib, sizeof(*files), compare_name);
    }
  }
}
#endif

static void filelist_readjob_append_entries(FileListReadJob *job_params,
                                            ListBase *from_entries,
                                            int from_entries_num,
                                            bool *do_update)
{
  BLI_assert(BLI_listbase_count(from_entries) == from_entries_num);
  if (from_entries_num <= 0) {
    *do_update = false;
    return;
  }

  FileList *filelist = job_params->tmp_filelist; /* Use the thread-safe filelist queue. */
  BLI_mutex_lock(&job_params->lock);
  BLI_movelisttolist(&filelist->filelist.entries, from_entries);
  filelist->filelist.entries_num += from_entries_num;
  BLI_mutex_unlock(&job_params->lock);

  *do_update = true;
}

static bool filelist_readjob_should_recurse_into_entry(const int max_recursion,
                                                       const bool is_lib,
                                                       const int current_recursion_level,
                                                       FileListInternEntry *entry)
{
  if (max_recursion == 0) {
    /* Recursive loading is disabled. */
    return false;
  }
  if (!is_lib && current_recursion_level > max_recursion) {
    /* No more levels of recursion left. */
    return false;
  }
  /* Show entries when recursion is set to `Blend file` even when `current_recursion_level`
   * exceeds `max_recursion`. */
  if (!is_lib && (current_recursion_level >= max_recursion) &&
      ((entry->typeflag & (FILE_TYPE_BLENDER | FILE_TYPE_BLENDER_BACKUP)) == 0)) {
    return false;
  }
  if (entry->typeflag & FILE_TYPE_BLENDERLIB) {
    /* Libraries are already loaded recursively when recursive loaded is used. No need to add
     * them another time. This loading is done with the `LIST_LIB_RECURSIVE` option. */
    return false;
  }
  if (!(entry->typeflag & FILE_TYPE_DIR)) {
    /* Cannot recurse into regular file entries. */
    return false;
  }
  if (FILENAME_IS_CURRPAR(entry->relpath)) {
    /* Don't schedule go to parent entry, (`..`) */
    return false;
  }

  return true;
}

static void filelist_readjob_recursive_dir_add_items(const bool do_lib,
                                                     FileListReadJob *job_params,
                                                     const bool *stop,
                                                     bool *do_update,
                                                     float *progress)
{
  FileList *filelist = job_params->tmp_filelist; /* Use the thread-safe filelist queue. */
  ListBase entries = {nullptr};
  BLI_Stack *todo_dirs;
  TodoDir *td_dir;
  char dir[FILE_MAX_LIBEXTRA];
  char filter_glob[FILE_MAXFILE];
  const char *root = filelist->filelist.root;
  const int max_recursion = filelist->max_recursion;
  int dirs_done_count = 0, dirs_todo_count = 1;

  todo_dirs = BLI_stack_new(sizeof(*td_dir), __func__);
  td_dir = static_cast<TodoDir *>(BLI_stack_push_r(todo_dirs));
  td_dir->level = 1;

  BLI_strncpy(dir, filelist->filelist.root, sizeof(dir));
  BLI_strncpy(filter_glob, filelist->filter_data.filter_glob, sizeof(filter_glob));

  BLI_path_normalize_dir(job_params->main_name, dir, sizeof(dir));
  td_dir->dir = BLI_strdup(dir);

  /* Init the file indexer. */
  FileIndexer indexer_runtime{};
  indexer_runtime.callbacks = filelist->indexer;
  if (indexer_runtime.callbacks->init_user_data) {
    indexer_runtime.user_data = indexer_runtime.callbacks->init_user_data(dir, sizeof(dir));
  }

  while (!BLI_stack_is_empty(todo_dirs) && !(*stop)) {
    int entries_num = 0;

    char *subdir;
    char rel_subdir[FILE_MAX_LIBEXTRA];
    int recursion_level;
    bool skip_currpar;

    td_dir = static_cast<TodoDir *>(BLI_stack_peek(todo_dirs));
    subdir = td_dir->dir;
    recursion_level = td_dir->level;
    skip_currpar = (recursion_level > 1);

    BLI_stack_discard(todo_dirs);

    /* ARRRG! We have to be very careful *not to use* common BLI_path_util helpers over
     * entry->relpath itself (nor any path containing it), since it may actually be a datablock
     * name inside .blend file, which can have slashes and backslashes! See T46827.
     * Note that in the end, this means we 'cache' valid relative subdir once here,
     * this is actually better. */
    BLI_strncpy(rel_subdir, subdir, sizeof(rel_subdir));
    BLI_path_normalize_dir(root, rel_subdir, sizeof(rel_subdir));
    BLI_path_rel(rel_subdir, root);

    /* Update the current relative base path within the filelist root. */
    BLI_strncpy(job_params->cur_relbase, rel_subdir, sizeof(job_params->cur_relbase));

    bool is_lib = false;
    if (do_lib) {
      ListLibOptions list_lib_options = LIST_LIB_OPTION_NONE;
      if (!skip_currpar) {
        list_lib_options |= LIST_LIB_ADD_PARENT;
      }

      /* Libraries are loaded recursively when max_recursion is set. It doesn't check if there is
       * still a recursion level over. */
      if (max_recursion > 0) {
        list_lib_options |= LIST_LIB_RECURSIVE;
      }
      /* Only load assets when browsing an asset library. For normal file browsing we return all
       * entries. `FLF_ASSETS_ONLY` filter can be enabled/disabled by the user. */
<<<<<<< HEAD
      if (job_params->load_asset_library) {
=======
      if (filelist->asset_library) {
>>>>>>> 2bce3c0a
        list_lib_options |= LIST_LIB_ASSETS_ONLY;
      }
      std::optional<int> lib_entries_num = filelist_readjob_list_lib(
          job_params, subdir, &entries, list_lib_options, &indexer_runtime);
      if (lib_entries_num) {
        is_lib = true;
        entries_num += *lib_entries_num;
      }
    }

    if (!is_lib && BLI_is_dir(subdir)) {
      entries_num = filelist_readjob_list_dir(
          job_params, subdir, &entries, filter_glob, do_lib, job_params->main_name, skip_currpar);
    }

    LISTBASE_FOREACH (FileListInternEntry *, entry, &entries) {
      entry->uid = filelist_uid_generate(filelist);
      entry->name = fileentry_uiname(root, entry, dir);
      entry->free_name = true;

      if (filelist_readjob_should_recurse_into_entry(
              max_recursion, is_lib, recursion_level, entry)) {
        /* We have a directory we want to list, add it to todo list!
         * Using #BLI_path_join works but isn't needed as `root` has a trailing slash. */
        BLI_string_join(dir, sizeof(dir), root, entry->relpath);
        BLI_path_normalize_dir(job_params->main_name, dir, sizeof(dir));
        td_dir = static_cast<TodoDir *>(BLI_stack_push_r(todo_dirs));
        td_dir->level = recursion_level + 1;
        td_dir->dir = BLI_strdup(dir);
        dirs_todo_count++;
      }
    }

    filelist_readjob_append_entries(job_params, &entries, entries_num, do_update);

    dirs_done_count++;
    *progress = float(dirs_done_count) / float(dirs_todo_count);
    MEM_freeN(subdir);
  }

  /* Finalize and free indexer. */
  if (indexer_runtime.callbacks->filelist_finished && BLI_stack_is_empty(todo_dirs)) {
    indexer_runtime.callbacks->filelist_finished(indexer_runtime.user_data);
  }
  if (indexer_runtime.callbacks->free_user_data && indexer_runtime.user_data) {
    indexer_runtime.callbacks->free_user_data(indexer_runtime.user_data);
    indexer_runtime.user_data = nullptr;
  }

  /* If we were interrupted by stop, stack may not be empty and we need to free
   * pending dir paths. */
  while (!BLI_stack_is_empty(todo_dirs)) {
    td_dir = static_cast<TodoDir *>(BLI_stack_peek(todo_dirs));
    MEM_freeN(td_dir->dir);
    BLI_stack_discard(todo_dirs);
  }
  BLI_stack_free(todo_dirs);
}

static void filelist_readjob_do(const bool do_lib,
                                FileListReadJob *job_params,
                                const bool *stop,
                                bool *do_update,
                                float *progress)
{
  FileList *filelist = job_params->tmp_filelist; /* Use the thread-safe filelist queue. */

  //  BLI_assert(filelist->filtered == nullptr);
  BLI_assert(BLI_listbase_is_empty(&filelist->filelist.entries) &&
             (filelist->filelist.entries_num == FILEDIR_NBR_ENTRIES_UNSET));

  /* A valid, but empty directory from now. */
  filelist->filelist.entries_num = 0;

  filelist_readjob_recursive_dir_add_items(do_lib, job_params, stop, do_update, progress);
}

static void filelist_readjob_dir(FileListReadJob *job_params,
                                 bool *stop,
                                 bool *do_update,
                                 float *progress)
{
  filelist_readjob_do(false, job_params, stop, do_update, progress);
}

static void filelist_readjob_lib(FileListReadJob *job_params,
                                 bool *stop,
                                 bool *do_update,
                                 float *progress)
{
  filelist_readjob_do(true, job_params, stop, do_update, progress);
}

/**
 * Load asset library data, which currently means loading the asset catalogs for the library.
 */
static void filelist_readjob_load_asset_library_data(FileListReadJob *job_params, bool *do_update)
{
  FileList *tmp_filelist = job_params->tmp_filelist; /* Use the thread-safe filelist queue. */

  *do_update = false;

  if (job_params->filelist->asset_library_ref == nullptr) {
    return;
  }
  if (tmp_filelist->asset_library != nullptr) {
    /* Asset library already loaded. */
    return;
  }

  /* Load asset catalogs, into the temp filelist for thread-safety.
   * #filelist_readjob_endjob() will move it into the real filelist. */
  tmp_filelist->asset_library = AS_asset_library_load(job_params->current_main,
                                                      *job_params->filelist->asset_library_ref);
  /* Set asset library to load (may be overridden later for loading nested ones). */
  job_params->load_asset_library = tmp_filelist->asset_library;
  *do_update = true;
}

static void filelist_readjob_main_assets_add_items(FileListReadJob *job_params,
                                                   bool * /*stop*/,
                                                   bool *do_update,
                                                   float * /*progress*/)
{
  FileList *filelist = job_params->tmp_filelist; /* Use the thread-safe filelist queue. */

  FileListInternEntry *entry;
  ListBase tmp_entries = {0};
  ID *id_iter;
  int entries_num = 0;

  /* Make sure no IDs are added/removed/reallocated in the main thread while this is running in
   * parallel. */
  BKE_main_lock(job_params->current_main);

  FOREACH_MAIN_ID_BEGIN (job_params->current_main, id_iter) {
    if (!id_iter->asset_data || ID_IS_LINKED(id_iter)) {
      continue;
    }

    const char *id_code_name = BKE_idtype_idcode_to_name(GS(id_iter->name));

    entry = MEM_cnew<FileListInternEntry>(__func__);
    std::string datablock_path = StringRef(id_code_name) + "/" + (id_iter->name + 2);
    entry->relpath = current_relpath_append(job_params, datablock_path.c_str());
    entry->name = id_iter->name + 2;
    entry->free_name = false;
    entry->typeflag |= FILE_TYPE_BLENDERLIB | FILE_TYPE_ASSET;
    entry->blentype = GS(id_iter->name);
    entry->uid = filelist_uid_generate(filelist);
    entry->local_data.preview_image = BKE_asset_metadata_preview_get_from_id(id_iter->asset_data,
                                                                             id_iter);
    entry->local_data.id = id_iter;
    if (job_params->load_asset_library) {
      entry->asset = &job_params->load_asset_library->add_local_id_asset(entry->relpath, *id_iter);
    }
    entries_num++;
    BLI_addtail(&tmp_entries, entry);
  }
  FOREACH_MAIN_ID_END;

  BKE_main_unlock(job_params->current_main);

  if (entries_num) {
    *do_update = true;

    BLI_movelisttolist(&filelist->filelist.entries, &tmp_entries);
    filelist->filelist.entries_num += entries_num;
    filelist->filelist.entries_filtered_num = -1;
  }
}

/**
 * Check if \a bmain is stored within the root path of \a filelist. This means either directly or
 * in some nested directory. In other words, it checks if the \a filelist root path is contained in
 * the path to \a bmain.
 * This is irrespective of the recursion level displayed, it basically assumes unlimited recursion
 * levels.
 */
static bool filelist_contains_main(const FileList *filelist, const Main *bmain)
{
  if (filelist->asset_library_ref && (filelist->asset_library_ref->type == ASSET_LIBRARY_ALL)) {
    return true;
  }

  const char *blendfile_path = BKE_main_blendfile_path(bmain);
  return blendfile_path[0] && BLI_path_contains(filelist->filelist.root, blendfile_path);
}

static void filelist_readjob_asset_library(FileListReadJob *job_params,
                                           bool *stop,
                                           bool *do_update,
                                           float *progress)
{
  FileList *filelist = job_params->tmp_filelist; /* Use the thread-safe filelist queue. */

  BLI_assert(BLI_listbase_is_empty(&filelist->filelist.entries) &&
             (filelist->filelist.entries_num == FILEDIR_NBR_ENTRIES_UNSET));

  /* A valid, but empty file-list from now. */
  filelist->filelist.entries_num = 0;

  BLI_assert(job_params->filelist->asset_library_ref != nullptr);

  /* NOP if already read. */
  filelist_readjob_load_asset_library_data(job_params, do_update);

  if (filelist_contains_main(filelist, job_params->current_main)) {
    filelist_readjob_main_assets_add_items(job_params, stop, do_update, progress);
  }
  if (!job_params->only_main_data) {
    filelist_readjob_recursive_dir_add_items(true, job_params, stop, do_update, progress);
  }
}

static void filelist_readjob_main(FileListReadJob *job_params,
                                  bool *stop,
                                  bool *do_update,
                                  float *progress)
{
  /* TODO! */
  filelist_readjob_dir(job_params, stop, do_update, progress);
}

static void filelist_readjob_main_assets(FileListReadJob *job_params,
                                         bool *stop,
                                         bool *do_update,
                                         float *progress)
{
  FileList *filelist = job_params->tmp_filelist; /* Use the thread-safe filelist queue. */
  BLI_assert(BLI_listbase_is_empty(&filelist->filelist.entries) &&
             (filelist->filelist.entries_num == FILEDIR_NBR_ENTRIES_UNSET));

  filelist_readjob_load_asset_library_data(job_params, do_update);

  /* A valid, but empty file-list from now. */
  filelist->filelist.entries_num = 0;

  filelist_readjob_main_assets_add_items(job_params, stop, do_update, progress);
}

static void filelist_readjob_all_asset_library(FileListReadJob *job_params,
                                               bool *stop,
                                               bool *do_update,
                                               float *progress)
{
  FileList *filelist = job_params->tmp_filelist; /* Use the thread-safe filelist queue. */
  BLI_assert(BLI_listbase_is_empty(&filelist->filelist.entries) &&
             (filelist->filelist.entries_num == FILEDIR_NBR_ENTRIES_UNSET));

  filelist_readjob_load_asset_library_data(job_params, do_update);

  /* A valid, but empty file-list from now. */
  filelist->filelist.entries_num = 0;

  filelist_readjob_main_assets_add_items(job_params, stop, do_update, progress);

  /* When only doing partialy reload for main data, we're done. */
  if (job_params->only_main_data) {
    return;
  }
  /* TODO propertly update progress? */

  BLI_assert(filelist->asset_library != nullptr);

  /* Add assets from asset libraries on disk. */
  filelist->asset_library->foreach_nested([&](asset_system::AssetLibrary &nested_library) {
    StringRefNull root_path = nested_library.root_path();
    if (root_path.is_empty()) {
      return;
    }

    /* Override library info to read this library. */
    job_params->load_asset_library = &nested_library;
    BLI_strncpy(filelist->filelist.root, root_path.c_str(), sizeof(filelist->filelist.root));

    filelist_readjob_recursive_dir_add_items(true, job_params, stop, do_update, progress);
  });
}

/**
 * Check if the read-job is requesting a partial reread of the file list only.
 */
static bool filelist_readjob_is_partial_read(const FileListReadJob *read_job)
{
  return read_job->only_main_data;
}

/**
 * \note This may trigger partial filelist reading. If the #FL_FORCE_RESET_MAIN_FILES flag is set,
 *       some current entries are kept and we just call the readjob to update the main files (see
 *       #FileListReadJob.only_main_data).
 */
static void filelist_readjob_startjob(void *flrjv, bool *stop, bool *do_update, float *progress)
{
  FileListReadJob *flrj = static_cast<FileListReadJob *>(flrjv);

  //  printf("START filelist reading (%d files, main thread: %d)\n",
  //         flrj->filelist->filelist.entries_num, BLI_thread_is_main());

  BLI_mutex_lock(&flrj->lock);

  BLI_assert((flrj->tmp_filelist == nullptr) && flrj->filelist);

  flrj->tmp_filelist = static_cast<FileList *>(MEM_dupallocN(flrj->filelist));

  BLI_listbase_clear(&flrj->tmp_filelist->filelist.entries);
  flrj->tmp_filelist->filelist.entries_num = FILEDIR_NBR_ENTRIES_UNSET;

  flrj->tmp_filelist->filelist_intern.filtered = nullptr;
  BLI_listbase_clear(&flrj->tmp_filelist->filelist_intern.entries);
  if (filelist_readjob_is_partial_read(flrj)) {
    /* Don't unset the current UID on partial read, would give duplicates otherwise. */
  }
  else {
    filelist_uid_unset(&flrj->tmp_filelist->filelist_intern.curr_uid);
  }

  flrj->tmp_filelist->libfiledata = nullptr;
  memset(&flrj->tmp_filelist->filelist_cache, 0, sizeof(flrj->tmp_filelist->filelist_cache));
  flrj->tmp_filelist->selection_state = nullptr;
  flrj->tmp_filelist->asset_library_ref = nullptr;
  flrj->tmp_filelist->filter_data.asset_catalog_filter = nullptr;

  BLI_mutex_unlock(&flrj->lock);

  flrj->tmp_filelist->read_job_fn(flrj, stop, do_update, progress);
}

/**
 * \note This may update for a partial filelist reading job. If the #FL_FORCE_RESET_MAIN_FILES flag
 *       is set, some current entries are kept and we just call the readjob to update the main
 *       files (see #FileListReadJob.only_main_data).
 */
static void filelist_readjob_update(void *flrjv)
{
  FileListReadJob *flrj = static_cast<FileListReadJob *>(flrjv);
  FileListIntern *fl_intern = &flrj->filelist->filelist_intern;
  ListBase new_entries = {nullptr};
  int entries_num, new_entries_num = 0;

  BLI_movelisttolist(&new_entries, &fl_intern->entries);
  entries_num = flrj->filelist->filelist.entries_num;

  BLI_mutex_lock(&flrj->lock);

  if (flrj->tmp_filelist->filelist.entries_num > 0) {
    /* We just move everything out of 'thread context' into final list. */
    new_entries_num = flrj->tmp_filelist->filelist.entries_num;
    BLI_movelisttolist(&new_entries, &flrj->tmp_filelist->filelist.entries);
    flrj->tmp_filelist->filelist.entries_num = 0;
  }

  if (flrj->tmp_filelist->asset_library) {
    flrj->filelist->asset_library = flrj->tmp_filelist->asset_library;
  }

  /* Important for partial reads: Copy increased UID counter back to the real list. */
  if (flrj->tmp_filelist->filelist_intern.curr_uid > fl_intern->curr_uid) {
    fl_intern->curr_uid = flrj->tmp_filelist->filelist_intern.curr_uid;
  }

  BLI_mutex_unlock(&flrj->lock);

  if (new_entries_num) {
    /* Do not clear selection cache, we can assume already 'selected' UIDs are still valid! Keep
     * the asset library data we just read. */
    filelist_clear_ex(flrj->filelist, false, true, false);

    flrj->filelist->flags |= (FL_NEED_SORTING | FL_NEED_FILTERING);
  }

  /* if no new_entries_num, this is NOP */
  BLI_movelisttolist(&fl_intern->entries, &new_entries);
  flrj->filelist->filelist.entries_num = MAX2(entries_num, 0) + new_entries_num;
}

static void filelist_readjob_endjob(void *flrjv)
{
  FileListReadJob *flrj = static_cast<FileListReadJob *>(flrjv);

  /* In case there would be some dangling update... */
  filelist_readjob_update(flrjv);

  flrj->filelist->flags &= ~FL_IS_PENDING;
  flrj->filelist->flags |= FL_IS_READY;
}

static void filelist_readjob_free(void *flrjv)
{
  FileListReadJob *flrj = static_cast<FileListReadJob *>(flrjv);

  //  printf("END filelist reading (%d files)\n", flrj->filelist->filelist.entries_num);

  if (flrj->tmp_filelist) {
    /* tmp_filelist shall never ever be filtered! */
    BLI_assert(flrj->tmp_filelist->filelist.entries_num == 0);
    BLI_assert(BLI_listbase_is_empty(&flrj->tmp_filelist->filelist.entries));

    filelist_freelib(flrj->tmp_filelist);
    filelist_free(flrj->tmp_filelist);
    MEM_freeN(flrj->tmp_filelist);
  }

  BLI_mutex_end(&flrj->lock);

  MEM_freeN(flrj);
}

void filelist_readjob_start(FileList *filelist, const int space_notifier, const bContext *C)
{
  Main *bmain = CTX_data_main(C);
  wmJob *wm_job;
  FileListReadJob *flrj;

  if (!filelist_is_dir(filelist, filelist->filelist.root)) {
    return;
  }

  /* prepare job data */
  flrj = MEM_cnew<FileListReadJob>(__func__);
  flrj->filelist = filelist;
  flrj->current_main = bmain;
  BLI_strncpy(flrj->main_name, BKE_main_blendfile_path(bmain), sizeof(flrj->main_name));
  if ((filelist->flags & FL_FORCE_RESET_MAIN_FILES) && !(filelist->flags & FL_FORCE_RESET)) {
    flrj->only_main_data = true;
  }

  filelist->flags &= ~(FL_FORCE_RESET | FL_FORCE_RESET_MAIN_FILES | FL_IS_READY);
  filelist->flags |= FL_IS_PENDING;

  /* Init even for single threaded execution. Called functions use it. */
  BLI_mutex_init(&flrj->lock);

  /* The file list type may not support threading so execute immediately. Same when only rereading
   * #Main data (which we do quite often on changes to #Main, since it's the easiest and safest way
   * to ensure the displayed data is up to date), because some operations executing right after
   * main data changed may need access to the ID files (see T93691). */
  const bool no_threads = (filelist->tags & FILELIST_TAGS_NO_THREADS) || flrj->only_main_data;

  if (no_threads) {
    bool dummy_stop = false;
    bool dummy_do_update = false;
    float dummy_progress = 0.0f;

    /* Single threaded execution. Just directly call the callbacks. */
    filelist_readjob_startjob(flrj, &dummy_stop, &dummy_do_update, &dummy_progress);
    filelist_readjob_endjob(flrj);
    filelist_readjob_free(flrj);

    WM_event_add_notifier(C, space_notifier | NA_JOB_FINISHED, nullptr);
    return;
  }

  /* setup job */
  wm_job = WM_jobs_get(CTX_wm_manager(C),
                       CTX_wm_window(C),
                       filelist,
                       "Listing Dirs...",
                       WM_JOB_PROGRESS,
                       WM_JOB_TYPE_FILESEL_READDIR);
  WM_jobs_customdata_set(wm_job, flrj, filelist_readjob_free);
  WM_jobs_timer(wm_job, 0.01, space_notifier, space_notifier | NA_JOB_FINISHED);
  WM_jobs_callbacks(wm_job,
                    filelist_readjob_startjob,
                    nullptr,
                    filelist_readjob_update,
                    filelist_readjob_endjob);

  /* start the job */
  WM_jobs_start(CTX_wm_manager(C), wm_job);
}

void filelist_readjob_stop(FileList *filelist, wmWindowManager *wm)
{
  WM_jobs_kill_type(wm, filelist, WM_JOB_TYPE_FILESEL_READDIR);
}

int filelist_readjob_running(FileList *filelist, wmWindowManager *wm)
{
  return WM_jobs_test(wm, filelist, WM_JOB_TYPE_FILESEL_READDIR);
}<|MERGE_RESOLUTION|>--- conflicted
+++ resolved
@@ -3125,14 +3125,7 @@
     if (datablock_info->asset_data) {
       entry->typeflag |= FILE_TYPE_ASSET;
 
-<<<<<<< HEAD
-      if (job_params->load_asset_library) {
-        /** XXX Moving out the asset metadata like this isn't great. */
-        std::unique_ptr metadata = BKE_asset_metadata_move_to_unique_ptr(
-            datablock_info->asset_data);
-        BKE_asset_metadata_free(&datablock_info->asset_data);
-=======
-      if (filelist->asset_library) {
+      if (job_params->asset_library) {
         /* Take ownership over the asset data (shallow copies into unique_ptr managed memory) to
          * pass it on to the asset system. */
         std::unique_ptr metadata = std::make_unique<AssetMetaData>(*datablock_info->asset_data);
@@ -3141,7 +3134,6 @@
          * update the asset index). */
         datablock_info->asset_data = metadata.get();
         datablock_info->free_asset_data = false;
->>>>>>> 2bce3c0a
 
         entry->asset = &job_params->load_asset_library->add_external_asset(
             entry->relpath, datablock_info->name, std::move(metadata));
@@ -3647,11 +3639,7 @@
       }
       /* Only load assets when browsing an asset library. For normal file browsing we return all
        * entries. `FLF_ASSETS_ONLY` filter can be enabled/disabled by the user. */
-<<<<<<< HEAD
       if (job_params->load_asset_library) {
-=======
-      if (filelist->asset_library) {
->>>>>>> 2bce3c0a
         list_lib_options |= LIST_LIB_ASSETS_ONLY;
       }
       std::optional<int> lib_entries_num = filelist_readjob_list_lib(
