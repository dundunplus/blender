--- conflicted
+++ resolved
@@ -48,11 +48,8 @@
 #include "BKE_mesh.h"
 #include "BKE_object.h"
 #include "BKE_report.h"
-<<<<<<< HEAD
 #include "BKE_tessmesh.h"
-=======
 #include "BKE_multires.h"
->>>>>>> 2198cfdb
 
 #include "RNA_define.h"
 #include "RNA_access.h"
@@ -738,7 +735,6 @@
 	    
 	    if(obedit->type==OB_MESH) {
 			Mesh *me= obedit->data;
-<<<<<<< HEAD
 			BMEditMesh *em = me->edit_btmesh;
 			BMVert *eve;
 			BMIter iter;
@@ -759,27 +755,8 @@
 						DO_MINMAX(eve->co, min, max);
 						mid_v3_v3v3(cent, min, max);
 					}
-=======
-			EditMesh *em = BKE_mesh_get_editmesh(me);
-			EditVert *eve;
-
-			if(around==V3D_CENTROID) {
-				int total= 0;
-				for(eve= em->verts.first; eve; eve= eve->next) {
-					total++;
-					add_v3_v3(cent, eve->co);
-				}
-				if(total) {
-					mul_v3_fl(cent, 1.0f/(float)total);
-				}
-			}
-			else {
-				for(eve= em->verts.first; eve; eve= eve->next) {
-					DO_MINMAX(eve->co, min, max);
->>>>>>> 2198cfdb
-				}
-			}
-<<<<<<< HEAD
+				}
+			}
 			
 			BM_ITER(eve, &iter, em->bm, BM_VERTS_OF_MESH, NULL) {
 				sub_v3_v3(eve->co, cent);
@@ -787,22 +764,8 @@
 	
 			EDBM_RecalcNormals(em);
 			tot_change++;
-			DAG_id_flush_update(&obedit->id, OB_RECALC_DATA);
+			DAG_id_tag_update(&obedit->id, OB_RECALC_DATA);
 	    }
-=======
-
-			if(!is_zero_v3(cent)) {
-				for(eve= em->verts.first; eve; eve= eve->next) {
-					sub_v3_v3(eve->co, cent);
-				}
-
-				recalc_editnormals(em);
-				tot_change++;
-				DAG_id_tag_update(&obedit->id, OB_RECALC_DATA);
-			}
-			BKE_mesh_end_editmesh(me, em);
-		}
->>>>>>> 2198cfdb
 	}
 
 	/* reset flags */
