/* SPDX-FileCopyrightText: 2023 Blender Foundation
 *
 * SPDX-License-Identifier: GPL-2.0-or-later */

/** \file
 * \ingroup edtransform
 */

#include "BLI_math.h"
#include "BLI_math_matrix_types.hh"

#include "DNA_armature_types.h"
#include "DNA_curve_types.h"
#include "DNA_scene_types.h"
#include "DNA_screen_types.h"

#include "BKE_armature.h"
#include "BKE_bvhutils.h"
#include "BKE_curve.h"
#include "BKE_duplilist.h"
#include "BKE_editmesh.h"
#include "BKE_geometry_set.h"
#include "BKE_layer.h"
#include "BKE_mesh.hh"
#include "BKE_object.h"
#include "BKE_tracking.h"

#include "DEG_depsgraph_query.h"

#include "ED_transform_snap_object_context.h"
#include "ED_view3d.h"

#include "transform_snap_object.hh"

/* -------------------------------------------------------------------- */
/** \name Utilities
 * \{ */

/**
 * Mesh used for snapping.
 *
 * - When the return value is null the `BKE_editmesh_from_object(ob_eval)` should be used.
 * - In rare cases there is no evaluated mesh available and a null result doesn't imply an
 *   edit-mesh, so callers need to account for a null edit-mesh too, see: #96536.
 */
static ID *data_for_snap(Object *ob_eval, eSnapEditType edit_mode_type, bool *r_use_hide)
{
  bool use_hide = false;

  switch (ob_eval->type) {
    case OB_MESH: {
      Mesh *me_eval = BKE_object_get_evaluated_mesh(ob_eval);
      if (BKE_object_is_in_editmode(ob_eval)) {
        if (edit_mode_type == SNAP_GEOM_EDIT) {
          return nullptr;
        }

        Mesh *editmesh_eval_final = BKE_object_get_editmesh_eval_final(ob_eval);
        Mesh *editmesh_eval_cage = BKE_object_get_editmesh_eval_cage(ob_eval);

        if ((edit_mode_type == SNAP_GEOM_FINAL) && editmesh_eval_final) {
          if (editmesh_eval_final->runtime->wrapper_type == ME_WRAPPER_TYPE_BMESH) {
            return nullptr;
          }
          me_eval = editmesh_eval_final;
          use_hide = true;
        }
        else if ((edit_mode_type == SNAP_GEOM_CAGE) && editmesh_eval_cage) {
          if (editmesh_eval_cage->runtime->wrapper_type == ME_WRAPPER_TYPE_BMESH) {
            return nullptr;
          }
          me_eval = editmesh_eval_cage;
          use_hide = true;
        }
      }
      if (r_use_hide) {
        *r_use_hide = use_hide;
      }
      return (ID *)me_eval;
    }
    default:
      break;
  }
  if (r_use_hide) {
    *r_use_hide = use_hide;
  }
  return (ID *)ob_eval->data;
}

/** \} */

/* -------------------------------------------------------------------- */
/** \name Iterator
 * \{ */

using IterSnapObjsCallback = eSnapMode (*)(SnapObjectContext *sctx,
                                           const SnapObjectParams *params,
                                           Object *ob_eval,
                                           ID *ob_data,
                                           const float obmat[4][4],
                                           bool is_object_active,
                                           bool use_hide,
                                           void *data);

static bool snap_object_is_snappable(const SnapObjectContext *sctx,
                                     const eSnapTargetOP snap_target_select,
                                     const Base *base_act,
                                     const Base *base)
{
  if (!BASE_VISIBLE(sctx->runtime.v3d, base)) {
    return false;
  }

  if ((snap_target_select == SCE_SNAP_TARGET_ALL) ||
      (base->flag_legacy & BA_TRANSFORM_LOCKED_IN_PLACE))
  {
    return true;
  }

  if (base->flag_legacy & BA_SNAP_FIX_DEPS_FIASCO) {
    return false;
  }

  /* Get attributes of potential target. */
  const bool is_active = (base_act == base);
  const bool is_selected = (base->flag & BASE_SELECTED) || (base->flag_legacy & BA_WAS_SEL);
  const bool is_edited = (base->object->mode == OB_MODE_EDIT);
  const bool is_selectable = (base->flag & BASE_SELECTABLE);
  /* Get attributes of state. */
  const bool is_in_object_mode = (base_act == nullptr) ||
                                 (base_act->object->mode == OB_MODE_OBJECT);

  if (is_in_object_mode) {
    /* Handle target selection options that make sense for object mode. */
    if ((snap_target_select & SCE_SNAP_TARGET_NOT_SELECTED) && is_selected) {
      /* What is selectable or not is part of the object and depends on the mode. */
      return false;
    }
  }
  else {
    /* Handle target selection options that make sense for edit/pose mode. */
    if ((snap_target_select & SCE_SNAP_TARGET_NOT_ACTIVE) && is_active) {
      return false;
    }
    if ((snap_target_select & SCE_SNAP_TARGET_NOT_EDITED) && is_edited && !is_active) {
      /* Base is edited, but not active. */
      return false;
    }
    if ((snap_target_select & SCE_SNAP_TARGET_NOT_NONEDITED) && !is_edited) {
      return false;
    }
  }

  if ((snap_target_select & SCE_SNAP_TARGET_ONLY_SELECTABLE) && !is_selectable) {
    return false;
  }

  return true;
}

/**
 * Walks through all objects in the scene to create the list of objects to snap.
 */
static eSnapMode iter_snap_objects(SnapObjectContext *sctx,
                                   const SnapObjectParams *params,
                                   IterSnapObjsCallback sob_callback,
                                   void *data)
{
  eSnapMode ret = SCE_SNAP_MODE_NONE;
  eSnapMode tmp;

  Scene *scene = DEG_get_input_scene(sctx->runtime.depsgraph);
  ViewLayer *view_layer = DEG_get_input_view_layer(sctx->runtime.depsgraph);
  const eSnapTargetOP snap_target_select = params->snap_target_select;
  BKE_view_layer_synced_ensure(scene, view_layer);
  Base *base_act = BKE_view_layer_active_base_get(view_layer);

  LISTBASE_FOREACH (Base *, base, BKE_view_layer_object_bases_get(view_layer)) {
    if (!snap_object_is_snappable(sctx, snap_target_select, base_act, base)) {
      continue;
    }

    const bool is_object_active = (base == base_act);
    Object *obj_eval = DEG_get_evaluated_object(sctx->runtime.depsgraph, base->object);
    if (obj_eval->transflag & OB_DUPLI || BKE_object_has_geometry_set_instances(obj_eval)) {
      ListBase *lb = object_duplilist(sctx->runtime.depsgraph, sctx->scene, obj_eval);
      LISTBASE_FOREACH (DupliObject *, dupli_ob, lb) {
        BLI_assert(DEG_is_evaluated_object(dupli_ob->ob));
        if ((tmp = sob_callback(sctx,
                                params,
                                dupli_ob->ob,
                                dupli_ob->ob_data,
                                dupli_ob->mat,
                                is_object_active,
                                false,
                                data)) != SCE_SNAP_MODE_NONE)
        {
          ret = tmp;
        }
      }
      free_object_duplilist(lb);
    }

    bool use_hide = false;
    ID *ob_data = data_for_snap(obj_eval, params->edit_mode_type, &use_hide);
    if ((tmp = sob_callback(sctx,
                            params,
                            obj_eval,
                            ob_data,
                            obj_eval->object_to_world,
                            is_object_active,
                            use_hide,
                            data)) != SCE_SNAP_MODE_NONE)
    {
      ret = tmp;
    }
  }
  return ret;
}

/** \} */

/* -------------------------------------------------------------------- */
/** \name Ray Cast Functions
 * \{ */

/* Store all ray-hits
 * Support for storing all depths, not just the first (ray-cast 'all'). */

static SnapObjectHitDepth *hit_depth_create(const float depth,
                                            const float co[3],
                                            const float no[3],
                                            int index,
                                            Object *ob_eval,
                                            const float obmat[4][4],
                                            uint ob_uuid)
{
  SnapObjectHitDepth *hit = MEM_new<SnapObjectHitDepth>(__func__);

  hit->depth = depth;
  copy_v3_v3(hit->co, co);
  copy_v3_v3(hit->no, no);
  hit->index = index;

  hit->ob_eval = ob_eval;
  copy_m4_m4(hit->obmat, (float(*)[4])obmat);
  hit->ob_uuid = ob_uuid;

  return hit;
}

static int hit_depth_cmp(const void *arg1, const void *arg2)
{
  const SnapObjectHitDepth *h1 = static_cast<const SnapObjectHitDepth *>(arg1);
  const SnapObjectHitDepth *h2 = static_cast<const SnapObjectHitDepth *>(arg2);
  int val = 0;

  if (h1->depth < h2->depth) {
    val = -1;
  }
  else if (h1->depth > h2->depth) {
    val = 1;
  }

  return val;
}

void raycast_all_cb(void *userdata, int index, const BVHTreeRay *ray, BVHTreeRayHit *hit)
{
  RayCastAll_Data *data = static_cast<RayCastAll_Data *>(userdata);
  data->raycast_callback(data->bvhdata, index, ray, hit);
  if (hit->index != -1) {
    /* Get all values in world-space. */
    float location[3], normal[3];
    float depth;

    /* World-space location. */
    mul_v3_m4v3(location, (float(*)[4])data->obmat, hit->co);
    depth = (hit->dist + data->len_diff) / data->local_scale;

    /* World-space normal. */
    copy_v3_v3(normal, hit->no);
    mul_m3_v3((float(*)[3])data->timat, normal);
    normalize_v3(normal);

    SnapObjectHitDepth *hit_item = hit_depth_create(
        depth, location, normal, hit->index, data->ob_eval, data->obmat, data->ob_uuid);
    BLI_addtail(data->hit_list, hit_item);
  }
}

bool raycast_tri_backface_culling_test(
    const float dir[3], const float v0[3], const float v1[3], const float v2[3], float no[3])
{
  cross_tri_v3(no, v0, v1, v2);
  return dot_v3v3(no, dir) < 0.0f;
}

<<<<<<< HEAD
/* Callback to ray-cast with back-face culling (#Mesh). */
static void mesh_looptri_raycast_backface_culling_cb(void *userdata,
                                                     int index,
                                                     const BVHTreeRay *ray,
                                                     BVHTreeRayHit *hit)
{
  const BVHTreeFromMesh *data = (BVHTreeFromMesh *)userdata;
  const float(*vert_positions)[3] = data->vert_positions;
  const MLoopTri *lt = &data->looptri[index];
  const float *vtri_co[3] = {
      vert_positions[data->corner_verts[lt->tri[0]]],
      vert_positions[data->corner_verts[lt->tri[1]]],
      vert_positions[data->corner_verts[lt->tri[2]]],
  };
  float dist = bvhtree_ray_tri_intersection(ray, hit->dist, UNPACK3(vtri_co));

  if (dist >= 0 && dist < hit->dist) {
    float no[3];
    if (raycast_tri_backface_culling_test(ray->direction, UNPACK3(vtri_co), no)) {
      hit->index = index;
      hit->dist = dist;
      madd_v3_v3v3fl(hit->co, ray->origin, ray->direction, dist);
      normalize_v3_v3(hit->no, no);
    }
  }
}

/* Callback to ray-cast with back-face culling (#EditMesh). */
static void editmesh_looptri_raycast_backface_culling_cb(void *userdata,
                                                         int index,
                                                         const BVHTreeRay *ray,
                                                         BVHTreeRayHit *hit)
{
  const BVHTreeFromEditMesh *data = (BVHTreeFromEditMesh *)userdata;
  BMEditMesh *em = data->em;
  const BMLoop **ltri = (const BMLoop **)em->looptris[index];

  const float *t0, *t1, *t2;
  t0 = ltri[0]->v->co;
  t1 = ltri[1]->v->co;
  t2 = ltri[2]->v->co;

  {
    float dist = bvhtree_ray_tri_intersection(ray, hit->dist, t0, t1, t2);

    if (dist >= 0 && dist < hit->dist) {
      float no[3];
      if (raycast_tri_backface_culling_test(ray->direction, t0, t1, t2, no)) {
        hit->index = index;
        hit->dist = dist;
        madd_v3_v3v3fl(hit->co, ray->origin, ray->direction, dist);
        normalize_v3_v3(hit->no, no);
      }
    }
  }
}

static bool raycastMesh(SnapObjectContext *sctx,
                        const SnapObjectParams *params,
                        const float ray_start[3],
                        const float ray_dir[3],
                        Object *ob_eval,
                        const Mesh *me_eval,
                        const float obmat[4][4],
                        const uint ob_index,
                        bool use_hide,
                        /* read/write args */
                        float *ray_depth,
                        /* return args */
                        float r_loc[3],
                        float r_no[3],
                        int *r_index,
                        ListBase *r_hit_list)
{
  bool retval = false;

  if (me_eval->totpoly == 0) {
    return retval;
  }

  float imat[4][4];
  float ray_start_local[3], ray_normal_local[3];
  float local_scale, local_depth, len_diff = 0.0f;

  invert_m4_m4(imat, obmat);

  copy_v3_v3(ray_start_local, ray_start);
  copy_v3_v3(ray_normal_local, ray_dir);

  mul_m4_v3(imat, ray_start_local);
  mul_mat3_m4_v3(imat, ray_normal_local);

  /* local scale in normal direction */
  local_scale = normalize_v3(ray_normal_local);
  local_depth = *ray_depth;
  if (local_depth != BVH_RAYCAST_DIST_MAX) {
    local_depth *= local_scale;
  }

  /* Test BoundBox */
  if (ob_eval->data == me_eval) {
    const BoundBox *bb = BKE_object_boundbox_get(ob_eval);
    if (bb) {
      /* was BKE_boundbox_ray_hit_check, see: cf6ca226fa58 */
      if (!isect_ray_aabb_v3_simple(
              ray_start_local, ray_normal_local, bb->vec[0], bb->vec[6], &len_diff, nullptr))
      {
        return retval;
      }
    }
  }

  /* We pass a temp ray_start, set from object's boundbox, to avoid precision issues with
   * very far away ray_start values (as returned in case of ortho view3d), see #50486, #38358.
   */
  if (len_diff > 400.0f) {
    /* Make temporary start point a bit away from bounding-box hit point. */
    len_diff -= local_scale;
    madd_v3_v3fl(ray_start_local, ray_normal_local, len_diff);
    local_depth -= len_diff;
  }
  else {
    len_diff = 0.0f;
  }

  BVHTreeFromMesh treedata;
  snap_object_data_mesh_get(sctx, ob_eval, me_eval, use_hide, &treedata);

  const blender::Span<int> looptri_polys = me_eval->looptri_polys();

  if (treedata.tree == nullptr) {
    return retval;
  }

  float timat[3][3]; /* transpose inverse matrix for normals */
  transpose_m3_m4(timat, imat);

  BLI_assert(treedata.raycast_callback != nullptr);
  if (r_hit_list) {
    RayCastAll_Data data;

    data.bvhdata = &treedata;
    data.raycast_callback = treedata.raycast_callback;
    data.obmat = obmat;
    data.timat = timat;
    data.len_diff = len_diff;
    data.local_scale = local_scale;
    data.ob_eval = ob_eval;
    data.ob_uuid = ob_index;
    data.hit_list = r_hit_list;
    data.retval = retval;

    BLI_bvhtree_ray_cast_all(
        treedata.tree, ray_start_local, ray_normal_local, 0.0f, *ray_depth, raycast_all_cb, &data);

    retval = data.retval;
  }
  else {
    BVHTreeRayHit hit{};
    hit.index = -1;
    hit.dist = local_depth;

    if (BLI_bvhtree_ray_cast(treedata.tree,
                             ray_start_local,
                             ray_normal_local,
                             0.0f,
                             &hit,
                             params->use_backface_culling ?
                                 mesh_looptri_raycast_backface_culling_cb :
                                 treedata.raycast_callback,
                             &treedata) != -1)
    {
      hit.dist += len_diff;
      hit.dist /= local_scale;
      if (hit.dist <= *ray_depth) {
        *ray_depth = hit.dist;
        copy_v3_v3(r_loc, hit.co);

        /* Back to world-space. */
        mul_m4_v3(obmat, r_loc);

        if (r_no) {
          copy_v3_v3(r_no, hit.no);
          mul_m3_v3(timat, r_no);
          normalize_v3(r_no);
        }

        retval = true;

        if (r_index) {
          *r_index = looptri_polys[hit.index];
        }
      }
    }
  }

  return retval;
}

static bool raycastEditMesh(SnapObjectContext *sctx,
                            const SnapObjectParams *params,
                            const float ray_start[3],
                            const float ray_dir[3],
                            Object *ob_eval,
                            BMEditMesh *em,
                            const float obmat[4][4],
                            const uint ob_index,
                            /* read/write args */
                            float *ray_depth,
                            /* return args */
                            float r_loc[3],
                            float r_no[3],
                            int *r_index,
                            ListBase *r_hit_list)
{
  bool retval = false;

  if (!em) {
    printf("%s: em was NULL!\n", __func__);
    return false;
  }

  if (em->bm->totface == 0) {
    return retval;
  }

  float imat[4][4];
  float ray_start_local[3], ray_normal_local[3];
  float local_scale, local_depth, len_diff = 0.0f;

  invert_m4_m4(imat, obmat);

  copy_v3_v3(ray_start_local, ray_start);
  copy_v3_v3(ray_normal_local, ray_dir);

  mul_m4_v3(imat, ray_start_local);
  mul_mat3_m4_v3(imat, ray_normal_local);

  /* local scale in normal direction */
  local_scale = normalize_v3(ray_normal_local);
  local_depth = *ray_depth;
  if (local_depth != BVH_RAYCAST_DIST_MAX) {
    local_depth *= local_scale;
  }

  SnapData_EditMesh *sod = snap_object_data_editmesh_get(sctx, ob_eval, em);

  /* Test BoundBox */

  /* was BKE_boundbox_ray_hit_check, see: cf6ca226fa58 */
  if (!isect_ray_aabb_v3_simple(
          ray_start_local, ray_normal_local, sod->min, sod->max, &len_diff, nullptr))
  {
    return retval;
  }

  /* We pass a temp ray_start, set from object's boundbox, to avoid precision issues with
   * very far away ray_start values (as returned in case of ortho view3d), see #50486, #38358.
   */
  if (len_diff > 400.0f) {
    len_diff -= local_scale; /* make temp start point a bit away from bbox hit point. */
    madd_v3_v3fl(ray_start_local, ray_normal_local, len_diff);
    local_depth -= len_diff;
  }
  else {
    len_diff = 0.0f;
  }

  BVHTreeFromEditMesh *treedata = snap_object_data_editmesh_treedata_get(sctx, ob_eval, em);
  if (treedata == nullptr) {
    return retval;
  }

  float timat[3][3]; /* transpose inverse matrix for normals */
  transpose_m3_m4(timat, imat);

  if (r_hit_list) {
    RayCastAll_Data data;

    data.bvhdata = treedata;
    data.raycast_callback = treedata->raycast_callback;
    data.obmat = obmat;
    data.timat = timat;
    data.len_diff = len_diff;
    data.local_scale = local_scale;
    data.ob_eval = ob_eval;
    data.ob_uuid = ob_index;
    data.hit_list = r_hit_list;
    data.retval = retval;

    BLI_bvhtree_ray_cast_all(treedata->tree,
                             ray_start_local,
                             ray_normal_local,
                             0.0f,
                             *ray_depth,
                             raycast_all_cb,
                             &data);

    retval = data.retval;
  }
  else {
    BVHTreeRayHit hit{};
    hit.index = -1;
    hit.dist = local_depth;

    if (BLI_bvhtree_ray_cast(treedata->tree,
                             ray_start_local,
                             ray_normal_local,
                             0.0f,
                             &hit,
                             params->use_backface_culling ?
                                 editmesh_looptri_raycast_backface_culling_cb :
                                 treedata->raycast_callback,
                             treedata) != -1)
    {
      hit.dist += len_diff;
      hit.dist /= local_scale;
      if (hit.dist <= *ray_depth) {
        *ray_depth = hit.dist;
        copy_v3_v3(r_loc, hit.co);

        /* Back to world-space. */
        mul_m4_v3(obmat, r_loc);

        if (r_no) {
          copy_v3_v3(r_no, hit.no);
          mul_m3_v3(timat, r_no);
          normalize_v3(r_no);
        }

        retval = true;

        if (r_index) {
          em = sod->treedata_editmesh.em;

          *r_index = BM_elem_index_get(em->looptris[hit.index][0]->f);
        }
      }
    }
  }

  return retval;
}

=======
>>>>>>> 60d90de9
struct RaycastObjUserData {
  const float *ray_start;
  const float *ray_dir;
  uint ob_index;
  /* read/write args */
  float *ray_depth;

  uint use_occlusion_test : 1;
  uint use_occlusion_test_edit : 1;
};

/**
 * \note Duplicate args here are documented at #snapObjectsRay
 */
static eSnapMode raycast_obj_fn(SnapObjectContext *sctx,
                                const SnapObjectParams *params,
                                Object *ob_eval,
                                ID *ob_data,
                                const float obmat[4][4],
                                bool is_object_active,
                                bool use_hide,
                                void *data)
{
  RaycastObjUserData *dt = static_cast<RaycastObjUserData *>(data);
  const uint ob_index = dt->ob_index++;
  /* read/write args */
  float *ray_depth = dt->ray_depth;

  bool retval = false;
  bool is_edit = false;

  if (ob_data == nullptr) {
    if (dt->use_occlusion_test_edit && ELEM(ob_eval->dt, OB_BOUNDBOX, OB_WIRE)) {
      /* Do not hit objects that are in wire or bounding box display mode. */
      return SCE_SNAP_MODE_NONE;
    }
    if (ob_eval->type == OB_MESH) {
      BMEditMesh *em = BKE_editmesh_from_object(ob_eval);
      if (UNLIKELY(!em)) { /* See #mesh_for_snap doc-string. */
        return SCE_SNAP_MODE_NONE;
      }
      if (raycastEditMesh(sctx,
                          params,
                          dt->ray_start,
                          dt->ray_dir,
                          ob_eval,
                          em,
                          obmat,
                          ob_index,
                          ray_depth,
                          sctx->ret.loc,
                          sctx->ret.no,
                          &sctx->ret.index,
                          sctx->ret.hit_list))
      {
        retval = true;
        is_edit = true;
      }
    }
    else {
      return SCE_SNAP_MODE_NONE;
    }
  }
  else if (dt->use_occlusion_test && ELEM(ob_eval->dt, OB_BOUNDBOX, OB_WIRE)) {
    /* Do not hit objects that are in wire or bounding box display mode. */
    return SCE_SNAP_MODE_NONE;
  }
  else if (GS(ob_data->name) != ID_ME) {
    return SCE_SNAP_MODE_NONE;
  }
  else if (is_object_active && ELEM(ob_eval->type, OB_CURVES_LEGACY, OB_SURF, OB_FONT)) {
    return SCE_SNAP_MODE_NONE;
  }
  else {
    const Mesh *me_eval = (const Mesh *)ob_data;
    retval = raycastMesh(params,
                         dt->ray_start,
                         dt->ray_dir,
                         ob_eval,
                         me_eval,
                         obmat,
                         ob_index,
                         use_hide,
                         ray_depth,
                         sctx->ret.loc,
                         sctx->ret.no,
                         &sctx->ret.index,
                         sctx->ret.hit_list);
  }

  if (retval) {
    copy_m4_m4(sctx->ret.obmat, obmat);
    sctx->ret.ob = ob_eval;
    sctx->ret.data = ob_data;
    sctx->ret.is_edit = is_edit;
    return SCE_SNAP_MODE_FACE;
  }
  return SCE_SNAP_MODE_NONE;
}

/**
 * Main RayCast Function
 * ======================
 *
 * Walks through all objects in the scene to find the `hit` on object surface.
 *
 * \param sctx: Snap context to store data.
 *
 * Read/Write Args
 * ---------------
 *
 * \param ray_depth: maximum depth allowed for r_co,
 * elements deeper than this value will be ignored.
 */
static bool raycastObjects(SnapObjectContext *sctx,
                           const SnapObjectParams *params,
                           const float ray_start[3],
                           const float ray_dir[3],
                           const bool use_occlusion_test,
                           const bool use_occlusion_test_edit,
                           /* read/write args */
                           /* Parameters below cannot be const, because they are assigned to a
                            * non-const variable (readability-non-const-parameter). */
                           float *ray_depth /* NOLINT */)
{
  RaycastObjUserData data = {};
  data.ray_start = ray_start;
  data.ray_dir = ray_dir;
  data.ob_index = 0;
  data.ray_depth = ray_depth;
  data.use_occlusion_test = use_occlusion_test;
  data.use_occlusion_test_edit = use_occlusion_test_edit;

  return iter_snap_objects(sctx, params, raycast_obj_fn, &data) != SCE_SNAP_MODE_NONE;
}

/** \} */

/* -------------------------------------------------------------------- */
/** \name Surface Snap Functions
 * \{ */

struct NearestWorldObjUserData {
  const float *init_co;
  const float *curr_co;
};

static void nearest_world_tree_co(BVHTree *tree,
                                  BVHTree_NearestPointCallback nearest_cb,
                                  void *treedata,
                                  float co[3],
                                  float r_co[3],
                                  float r_no[3],
                                  int *r_index,
                                  float *r_dist_sq)
{
  BVHTreeNearest nearest = {};
  nearest.index = -1;
  copy_v3_fl(nearest.co, FLT_MAX);
  nearest.dist_sq = FLT_MAX;

  BLI_bvhtree_find_nearest(tree, co, &nearest, nearest_cb, treedata);

  if (r_co) {
    copy_v3_v3(r_co, nearest.co);
  }
  if (r_no) {
    copy_v3_v3(r_no, nearest.no);
  }
  if (r_index) {
    *r_index = nearest.index;
  }
  if (r_dist_sq) {
    float diff[3];
    sub_v3_v3v3(diff, co, nearest.co);
    *r_dist_sq = len_squared_v3(diff);
  }
}

bool nearest_world_tree(SnapObjectContext * /*sctx*/,
                        const SnapObjectParams *params,
                        BVHTree *tree,
                        BVHTree_NearestPointCallback nearest_cb,
                        void *treedata,
                        const float (*obmat)[4],
                        const float init_co[3],
                        const float curr_co[3],
                        float *r_dist_sq,
                        float *r_loc,
                        float *r_no,
                        int *r_index)
{
  if (curr_co == nullptr || init_co == nullptr) {
    /* No location to work with, so just return. */
    return false;
  }

  float imat[4][4];
  invert_m4_m4(imat, obmat);

  float timat[3][3]; /* transpose inverse matrix for normals */
  transpose_m3_m4(timat, imat);

  /* compute offset between init co and prev co in local space */
  float init_co_local[3], curr_co_local[3];
  float delta_local[3];
  mul_v3_m4v3(init_co_local, imat, init_co);
  mul_v3_m4v3(curr_co_local, imat, curr_co);
  sub_v3_v3v3(delta_local, curr_co_local, init_co_local);

  float dist_sq;
  if (params->keep_on_same_target) {
    nearest_world_tree_co(
        tree, nearest_cb, treedata, init_co_local, nullptr, nullptr, nullptr, &dist_sq);
  }
  else {
    /* NOTE: when `params->face_nearest_steps == 1`, the return variables of function below contain
     * the answer.  We could return immediately after updating r_loc, r_no, r_index, but that would
     * also complicate the code. Foregoing slight optimization for code clarity. */
    nearest_world_tree_co(
        tree, nearest_cb, treedata, curr_co_local, nullptr, nullptr, nullptr, &dist_sq);
  }
  if (*r_dist_sq <= dist_sq) {
    return false;
  }
  *r_dist_sq = dist_sq;

  /* scale to make `snap_face_nearest_steps` steps */
  float step_scale_factor = 1.0f / max_ff(1.0f, float(params->face_nearest_steps));
  mul_v3_fl(delta_local, step_scale_factor);

  float co_local[3];
  float no_local[3];

  copy_v3_v3(co_local, init_co_local);

  for (int i = 0; i < params->face_nearest_steps; i++) {
    add_v3_v3(co_local, delta_local);
    nearest_world_tree_co(
        tree, nearest_cb, treedata, co_local, co_local, no_local, r_index, nullptr);
  }

  mul_v3_m4v3(r_loc, obmat, co_local);

  if (r_no) {
    mul_v3_m3v3(r_no, timat, no_local);
    normalize_v3(r_no);
  }

  return true;
}

static eSnapMode nearest_world_object_fn(SnapObjectContext *sctx,
                                         const SnapObjectParams *params,
                                         Object *ob_eval,
                                         ID *ob_data,
                                         const float obmat[4][4],
                                         bool is_object_active,
                                         bool use_hide,
                                         void *data)
{
  NearestWorldObjUserData *dt = static_cast<NearestWorldObjUserData *>(data);

  bool retval = false;
  bool is_edit = false;

  if (ob_data == nullptr) {
    if (ob_eval->type == OB_MESH) {
      BMEditMesh *em = BKE_editmesh_from_object(ob_eval);
      if (UNLIKELY(!em)) { /* See #data_for_snap doc-string. */
        return SCE_SNAP_MODE_NONE;
      }
      if (nearest_world_editmesh(sctx,
                                 params,
                                 ob_eval,
                                 em,
                                 obmat,
                                 dt->init_co,
                                 dt->curr_co,
                                 &sctx->ret.dist_sq,
                                 sctx->ret.loc,
                                 sctx->ret.no,
                                 &sctx->ret.index))
      {
        retval = true;
        is_edit = true;
      }
    }
    else {
      return SCE_SNAP_MODE_NONE;
    }
  }
  else if (GS(ob_data->name) != ID_ME) {
    return SCE_SNAP_MODE_NONE;
  }
  else if (is_object_active && ELEM(ob_eval->type, OB_CURVES_LEGACY, OB_SURF, OB_FONT)) {
    return SCE_SNAP_MODE_NONE;
  }
  else {
    const Mesh *me_eval = (const Mesh *)ob_data;
    retval = nearest_world_mesh(sctx,
                                params,
                                me_eval,
                                obmat,
                                use_hide,
                                dt->init_co,
                                dt->curr_co,
                                &sctx->ret.dist_sq,
                                sctx->ret.loc,
                                sctx->ret.no,
                                &sctx->ret.index);
  }

  if (retval) {
    copy_m4_m4(sctx->ret.obmat, obmat);
    sctx->ret.ob = ob_eval;
    sctx->ret.data = ob_data;
    sctx->ret.is_edit = is_edit;
    return SCE_SNAP_MODE_FACE_NEAREST;
  }
  return SCE_SNAP_MODE_NONE;
}

/**
 * Main Nearest World Surface Function
 * ===================================
 *
 * Walks through all objects in the scene to find the nearest location on target surface.
 *
 * \param sctx: Snap context to store data.
 * \param params: Settings for snapping.
 * \param init_co: Initial location of source point.
 * \param prev_co: Current location of source point after transformation but before snapping.
 */
static bool nearestWorldObjects(SnapObjectContext *sctx,
                                const SnapObjectParams *params,
                                const float init_co[3],
                                const float curr_co[3])
{
  NearestWorldObjUserData data = {};
  data.init_co = init_co;
  data.curr_co = curr_co;

  return iter_snap_objects(sctx, params, nearest_world_object_fn, &data) != SCE_SNAP_MODE_NONE;
}

/** \} */

/* -------------------------------------------------------------------- */
/** \name Snap Nearest utilities
 * \{ */

/* Test BoundBox */
bool snap_bound_box_check_dist(const float min[3],
                               const float max[3],
                               const float lpmat[4][4],
                               const float win_size[2],
                               const float mval[2],
                               float dist_px_sq)
{
  /* In vertex and edges you need to get the pixel distance from ray to BoundBox,
   * see: #46099, #46816 */

  DistProjectedAABBPrecalc data_precalc;
  dist_squared_to_projected_aabb_precalc(&data_precalc, lpmat, win_size, mval);

  bool dummy[3];
  float bb_dist_px_sq = dist_squared_to_projected_aabb(&data_precalc, min, max, dummy);

  if (bb_dist_px_sq > dist_px_sq) {
    return false;
  }
  return true;
}

/** \} */

/* -------------------------------------------------------------------- */
/** \name Callbacks
 * \{ */

static bool test_projected_vert_dist(const DistProjectedAABBPrecalc *precalc,
                                     const float (*clip_plane)[4],
                                     const int clip_plane_len,
                                     const bool is_persp,
                                     const float co[3],
                                     float *dist_px_sq,
                                     float r_co[3])
{
  if (!isect_point_planes_v3_negated(clip_plane, clip_plane_len, co)) {
    return false;
  }

  float co2d[2] = {
      (dot_m4_v3_row_x(precalc->pmat, co) + precalc->pmat[3][0]),
      (dot_m4_v3_row_y(precalc->pmat, co) + precalc->pmat[3][1]),
  };

  if (is_persp) {
    float w = mul_project_m4_v3_zfac(precalc->pmat, co);
    mul_v2_fl(co2d, 1.0f / w);
  }

  const float dist_sq = len_squared_v2v2(precalc->mval, co2d);
  if (dist_sq < *dist_px_sq) {
    copy_v3_v3(r_co, co);
    *dist_px_sq = dist_sq;
    return true;
  }
  return false;
}

static bool test_projected_edge_dist(const DistProjectedAABBPrecalc *precalc,
                                     const float (*clip_plane)[4],
                                     const int clip_plane_len,
                                     const bool is_persp,
                                     const float va[3],
                                     const float vb[3],
                                     float *dist_px_sq,
                                     float r_co[3])
{
  float near_co[3], lambda;
  if (!isect_ray_line_v3(precalc->ray_origin, precalc->ray_direction, va, vb, &lambda)) {
    copy_v3_v3(near_co, va);
  }
  else {
    if (lambda <= 0.0f) {
      copy_v3_v3(near_co, va);
    }
    else if (lambda >= 1.0f) {
      copy_v3_v3(near_co, vb);
    }
    else {
      interp_v3_v3v3(near_co, va, vb, lambda);
    }
  }

  return test_projected_vert_dist(
      precalc, clip_plane, clip_plane_len, is_persp, near_co, dist_px_sq, r_co);
}

void cb_snap_vert(void *userdata,
                  int index,
                  const DistProjectedAABBPrecalc *precalc,
                  const float (*clip_plane)[4],
                  const int clip_plane_len,
                  BVHTreeNearest *nearest)
{
  Nearest2dUserData *data = static_cast<Nearest2dUserData *>(userdata);

  const float *co;
  data->get_vert_co(index, data, &co);

  if (test_projected_vert_dist(
          precalc, clip_plane, clip_plane_len, data->is_persp, co, &nearest->dist_sq, nearest->co))
  {
    data->copy_vert_no(index, data, nearest->no);
    nearest->index = index;
  }
}

void cb_snap_edge(void *userdata,
                  int index,
                  const DistProjectedAABBPrecalc *precalc,
                  const float (*clip_plane)[4],
                  const int clip_plane_len,
                  BVHTreeNearest *nearest)
{
  Nearest2dUserData *data = static_cast<Nearest2dUserData *>(userdata);

  int vindex[2];
  data->get_edge_verts_index(index, data, vindex);

  const float *v_pair[2];
  data->get_vert_co(vindex[0], data, &v_pair[0]);
  data->get_vert_co(vindex[1], data, &v_pair[1]);

  if (test_projected_edge_dist(precalc,
                               clip_plane,
                               clip_plane_len,
                               data->is_persp,
                               v_pair[0],
                               v_pair[1],
                               &nearest->dist_sq,
                               nearest->co))
  {
    sub_v3_v3v3(nearest->no, v_pair[0], v_pair[1]);
    nearest->index = index;
  }
}

/** \} */

/* -------------------------------------------------------------------- */
/** \name Internal Object Snapping API
 * \{ */

static eSnapMode snap_polygon(SnapObjectContext *sctx,
                              const SnapObjectParams *params,
                              /* read/write args */
                              float *dist_px)
{
  float lpmat[4][4];
  mul_m4_m4m4(lpmat, sctx->runtime.pmat, sctx->ret.obmat);

  float tobmat[4][4], clip_planes_local[MAX_CLIPPLANE_LEN][4];
  transpose_m4_m4(tobmat, sctx->ret.obmat);
  for (int i = sctx->runtime.clip_plane_len; i--;) {
    mul_v4_m4v4(clip_planes_local[i], tobmat, sctx->runtime.clip_plane[i]);
  }

  const Mesh *mesh = sctx->ret.data && GS(sctx->ret.data->name) == ID_ME ?
                         (const Mesh *)sctx->ret.data :
                         nullptr;
  if (mesh) {
    return snap_polygon_mesh(sctx,
                             params,
                             mesh,
                             sctx->ret.obmat,
                             clip_planes_local,
                             dist_px,
                             sctx->ret.loc,
                             sctx->ret.no,
                             &sctx->ret.index);
  }
  else if (sctx->ret.is_edit) {
    return snap_polygon_editmesh(sctx,
                                 params,
                                 BKE_editmesh_from_object(sctx->ret.ob),
                                 sctx->ret.obmat,
                                 clip_planes_local,
                                 dist_px,
                                 sctx->ret.loc,
                                 sctx->ret.no,
                                 &sctx->ret.index);
  }

  return SCE_SNAP_MODE_NONE;
}

static eSnapMode snap_mesh_edge_verts_mixed(SnapObjectContext *sctx,
                                            const SnapObjectParams *params,
                                            float original_dist_px,
                                            const float prev_co[3],
                                            /* read/write args */
                                            float *dist_px)
{
  eSnapMode elem = SCE_SNAP_MODE_EDGE;

  if (sctx->ret.ob->type != OB_MESH) {
    return elem;
  }

  Nearest2dUserData nearest2d;
  {
    const Mesh *mesh = sctx->ret.data && GS(sctx->ret.data->name) == ID_ME ?
                           (const Mesh *)sctx->ret.data :
                           nullptr;
    if (mesh) {
      nearest2d_data_init_mesh(mesh,
                               sctx->runtime.view_proj == VIEW_PROJ_PERSP,
                               params->use_backface_culling,
                               &nearest2d);
    }
    else if (sctx->ret.is_edit) {
      /* The object's #BMEditMesh was used to snap instead. */
      nearest2d_data_init_editmesh(BKE_editmesh_from_object(sctx->ret.ob),
                                   sctx->runtime.view_proj == VIEW_PROJ_PERSP,
                                   params->use_backface_culling,
                                   &nearest2d);
    }
    else {
      return elem;
    }
  }

  int vindex[2];
  nearest2d.get_edge_verts_index(sctx->ret.index, &nearest2d, vindex);

  const float *v_pair[2];
  nearest2d.get_vert_co(vindex[0], &nearest2d, &v_pair[0]);
  nearest2d.get_vert_co(vindex[1], &nearest2d, &v_pair[1]);

  DistProjectedAABBPrecalc neasrest_precalc;
  {
    float lpmat[4][4];
    mul_m4_m4m4(lpmat, sctx->runtime.pmat, sctx->ret.obmat);

    dist_squared_to_projected_aabb_precalc(
        &neasrest_precalc, lpmat, sctx->runtime.win_size, sctx->runtime.mval);
  }

  BVHTreeNearest nearest{};
  nearest.index = -1;
  nearest.dist_sq = square_f(original_dist_px);

  float lambda;
  if (!isect_ray_line_v3(neasrest_precalc.ray_origin,
                         neasrest_precalc.ray_direction,
                         v_pair[0],
                         v_pair[1],
                         &lambda))
  {
    /* Do nothing. */
  }
  else {
    short snap_to_flag = sctx->runtime.snap_to_flag;
    int e_mode_len = ((snap_to_flag & SCE_SNAP_MODE_EDGE) != 0) +
                     ((snap_to_flag & SCE_SNAP_MODE_VERTEX) != 0) +
                     ((snap_to_flag & SCE_SNAP_MODE_EDGE_MIDPOINT) != 0);

    float range = 1.0f / (2 * e_mode_len - 1);
    if (snap_to_flag & SCE_SNAP_MODE_VERTEX) {
      if (lambda < (range) || (1.0f - range) < lambda) {
        int v_id = lambda < 0.5f ? 0 : 1;

        if (test_projected_vert_dist(&neasrest_precalc,
                                     nullptr,
                                     0,
                                     nearest2d.is_persp,
                                     v_pair[v_id],
                                     &nearest.dist_sq,
                                     nearest.co))
        {
          nearest.index = vindex[v_id];
          elem = SCE_SNAP_MODE_VERTEX;
          {
            float imat[4][4];
            invert_m4_m4(imat, sctx->ret.obmat);
            nearest2d.copy_vert_no(vindex[v_id], &nearest2d, sctx->ret.no);
            mul_transposed_mat3_m4_v3(imat, sctx->ret.no);
            normalize_v3(sctx->ret.no);
          }
        }
      }
    }

    if (snap_to_flag & SCE_SNAP_MODE_EDGE_MIDPOINT) {
      range *= e_mode_len - 1;
      if ((range) < lambda && lambda < (1.0f - range)) {
        float vmid[3];
        mid_v3_v3v3(vmid, v_pair[0], v_pair[1]);

        if (test_projected_vert_dist(&neasrest_precalc,
                                     nullptr,
                                     0,
                                     nearest2d.is_persp,
                                     vmid,
                                     &nearest.dist_sq,
                                     nearest.co))
        {
          nearest.index = sctx->ret.index;
          elem = SCE_SNAP_MODE_EDGE_MIDPOINT;
        }
      }
    }

    if (prev_co && (sctx->runtime.snap_to_flag & SCE_SNAP_MODE_EDGE_PERPENDICULAR)) {
      float v_near[3], va_g[3], vb_g[3];

      mul_v3_m4v3(va_g, sctx->ret.obmat, v_pair[0]);
      mul_v3_m4v3(vb_g, sctx->ret.obmat, v_pair[1]);
      lambda = line_point_factor_v3(prev_co, va_g, vb_g);

      if (IN_RANGE(lambda, 0.0f, 1.0f)) {
        interp_v3_v3v3(v_near, va_g, vb_g, lambda);

        if (len_squared_v3v3(prev_co, v_near) > FLT_EPSILON) {
          dist_squared_to_projected_aabb_precalc(
              &neasrest_precalc, sctx->runtime.pmat, sctx->runtime.win_size, sctx->runtime.mval);

          if (test_projected_vert_dist(&neasrest_precalc,
                                       nullptr,
                                       0,
                                       nearest2d.is_persp,
                                       v_near,
                                       &nearest.dist_sq,
                                       nearest.co))
          {
            nearest.index = sctx->ret.index;
            elem = SCE_SNAP_MODE_EDGE_PERPENDICULAR;
          }
        }
      }
    }
  }

  if (nearest.index != -1) {
    *dist_px = sqrtf(nearest.dist_sq);

    copy_v3_v3(sctx->ret.loc, nearest.co);
    if (elem != SCE_SNAP_MODE_EDGE_PERPENDICULAR) {
      mul_m4_v3(sctx->ret.obmat, sctx->ret.loc);
    }

    sctx->ret.index = nearest.index;
  }

  return elem;
}

static eSnapMode snapArmature(SnapObjectContext *sctx,
                              const SnapObjectParams *params,
                              Object *ob_eval,
                              const float obmat[4][4],
                              bool is_object_active,
                              /* read/write args */
                              float *dist_px,
                              /* return args */
                              float r_loc[3],
                              float * /*r_no*/,
                              int *r_index)
{
  eSnapMode retval = SCE_SNAP_MODE_NONE;

  if (sctx->runtime.snap_to_flag == SCE_SNAP_MODE_FACE) {
    /* Currently only edge and vert. */
    return retval;
  }

  float lpmat[4][4], dist_px_sq = square_f(*dist_px);
  mul_m4_m4m4(lpmat, sctx->runtime.pmat, obmat);

  DistProjectedAABBPrecalc neasrest_precalc;
  dist_squared_to_projected_aabb_precalc(
      &neasrest_precalc, lpmat, sctx->runtime.win_size, sctx->runtime.mval);

  bArmature *arm = static_cast<bArmature *>(ob_eval->data);
  const bool is_editmode = arm->edbo != nullptr;

  if (is_editmode == false) {
    /* Test BoundBox. */
    const BoundBox *bb = BKE_armature_boundbox_get(ob_eval);
    if (bb &&
        !snap_bound_box_check_dist(
            bb->vec[0], bb->vec[6], lpmat, sctx->runtime.win_size, sctx->runtime.mval, dist_px_sq))
    {
      return retval;
    }
  }

  float tobmat[4][4], clip_planes_local[MAX_CLIPPLANE_LEN][4];
  transpose_m4_m4(tobmat, obmat);
  for (int i = sctx->runtime.clip_plane_len; i--;) {
    mul_v4_m4v4(clip_planes_local[i], tobmat, sctx->runtime.clip_plane[i]);
  }

  const bool is_posemode = is_object_active && (ob_eval->mode & OB_MODE_POSE);
  const bool skip_selected = (is_editmode || is_posemode) &&
                             (params->snap_target_select & SCE_SNAP_TARGET_NOT_SELECTED);
  const bool is_persp = sctx->runtime.view_proj == VIEW_PROJ_PERSP;

  if (arm->edbo) {
    LISTBASE_FOREACH (EditBone *, eBone, arm->edbo) {
      if (eBone->layer & arm->layer) {
        if (eBone->flag & BONE_HIDDEN_A) {
          /* Skip hidden bones. */
          continue;
        }

        const bool is_selected = (eBone->flag & (BONE_ROOTSEL | BONE_TIPSEL)) != 0;
        if (is_selected && skip_selected) {
          continue;
        }
        bool has_vert_snap = false;

        if (sctx->runtime.snap_to_flag & SCE_SNAP_MODE_VERTEX) {
          has_vert_snap = test_projected_vert_dist(&neasrest_precalc,
                                                   clip_planes_local,
                                                   sctx->runtime.clip_plane_len,
                                                   is_persp,
                                                   eBone->head,
                                                   &dist_px_sq,
                                                   r_loc);
          has_vert_snap |= test_projected_vert_dist(&neasrest_precalc,
                                                    clip_planes_local,
                                                    sctx->runtime.clip_plane_len,
                                                    is_persp,
                                                    eBone->tail,

                                                    &dist_px_sq,
                                                    r_loc);

          if (has_vert_snap) {
            retval = SCE_SNAP_MODE_VERTEX;
          }
        }
        if (!has_vert_snap && sctx->runtime.snap_to_flag & SCE_SNAP_MODE_EDGE) {
          if (test_projected_edge_dist(&neasrest_precalc,
                                       clip_planes_local,
                                       sctx->runtime.clip_plane_len,
                                       is_persp,
                                       eBone->head,
                                       eBone->tail,
                                       &dist_px_sq,
                                       r_loc))
          {
            retval = SCE_SNAP_MODE_EDGE;
          }
        }
      }
    }
  }
  else if (ob_eval->pose && ob_eval->pose->chanbase.first) {
    LISTBASE_FOREACH (bPoseChannel *, pchan, &ob_eval->pose->chanbase) {
      Bone *bone = pchan->bone;
      if (!bone || (bone->flag & (BONE_HIDDEN_P | BONE_HIDDEN_PG))) {
        /* Skip hidden bones. */
        continue;
      }

      const bool is_selected = (bone->flag & (BONE_SELECTED | BONE_ROOTSEL | BONE_TIPSEL)) != 0;
      if (is_selected && skip_selected) {
        continue;
      }

      bool has_vert_snap = false;
      const float *head_vec = pchan->pose_head;
      const float *tail_vec = pchan->pose_tail;

      if (sctx->runtime.snap_to_flag & SCE_SNAP_MODE_VERTEX) {
        has_vert_snap = test_projected_vert_dist(&neasrest_precalc,
                                                 clip_planes_local,
                                                 sctx->runtime.clip_plane_len,
                                                 is_persp,
                                                 head_vec,
                                                 &dist_px_sq,
                                                 r_loc);
        has_vert_snap |= test_projected_vert_dist(&neasrest_precalc,
                                                  clip_planes_local,
                                                  sctx->runtime.clip_plane_len,
                                                  is_persp,
                                                  tail_vec,
                                                  &dist_px_sq,
                                                  r_loc);

        if (has_vert_snap) {
          retval = SCE_SNAP_MODE_VERTEX;
        }
      }
      if (!has_vert_snap && sctx->runtime.snap_to_flag & SCE_SNAP_MODE_EDGE) {
        if (test_projected_edge_dist(&neasrest_precalc,
                                     clip_planes_local,
                                     sctx->runtime.clip_plane_len,
                                     is_persp,
                                     head_vec,
                                     tail_vec,
                                     &dist_px_sq,
                                     r_loc))
        {
          retval = SCE_SNAP_MODE_EDGE;
        }
      }
    }
  }

  if (retval) {
    *dist_px = sqrtf(dist_px_sq);
    mul_m4_v3(obmat, r_loc);
    if (r_index) {
      /* Does not support index. */
      *r_index = -1;
    }
    return retval;
  }

  return SCE_SNAP_MODE_NONE;
}

static eSnapMode snapCurve(SnapObjectContext *sctx,
                           const SnapObjectParams *params,
                           Object *ob_eval,
                           const float obmat[4][4],
                           /* read/write args */
                           float *dist_px,
                           /* return args */
                           float r_loc[3],
                           float * /*r_no*/,
                           int *r_index)
{
  bool has_snap = false;

  /* Only vertex snapping mode (eg control points and handles) supported for now). */
  if ((sctx->runtime.snap_to_flag & SCE_SNAP_MODE_VERTEX) == 0) {
    return SCE_SNAP_MODE_NONE;
  }

  Curve *cu = static_cast<Curve *>(ob_eval->data);
  float dist_px_sq = square_f(*dist_px);

  float lpmat[4][4];
  mul_m4_m4m4(lpmat, sctx->runtime.pmat, obmat);

  DistProjectedAABBPrecalc neasrest_precalc;
  dist_squared_to_projected_aabb_precalc(
      &neasrest_precalc, lpmat, sctx->runtime.win_size, sctx->runtime.mval);

  const bool use_obedit = BKE_object_is_in_editmode(ob_eval);

  if (use_obedit == false) {
    /* Test BoundBox */
    BoundBox *bb = BKE_curve_boundbox_get(ob_eval);
    if (bb &&
        !snap_bound_box_check_dist(
            bb->vec[0], bb->vec[6], lpmat, sctx->runtime.win_size, sctx->runtime.mval, dist_px_sq))
    {
      return SCE_SNAP_MODE_NONE;
    }
  }

  float tobmat[4][4];
  transpose_m4_m4(tobmat, obmat);

  float(*clip_planes)[4] = sctx->runtime.clip_plane;
  int clip_plane_len = sctx->runtime.clip_plane_len;

  if (sctx->runtime.has_occlusion_plane) {
    /* We snap to vertices even if occluded. */
    clip_planes++;
    clip_plane_len--;
  }

  float clip_planes_local[MAX_CLIPPLANE_LEN][4];
  for (int i = clip_plane_len; i--;) {
    mul_v4_m4v4(clip_planes_local[i], tobmat, clip_planes[i]);
  }

  bool is_persp = sctx->runtime.view_proj == VIEW_PROJ_PERSP;
  bool skip_selected = params->snap_target_select & SCE_SNAP_TARGET_NOT_SELECTED;

  LISTBASE_FOREACH (Nurb *, nu, (use_obedit ? &cu->editnurb->nurbs : &cu->nurb)) {
    for (int u = 0; u < nu->pntsu; u++) {
      if (sctx->runtime.snap_to_flag & SCE_SNAP_MODE_VERTEX) {
        if (use_obedit) {
          if (nu->bezt) {
            if (nu->bezt[u].hide) {
              /* Skip hidden. */
              continue;
            }

            bool is_selected = (nu->bezt[u].f2 & SELECT) != 0;
            if (is_selected && skip_selected) {
              continue;
            }
            has_snap |= test_projected_vert_dist(&neasrest_precalc,
                                                 clip_planes_local,
                                                 clip_plane_len,
                                                 is_persp,
                                                 nu->bezt[u].vec[1],
                                                 &dist_px_sq,
                                                 r_loc);

            /* Don't snap if handle is selected (moving),
             * or if it is aligning to a moving handle. */
            bool is_selected_h1 = (nu->bezt[u].f1 & SELECT) != 0;
            bool is_selected_h2 = (nu->bezt[u].f3 & SELECT) != 0;
            bool is_autoalign_h1 = (nu->bezt[u].h1 & HD_ALIGN) != 0;
            bool is_autoalign_h2 = (nu->bezt[u].h2 & HD_ALIGN) != 0;
            if (!skip_selected || !(is_selected_h1 || (is_autoalign_h1 && is_selected_h2))) {
              has_snap |= test_projected_vert_dist(&neasrest_precalc,
                                                   clip_planes_local,
                                                   clip_plane_len,
                                                   is_persp,
                                                   nu->bezt[u].vec[0],
                                                   &dist_px_sq,
                                                   r_loc);
            }

            if (!skip_selected || !(is_selected_h2 || (is_autoalign_h2 && is_selected_h1))) {
              has_snap |= test_projected_vert_dist(&neasrest_precalc,
                                                   clip_planes_local,
                                                   clip_plane_len,
                                                   is_persp,
                                                   nu->bezt[u].vec[2],
                                                   &dist_px_sq,
                                                   r_loc);
            }
          }
          else {
            if (nu->bp[u].hide) {
              /* Skip hidden. */
              continue;
            }

            bool is_selected = (nu->bp[u].f1 & SELECT) != 0;
            if (is_selected && skip_selected) {
              continue;
            }

            has_snap |= test_projected_vert_dist(&neasrest_precalc,
                                                 clip_planes_local,
                                                 clip_plane_len,
                                                 is_persp,
                                                 nu->bp[u].vec,
                                                 &dist_px_sq,
                                                 r_loc);
          }
        }
        else {
          /* Curve is not visible outside editmode if nurb length less than two. */
          if (nu->pntsu > 1) {
            if (nu->bezt) {
              has_snap |= test_projected_vert_dist(&neasrest_precalc,
                                                   clip_planes_local,
                                                   clip_plane_len,
                                                   is_persp,
                                                   nu->bezt[u].vec[1],
                                                   &dist_px_sq,
                                                   r_loc);
            }
            else {
              has_snap |= test_projected_vert_dist(&neasrest_precalc,
                                                   clip_planes_local,
                                                   clip_plane_len,
                                                   is_persp,
                                                   nu->bp[u].vec,
                                                   &dist_px_sq,
                                                   r_loc);
            }
          }
        }
      }
    }
  }
  if (has_snap) {
    *dist_px = sqrtf(dist_px_sq);
    mul_m4_v3(obmat, r_loc);
    if (r_index) {
      /* Does not support index yet. */
      *r_index = -1;
    }
    return SCE_SNAP_MODE_VERTEX;
  }

  return SCE_SNAP_MODE_NONE;
}

/* may extend later (for now just snaps to empty center) */
static eSnapMode snap_object_center(const SnapObjectContext *sctx,
                                    Object *ob_eval,
                                    const float obmat[4][4],
                                    /* read/write args */
                                    float *dist_px,
                                    /* return args */
                                    float r_loc[3],
                                    float * /*r_no*/,
                                    int *r_index)
{
  eSnapMode retval = SCE_SNAP_MODE_NONE;

  if (ob_eval->transflag & OB_DUPLI) {
    return retval;
  }

  /* For now only vertex supported. */
  if ((sctx->runtime.snap_to_flag & SCE_SNAP_MODE_VERTEX) == 0) {
    return retval;
  }

  DistProjectedAABBPrecalc neasrest_precalc;
  dist_squared_to_projected_aabb_precalc(
      &neasrest_precalc, sctx->runtime.pmat, sctx->runtime.win_size, sctx->runtime.mval);

  bool is_persp = sctx->runtime.view_proj == VIEW_PROJ_PERSP;
  float dist_px_sq = square_f(*dist_px);

  if (test_projected_vert_dist(&neasrest_precalc,
                               sctx->runtime.clip_plane,
                               sctx->runtime.clip_plane_len,
                               is_persp,
                               obmat[3],
                               &dist_px_sq,
                               r_loc))
  {
    *dist_px = sqrtf(dist_px_sq);
    retval = SCE_SNAP_MODE_VERTEX;
  }

  if (retval) {
    if (r_index) {
      /* Does not support index. */
      *r_index = -1;
    }
    return retval;
  }

  return SCE_SNAP_MODE_NONE;
}

static eSnapMode snapCamera(const SnapObjectContext *sctx,
                            Object *object,
                            const float obmat[4][4],
                            /* read/write args */
                            float *dist_px,
                            /* return args */
                            float r_loc[3],
                            float *r_no,
                            int *r_index)
{
  eSnapMode retval = SCE_SNAP_MODE_NONE;

  Scene *scene = sctx->scene;

  bool is_persp = sctx->runtime.view_proj == VIEW_PROJ_PERSP;
  float dist_px_sq = square_f(*dist_px);

  float orig_camera_mat[4][4], orig_camera_imat[4][4], imat[4][4];
  MovieClip *clip = BKE_object_movieclip_get(scene, object, false);
  MovieTracking *tracking;

  if (clip == nullptr) {
    return snap_object_center(sctx, object, obmat, dist_px, r_loc, r_no, r_index);
  }
  if (object->transflag & OB_DUPLI) {
    return retval;
  }

  tracking = &clip->tracking;

  BKE_tracking_get_camera_object_matrix(object, orig_camera_mat);

  invert_m4_m4(orig_camera_imat, orig_camera_mat);
  invert_m4_m4(imat, obmat);

  if (sctx->runtime.snap_to_flag & SCE_SNAP_MODE_VERTEX) {
    DistProjectedAABBPrecalc neasrest_precalc;
    dist_squared_to_projected_aabb_precalc(
        &neasrest_precalc, sctx->runtime.pmat, sctx->runtime.win_size, sctx->runtime.mval);

    LISTBASE_FOREACH (MovieTrackingObject *, tracking_object, &tracking->objects) {
      float reconstructed_camera_mat[4][4], reconstructed_camera_imat[4][4];
      const float(*vertex_obmat)[4];

      if ((tracking_object->flag & TRACKING_OBJECT_CAMERA) == 0) {
        BKE_tracking_camera_get_reconstructed_interpolate(
            tracking, tracking_object, scene->r.cfra, reconstructed_camera_mat);

        invert_m4_m4(reconstructed_camera_imat, reconstructed_camera_mat);
      }

      LISTBASE_FOREACH (MovieTrackingTrack *, track, &tracking_object->tracks) {
        float bundle_pos[3];

        if ((track->flag & TRACK_HAS_BUNDLE) == 0) {
          continue;
        }

        copy_v3_v3(bundle_pos, track->bundle_pos);
        if (tracking_object->flag & TRACKING_OBJECT_CAMERA) {
          vertex_obmat = orig_camera_mat;
        }
        else {
          mul_m4_v3(reconstructed_camera_imat, bundle_pos);
          vertex_obmat = obmat;
        }

        mul_m4_v3(vertex_obmat, bundle_pos);
        if (test_projected_vert_dist(&neasrest_precalc,
                                     sctx->runtime.clip_plane,
                                     sctx->runtime.clip_plane_len,
                                     is_persp,
                                     bundle_pos,
                                     &dist_px_sq,
                                     r_loc))
        {
          retval = SCE_SNAP_MODE_VERTEX;
        }
      }
    }
  }

  if (retval) {
    *dist_px = sqrtf(dist_px_sq);
    if (r_index) {
      /* Does not support index. */
      *r_index = -1;
    }
    return retval;
  }

  return SCE_SNAP_MODE_NONE;
}

struct SnapObjUserData {
  /* read/write args */
  float *dist_px;
};

/**
 * \note Duplicate args here are documented at #snapObjectsRay
 */
static eSnapMode snap_obj_fn(SnapObjectContext *sctx,
                             const SnapObjectParams *params,
                             Object *ob_eval,
                             ID *ob_data,
                             const float obmat[4][4],
                             bool is_object_active,
                             bool use_hide,
                             void *data)
{
  SnapObjUserData *dt = static_cast<SnapObjUserData *>(data);
  eSnapMode retval = SCE_SNAP_MODE_NONE;
  bool is_edit = false;

  if (ob_data == nullptr && (ob_eval->type == OB_MESH)) {
    BMEditMesh *em = BKE_editmesh_from_object(ob_eval);
    if (UNLIKELY(!em)) { /* See #data_for_snap doc-string. */
      return SCE_SNAP_MODE_NONE;
    }
    retval = snapEditMesh(sctx,
                          params,
                          ob_eval,
                          em,
                          obmat,
                          dt->dist_px,
                          sctx->ret.loc,
                          sctx->ret.no,
                          &sctx->ret.index);
    if (retval) {
      is_edit = true;
    }
  }
  else if (ob_data == nullptr) {
    retval = snap_object_center(
        sctx, ob_eval, obmat, dt->dist_px, sctx->ret.loc, sctx->ret.no, &sctx->ret.index);
  }
  else {
    switch (ob_eval->type) {
      case OB_MESH: {
        if (ob_eval->dt == OB_BOUNDBOX) {
          /* Do not snap to objects that are in bounding box display mode */
          return SCE_SNAP_MODE_NONE;
        }
        if (GS(ob_data->name) == ID_ME) {
          retval = snapMesh(sctx,
                            params,
                            ob_eval,
                            (const Mesh *)ob_data,
                            obmat,
                            use_hide,
                            dt->dist_px,
                            sctx->ret.loc,
                            sctx->ret.no,
                            &sctx->ret.index);
        }
        break;
      }
      case OB_ARMATURE:
        retval = snapArmature(sctx,
                              params,
                              ob_eval,
                              obmat,
                              is_object_active,
                              dt->dist_px,
                              sctx->ret.loc,
                              sctx->ret.no,
                              &sctx->ret.index);
        break;
      case OB_CURVES_LEGACY:
      case OB_SURF:
        if (ob_eval->type == OB_CURVES_LEGACY || BKE_object_is_in_editmode(ob_eval)) {
          retval = snapCurve(sctx,
                             params,
                             ob_eval,
                             obmat,
                             dt->dist_px,
                             sctx->ret.loc,
                             sctx->ret.no,
                             &sctx->ret.index);
          if (params->edit_mode_type != SNAP_GEOM_FINAL) {
            break;
          }
        }
        ATTR_FALLTHROUGH;
      case OB_FONT: {
        const Mesh *mesh_eval = BKE_object_get_evaluated_mesh(ob_eval);
        if (mesh_eval) {
          retval |= snapMesh(sctx,
                             params,
                             ob_eval,
                             mesh_eval,
                             obmat,
                             false,
                             dt->dist_px,
                             sctx->ret.loc,
                             sctx->ret.no,
                             &sctx->ret.index);
        }
        break;
      }
      case OB_EMPTY:
      case OB_GPENCIL_LEGACY:
      case OB_LAMP:
        retval = snap_object_center(
            sctx, ob_eval, obmat, dt->dist_px, sctx->ret.loc, sctx->ret.no, &sctx->ret.index);
        break;
      case OB_CAMERA:
        retval = snapCamera(
            sctx, ob_eval, obmat, dt->dist_px, sctx->ret.loc, sctx->ret.no, &sctx->ret.index);
        break;
    }
  }

  if (retval) {
    copy_m4_m4(sctx->ret.obmat, obmat);
    sctx->ret.ob = ob_eval;
    sctx->ret.data = ob_data;
    sctx->ret.is_edit = is_edit;
  }
  return retval;
}

/**
 * Main Snapping Function
 * ======================
 *
 * Walks through all objects in the scene to find the closest snap element ray.
 *
 * \param sctx: Snap context to store data.
 *
 * Read/Write Args
 * ---------------
 *
 * \param dist_px: Maximum threshold distance (in pixels).
 */
static eSnapMode snapObjectsRay(SnapObjectContext *sctx,
                                const SnapObjectParams *params,
                                /* read/write args */
                                /* Parameters below cannot be const, because they are assigned to a
                                 * non-const variable (readability-non-const-parameter). */
                                float *dist_px /* NOLINT */)
{
  SnapObjUserData data = {};
  data.dist_px = dist_px;

  return iter_snap_objects(sctx, params, snap_obj_fn, &data);
}

/** \} */

/* -------------------------------------------------------------------- */
/** \name Public Object Snapping API
 * \{ */

SnapObjectContext *ED_transform_snap_object_context_create(Scene *scene, int flag)
{
  SnapObjectContext *sctx = MEM_new<SnapObjectContext>(__func__);

  sctx->flag = flag;

  sctx->scene = scene;

  return sctx;
}

void ED_transform_snap_object_context_destroy(SnapObjectContext *sctx)
{
  MEM_delete(sctx);
}

void ED_transform_snap_object_context_set_editmesh_callbacks(
    SnapObjectContext *sctx,
    bool (*test_vert_fn)(BMVert *, void *user_data),
    bool (*test_edge_fn)(BMEdge *, void *user_data),
    bool (*test_face_fn)(BMFace *, void *user_data),
    void *user_data)
{
  bool is_cache_dirty = false;
  if (sctx->callbacks.edit_mesh.test_vert_fn != test_vert_fn) {
    sctx->callbacks.edit_mesh.test_vert_fn = test_vert_fn;
    is_cache_dirty = true;
  }
  if (sctx->callbacks.edit_mesh.test_edge_fn != test_edge_fn) {
    sctx->callbacks.edit_mesh.test_edge_fn = test_edge_fn;
    is_cache_dirty = true;
  }
  if (sctx->callbacks.edit_mesh.test_face_fn != test_face_fn) {
    sctx->callbacks.edit_mesh.test_face_fn = test_face_fn;
    is_cache_dirty = true;
  }
  if (sctx->callbacks.edit_mesh.user_data != user_data) {
    sctx->callbacks.edit_mesh.user_data = user_data;
    is_cache_dirty = true;
  }

  if (is_cache_dirty) {
    sctx->editmesh_caches.clear();
  }
}

bool ED_transform_snap_object_project_ray_ex(SnapObjectContext *sctx,
                                             Depsgraph *depsgraph,
                                             const View3D *v3d,
                                             const SnapObjectParams *params,
                                             const float ray_start[3],
                                             const float ray_normal[3],
                                             float *ray_depth,
                                             float r_loc[3],
                                             float r_no[3],
                                             int *r_index,
                                             Object **r_ob,
                                             float r_obmat[4][4])
{
  sctx->runtime.depsgraph = depsgraph;
  sctx->runtime.v3d = v3d;

  zero_v3(sctx->ret.loc);
  zero_v3(sctx->ret.no);
  sctx->ret.index = -1;
  zero_m4(sctx->ret.obmat);
  sctx->ret.hit_list = nullptr;
  sctx->ret.ob = nullptr;
  sctx->ret.data = nullptr;
  sctx->ret.dist_sq = FLT_MAX;
  sctx->ret.is_edit = false;

  if (raycastObjects(sctx,
                     params,
                     ray_start,
                     ray_normal,
                     params->use_occlusion_test,
                     params->use_occlusion_test,
                     ray_depth))
  {
    copy_v3_v3(r_loc, sctx->ret.loc);
    if (r_no) {
      copy_v3_v3(r_no, sctx->ret.no);
    }
    if (r_index) {
      *r_index = sctx->ret.index;
    }
    if (r_ob) {
      *r_ob = sctx->ret.ob;
    }
    if (r_obmat) {
      copy_m4_m4(r_obmat, sctx->ret.obmat);
    }
    return true;
  }
  return false;
}

bool ED_transform_snap_object_project_ray_all(SnapObjectContext *sctx,
                                              Depsgraph *depsgraph,
                                              const View3D *v3d,
                                              const SnapObjectParams *params,
                                              const float ray_start[3],
                                              const float ray_normal[3],
                                              float ray_depth,
                                              bool sort,
                                              ListBase *r_hit_list)
{
  sctx->runtime.depsgraph = depsgraph;
  sctx->runtime.v3d = v3d;

  zero_v3(sctx->ret.loc);
  zero_v3(sctx->ret.no);
  sctx->ret.index = -1;
  zero_m4(sctx->ret.obmat);
  sctx->ret.hit_list = r_hit_list;
  sctx->ret.ob = nullptr;
  sctx->ret.data = nullptr;
  sctx->ret.dist_sq = FLT_MAX;
  sctx->ret.is_edit = false;

  if (ray_depth == -1.0f) {
    ray_depth = BVH_RAYCAST_DIST_MAX;
  }

#ifdef DEBUG
  float ray_depth_prev = ray_depth;
#endif

  if (raycastObjects(sctx,
                     params,
                     ray_start,
                     ray_normal,
                     params->use_occlusion_test,
                     params->use_occlusion_test,
                     &ray_depth))
  {
    if (sort) {
      BLI_listbase_sort(r_hit_list, hit_depth_cmp);
    }
    /* meant to be readonly for 'all' hits, ensure it is */
#ifdef DEBUG
    BLI_assert(ray_depth_prev == ray_depth);
#endif
    return true;
  }
  return false;
}

/**
 * Convenience function for snap ray-casting.
 *
 * Given a ray, cast it into the scene (snapping to faces).
 *
 * \return Snap success
 */
static bool transform_snap_context_project_ray_impl(SnapObjectContext *sctx,
                                                    Depsgraph *depsgraph,
                                                    const View3D *v3d,
                                                    const SnapObjectParams *params,
                                                    const float ray_start[3],
                                                    const float ray_normal[3],
                                                    float *ray_depth,
                                                    float r_co[3],
                                                    float r_no[3])
{
  bool ret;

  /* try snap edge, then face if it fails */
  ret = ED_transform_snap_object_project_ray_ex(sctx,
                                                depsgraph,
                                                v3d,
                                                params,
                                                ray_start,
                                                ray_normal,
                                                ray_depth,
                                                r_co,
                                                r_no,
                                                nullptr,
                                                nullptr,
                                                nullptr);

  return ret;
}

bool ED_transform_snap_object_project_ray(SnapObjectContext *sctx,
                                          Depsgraph *depsgraph,
                                          const View3D *v3d,
                                          const SnapObjectParams *params,
                                          const float ray_origin[3],
                                          const float ray_direction[3],
                                          float *ray_depth,
                                          float r_co[3],
                                          float r_no[3])
{
  float ray_depth_fallback;
  if (ray_depth == nullptr) {
    ray_depth_fallback = BVH_RAYCAST_DIST_MAX;
    ray_depth = &ray_depth_fallback;
  }

  return transform_snap_context_project_ray_impl(
      sctx, depsgraph, v3d, params, ray_origin, ray_direction, ray_depth, r_co, r_no);
}

static eSnapMode transform_snap_context_project_view3d_mixed_impl(SnapObjectContext *sctx,
                                                                  Depsgraph *depsgraph,
                                                                  const ARegion *region,
                                                                  const View3D *v3d,
                                                                  eSnapMode snap_to_flag,
                                                                  const SnapObjectParams *params,
                                                                  const float init_co[3],
                                                                  const float mval[2],
                                                                  const float prev_co[3],
                                                                  float *dist_px,
                                                                  float r_loc[3],
                                                                  float r_no[3],
                                                                  int *r_index,
                                                                  Object **r_ob,
                                                                  float r_obmat[4][4],
                                                                  float r_face_nor[3])
{
  sctx->runtime.depsgraph = depsgraph;
  sctx->runtime.region = region;
  sctx->runtime.v3d = v3d;

  zero_v3(sctx->ret.loc);
  zero_v3(sctx->ret.no);
  sctx->ret.index = -1;
  zero_m4(sctx->ret.obmat);
  sctx->ret.hit_list = nullptr;
  sctx->ret.ob = nullptr;
  sctx->ret.data = nullptr;
  sctx->ret.dist_sq = FLT_MAX;
  sctx->ret.is_edit = false;

  BLI_assert(snap_to_flag & (SCE_SNAP_MODE_GEOM | SCE_SNAP_MODE_FACE_NEAREST));

  eSnapMode retval = SCE_SNAP_MODE_NONE;

  bool has_hit = false;

  const RegionView3D *rv3d = static_cast<RegionView3D *>(region->regiondata);

  bool use_occlusion_test = params->use_occlusion_test;

  if (use_occlusion_test && XRAY_ENABLED(v3d) && (snap_to_flag & SCE_SNAP_MODE_FACE)) {
    if (snap_to_flag != SCE_SNAP_MODE_FACE) {
      /* In theory everything is visible in X-Ray except faces. */
      snap_to_flag &= ~SCE_SNAP_MODE_FACE;
      use_occlusion_test = false;
    }
  }

  if (prev_co == nullptr) {
    snap_to_flag &= ~(SCE_SNAP_MODE_EDGE_PERPENDICULAR | SCE_SNAP_MODE_FACE_NEAREST);
  }
  else if (init_co == nullptr) {
    snap_to_flag &= ~SCE_SNAP_MODE_FACE_NEAREST;
  }

  /* NOTE: if both face ray-cast and face nearest are enabled, first find result of nearest, then
   * override with ray-cast. */
  if ((snap_to_flag & SCE_SNAP_MODE_FACE_NEAREST) && !has_hit) {
    has_hit = nearestWorldObjects(sctx, params, init_co, prev_co);

    if (has_hit) {
      retval = SCE_SNAP_MODE_FACE_NEAREST;

      copy_v3_v3(r_loc, sctx->ret.loc);
      if (r_no) {
        copy_v3_v3(r_no, sctx->ret.no);
      }
      if (r_ob) {
        *r_ob = sctx->ret.ob;
      }
      if (r_obmat) {
        copy_m4_m4(r_obmat, sctx->ret.obmat);
      }
      if (r_index) {
        *r_index = sctx->ret.index;
      }
    }
  }

  if ((snap_to_flag & SCE_SNAP_MODE_FACE) || use_occlusion_test) {
    float ray_start[3], ray_normal[3];
    if (!ED_view3d_win_to_ray_clipped_ex(
            depsgraph, region, v3d, mval, nullptr, ray_normal, ray_start, true))
    {
      return retval;
    }

    float dummy_ray_depth = BVH_RAYCAST_DIST_MAX;

    has_hit = raycastObjects(sctx,
                             params,
                             ray_start,
                             ray_normal,
                             use_occlusion_test,
                             use_occlusion_test && (snap_to_flag & SCE_SNAP_MODE_FACE) == 0,
                             &dummy_ray_depth);

    if (has_hit) {
      if (r_face_nor) {
        copy_v3_v3(r_face_nor, sctx->ret.no);
      }

      if (snap_to_flag & SCE_SNAP_MODE_FACE) {
        retval = SCE_SNAP_MODE_FACE;

        copy_v3_v3(r_loc, sctx->ret.loc);
        if (r_no) {
          copy_v3_v3(r_no, sctx->ret.no);
        }
        if (r_ob) {
          *r_ob = sctx->ret.ob;
        }
        if (r_obmat) {
          copy_m4_m4(r_obmat, sctx->ret.obmat);
        }
        if (r_index) {
          *r_index = sctx->ret.index;
        }
      }
    }
  }

  if (snap_to_flag & (SCE_SNAP_MODE_VERTEX | SCE_SNAP_MODE_EDGE | SCE_SNAP_MODE_EDGE_MIDPOINT |
                      SCE_SNAP_MODE_EDGE_PERPENDICULAR))
  {
    eSnapMode elem_test, elem = SCE_SNAP_MODE_NONE;
    float dist_px_tmp = *dist_px;

    copy_m4_m4(sctx->runtime.pmat, rv3d->persmat);
    sctx->runtime.win_size[0] = region->winx;
    sctx->runtime.win_size[1] = region->winy;
    copy_v2_v2(sctx->runtime.mval, mval);
    sctx->runtime.view_proj = rv3d->is_persp ? VIEW_PROJ_PERSP : VIEW_PROJ_ORTHO;

    /* First snap to edge instead of middle or perpendicular. */
    sctx->runtime.snap_to_flag = static_cast<eSnapMode>(
        snap_to_flag & (SCE_SNAP_MODE_VERTEX | SCE_SNAP_MODE_EDGE));
    if (snap_to_flag & (SCE_SNAP_MODE_EDGE_MIDPOINT | SCE_SNAP_MODE_EDGE_PERPENDICULAR)) {
      sctx->runtime.snap_to_flag = static_cast<eSnapMode>(sctx->runtime.snap_to_flag |
                                                          SCE_SNAP_MODE_EDGE);
    }

    planes_from_projmat(sctx->runtime.pmat,
                        nullptr,
                        nullptr,
                        nullptr,
                        nullptr,
                        sctx->runtime.clip_plane[0],
                        sctx->runtime.clip_plane[1]);

    sctx->runtime.clip_plane_len = 2;
    sctx->runtime.has_occlusion_plane = false;

    /* By convention we only snap to the original elements of a curve. */
    if (has_hit && sctx->ret.ob->type != OB_CURVES_LEGACY) {
      /* Compute the new clip_pane but do not add it yet. */
      float new_clipplane[4];
      BLI_ASSERT_UNIT_V3(sctx->ret.no);
      plane_from_point_normal_v3(new_clipplane, sctx->ret.loc, sctx->ret.no);
      if (dot_v3v3(sctx->runtime.clip_plane[0], new_clipplane) > 0.0f) {
        /* The plane is facing the wrong direction. */
        negate_v4(new_clipplane);
      }

      /* Small offset to simulate a kind of volume for edges and vertices. */
      new_clipplane[3] += 0.01f;

      /* Try to snap only to the polygon. */
      elem_test = snap_polygon(sctx, params, &dist_px_tmp);
      if (elem_test) {
        elem = elem_test;
      }

      /* Add the new clip plane to the beginning of the list. */
      for (int i = sctx->runtime.clip_plane_len; i != 0; i--) {
        copy_v4_v4(sctx->runtime.clip_plane[i], sctx->runtime.clip_plane[i - 1]);
      }
      copy_v4_v4(sctx->runtime.clip_plane[0], new_clipplane);
      sctx->runtime.clip_plane_len++;
      sctx->runtime.has_occlusion_plane = true;
    }

    elem_test = snapObjectsRay(sctx, params, &dist_px_tmp);
    if (elem_test) {
      elem = elem_test;
    }

    if ((elem == SCE_SNAP_MODE_EDGE) &&
        (snap_to_flag &
         (SCE_SNAP_MODE_VERTEX | SCE_SNAP_MODE_EDGE_MIDPOINT | SCE_SNAP_MODE_EDGE_PERPENDICULAR)))
    {
      sctx->runtime.snap_to_flag = snap_to_flag;
      elem = snap_mesh_edge_verts_mixed(sctx, params, *dist_px, prev_co, &dist_px_tmp);
    }

    if (elem & snap_to_flag) {
      retval = elem;

      copy_v3_v3(r_loc, sctx->ret.loc);
      if (r_no) {
        copy_v3_v3(r_no, sctx->ret.no);
      }
      if (r_ob) {
        *r_ob = sctx->ret.ob;
      }
      if (r_obmat) {
        copy_m4_m4(r_obmat, sctx->ret.obmat);
      }
      if (r_index) {
        *r_index = sctx->ret.index;
      }

      *dist_px = dist_px_tmp;
    }
  }

  return retval;
}

eSnapMode ED_transform_snap_object_project_view3d_ex(SnapObjectContext *sctx,
                                                     Depsgraph *depsgraph,
                                                     const ARegion *region,
                                                     const View3D *v3d,
                                                     const eSnapMode snap_to,
                                                     const SnapObjectParams *params,
                                                     const float init_co[3],
                                                     const float mval[2],
                                                     const float prev_co[3],
                                                     float *dist_px,
                                                     float r_loc[3],
                                                     float r_no[3],
                                                     int *r_index,
                                                     Object **r_ob,
                                                     float r_obmat[4][4],
                                                     float r_face_nor[3])
{
  return transform_snap_context_project_view3d_mixed_impl(sctx,
                                                          depsgraph,
                                                          region,
                                                          v3d,
                                                          snap_to,
                                                          params,
                                                          init_co,
                                                          mval,
                                                          prev_co,
                                                          dist_px,
                                                          r_loc,
                                                          r_no,
                                                          r_index,
                                                          r_ob,
                                                          r_obmat,
                                                          r_face_nor);
}

eSnapMode ED_transform_snap_object_project_view3d(SnapObjectContext *sctx,
                                                  Depsgraph *depsgraph,
                                                  const ARegion *region,
                                                  const View3D *v3d,
                                                  const eSnapMode snap_to,
                                                  const SnapObjectParams *params,
                                                  const float init_co[3],
                                                  const float mval[2],
                                                  const float prev_co[3],
                                                  float *dist_px,
                                                  float r_loc[3],
                                                  float r_no[3])
{
  return ED_transform_snap_object_project_view3d_ex(sctx,
                                                    depsgraph,
                                                    region,
                                                    v3d,
                                                    snap_to,
                                                    params,
                                                    init_co,
                                                    mval,
                                                    prev_co,
                                                    dist_px,
                                                    r_loc,
                                                    r_no,
                                                    nullptr,
                                                    nullptr,
                                                    nullptr,
                                                    nullptr);
}

bool ED_transform_snap_object_project_all_view3d_ex(SnapObjectContext *sctx,
                                                    Depsgraph *depsgraph,
                                                    const ARegion *region,
                                                    const View3D *v3d,
                                                    const SnapObjectParams *params,
                                                    const float mval[2],
                                                    float ray_depth,
                                                    bool sort,
                                                    ListBase *r_hit_list)
{
  float ray_start[3], ray_normal[3];

  if (!ED_view3d_win_to_ray_clipped_ex(
          depsgraph, region, v3d, mval, nullptr, ray_normal, ray_start, true))
  {
    return false;
  }

  return ED_transform_snap_object_project_ray_all(
      sctx, depsgraph, v3d, params, ray_start, ray_normal, ray_depth, sort, r_hit_list);
}

/** \} */<|MERGE_RESOLUTION|>--- conflicted
+++ resolved
@@ -296,353 +296,6 @@
   return dot_v3v3(no, dir) < 0.0f;
 }
 
-<<<<<<< HEAD
-/* Callback to ray-cast with back-face culling (#Mesh). */
-static void mesh_looptri_raycast_backface_culling_cb(void *userdata,
-                                                     int index,
-                                                     const BVHTreeRay *ray,
-                                                     BVHTreeRayHit *hit)
-{
-  const BVHTreeFromMesh *data = (BVHTreeFromMesh *)userdata;
-  const float(*vert_positions)[3] = data->vert_positions;
-  const MLoopTri *lt = &data->looptri[index];
-  const float *vtri_co[3] = {
-      vert_positions[data->corner_verts[lt->tri[0]]],
-      vert_positions[data->corner_verts[lt->tri[1]]],
-      vert_positions[data->corner_verts[lt->tri[2]]],
-  };
-  float dist = bvhtree_ray_tri_intersection(ray, hit->dist, UNPACK3(vtri_co));
-
-  if (dist >= 0 && dist < hit->dist) {
-    float no[3];
-    if (raycast_tri_backface_culling_test(ray->direction, UNPACK3(vtri_co), no)) {
-      hit->index = index;
-      hit->dist = dist;
-      madd_v3_v3v3fl(hit->co, ray->origin, ray->direction, dist);
-      normalize_v3_v3(hit->no, no);
-    }
-  }
-}
-
-/* Callback to ray-cast with back-face culling (#EditMesh). */
-static void editmesh_looptri_raycast_backface_culling_cb(void *userdata,
-                                                         int index,
-                                                         const BVHTreeRay *ray,
-                                                         BVHTreeRayHit *hit)
-{
-  const BVHTreeFromEditMesh *data = (BVHTreeFromEditMesh *)userdata;
-  BMEditMesh *em = data->em;
-  const BMLoop **ltri = (const BMLoop **)em->looptris[index];
-
-  const float *t0, *t1, *t2;
-  t0 = ltri[0]->v->co;
-  t1 = ltri[1]->v->co;
-  t2 = ltri[2]->v->co;
-
-  {
-    float dist = bvhtree_ray_tri_intersection(ray, hit->dist, t0, t1, t2);
-
-    if (dist >= 0 && dist < hit->dist) {
-      float no[3];
-      if (raycast_tri_backface_culling_test(ray->direction, t0, t1, t2, no)) {
-        hit->index = index;
-        hit->dist = dist;
-        madd_v3_v3v3fl(hit->co, ray->origin, ray->direction, dist);
-        normalize_v3_v3(hit->no, no);
-      }
-    }
-  }
-}
-
-static bool raycastMesh(SnapObjectContext *sctx,
-                        const SnapObjectParams *params,
-                        const float ray_start[3],
-                        const float ray_dir[3],
-                        Object *ob_eval,
-                        const Mesh *me_eval,
-                        const float obmat[4][4],
-                        const uint ob_index,
-                        bool use_hide,
-                        /* read/write args */
-                        float *ray_depth,
-                        /* return args */
-                        float r_loc[3],
-                        float r_no[3],
-                        int *r_index,
-                        ListBase *r_hit_list)
-{
-  bool retval = false;
-
-  if (me_eval->totpoly == 0) {
-    return retval;
-  }
-
-  float imat[4][4];
-  float ray_start_local[3], ray_normal_local[3];
-  float local_scale, local_depth, len_diff = 0.0f;
-
-  invert_m4_m4(imat, obmat);
-
-  copy_v3_v3(ray_start_local, ray_start);
-  copy_v3_v3(ray_normal_local, ray_dir);
-
-  mul_m4_v3(imat, ray_start_local);
-  mul_mat3_m4_v3(imat, ray_normal_local);
-
-  /* local scale in normal direction */
-  local_scale = normalize_v3(ray_normal_local);
-  local_depth = *ray_depth;
-  if (local_depth != BVH_RAYCAST_DIST_MAX) {
-    local_depth *= local_scale;
-  }
-
-  /* Test BoundBox */
-  if (ob_eval->data == me_eval) {
-    const BoundBox *bb = BKE_object_boundbox_get(ob_eval);
-    if (bb) {
-      /* was BKE_boundbox_ray_hit_check, see: cf6ca226fa58 */
-      if (!isect_ray_aabb_v3_simple(
-              ray_start_local, ray_normal_local, bb->vec[0], bb->vec[6], &len_diff, nullptr))
-      {
-        return retval;
-      }
-    }
-  }
-
-  /* We pass a temp ray_start, set from object's boundbox, to avoid precision issues with
-   * very far away ray_start values (as returned in case of ortho view3d), see #50486, #38358.
-   */
-  if (len_diff > 400.0f) {
-    /* Make temporary start point a bit away from bounding-box hit point. */
-    len_diff -= local_scale;
-    madd_v3_v3fl(ray_start_local, ray_normal_local, len_diff);
-    local_depth -= len_diff;
-  }
-  else {
-    len_diff = 0.0f;
-  }
-
-  BVHTreeFromMesh treedata;
-  snap_object_data_mesh_get(sctx, ob_eval, me_eval, use_hide, &treedata);
-
-  const blender::Span<int> looptri_polys = me_eval->looptri_polys();
-
-  if (treedata.tree == nullptr) {
-    return retval;
-  }
-
-  float timat[3][3]; /* transpose inverse matrix for normals */
-  transpose_m3_m4(timat, imat);
-
-  BLI_assert(treedata.raycast_callback != nullptr);
-  if (r_hit_list) {
-    RayCastAll_Data data;
-
-    data.bvhdata = &treedata;
-    data.raycast_callback = treedata.raycast_callback;
-    data.obmat = obmat;
-    data.timat = timat;
-    data.len_diff = len_diff;
-    data.local_scale = local_scale;
-    data.ob_eval = ob_eval;
-    data.ob_uuid = ob_index;
-    data.hit_list = r_hit_list;
-    data.retval = retval;
-
-    BLI_bvhtree_ray_cast_all(
-        treedata.tree, ray_start_local, ray_normal_local, 0.0f, *ray_depth, raycast_all_cb, &data);
-
-    retval = data.retval;
-  }
-  else {
-    BVHTreeRayHit hit{};
-    hit.index = -1;
-    hit.dist = local_depth;
-
-    if (BLI_bvhtree_ray_cast(treedata.tree,
-                             ray_start_local,
-                             ray_normal_local,
-                             0.0f,
-                             &hit,
-                             params->use_backface_culling ?
-                                 mesh_looptri_raycast_backface_culling_cb :
-                                 treedata.raycast_callback,
-                             &treedata) != -1)
-    {
-      hit.dist += len_diff;
-      hit.dist /= local_scale;
-      if (hit.dist <= *ray_depth) {
-        *ray_depth = hit.dist;
-        copy_v3_v3(r_loc, hit.co);
-
-        /* Back to world-space. */
-        mul_m4_v3(obmat, r_loc);
-
-        if (r_no) {
-          copy_v3_v3(r_no, hit.no);
-          mul_m3_v3(timat, r_no);
-          normalize_v3(r_no);
-        }
-
-        retval = true;
-
-        if (r_index) {
-          *r_index = looptri_polys[hit.index];
-        }
-      }
-    }
-  }
-
-  return retval;
-}
-
-static bool raycastEditMesh(SnapObjectContext *sctx,
-                            const SnapObjectParams *params,
-                            const float ray_start[3],
-                            const float ray_dir[3],
-                            Object *ob_eval,
-                            BMEditMesh *em,
-                            const float obmat[4][4],
-                            const uint ob_index,
-                            /* read/write args */
-                            float *ray_depth,
-                            /* return args */
-                            float r_loc[3],
-                            float r_no[3],
-                            int *r_index,
-                            ListBase *r_hit_list)
-{
-  bool retval = false;
-
-  if (!em) {
-    printf("%s: em was NULL!\n", __func__);
-    return false;
-  }
-
-  if (em->bm->totface == 0) {
-    return retval;
-  }
-
-  float imat[4][4];
-  float ray_start_local[3], ray_normal_local[3];
-  float local_scale, local_depth, len_diff = 0.0f;
-
-  invert_m4_m4(imat, obmat);
-
-  copy_v3_v3(ray_start_local, ray_start);
-  copy_v3_v3(ray_normal_local, ray_dir);
-
-  mul_m4_v3(imat, ray_start_local);
-  mul_mat3_m4_v3(imat, ray_normal_local);
-
-  /* local scale in normal direction */
-  local_scale = normalize_v3(ray_normal_local);
-  local_depth = *ray_depth;
-  if (local_depth != BVH_RAYCAST_DIST_MAX) {
-    local_depth *= local_scale;
-  }
-
-  SnapData_EditMesh *sod = snap_object_data_editmesh_get(sctx, ob_eval, em);
-
-  /* Test BoundBox */
-
-  /* was BKE_boundbox_ray_hit_check, see: cf6ca226fa58 */
-  if (!isect_ray_aabb_v3_simple(
-          ray_start_local, ray_normal_local, sod->min, sod->max, &len_diff, nullptr))
-  {
-    return retval;
-  }
-
-  /* We pass a temp ray_start, set from object's boundbox, to avoid precision issues with
-   * very far away ray_start values (as returned in case of ortho view3d), see #50486, #38358.
-   */
-  if (len_diff > 400.0f) {
-    len_diff -= local_scale; /* make temp start point a bit away from bbox hit point. */
-    madd_v3_v3fl(ray_start_local, ray_normal_local, len_diff);
-    local_depth -= len_diff;
-  }
-  else {
-    len_diff = 0.0f;
-  }
-
-  BVHTreeFromEditMesh *treedata = snap_object_data_editmesh_treedata_get(sctx, ob_eval, em);
-  if (treedata == nullptr) {
-    return retval;
-  }
-
-  float timat[3][3]; /* transpose inverse matrix for normals */
-  transpose_m3_m4(timat, imat);
-
-  if (r_hit_list) {
-    RayCastAll_Data data;
-
-    data.bvhdata = treedata;
-    data.raycast_callback = treedata->raycast_callback;
-    data.obmat = obmat;
-    data.timat = timat;
-    data.len_diff = len_diff;
-    data.local_scale = local_scale;
-    data.ob_eval = ob_eval;
-    data.ob_uuid = ob_index;
-    data.hit_list = r_hit_list;
-    data.retval = retval;
-
-    BLI_bvhtree_ray_cast_all(treedata->tree,
-                             ray_start_local,
-                             ray_normal_local,
-                             0.0f,
-                             *ray_depth,
-                             raycast_all_cb,
-                             &data);
-
-    retval = data.retval;
-  }
-  else {
-    BVHTreeRayHit hit{};
-    hit.index = -1;
-    hit.dist = local_depth;
-
-    if (BLI_bvhtree_ray_cast(treedata->tree,
-                             ray_start_local,
-                             ray_normal_local,
-                             0.0f,
-                             &hit,
-                             params->use_backface_culling ?
-                                 editmesh_looptri_raycast_backface_culling_cb :
-                                 treedata->raycast_callback,
-                             treedata) != -1)
-    {
-      hit.dist += len_diff;
-      hit.dist /= local_scale;
-      if (hit.dist <= *ray_depth) {
-        *ray_depth = hit.dist;
-        copy_v3_v3(r_loc, hit.co);
-
-        /* Back to world-space. */
-        mul_m4_v3(obmat, r_loc);
-
-        if (r_no) {
-          copy_v3_v3(r_no, hit.no);
-          mul_m3_v3(timat, r_no);
-          normalize_v3(r_no);
-        }
-
-        retval = true;
-
-        if (r_index) {
-          em = sod->treedata_editmesh.em;
-
-          *r_index = BM_elem_index_get(em->looptris[hit.index][0]->f);
-        }
-      }
-    }
-  }
-
-  return retval;
-}
-
-=======
->>>>>>> 60d90de9
 struct RaycastObjUserData {
   const float *ray_start;
   const float *ray_dir;
