/*
 * ***** BEGIN GPL LICENSE BLOCK *****
 *
 * This program is free software; you can redistribute it and/or
 * modify it under the terms of the GNU General Public License
 * as published by the Free Software Foundation; either version 2
 * of the License, or (at your option) any later version.
 *
 * This program is distributed in the hope that it will be useful,
 * but WITHOUT ANY WARRANTY; without even the implied warranty of
 * MERCHANTABILITY or FITNESS FOR A PARTICULAR PURPOSE.  See the
 * GNU General Public License for more details.
 *
 * You should have received a copy of the GNU General Public License
 * along with this program; if not, write to the Free Software Foundation,
 * Inc., 51 Franklin Street, Fifth Floor, Boston, MA 02110-1301, USA.
 *
 * The Original Code is Copyright (C) 2008 Blender Foundation.
 * All rights reserved.
 *
 *
 * ***** END GPL LICENSE BLOCK *****
 */

/** \file blender/editors/render/render_internal.c
 *  \ingroup edrend
 */


#include <math.h>
#include <string.h>
#include <stddef.h>

#include "MEM_guardedalloc.h"

#include "BLI_listbase.h"
#include "BLI_rect.h"
#include "BLI_timecode.h"
#include "BLI_math.h"
#include "BLI_threads.h"
#include "BLI_utildefines.h"

#include "PIL_time.h"

#include "BLT_translation.h"

#include "DNA_object_types.h"
#include "DNA_scene_types.h"
#include "DNA_view3d_types.h"
#include "DNA_userdef_types.h"

#include "BKE_blender_undo.h"
#include "BKE_blender_version.h"
#include "BKE_camera.h"
#include "BKE_context.h"
#include "BKE_colortools.h"
#include "BKE_global.h"
#include "BKE_image.h"
#include "BKE_layer.h"
#include "BKE_library.h"
#include "BKE_main.h"
#include "BKE_node.h"
#include "BKE_object.h"
#include "BKE_report.h"
#include "BKE_sequencer.h"
#include "BKE_screen.h"
#include "BKE_scene.h"
#include "BKE_undo_system.h"
#include "BKE_workspace.h"

#include "DEG_depsgraph.h"

#include "WM_api.h"
#include "WM_types.h"

#include "ED_object.h"
#include "ED_render.h"
#include "ED_screen.h"
#include "ED_util.h"
#include "ED_undo.h"
#include "ED_view3d.h"

#include "RE_pipeline.h"
#include "RE_engine.h"

#include "IMB_colormanagement.h"
#include "IMB_imbuf_types.h"

#include "GPU_shader.h"

#include "BIF_gl.h"
#include "BIF_glutil.h"

#include "RNA_access.h"
#include "RNA_define.h"

#include "BLO_undofile.h"

#include "render_intern.h"

/* Render Callbacks */
static int render_break(void *rjv);

typedef struct RenderJob {
	Main *main;
	Scene *scene;
	ViewLayer *single_layer;
	Scene *current_scene;
	/* TODO(sergey): Should not be needed once engine will have own
	 * depsgraph and copy-on-write will be implemented.
	 */
	Depsgraph *depsgraph;
	Render *re;
	struct Object *camera_override;
	int lay_override;
	bool v3d_override;
	bool anim, write_still;
	Image *image;
	ImageUser iuser;
	bool image_outdated;
	short *stop;
	short *do_update;
	float *progress;
	ReportList *reports;
	int orig_layer;
	int last_layer;
	ScrArea *sa;
	ColorManagedViewSettings view_settings;
	ColorManagedDisplaySettings display_settings;
	bool supports_glsl_draw;
	bool interface_locked;
} RenderJob;

/* called inside thread! */
static void image_buffer_rect_update(RenderJob *rj, RenderResult *rr, ImBuf *ibuf, ImageUser *iuser, volatile rcti *renrect, const char *viewname)
{
	Scene *scene = rj->scene;
	const float *rectf = NULL;
	int ymin, ymax, xmin, xmax;
	int rymin, rxmin;
	int linear_stride, linear_offset_x, linear_offset_y;
	ColorManagedViewSettings *view_settings;
	ColorManagedDisplaySettings *display_settings;

	/* Exception for exr tiles -- display buffer conversion happens here,
	 * NOT in the color management pipeline.
	 */
	if (ibuf->userflags & IB_DISPLAY_BUFFER_INVALID &&
	    rr->do_exr_tile == false)
	{
		/* The whole image buffer it so be color managed again anyway. */
		return;
	}

	/* if renrect argument, we only refresh scanlines */
	if (renrect) {
		/* if (ymax == recty), rendering of layer is ready, we should not draw, other things happen... */
		if (rr->renlay == NULL || renrect->ymax >= rr->recty)
			return;

		/* xmin here is first subrect x coord, xmax defines subrect width */
		xmin = renrect->xmin + rr->crop;
		xmax = renrect->xmax - xmin + rr->crop;
		if (xmax < 2)
			return;

		ymin = renrect->ymin + rr->crop;
		ymax = renrect->ymax - ymin + rr->crop;
		if (ymax < 2)
			return;
		renrect->ymin = renrect->ymax;

	}
	else {
		xmin = ymin = rr->crop;
		xmax = rr->rectx - 2 * rr->crop;
		ymax = rr->recty - 2 * rr->crop;
	}

	/* xmin ymin is in tile coords. transform to ibuf */
	rxmin = rr->tilerect.xmin + xmin;
	if (rxmin >= ibuf->x) return;
	rymin = rr->tilerect.ymin + ymin;
	if (rymin >= ibuf->y) return;

	if (rxmin + xmax > ibuf->x)
		xmax = ibuf->x - rxmin;
	if (rymin + ymax > ibuf->y)
		ymax = ibuf->y - rymin;

	if (xmax < 1 || ymax < 1) return;

	/* The thing here is, the logic below (which was default behavior
	 * of how rectf is acquiring since forever) gives float buffer for
	 * composite output only. This buffer can not be used for other
	 * passes obviously.
	 *
	 * We might try finding corresponding for pass buffer in render result
	 * (which is actually missing when rendering with Cycles, who only
	 * writes all the passes when the tile is finished) or use float
	 * buffer from image buffer as reference, which is easier to use and
	 * contains all the data we need anyway.
	 *                                              - sergey -
	 */
	/* TODO(sergey): Need to check has_combined here? */
	if (iuser->pass == 0) {
		RenderView *rv;
		const int view_id = BKE_scene_multiview_view_id_get(&scene->r, viewname);
		rv = RE_RenderViewGetById(rr, view_id);

		/* find current float rect for display, first case is after composite... still weak */
		if (rv->rectf)
			rectf = rv->rectf;
		else {
			if (rv->rect32) {
				/* special case, currently only happens with sequencer rendering,
				 * which updates the whole frame, so we can only mark display buffer
				 * as invalid here (sergey)
				 */
				ibuf->userflags |= IB_DISPLAY_BUFFER_INVALID;
				return;
			}
			else {
				if (rr->renlay == NULL) return;
				rectf = RE_RenderLayerGetPass(rr->renlay, RE_PASSNAME_COMBINED, viewname);
			}
		}
		if (rectf == NULL) return;

		rectf += 4 * (rr->rectx * ymin + xmin);
		linear_stride = rr->rectx;
		linear_offset_x = rxmin;
		linear_offset_y = rymin;
	}
	else {
		rectf = ibuf->rect_float;
		linear_stride = ibuf->x;
		linear_offset_x = 0;
		linear_offset_y = 0;
	}

	if (rr->do_exr_tile) {
		/* We don't support changing color management settings during rendering
		 * when using Save Buffers option.
		 */
		view_settings = &rj->view_settings;
		display_settings = &rj->display_settings;
	}
	else {
		view_settings = &scene->view_settings;
		display_settings = &scene->display_settings;
	}

	IMB_partial_display_buffer_update(ibuf, rectf, NULL,
	                                  linear_stride, linear_offset_x, linear_offset_y,
	                                  view_settings, display_settings,
	                                  rxmin, rymin, rxmin + xmax, rymin + ymax,
	                                  rr->do_exr_tile);
}

/* ****************************** render invoking ***************** */

/* set callbacks, exported to sequence render too.
 * Only call in foreground (UI) renders. */

static void screen_render_single_layer_set(wmOperator *op, Main *mainp, WorkSpace *workspace, Scene **scene, ViewLayer **single_layer)
{
	/* single layer re-render */
	if (RNA_struct_property_is_set(op->ptr, "scene")) {
		Scene *scn;
		char scene_name[MAX_ID_NAME - 2];

		RNA_string_get(op->ptr, "scene", scene_name);
		scn = (Scene *)BLI_findstring(&mainp->scene, scene_name, offsetof(ID, name) + 2);

		if (scn) {
			/* camera switch wont have updated */
			scn->r.cfra = (*scene)->r.cfra;
			BKE_scene_camera_switch_update(scn);

			*scene = scn;
		}
	}

	if (RNA_struct_property_is_set(op->ptr, "layer")) {
		ViewLayer *rl;
		char rl_name[RE_MAXNAME];

		RNA_string_get(op->ptr, "layer", rl_name);
<<<<<<< HEAD
		rl = (ViewLayer *)BLI_findstring(&(*scene)->view_layers, rl_name, offsetof(ViewLayer, name));
		
=======
		rl = (SceneRenderLayer *)BLI_findstring(&(*scene)->r.layers, rl_name, offsetof(SceneRenderLayer, name));

>>>>>>> 44505b38
		if (rl)
			*single_layer = rl;
	}
	else if (((*scene)->r.scemode & R_SINGLE_LAYER) && workspace) {
		*single_layer = BKE_view_layer_from_workspace_get(*scene, workspace);
	}
}

/* executes blocking render */
static int screen_render_exec(bContext *C, wmOperator *op)
{
	Scene *scene = CTX_data_scene(C);
	RenderEngineType *re_type = RE_engines_find(scene->r.engine);
	ViewLayer *single_layer = NULL;
	Render *re;
	Image *ima;
	View3D *v3d = CTX_wm_view3d(C);
	Main *mainp = CTX_data_main(C);
	WorkSpace *workspace = CTX_wm_workspace(C);
	unsigned int lay_override;
	const bool is_animation = RNA_boolean_get(op->ptr, "animation");
	const bool is_write_still = RNA_boolean_get(op->ptr, "write_still");
	struct Object *camera_override = v3d ? V3D_CAMERA_LOCAL(v3d) : NULL;

	/* Cannot do render if there is not this function. */
	if (re_type->render == NULL) {
		return OPERATOR_CANCELLED;
	}

	/* custom scene and single layer re-render */
	screen_render_single_layer_set(op, mainp, workspace, &scene, &single_layer);

	if (!is_animation && is_write_still && BKE_imtype_is_movie(scene->r.im_format.imtype)) {
		BKE_report(op->reports, RPT_ERROR, "Cannot write a single file with an animation format selected");
		return OPERATOR_CANCELLED;
	}

	re = RE_NewSceneRender(scene);
	lay_override = (v3d && v3d->lay != scene->lay) ? v3d->lay : 0;

	G.is_break = false;
	RE_test_break_cb(re, NULL, render_break);

	ima = BKE_image_verify_viewer(IMA_TYPE_R_RESULT, "Render Result");
	BKE_image_signal(ima, NULL, IMA_SIGNAL_FREE);
	BKE_image_backup_render(scene, ima, true);

	/* cleanup sequencer caches before starting user triggered render.
	 * otherwise, invalidated cache entries can make their way into
	 * the output rendering. We can't put that into RE_BlenderFrame,
	 * since sequence rendering can call that recursively... (peter) */
	BKE_sequencer_cache_cleanup();

	RE_SetReports(re, op->reports);

	BLI_threaded_malloc_begin();
	if (is_animation)
		RE_BlenderAnim(re, mainp, scene, camera_override, lay_override, scene->r.sfra, scene->r.efra, scene->r.frame_step);
	else
		RE_BlenderFrame(re, mainp, scene, single_layer, camera_override, lay_override, scene->r.cfra, is_write_still);
	BLI_threaded_malloc_end();

	RE_SetReports(re, NULL);

	// no redraw needed, we leave state as we entered it
	ED_update_for_newframe(mainp, CTX_data_depsgraph(C));

	WM_event_add_notifier(C, NC_SCENE | ND_RENDER_RESULT, scene);

	return OPERATOR_FINISHED;
}

static void render_freejob(void *rjv)
{
	RenderJob *rj = rjv;

	BKE_color_managed_view_settings_free(&rj->view_settings);
	MEM_freeN(rj);
}

/* str is IMA_MAX_RENDER_TEXT in size */
static void make_renderinfo_string(const RenderStats *rs,
                                   const Scene *scene,
                                   const bool v3d_override,
                                   const char *error,
                                   char *str)
{
	char info_time_str[32]; // used to be extern to header_info.c
	uintptr_t mem_in_use, mmap_in_use, peak_memory;
	float megs_used_memory, mmap_used_memory, megs_peak_memory;
	char *spos = str;

	mem_in_use = MEM_get_memory_in_use();
	mmap_in_use = MEM_get_mapped_memory_in_use();
	peak_memory = MEM_get_peak_memory();

	megs_used_memory = (mem_in_use - mmap_in_use) / (1024.0 * 1024.0);
	mmap_used_memory = (mmap_in_use) / (1024.0 * 1024.0);
	megs_peak_memory = (peak_memory) / (1024.0 * 1024.0);

	/* local view */
	if (rs->localview)
		spos += sprintf(spos, "%s | ", IFACE_("3D Local View"));
	else if (v3d_override)
		spos += sprintf(spos, "%s | ", IFACE_("3D View"));

	/* frame number */
	spos += sprintf(spos, IFACE_("Frame:%d "), (scene->r.cfra));

	/* previous and elapsed time */
	BLI_timecode_string_from_time_simple(info_time_str, sizeof(info_time_str), rs->lastframetime);

	if (rs->infostr && rs->infostr[0]) {
		if (rs->lastframetime != 0.0)
			spos += sprintf(spos, IFACE_("| Last:%s "), info_time_str);
		else
			spos += sprintf(spos, "| ");

		BLI_timecode_string_from_time_simple(info_time_str, sizeof(info_time_str), PIL_check_seconds_timer() - rs->starttime);
	}
	else
		spos += sprintf(spos, "| ");

	spos += sprintf(spos, IFACE_("Time:%s "), info_time_str);

	/* statistics */
	if (rs->statstr) {
		if (rs->statstr[0]) {
			spos += sprintf(spos, "| %s ", rs->statstr);
		}
	}
	else {
		if (rs->totvert || rs->totface || rs->tothalo || rs->totstrand || rs->totlamp)
			spos += sprintf(spos, "| ");

		if (rs->totvert) spos += sprintf(spos, IFACE_("Ve:%d "), rs->totvert);
		if (rs->totface) spos += sprintf(spos, IFACE_("Fa:%d "), rs->totface);
		if (rs->tothalo) spos += sprintf(spos, IFACE_("Ha:%d "), rs->tothalo);
		if (rs->totstrand) spos += sprintf(spos, IFACE_("St:%d "), rs->totstrand);
		if (rs->totlamp) spos += sprintf(spos, IFACE_("La:%d "), rs->totlamp);

		if (rs->mem_peak == 0.0f)
			spos += sprintf(spos, IFACE_("| Mem:%.2fM (%.2fM, Peak %.2fM) "),
			                megs_used_memory, mmap_used_memory, megs_peak_memory);
		else
			spos += sprintf(spos, IFACE_("| Mem:%.2fM, Peak: %.2fM "), rs->mem_used, rs->mem_peak);

		if (rs->curfield)
			spos += sprintf(spos, IFACE_("Field %d "), rs->curfield);
		if (rs->curblur)
			spos += sprintf(spos, IFACE_("Blur %d "), rs->curblur);
	}

	/* full sample */
	if (rs->curfsa)
		spos += sprintf(spos, IFACE_("| Full Sample %d "), rs->curfsa);

	/* extra info */
	if (rs->infostr && rs->infostr[0]) {
		spos += sprintf(spos, "| %s ", rs->infostr);
	}
	else if (error && error[0]) {
		spos += sprintf(spos, "| %s ", error);
	}

	/* very weak... but 512 characters is quite safe */
	if (spos >= str + IMA_MAX_RENDER_TEXT)
		if (G.debug & G_DEBUG)
			printf("WARNING! renderwin text beyond limit\n");

}

static void image_renderinfo_cb(void *rjv, RenderStats *rs)
{
	RenderJob *rj = rjv;
	RenderResult *rr;

	rr = RE_AcquireResultRead(rj->re);

	if (rr) {
		/* malloc OK here, stats_draw is not in tile threads */
		if (rr->text == NULL)
			rr->text = MEM_callocN(IMA_MAX_RENDER_TEXT, "rendertext");

		make_renderinfo_string(rs, rj->scene, rj->v3d_override,
		                       rr->error, rr->text);
	}

	RE_ReleaseResult(rj->re);

	/* make jobs timer to send notifier */
	*(rj->do_update) = true;

}

static void render_progress_update(void *rjv, float progress)
{
	RenderJob *rj = rjv;

	if (rj->progress && *rj->progress != progress) {
		*rj->progress = progress;

		/* make jobs timer to send notifier */
		*(rj->do_update) = true;
	}
}

/* Not totally reliable, but works fine in most of cases and
 * in worst case would just make it so extra color management
 * for the whole render result is applied (which was already
 * happening already).
 */
static void render_image_update_pass_and_layer(RenderJob *rj, RenderResult *rr, ImageUser *iuser)
{
	wmWindowManager *wm;
	ScrArea *first_sa = NULL, *matched_sa = NULL;

	/* image window, compo node users */
	for (wm = rj->main->wm.first; wm && matched_sa == NULL; wm = wm->id.next) { /* only 1 wm */
		wmWindow *win;
		for (win = wm->windows.first; win && matched_sa == NULL; win = win->next) {
			const bScreen *screen = WM_window_get_active_screen(win);

			for (ScrArea *sa = screen->areabase.first; sa; sa = sa->next) {
				if (sa->spacetype == SPACE_IMAGE) {
					SpaceImage *sima = sa->spacedata.first;
					// sa->spacedata might be empty when toggling fullscreen mode.
					if (sima != NULL && sima->image == rj->image) {
						if (first_sa == NULL) {
							first_sa = sa;
						}
						if (sa == rj->sa) {
							matched_sa = sa;
							break;
						}
					}
				}
			}
		}
	}

	if (matched_sa == NULL) {
		matched_sa = first_sa;
	}

	if (matched_sa) {
		SpaceImage *sima = matched_sa->spacedata.first;
		RenderResult *main_rr = RE_AcquireResultRead(rj->re);

		/* TODO(sergey): is there faster way to get the layer index? */
		if (rr->renlay) {
			int layer = BLI_findstringindex(&main_rr->layers,
			                                (char *)rr->renlay->name,
			                                offsetof(RenderLayer, name));
			sima->iuser.layer = layer;
			rj->last_layer = layer;
		}

		iuser->pass = sima->iuser.pass;
		iuser->layer = sima->iuser.layer;

		RE_ReleaseResult(rj->re);
	}
}

static void image_rect_update(void *rjv, RenderResult *rr, volatile rcti *renrect)
{
	RenderJob *rj = rjv;
	Image *ima = rj->image;
	ImBuf *ibuf;
	void *lock;
	const char *viewname = RE_GetActiveRenderView(rj->re);

	/* only update if we are displaying the slot being rendered */
	if (ima->render_slot != ima->last_render_slot) {
		rj->image_outdated = true;
		return;
	}
	else if (rj->image_outdated) {
		/* update entire render */
		rj->image_outdated = false;
		BKE_image_signal(ima, NULL, IMA_SIGNAL_COLORMANAGE);
		*(rj->do_update) = true;
		return;
	}

	if (rr == NULL)
		return;

	/* update part of render */
	render_image_update_pass_and_layer(rj, rr, &rj->iuser);
	ibuf = BKE_image_acquire_ibuf(ima, &rj->iuser, &lock);
	if (ibuf) {
		/* Don't waste time on CPU side color management if
		 * image will be displayed using GLSL.
		 *
		 * Need to update rect if Save Buffers enabled because in
		 * this case GLSL doesn't have original float buffer to
		 * operate with.
		 */
		if (rr->do_exr_tile ||
		    !rj->supports_glsl_draw ||
		    ibuf->channels == 1 ||
		    U.image_draw_method != IMAGE_DRAW_METHOD_GLSL)
		{
			image_buffer_rect_update(rj, rr, ibuf, &rj->iuser, renrect, viewname);
		}

		/* make jobs timer to send notifier */
		*(rj->do_update) = true;
	}
	BKE_image_release_ibuf(ima, ibuf, lock);
}

static void current_scene_update(void *rjv, Scene *scene)
{
	RenderJob *rj = rjv;
	rj->current_scene = scene;
	rj->iuser.scene = scene;
}

static void render_startjob(void *rjv, short *stop, short *do_update, float *progress)
{
	RenderJob *rj = rjv;

	rj->stop = stop;
	rj->do_update = do_update;
	rj->progress = progress;

	RE_SetReports(rj->re, rj->reports);

	if (rj->anim)
		RE_BlenderAnim(rj->re, rj->main, rj->scene, rj->camera_override, rj->lay_override, rj->scene->r.sfra, rj->scene->r.efra, rj->scene->r.frame_step);
	else
		RE_BlenderFrame(rj->re, rj->main, rj->scene, rj->single_layer, rj->camera_override, rj->lay_override, rj->scene->r.cfra, rj->write_still);

	RE_SetReports(rj->re, NULL);
}

static void render_image_restore_layer(RenderJob *rj)
{
	wmWindowManager *wm;

	/* image window, compo node users */
	for (wm = rj->main->wm.first; wm; wm = wm->id.next) { /* only 1 wm */
		wmWindow *win;
		for (win = wm->windows.first; win; win = win->next) {
			const bScreen *screen = WM_window_get_active_screen(win);

			for (ScrArea *sa = screen->areabase.first; sa; sa = sa->next) {
				if (sa == rj->sa) {
					if (sa->spacetype == SPACE_IMAGE) {
						SpaceImage *sima = sa->spacedata.first;

						if (RE_HasSingleLayer(rj->re)) {
							/* For single layer renders keep the active layer
							 * visible, or show the compositing result. */
							RenderResult *rr = RE_AcquireResultRead(rj->re);
							if (RE_HasCombinedLayer(rr)) {
								sima->iuser.layer = 0;
							}
							RE_ReleaseResult(rj->re);
						}
						else {
							/* For multiple layer render, set back the layer
							 * that was set at the start of rendering. */
							sima->iuser.layer = rj->orig_layer;
						}
					}
					return;
				}
			}
		}
	}
}

static void render_endjob(void *rjv)
{
	RenderJob *rj = rjv;

	/* this render may be used again by the sequencer without the active 'Render' where the callbacks
	 * would be re-assigned. assign dummy callbacks to avoid referencing freed renderjobs bug [#24508] */
	RE_InitRenderCB(rj->re);

	if (rj->main != G.main)
		BKE_main_free(rj->main);

	/* else the frame will not update for the original value */
	if (rj->anim && !(rj->scene->r.scemode & R_NO_FRAME_UPDATE)) {
		/* possible this fails of loading new file while rendering */
		if (G.main->wm.first) {
			ED_update_for_newframe(G.main, rj->depsgraph);
		}
	}

	/* XXX above function sets all tags in nodes */
	ntreeCompositClearTags(rj->scene->nodetree);

	/* potentially set by caller */
	rj->scene->r.scemode &= ~R_NO_FRAME_UPDATE;
<<<<<<< HEAD
	
	if (rj->single_layer) {
=======

	if (rj->srl) {
>>>>>>> 44505b38
		nodeUpdateID(rj->scene->nodetree, &rj->scene->id);
		WM_main_add_notifier(NC_NODE | NA_EDITED, rj->scene);
	}

	if (rj->sa) {
		render_image_restore_layer(rj);
	}

	/* XXX render stability hack */
	G.is_rendering = false;
	WM_main_add_notifier(NC_SCENE | ND_RENDER_RESULT, NULL);

	/* Partial render result will always update display buffer
	 * for first render layer only. This is nice because you'll
	 * see render progress during rendering, but it ends up in
	 * wrong display buffer shown after rendering.
	 *
	 * The code below will mark display buffer as invalid after
	 * rendering in case multiple layers were rendered, which
	 * ensures display buffer matches render layer after
	 * rendering.
	 *
	 * Perhaps proper way would be to toggle active render
	 * layer in image editor and job, so we always display
	 * layer being currently rendered. But this is not so much
	 * trivial at this moment, especially because of external
	 * engine API, so lets use simple and robust way for now
	 *                                          - sergey -
	 */
	if (rj->scene->view_layers.first != rj->scene->view_layers.last ||
	    rj->image_outdated)
	{
		void *lock;
		Image *ima = rj->image;
		ImBuf *ibuf = BKE_image_acquire_ibuf(ima, &rj->iuser, &lock);

		if (ibuf)
			ibuf->userflags |= IB_DISPLAY_BUFFER_INVALID;

		BKE_image_release_ibuf(ima, ibuf, lock);
	}

	/* Finally unlock the user interface (if it was locked). */
	if (rj->interface_locked) {
		Scene *scene;

		/* Interface was locked, so window manager couldn't have been changed
		 * and using one from Global will unlock exactly the same manager as
		 * was locked before running the job.
		 */
		WM_set_locked_interface(G.main->wm.first, false);

		/* We've freed all the derived caches before rendering, which is
		 * effectively the same as if we re-loaded the file.
		 *
		 * So let's not try being smart here and just reset all updated
		 * scene layers and use generic DAG_on_visible_update.
		 */
		for (scene = G.main->scene.first; scene; scene = scene->id.next) {
			scene->lay_updated = 0;
		}

		DEG_on_visible_update(G.main, false);
	}
}

/* called by render, check job 'stop' value or the global */
static int render_breakjob(void *rjv)
{
	RenderJob *rj = rjv;

	if (G.is_break)
		return 1;
	if (rj->stop && *(rj->stop))
		return 1;
	return 0;
}

/* for exec() when there is no render job
 * note: this wont check for the escape key being pressed, but doing so isnt threadsafe */
static int render_break(void *UNUSED(rjv))
{
	if (G.is_break)
		return 1;
	return 0;
}

/* runs in thread, no cursor setting here works. careful with notifiers too (malloc conflicts) */
/* maybe need a way to get job send notifer? */
static void render_drawlock(void *rjv, int lock)
{
	RenderJob *rj = rjv;

	/* If interface is locked, renderer callback shall do nothing. */
	if (!rj->interface_locked) {
		BKE_spacedata_draw_locks(lock);
	}
}

/* catch esc */
static int screen_render_modal(bContext *C, wmOperator *op, const wmEvent *event)
{
	Scene *scene = (Scene *) op->customdata;

	/* no running blender, remove handler and pass through */
	if (0 == WM_jobs_test(CTX_wm_manager(C), scene, WM_JOB_TYPE_RENDER)) {
		return OPERATOR_FINISHED | OPERATOR_PASS_THROUGH;
	}

	/* running render */
	switch (event->type) {
		case ESCKEY:
			return OPERATOR_RUNNING_MODAL;
	}
	return OPERATOR_PASS_THROUGH;
}

static void screen_render_cancel(bContext *C, wmOperator *op)
{
	wmWindowManager *wm = CTX_wm_manager(C);
	Scene *scene = (Scene *) op->customdata;

	/* kill on cancel, because job is using op->reports */
	WM_jobs_kill_type(wm, scene, WM_JOB_TYPE_RENDER);
}

static void clean_viewport_memory_base(Base *base)
{
	if ((base->flag & BASE_VISIBLED) == 0) {
		return;
	}

	Object *object = base->object;

	if (object->id.tag & LIB_TAG_DOIT) {
		return;
	}

	object->id.tag &= ~LIB_TAG_DOIT;
	if (RE_allow_render_generic_object(object)) {
		BKE_object_free_derived_caches(object);
	}
}

static void clean_viewport_memory(Main *bmain, Scene *scene)
{
	Scene *sce_iter;
	Base *base;

	/* Tag all the available objects. */
	BKE_main_id_tag_listbase(&bmain->object, LIB_TAG_DOIT, true);

	/* Go over all the visible objects. */
	for (wmWindowManager *wm = bmain->wm.first; wm; wm = wm->id.next) {
		for (wmWindow *win = wm->windows.first; win; win = win->next) {
			WorkSpace *workspace = BKE_workspace_active_get(win->workspace_hook);
			ViewLayer *view_layer = BKE_view_layer_from_workspace_get(scene, workspace);

			for (base = view_layer->object_bases.first; base; base = base->next) {
				clean_viewport_memory_base(base);
			}
		}
	}

	for (SETLOOPER_SET_ONLY(scene, sce_iter, base)) {
		clean_viewport_memory_base(base);
	}
}

/* using context, starts job */
static int screen_render_invoke(bContext *C, wmOperator *op, const wmEvent *event)
{
	/* new render clears all callbacks */
	Main *bmain = CTX_data_main(C);
	ViewLayer *single_layer = NULL;
	Scene *scene = CTX_data_scene(C);
	RenderEngineType *re_type = RE_engines_find(scene->r.engine);
	Render *re;
	wmJob *wm_job;
	RenderJob *rj;
	Image *ima;
	int jobflag;
	const bool is_animation = RNA_boolean_get(op->ptr, "animation");
	const bool is_write_still = RNA_boolean_get(op->ptr, "write_still");
	const bool use_viewport = RNA_boolean_get(op->ptr, "use_viewport");
	View3D *v3d = use_viewport ? CTX_wm_view3d(C) : NULL;
	WorkSpace *workspace = CTX_wm_workspace(C);
	struct Object *camera_override = v3d ? V3D_CAMERA_LOCAL(v3d) : NULL;
	const char *name;
	ScrArea *sa;

<<<<<<< HEAD
	/* Cannot do render if there is not this function. */
	if (re_type->render == NULL) {
		return OPERATOR_CANCELLED;
	}

	/* custom scene and single layer re-render */
	screen_render_single_layer_set(op, bmain, workspace, &scene, &single_layer);

=======
>>>>>>> 44505b38
	/* only one render job at a time */
	if (WM_jobs_test(CTX_wm_manager(C), scene, WM_JOB_TYPE_RENDER))
		return OPERATOR_CANCELLED;

	if (!RE_is_rendering_allowed(scene, single_layer, camera_override, op->reports)) {
		return OPERATOR_CANCELLED;
	}

	if (!is_animation && is_write_still && BKE_imtype_is_movie(scene->r.im_format.imtype)) {
		BKE_report(op->reports, RPT_ERROR, "Cannot write a single file with an animation format selected");
		return OPERATOR_CANCELLED;
	}

	/* stop all running jobs, except screen one. currently previews frustrate Render */
	WM_jobs_kill_all_except(CTX_wm_manager(C), CTX_wm_screen(C));

	/* cancel animation playback */
	if (ED_screen_animation_playing(CTX_wm_manager(C)))
		ED_screen_animation_play(C, 0, 0);

	/* handle UI stuff */
	WM_cursor_wait(1);

	/* flush sculpt and editmode changes */
	ED_editors_flush_edits(C, true);

	/* cleanup sequencer caches before starting user triggered render.
	 * otherwise, invalidated cache entries can make their way into
	 * the output rendering. We can't put that into RE_BlenderFrame,
	 * since sequence rendering can call that recursively... (peter) */
	BKE_sequencer_cache_cleanup();

	// store spare
	// get view3d layer, local layer, make this nice api call to render
	// store spare

	/* ensure at least 1 area shows result */
	sa = render_view_open(C, event->x, event->y, op->reports);

	jobflag = WM_JOB_EXCL_RENDER | WM_JOB_PRIORITY | WM_JOB_PROGRESS;
<<<<<<< HEAD
	
=======

	/* custom scene and single layer re-render */
	screen_render_scene_layer_set(op, mainp, &scene, &srl);

>>>>>>> 44505b38
	if (RNA_struct_property_is_set(op->ptr, "layer"))
		jobflag |= WM_JOB_SUSPEND;

	/* job custom data */
	rj = MEM_callocN(sizeof(RenderJob), "render job");
	rj->main = bmain;
	rj->scene = scene;
	rj->current_scene = rj->scene;
	rj->single_layer = single_layer;
	/* TODO(sergey): Render engine should be using own depsgraph. */
	rj->depsgraph = CTX_data_depsgraph(C);
	rj->camera_override = camera_override;
	rj->lay_override = 0;
	rj->anim = is_animation;
	rj->write_still = is_write_still && !is_animation;
	rj->iuser.scene = scene;
	rj->iuser.ok = 1;
	rj->reports = op->reports;
	rj->orig_layer = 0;
	rj->last_layer = 0;
	rj->sa = sa;
	rj->supports_glsl_draw = IMB_colormanagement_support_glsl_draw(&scene->view_settings);

	BKE_color_managed_display_settings_copy(&rj->display_settings, &scene->display_settings);
	BKE_color_managed_view_settings_copy(&rj->view_settings, &scene->view_settings);

	if (sa) {
		SpaceImage *sima = sa->spacedata.first;
		rj->orig_layer = sima->iuser.layer;
	}

	if (v3d) {
		if (scene->lay != v3d->lay) {
			rj->lay_override = v3d->lay;
			rj->v3d_override = true;
		}
		else if (camera_override && camera_override != scene->camera)
			rj->v3d_override = true;

		if (v3d->localvd)
			rj->lay_override |= v3d->localvd->lay;
	}

	/* Lock the user interface depending on render settings. */
	if (scene->r.use_lock_interface) {
		WM_set_locked_interface(CTX_wm_manager(C), true);

		/* Set flag interface need to be unlocked.
		 *
		 * This is so because we don't have copy of render settings
		 * accessible from render job and copy is needed in case
		 * of non-locked rendering, so we wouldn't try to unlock
		 * anything if option was initially unset but then was
		 * enabled during rendering.
		 */
		rj->interface_locked = true;

		/* Clean memory used by viewport? */
		clean_viewport_memory(rj->main, scene);
	}

	/* setup job */
	if (RE_seq_render_active(scene, &scene->r)) name = "Sequence Render";
	else name = "Render";

	wm_job = WM_jobs_get(CTX_wm_manager(C), CTX_wm_window(C), scene, name, jobflag, WM_JOB_TYPE_RENDER);
	WM_jobs_customdata_set(wm_job, rj, render_freejob);
	WM_jobs_timer(wm_job, 0.2, NC_SCENE | ND_RENDER_RESULT, 0);
	WM_jobs_callbacks(wm_job, render_startjob, NULL, NULL, render_endjob);

	/* get a render result image, and make sure it is empty */
	ima = BKE_image_verify_viewer(IMA_TYPE_R_RESULT, "Render Result");
	BKE_image_signal(ima, NULL, IMA_SIGNAL_FREE);
	BKE_image_backup_render(rj->scene, ima, true);
	rj->image = ima;

	/* setup new render */
	re = RE_NewSceneRender(scene);
	RE_test_break_cb(re, rj, render_breakjob);
	RE_draw_lock_cb(re, rj, render_drawlock);
	RE_display_update_cb(re, rj, image_rect_update);
	RE_current_scene_update_cb(re, rj, current_scene_update);
	RE_stats_draw_cb(re, rj, image_renderinfo_cb);
	RE_progress_cb(re, rj, render_progress_update);

	rj->re = re;
	G.is_break = false;

	/* store actual owner of job, so modal operator could check for it,
	 * the reason of this is that active scene could change when rendering
	 * several layers from compositor [#31800]
	 */
	op->customdata = scene;

	WM_jobs_start(CTX_wm_manager(C), wm_job);

	WM_cursor_wait(0);
	WM_event_add_notifier(C, NC_SCENE | ND_RENDER_RESULT, scene);

	/* we set G.is_rendering here already instead of only in the job, this ensure
	 * main loop or other scene updates are disabled in time, since they may
	 * have started before the job thread */
	G.is_rendering = true;

	/* add modal handler for ESC */
	WM_event_add_modal_handler(C, op);

	return OPERATOR_RUNNING_MODAL;
}

/* contextual render, using current scene, view3d? */
void RENDER_OT_render(wmOperatorType *ot)
{
	PropertyRNA *prop;

	/* identifiers */
	ot->name = "Render";
	ot->description = "Render active scene";
	ot->idname = "RENDER_OT_render";

	/* api callbacks */
	ot->invoke = screen_render_invoke;
	ot->modal = screen_render_modal;
	ot->cancel = screen_render_cancel;
	ot->exec = screen_render_exec;

	/*ot->poll = ED_operator_screenactive;*/ /* this isn't needed, causes failer in background mode */

	prop = RNA_def_boolean(ot->srna, "animation", 0, "Animation", "Render files from the animation range of this scene");
	RNA_def_property_flag(prop, PROP_SKIP_SAVE);
	RNA_def_boolean(ot->srna, "write_still", 0, "Write Image", "Save rendered the image to the output path (used only when animation is disabled)");
	prop = RNA_def_boolean(ot->srna, "use_viewport", 0, "Use 3D Viewport", "When inside a 3D viewport, use layers and camera of the viewport");
	RNA_def_property_flag(prop, PROP_SKIP_SAVE);
	prop = RNA_def_string(ot->srna, "layer", NULL, RE_MAXNAME, "Render Layer", "Single render layer to re-render (used only when animation is disabled)");
	RNA_def_property_flag(prop, PROP_SKIP_SAVE);
	prop = RNA_def_string(ot->srna, "scene", NULL, MAX_ID_NAME - 2, "Scene", "Scene to render, current scene if not specified");
	RNA_def_property_flag(prop, PROP_SKIP_SAVE);
}


<<<<<<< HEAD
=======
/* ************** preview for 3d viewport ***************** */

#define PR_UPDATE_VIEW				1
#define PR_UPDATE_RENDERSIZE		2
#define PR_UPDATE_MATERIAL			4
#define PR_UPDATE_DATABASE			8

typedef struct RenderPreview {
	/* from wmJob */
	void *owner;
	short *stop, *do_update;
	wmJob *job;

	Scene *scene;
	ScrArea *sa;
	ARegion *ar;
	View3D *v3d;
	RegionView3D *rv3d;
	Main *bmain;
	RenderEngine *engine;

	float viewmat[4][4];

	int start_resolution_divider;
	int resolution_divider;
	bool has_freestyle;
} RenderPreview;

static int render_view3d_disprect(Scene *scene, ARegion *ar, View3D *v3d, RegionView3D *rv3d, rcti *disprect)
{
	/* copied code from view3d_draw.c */
	rctf viewborder;
	int draw_border;

	if (rv3d->persp == RV3D_CAMOB)
		draw_border = (scene->r.mode & R_BORDER) != 0;
	else
		draw_border = (v3d->flag2 & V3D_RENDER_BORDER) != 0;

	if (draw_border) {
		if (rv3d->persp == RV3D_CAMOB) {
			ED_view3d_calc_camera_border(scene, ar, v3d, rv3d, &viewborder, false);

			disprect->xmin = viewborder.xmin + scene->r.border.xmin * BLI_rctf_size_x(&viewborder);
			disprect->ymin = viewborder.ymin + scene->r.border.ymin * BLI_rctf_size_y(&viewborder);
			disprect->xmax = viewborder.xmin + scene->r.border.xmax * BLI_rctf_size_x(&viewborder);
			disprect->ymax = viewborder.ymin + scene->r.border.ymax * BLI_rctf_size_y(&viewborder);
		}
		else {
			disprect->xmin = v3d->render_border.xmin * ar->winx;
			disprect->xmax = v3d->render_border.xmax * ar->winx;
			disprect->ymin = v3d->render_border.ymin * ar->winy;
			disprect->ymax = v3d->render_border.ymax * ar->winy;
		}

		return 1;
	}

	BLI_rcti_init(disprect, 0, 0, 0, 0);
	return 0;
}

/* returns true if OK  */
static bool render_view3d_get_rects(ARegion *ar, View3D *v3d, RegionView3D *rv3d, rctf *viewplane, RenderEngine *engine,
                                    float *r_clipsta, float *r_clipend, float *r_pixsize, bool *r_ortho)
{

	if (ar->winx < 4 || ar->winy < 4) return false;

	*r_ortho = ED_view3d_viewplane_get(v3d, rv3d, ar->winx, ar->winy, viewplane, r_clipsta, r_clipend, r_pixsize);

	engine->resolution_x = ar->winx;
	engine->resolution_y = ar->winy;

	return true;
}

static bool render_view3d_is_valid(RenderPreview *rp)
{
	return (rp->rv3d->render_engine != NULL);
}

/* called by renderer, checks job value */
static int render_view3d_break(void *rpv)
{
	RenderPreview *rp = rpv;

	if (G.is_break)
		return 1;

	/* during render, rv3d->engine can get freed */
	if (render_view3d_is_valid(rp) == false) {
		*rp->stop = 1;
	}

	return *(rp->stop);
}

static void render_view3d_display_update(void *rpv, RenderResult *UNUSED(rr), volatile struct rcti *UNUSED(rect))
{
	RenderPreview *rp = rpv;

	*(rp->do_update) = true;
}

static void render_view3d_renderinfo_cb(void *rjp, RenderStats *rs)
{
	RenderPreview *rp = rjp;

	/* during render, rv3d->engine can get freed */
	if (rp->rv3d->render_engine == NULL) {
		*rp->stop = 1;
	}
	else {
		make_renderinfo_string(rs, rp->scene, false, NULL, rp->engine->text);

		/* make jobs timer to send notifier */
		*(rp->do_update) = true;
	}
}

BLI_INLINE void rcti_scale_coords(rcti *scaled_rect, const rcti *rect,
                                  const float scale)
{
	scaled_rect->xmin = rect->xmin * scale;
	scaled_rect->ymin = rect->ymin * scale;
	scaled_rect->xmax = rect->xmax * scale;
	scaled_rect->ymax = rect->ymax * scale;
}

static void render_update_resolution(Render *re, const RenderPreview *rp,
                                     bool use_border, const rcti *clip_rect)
{
	int winx = rp->ar->winx / rp->resolution_divider;
	int winy = rp->ar->winy / rp->resolution_divider;
	if (use_border) {
		rcti scaled_cliprct;
		rcti_scale_coords(&scaled_cliprct, clip_rect,
		                  1.0f / rp->resolution_divider);
		RE_ChangeResolution(re, winx, winy, &scaled_cliprct);
	}
	else {
		RE_ChangeResolution(re, winx, winy, NULL);
	}

	if (rp->has_freestyle) {
		if (rp->resolution_divider == BKE_render_preview_pixel_size(&rp->scene->r)) {
			RE_ChangeModeFlag(re, R_EDGE_FRS, false);
		}
		else {
			RE_ChangeModeFlag(re, R_EDGE_FRS, true);
		}
	}
}

static void render_view3d_startjob(void *customdata, short *stop, short *do_update, float *UNUSED(progress))
{
	RenderPreview *rp = customdata;
	Render *re;
	RenderStats *rstats;
	rctf viewplane;
	rcti cliprct;
	float clipsta, clipend, pixsize;
	bool orth, restore = 0;
	char name[32];
	int update_flag;
	bool use_border;
	int ob_inst_update_flag = 0;

	update_flag = rp->engine->job_update_flag;
	rp->engine->job_update_flag = 0;

	//printf("ma %d res %d view %d db %d\n", update_flag & PR_UPDATE_MATERIAL, update_flag & PR_UPDATE_RENDERSIZE, update_flag & PR_UPDATE_VIEW, update_flag & PR_UPDATE_DATABASE);

	G.is_break = false;

	if (false == render_view3d_get_rects(rp->ar, rp->v3d, rp->rv3d, &viewplane, rp->engine, &clipsta, &clipend, &pixsize, &orth))
		return;

	rp->stop = stop;
	rp->do_update = do_update;

	// printf("Enter previewrender\n");

	/* ok, are we rendering all over? */
	sprintf(name, "View3dPreview %p", (void *)rp->ar);
	re = rp->engine->re = RE_GetRender(name);

	/* set this always, rp is different for each job */
	RE_test_break_cb(re, rp, render_view3d_break);
	RE_display_update_cb(re, rp, render_view3d_display_update);
	RE_stats_draw_cb(re, rp, render_view3d_renderinfo_cb);

	rstats = RE_GetStats(re);

	if (update_flag & PR_UPDATE_VIEW) {
		Object *object;
		rp->resolution_divider = rp->start_resolution_divider;

		/* Same as database_init_objects(), loop over all objects.
		 * We might consider de-duplicating the code between this two cases.
		 */
		for (object = rp->bmain->object.first; object; object = object->id.next) {
			float mat[4][4];
			mul_m4_m4m4(mat, rp->viewmat, object->obmat);
			invert_m4_m4(object->imat_ren, mat);
		}
	}

	use_border = render_view3d_disprect(rp->scene, rp->ar, rp->v3d,
	                                    rp->rv3d, &cliprct);

	if ((update_flag & (PR_UPDATE_RENDERSIZE | PR_UPDATE_DATABASE | PR_UPDATE_VIEW)) || rstats->convertdone == 0) {
		RenderData rdata;

		/* no osa, blur, seq, layers, savebuffer etc for preview render */
		rdata = rp->scene->r;
		rdata.mode &= ~(R_OSA | R_MBLUR | R_BORDER | R_PANORAMA);
		rdata.scemode &= ~(R_DOSEQ | R_DOCOMP | R_FREE_IMAGE | R_EXR_TILE_FILE | R_FULL_SAMPLE);
		rdata.scemode |= R_VIEWPORT_PREVIEW;

		/* we do use layers, but only active */
		rdata.scemode |= R_SINGLE_LAYER;

		/* initalize always */
		if (use_border) {
			rdata.mode |= R_BORDER;
			RE_InitState(re, NULL, &rdata, NULL, rp->ar->winx, rp->ar->winy, &cliprct);
		}
		else
			RE_InitState(re, NULL, &rdata, NULL, rp->ar->winx, rp->ar->winy, NULL);
	}

	if (orth)
		RE_SetOrtho(re, &viewplane, clipsta, clipend);
	else
		RE_SetWindow(re, &viewplane, clipsta, clipend);

	RE_SetPixelSize(re, pixsize);

	if ((update_flag & PR_UPDATE_DATABASE) || rstats->convertdone == 0) {
		unsigned int lay = rp->scene->lay;

		/* allow localview render for objects with lights in normal layers */
		if (rp->v3d->lay & 0xFF000000)
			lay |= rp->v3d->lay;
		else lay = rp->v3d->lay;

		RE_SetView(re, rp->viewmat);

		/* copying blender data while main thread is locked, to avoid crashes */
		WM_job_main_thread_lock_acquire(rp->job);
		RE_Database_Free(re);
		RE_Database_FromScene(re, rp->bmain, rp->scene, lay, 0);		// 0= dont use camera view
		WM_job_main_thread_lock_release(rp->job);

		/* do preprocessing like building raytree, shadows, volumes, SSS */
		RE_Database_Preprocess(re);

		/* conversion not completed, need to do it again */
		if (!rstats->convertdone) {
			if (render_view3d_is_valid(rp)) {
				rp->engine->job_update_flag |= PR_UPDATE_DATABASE;
			}
		}

		// printf("dbase update\n");
	}
	else {
		// printf("dbase rotate\n");
		RE_DataBase_IncrementalView(re, rp->viewmat, 0);
		restore = 1;
	}

	RE_DataBase_ApplyWindow(re);

	/* OK, can we enter render code? */
	if (rstats->convertdone) {
		bool first_time = true;

		if (update_flag & PR_UPDATE_VIEW) {
			ob_inst_update_flag |= RE_OBJECT_INSTANCES_UPDATE_VIEW;
		}

		RE_updateRenderInstances(re, ob_inst_update_flag);

		for (;;) {
			int pixel_size = BKE_render_preview_pixel_size(&rp->scene->r);
			if (first_time == false) {
				if (restore)
					RE_DataBase_IncrementalView(re, rp->viewmat, 1);

				rp->resolution_divider = MAX2(rp->resolution_divider / 2, pixel_size);
				*do_update = 1;

				render_update_resolution(re, rp, use_border, &cliprct);

				RE_DataBase_IncrementalView(re, rp->viewmat, 0);
				RE_DataBase_ApplyWindow(re);
				restore = 1;
			}
			else {
				render_update_resolution(re, rp, use_border, &cliprct);
			}

			RE_TileProcessor(re);

			first_time = false;

			if (*stop || rp->resolution_divider == pixel_size) {
				break;
			}
		}

		/* always rotate back */
		if (restore)
			RE_DataBase_IncrementalView(re, rp->viewmat, 1);
	}
}

static void render_view3d_free(void *customdata)
{
	RenderPreview *rp = customdata;

	MEM_freeN(rp);
}

static bool render_view3d_flag_changed(RenderEngine *engine, const bContext *C)
{
	Main *bmain = CTX_data_main(C);
	RegionView3D *rv3d = CTX_wm_region_view3d(C);
	View3D *v3d = CTX_wm_view3d(C);
	ARegion *ar = CTX_wm_region(C);
	Scene *scene = CTX_data_scene(C);
	Render *re;
	rctf viewplane;
	rcti disprect;
	float clipsta, clipend;
	bool orth;
	int job_update_flag = 0;
	char name[32];

	/* ensure render engine exists */
	re = engine->re;

	if (!re) {
		sprintf(name, "View3dPreview %p", (void *)ar);
		re = engine->re = RE_GetRender(name);
		if (!re)
			re = engine->re = RE_NewRender(name);

		engine->update_flag |= RE_ENGINE_UPDATE_DATABASE;
	}

	/* check update_flag */
	if (engine->update_flag & RE_ENGINE_UPDATE_MA)
		job_update_flag |= PR_UPDATE_MATERIAL;

	if (engine->update_flag & RE_ENGINE_UPDATE_OTHER)
		job_update_flag |= PR_UPDATE_MATERIAL;

	if (engine->update_flag & RE_ENGINE_UPDATE_DATABASE) {
		job_update_flag |= PR_UPDATE_DATABASE;

		/* load editmesh */
		if (scene->obedit)
			ED_object_editmode_load(bmain, scene->obedit);
	}

	engine->update_flag = 0;

	/* check if viewport changed */
	if (engine->last_winx != ar->winx || engine->last_winy != ar->winy) {
		engine->last_winx = ar->winx;
		engine->last_winy = ar->winy;
		job_update_flag |= PR_UPDATE_RENDERSIZE;
	}

	if (compare_m4m4(engine->last_viewmat, rv3d->viewmat, 0.00001f) == 0) {
		copy_m4_m4(engine->last_viewmat, rv3d->viewmat);
		job_update_flag |= PR_UPDATE_VIEW;
	}

	render_view3d_get_rects(ar, v3d, rv3d, &viewplane, engine, &clipsta, &clipend, NULL, &orth);

	if (BLI_rctf_compare(&viewplane, &engine->last_viewplane, 0.00001f) == 0) {
		engine->last_viewplane = viewplane;
		job_update_flag |= PR_UPDATE_VIEW;
	}

	render_view3d_disprect(scene, ar, v3d, rv3d, &disprect);
	if (BLI_rcti_compare(&disprect, &engine->last_disprect) == 0) {
		engine->last_disprect = disprect;
		job_update_flag |= PR_UPDATE_RENDERSIZE;
	}

	/* any changes? go ahead and rerender */
	if (job_update_flag) {
		engine->job_update_flag |= job_update_flag;
		return true;
	}

	return false;
}

static void render_view3d_do(RenderEngine *engine, const bContext *C)
{
	wmJob *wm_job;
	RenderPreview *rp;
	Scene *scene = CTX_data_scene(C);
	ARegion *ar = CTX_wm_region(C);
	int width = ar->winx, height = ar->winy;
	int divider = BKE_render_preview_pixel_size(&scene->r);
	int resolution_threshold = scene->r.preview_start_resolution *
	                           scene->r.preview_start_resolution;

	if (CTX_wm_window(C) == NULL)
		return;
	if (!render_view3d_flag_changed(engine, C))
		return;

	wm_job = WM_jobs_get(CTX_wm_manager(C), CTX_wm_window(C), CTX_wm_region(C), "Render Preview",
	                     WM_JOB_EXCL_RENDER, WM_JOB_TYPE_RENDER_PREVIEW);
	rp = MEM_callocN(sizeof(RenderPreview), "render preview");
	rp->job = wm_job;

	while (width * height > resolution_threshold) {
		width = max_ii(1, width / 2);
		height = max_ii(1, height / 2);
		divider *= 2;
	}

	/* customdata for preview thread */
	rp->scene = scene;
	rp->engine = engine;
	rp->sa = CTX_wm_area(C);
	rp->ar = CTX_wm_region(C);
	rp->v3d = rp->sa->spacedata.first;
	rp->rv3d = CTX_wm_region_view3d(C);
	rp->bmain = CTX_data_main(C);
	rp->resolution_divider = divider;
	rp->start_resolution_divider = divider;
	rp->has_freestyle = (scene->r.mode & R_EDGE_FRS) != 0;
	copy_m4_m4(rp->viewmat, rp->rv3d->viewmat);

	/* clear info text */
	engine->text[0] = '\0';

	/* setup job */
	WM_jobs_customdata_set(wm_job, rp, render_view3d_free);
	WM_jobs_timer(wm_job, 0.1, NC_SPACE | ND_SPACE_VIEW3D, NC_SPACE | ND_SPACE_VIEW3D);
	WM_jobs_callbacks(wm_job, render_view3d_startjob, NULL, NULL, NULL);

	WM_jobs_start(CTX_wm_manager(C), wm_job);

	engine->flag &= ~RE_ENGINE_DO_UPDATE;
}

/* callback for render engine, on changes */
void render_view3d_update(RenderEngine *engine, const bContext *C)
{
	/* this shouldn't be needed and causes too many database rebuilds, but we
	 * aren't actually tracking updates for all relevant datablocks so this is
	 * a catch-all for updates */
	engine->update_flag |= RE_ENGINE_UPDATE_DATABASE;

	render_view3d_do(engine, C);
}

void render_view3d_draw(RenderEngine *engine, const bContext *C)
{
	Render *re = engine->re;
	RenderResult rres;
	char name[32];

	render_view3d_do(engine, C);

	if (re == NULL) {
		sprintf(name, "View3dPreview %p", (void *)CTX_wm_region(C));
		re = RE_GetRender(name);

		if (re == NULL) return;
	}

	/* Viewport render preview doesn't support multiview, view hardcoded to 0 */
	RE_AcquireResultImage(re, &rres, 0);

	if (rres.rectf) {
		RegionView3D *rv3d = CTX_wm_region_view3d(C);
		View3D *v3d = CTX_wm_view3d(C);
		Scene *scene = CTX_data_scene(C);
		ARegion *ar = CTX_wm_region(C);
		bool force_fallback = false;
		bool need_fallback = true;
		float dither = scene->r.dither_intensity;
		float scale_x, scale_y;
		rcti clip_rect;
		int xof, yof;

		if (render_view3d_disprect(scene, ar, v3d, rv3d, &clip_rect)) {
			scale_x = (float) BLI_rcti_size_x(&clip_rect) / rres.rectx;
			scale_y = (float) BLI_rcti_size_y(&clip_rect) / rres.recty;
			xof = clip_rect.xmin;
			yof = clip_rect.ymin;
		}
		else {
			scale_x = (float) ar->winx / rres.rectx;
			scale_y = (float) ar->winy / rres.recty;
			xof = rres.xof;
			yof = rres.yof;
		}

		/* If user decided not to use GLSL, fallback to glaDrawPixelsAuto */
		force_fallback |= (U.image_draw_method != IMAGE_DRAW_METHOD_GLSL);

		/* Try using GLSL display transform. */
		if (force_fallback == false) {
			if (IMB_colormanagement_setup_glsl_draw(&scene->view_settings, &scene->display_settings, dither, true)) {
				glEnable(GL_BLEND);
				glColor4f(1.0f, 1.0f, 1.0f, 1.0f);
				glPixelZoom(scale_x, scale_y);
				glaDrawPixelsTex(xof, yof, rres.rectx, rres.recty,
				                 GL_RGBA, GL_FLOAT, GL_NEAREST, rres.rectf);
				glPixelZoom(1.0f, 1.0f);
				glDisable(GL_BLEND);

				IMB_colormanagement_finish_glsl_draw();
				need_fallback = false;
			}
		}

		/* If GLSL failed, use old-school CPU-based transform. */
		if (need_fallback) {
			unsigned char *display_buffer = MEM_mallocN(4 * rres.rectx * rres.recty * sizeof(char),
			                                            "render_view3d_draw");

			IMB_colormanagement_buffer_make_display_space(rres.rectf, display_buffer, rres.rectx, rres.recty,
			                                              4, dither, &scene->view_settings, &scene->display_settings);

			glEnable(GL_BLEND);
			glColor4f(1.0f, 1.0f, 1.0f, 1.0f);
			glPixelZoom(scale_x, scale_y);
			glaDrawPixelsAuto(xof, yof, rres.rectx, rres.recty,
			                  GL_RGBA, GL_UNSIGNED_BYTE,
			                  GL_NEAREST, display_buffer);
			glPixelZoom(1.0f, 1.0f);
			glDisable(GL_BLEND);

			MEM_freeN(display_buffer);
		}
	}

	RE_ReleaseResultImage(re);
}

void ED_viewport_render_kill_jobs(wmWindowManager *wm,
                                  Main *bmain,
                                  bool free_database)
{
	bScreen *sc;
	ScrArea *sa;
	ARegion *ar;

	if (!wm)
		return;

	/* kill all actively running jobs */
	WM_jobs_kill(wm, NULL, render_view3d_startjob);

	/* loop over 3D view render engines */
	for (sc = bmain->screen.first; sc; sc = sc->id.next) {
		for (sa = sc->areabase.first; sa; sa = sa->next) {
			if (sa->spacetype != SPACE_VIEW3D)
				continue;

			for (ar = sa->regionbase.first; ar; ar = ar->next) {
				RegionView3D *rv3d;

				if (ar->regiontype != RGN_TYPE_WINDOW)
					continue;

				rv3d = ar->regiondata;

				if (rv3d->render_engine) {
					/* free render database now before we change data, because
					 * RE_Database_Free will also loop over blender data */
					if (free_database) {
						char name[32];
						Render *re;

						sprintf(name, "View3dPreview %p", (void *)ar);
						re = RE_GetRender(name);

						if (re)
							RE_Database_Free(re);

						/* tag render engine to update entire database */
						rv3d->render_engine->update_flag |= RE_ENGINE_UPDATE_DATABASE;
					}
					else {
						/* quick shader update */
						rv3d->render_engine->update_flag |= RE_ENGINE_UPDATE_MA;
					}
				}
			}
		}
	}
}

>>>>>>> 44505b38
Scene *ED_render_job_get_scene(const bContext *C)
{
	wmWindowManager *wm = CTX_wm_manager(C);
	RenderJob *rj = (RenderJob *)WM_jobs_customdata_from_type(wm, WM_JOB_TYPE_RENDER);

	if (rj)
		return rj->scene;

	return NULL;
}

Scene *ED_render_job_get_current_scene(const bContext *C)
{
	wmWindowManager *wm = CTX_wm_manager(C);
	RenderJob *rj = (RenderJob *)WM_jobs_customdata_from_type(wm, WM_JOB_TYPE_RENDER);
	if (rj) {
		return rj->current_scene;
	}
	return NULL;
}


/* Motion blur curve preset */

static int render_shutter_curve_preset_exec(bContext *C, wmOperator *op)
{
	Scene *scene = CTX_data_scene(C);
	CurveMapping *mblur_shutter_curve = &scene->r.mblur_shutter_curve;
	CurveMap *cm = mblur_shutter_curve->cm;
	int preset = RNA_enum_get(op->ptr, "shape");

	cm->flag &= ~CUMA_EXTEND_EXTRAPOLATE;
	mblur_shutter_curve->preset = preset;
	curvemap_reset(cm,
	               &mblur_shutter_curve->clipr,
	               mblur_shutter_curve->preset,
	               CURVEMAP_SLOPE_POS_NEG);
	curvemapping_changed(mblur_shutter_curve, false);

	return OPERATOR_FINISHED;
}

void RENDER_OT_shutter_curve_preset(wmOperatorType *ot)
{
	PropertyRNA *prop;
	static const EnumPropertyItem prop_shape_items[] = {
		{CURVE_PRESET_SHARP, "SHARP", 0, "Sharp", ""},
		{CURVE_PRESET_SMOOTH, "SMOOTH", 0, "Smooth", ""},
		{CURVE_PRESET_MAX, "MAX", 0, "Max", ""},
		{CURVE_PRESET_LINE, "LINE", 0, "Line", ""},
		{CURVE_PRESET_ROUND, "ROUND", 0, "Round", ""},
		{CURVE_PRESET_ROOT, "ROOT", 0, "Root", ""},
		{0, NULL, 0, NULL, NULL}};

	ot->name = "Shutter Curve Preset";
	ot->description = "Set shutter curve";
	ot->idname = "RENDER_OT_shutter_curve_preset";

	ot->exec = render_shutter_curve_preset_exec;

	prop = RNA_def_enum(ot->srna, "shape", prop_shape_items, CURVE_PRESET_SMOOTH, "Mode", "");
	RNA_def_property_translation_context(prop, BLT_I18NCONTEXT_ID_CURVE); /* Abusing id_curve :/ */
}<|MERGE_RESOLUTION|>--- conflicted
+++ resolved
@@ -287,13 +287,8 @@
 		char rl_name[RE_MAXNAME];
 
 		RNA_string_get(op->ptr, "layer", rl_name);
-<<<<<<< HEAD
 		rl = (ViewLayer *)BLI_findstring(&(*scene)->view_layers, rl_name, offsetof(ViewLayer, name));
-		
-=======
-		rl = (SceneRenderLayer *)BLI_findstring(&(*scene)->r.layers, rl_name, offsetof(SceneRenderLayer, name));
-
->>>>>>> 44505b38
+
 		if (rl)
 			*single_layer = rl;
 	}
@@ -694,13 +689,8 @@
 
 	/* potentially set by caller */
 	rj->scene->r.scemode &= ~R_NO_FRAME_UPDATE;
-<<<<<<< HEAD
-	
+
 	if (rj->single_layer) {
-=======
-
-	if (rj->srl) {
->>>>>>> 44505b38
 		nodeUpdateID(rj->scene->nodetree, &rj->scene->id);
 		WM_main_add_notifier(NC_NODE | NA_EDITED, rj->scene);
 	}
@@ -892,7 +882,6 @@
 	const char *name;
 	ScrArea *sa;
 
-<<<<<<< HEAD
 	/* Cannot do render if there is not this function. */
 	if (re_type->render == NULL) {
 		return OPERATOR_CANCELLED;
@@ -901,8 +890,6 @@
 	/* custom scene and single layer re-render */
 	screen_render_single_layer_set(op, bmain, workspace, &scene, &single_layer);
 
-=======
->>>>>>> 44505b38
 	/* only one render job at a time */
 	if (WM_jobs_test(CTX_wm_manager(C), scene, WM_JOB_TYPE_RENDER))
 		return OPERATOR_CANCELLED;
@@ -943,14 +930,7 @@
 	sa = render_view_open(C, event->x, event->y, op->reports);
 
 	jobflag = WM_JOB_EXCL_RENDER | WM_JOB_PRIORITY | WM_JOB_PROGRESS;
-<<<<<<< HEAD
-	
-=======
-
-	/* custom scene and single layer re-render */
-	screen_render_scene_layer_set(op, mainp, &scene, &srl);
-
->>>>>>> 44505b38
+
 	if (RNA_struct_property_is_set(op->ptr, "layer"))
 		jobflag |= WM_JOB_SUSPEND;
 
@@ -1091,618 +1071,6 @@
 }
 
 
-<<<<<<< HEAD
-=======
-/* ************** preview for 3d viewport ***************** */
-
-#define PR_UPDATE_VIEW				1
-#define PR_UPDATE_RENDERSIZE		2
-#define PR_UPDATE_MATERIAL			4
-#define PR_UPDATE_DATABASE			8
-
-typedef struct RenderPreview {
-	/* from wmJob */
-	void *owner;
-	short *stop, *do_update;
-	wmJob *job;
-
-	Scene *scene;
-	ScrArea *sa;
-	ARegion *ar;
-	View3D *v3d;
-	RegionView3D *rv3d;
-	Main *bmain;
-	RenderEngine *engine;
-
-	float viewmat[4][4];
-
-	int start_resolution_divider;
-	int resolution_divider;
-	bool has_freestyle;
-} RenderPreview;
-
-static int render_view3d_disprect(Scene *scene, ARegion *ar, View3D *v3d, RegionView3D *rv3d, rcti *disprect)
-{
-	/* copied code from view3d_draw.c */
-	rctf viewborder;
-	int draw_border;
-
-	if (rv3d->persp == RV3D_CAMOB)
-		draw_border = (scene->r.mode & R_BORDER) != 0;
-	else
-		draw_border = (v3d->flag2 & V3D_RENDER_BORDER) != 0;
-
-	if (draw_border) {
-		if (rv3d->persp == RV3D_CAMOB) {
-			ED_view3d_calc_camera_border(scene, ar, v3d, rv3d, &viewborder, false);
-
-			disprect->xmin = viewborder.xmin + scene->r.border.xmin * BLI_rctf_size_x(&viewborder);
-			disprect->ymin = viewborder.ymin + scene->r.border.ymin * BLI_rctf_size_y(&viewborder);
-			disprect->xmax = viewborder.xmin + scene->r.border.xmax * BLI_rctf_size_x(&viewborder);
-			disprect->ymax = viewborder.ymin + scene->r.border.ymax * BLI_rctf_size_y(&viewborder);
-		}
-		else {
-			disprect->xmin = v3d->render_border.xmin * ar->winx;
-			disprect->xmax = v3d->render_border.xmax * ar->winx;
-			disprect->ymin = v3d->render_border.ymin * ar->winy;
-			disprect->ymax = v3d->render_border.ymax * ar->winy;
-		}
-
-		return 1;
-	}
-
-	BLI_rcti_init(disprect, 0, 0, 0, 0);
-	return 0;
-}
-
-/* returns true if OK  */
-static bool render_view3d_get_rects(ARegion *ar, View3D *v3d, RegionView3D *rv3d, rctf *viewplane, RenderEngine *engine,
-                                    float *r_clipsta, float *r_clipend, float *r_pixsize, bool *r_ortho)
-{
-
-	if (ar->winx < 4 || ar->winy < 4) return false;
-
-	*r_ortho = ED_view3d_viewplane_get(v3d, rv3d, ar->winx, ar->winy, viewplane, r_clipsta, r_clipend, r_pixsize);
-
-	engine->resolution_x = ar->winx;
-	engine->resolution_y = ar->winy;
-
-	return true;
-}
-
-static bool render_view3d_is_valid(RenderPreview *rp)
-{
-	return (rp->rv3d->render_engine != NULL);
-}
-
-/* called by renderer, checks job value */
-static int render_view3d_break(void *rpv)
-{
-	RenderPreview *rp = rpv;
-
-	if (G.is_break)
-		return 1;
-
-	/* during render, rv3d->engine can get freed */
-	if (render_view3d_is_valid(rp) == false) {
-		*rp->stop = 1;
-	}
-
-	return *(rp->stop);
-}
-
-static void render_view3d_display_update(void *rpv, RenderResult *UNUSED(rr), volatile struct rcti *UNUSED(rect))
-{
-	RenderPreview *rp = rpv;
-
-	*(rp->do_update) = true;
-}
-
-static void render_view3d_renderinfo_cb(void *rjp, RenderStats *rs)
-{
-	RenderPreview *rp = rjp;
-
-	/* during render, rv3d->engine can get freed */
-	if (rp->rv3d->render_engine == NULL) {
-		*rp->stop = 1;
-	}
-	else {
-		make_renderinfo_string(rs, rp->scene, false, NULL, rp->engine->text);
-
-		/* make jobs timer to send notifier */
-		*(rp->do_update) = true;
-	}
-}
-
-BLI_INLINE void rcti_scale_coords(rcti *scaled_rect, const rcti *rect,
-                                  const float scale)
-{
-	scaled_rect->xmin = rect->xmin * scale;
-	scaled_rect->ymin = rect->ymin * scale;
-	scaled_rect->xmax = rect->xmax * scale;
-	scaled_rect->ymax = rect->ymax * scale;
-}
-
-static void render_update_resolution(Render *re, const RenderPreview *rp,
-                                     bool use_border, const rcti *clip_rect)
-{
-	int winx = rp->ar->winx / rp->resolution_divider;
-	int winy = rp->ar->winy / rp->resolution_divider;
-	if (use_border) {
-		rcti scaled_cliprct;
-		rcti_scale_coords(&scaled_cliprct, clip_rect,
-		                  1.0f / rp->resolution_divider);
-		RE_ChangeResolution(re, winx, winy, &scaled_cliprct);
-	}
-	else {
-		RE_ChangeResolution(re, winx, winy, NULL);
-	}
-
-	if (rp->has_freestyle) {
-		if (rp->resolution_divider == BKE_render_preview_pixel_size(&rp->scene->r)) {
-			RE_ChangeModeFlag(re, R_EDGE_FRS, false);
-		}
-		else {
-			RE_ChangeModeFlag(re, R_EDGE_FRS, true);
-		}
-	}
-}
-
-static void render_view3d_startjob(void *customdata, short *stop, short *do_update, float *UNUSED(progress))
-{
-	RenderPreview *rp = customdata;
-	Render *re;
-	RenderStats *rstats;
-	rctf viewplane;
-	rcti cliprct;
-	float clipsta, clipend, pixsize;
-	bool orth, restore = 0;
-	char name[32];
-	int update_flag;
-	bool use_border;
-	int ob_inst_update_flag = 0;
-
-	update_flag = rp->engine->job_update_flag;
-	rp->engine->job_update_flag = 0;
-
-	//printf("ma %d res %d view %d db %d\n", update_flag & PR_UPDATE_MATERIAL, update_flag & PR_UPDATE_RENDERSIZE, update_flag & PR_UPDATE_VIEW, update_flag & PR_UPDATE_DATABASE);
-
-	G.is_break = false;
-
-	if (false == render_view3d_get_rects(rp->ar, rp->v3d, rp->rv3d, &viewplane, rp->engine, &clipsta, &clipend, &pixsize, &orth))
-		return;
-
-	rp->stop = stop;
-	rp->do_update = do_update;
-
-	// printf("Enter previewrender\n");
-
-	/* ok, are we rendering all over? */
-	sprintf(name, "View3dPreview %p", (void *)rp->ar);
-	re = rp->engine->re = RE_GetRender(name);
-
-	/* set this always, rp is different for each job */
-	RE_test_break_cb(re, rp, render_view3d_break);
-	RE_display_update_cb(re, rp, render_view3d_display_update);
-	RE_stats_draw_cb(re, rp, render_view3d_renderinfo_cb);
-
-	rstats = RE_GetStats(re);
-
-	if (update_flag & PR_UPDATE_VIEW) {
-		Object *object;
-		rp->resolution_divider = rp->start_resolution_divider;
-
-		/* Same as database_init_objects(), loop over all objects.
-		 * We might consider de-duplicating the code between this two cases.
-		 */
-		for (object = rp->bmain->object.first; object; object = object->id.next) {
-			float mat[4][4];
-			mul_m4_m4m4(mat, rp->viewmat, object->obmat);
-			invert_m4_m4(object->imat_ren, mat);
-		}
-	}
-
-	use_border = render_view3d_disprect(rp->scene, rp->ar, rp->v3d,
-	                                    rp->rv3d, &cliprct);
-
-	if ((update_flag & (PR_UPDATE_RENDERSIZE | PR_UPDATE_DATABASE | PR_UPDATE_VIEW)) || rstats->convertdone == 0) {
-		RenderData rdata;
-
-		/* no osa, blur, seq, layers, savebuffer etc for preview render */
-		rdata = rp->scene->r;
-		rdata.mode &= ~(R_OSA | R_MBLUR | R_BORDER | R_PANORAMA);
-		rdata.scemode &= ~(R_DOSEQ | R_DOCOMP | R_FREE_IMAGE | R_EXR_TILE_FILE | R_FULL_SAMPLE);
-		rdata.scemode |= R_VIEWPORT_PREVIEW;
-
-		/* we do use layers, but only active */
-		rdata.scemode |= R_SINGLE_LAYER;
-
-		/* initalize always */
-		if (use_border) {
-			rdata.mode |= R_BORDER;
-			RE_InitState(re, NULL, &rdata, NULL, rp->ar->winx, rp->ar->winy, &cliprct);
-		}
-		else
-			RE_InitState(re, NULL, &rdata, NULL, rp->ar->winx, rp->ar->winy, NULL);
-	}
-
-	if (orth)
-		RE_SetOrtho(re, &viewplane, clipsta, clipend);
-	else
-		RE_SetWindow(re, &viewplane, clipsta, clipend);
-
-	RE_SetPixelSize(re, pixsize);
-
-	if ((update_flag & PR_UPDATE_DATABASE) || rstats->convertdone == 0) {
-		unsigned int lay = rp->scene->lay;
-
-		/* allow localview render for objects with lights in normal layers */
-		if (rp->v3d->lay & 0xFF000000)
-			lay |= rp->v3d->lay;
-		else lay = rp->v3d->lay;
-
-		RE_SetView(re, rp->viewmat);
-
-		/* copying blender data while main thread is locked, to avoid crashes */
-		WM_job_main_thread_lock_acquire(rp->job);
-		RE_Database_Free(re);
-		RE_Database_FromScene(re, rp->bmain, rp->scene, lay, 0);		// 0= dont use camera view
-		WM_job_main_thread_lock_release(rp->job);
-
-		/* do preprocessing like building raytree, shadows, volumes, SSS */
-		RE_Database_Preprocess(re);
-
-		/* conversion not completed, need to do it again */
-		if (!rstats->convertdone) {
-			if (render_view3d_is_valid(rp)) {
-				rp->engine->job_update_flag |= PR_UPDATE_DATABASE;
-			}
-		}
-
-		// printf("dbase update\n");
-	}
-	else {
-		// printf("dbase rotate\n");
-		RE_DataBase_IncrementalView(re, rp->viewmat, 0);
-		restore = 1;
-	}
-
-	RE_DataBase_ApplyWindow(re);
-
-	/* OK, can we enter render code? */
-	if (rstats->convertdone) {
-		bool first_time = true;
-
-		if (update_flag & PR_UPDATE_VIEW) {
-			ob_inst_update_flag |= RE_OBJECT_INSTANCES_UPDATE_VIEW;
-		}
-
-		RE_updateRenderInstances(re, ob_inst_update_flag);
-
-		for (;;) {
-			int pixel_size = BKE_render_preview_pixel_size(&rp->scene->r);
-			if (first_time == false) {
-				if (restore)
-					RE_DataBase_IncrementalView(re, rp->viewmat, 1);
-
-				rp->resolution_divider = MAX2(rp->resolution_divider / 2, pixel_size);
-				*do_update = 1;
-
-				render_update_resolution(re, rp, use_border, &cliprct);
-
-				RE_DataBase_IncrementalView(re, rp->viewmat, 0);
-				RE_DataBase_ApplyWindow(re);
-				restore = 1;
-			}
-			else {
-				render_update_resolution(re, rp, use_border, &cliprct);
-			}
-
-			RE_TileProcessor(re);
-
-			first_time = false;
-
-			if (*stop || rp->resolution_divider == pixel_size) {
-				break;
-			}
-		}
-
-		/* always rotate back */
-		if (restore)
-			RE_DataBase_IncrementalView(re, rp->viewmat, 1);
-	}
-}
-
-static void render_view3d_free(void *customdata)
-{
-	RenderPreview *rp = customdata;
-
-	MEM_freeN(rp);
-}
-
-static bool render_view3d_flag_changed(RenderEngine *engine, const bContext *C)
-{
-	Main *bmain = CTX_data_main(C);
-	RegionView3D *rv3d = CTX_wm_region_view3d(C);
-	View3D *v3d = CTX_wm_view3d(C);
-	ARegion *ar = CTX_wm_region(C);
-	Scene *scene = CTX_data_scene(C);
-	Render *re;
-	rctf viewplane;
-	rcti disprect;
-	float clipsta, clipend;
-	bool orth;
-	int job_update_flag = 0;
-	char name[32];
-
-	/* ensure render engine exists */
-	re = engine->re;
-
-	if (!re) {
-		sprintf(name, "View3dPreview %p", (void *)ar);
-		re = engine->re = RE_GetRender(name);
-		if (!re)
-			re = engine->re = RE_NewRender(name);
-
-		engine->update_flag |= RE_ENGINE_UPDATE_DATABASE;
-	}
-
-	/* check update_flag */
-	if (engine->update_flag & RE_ENGINE_UPDATE_MA)
-		job_update_flag |= PR_UPDATE_MATERIAL;
-
-	if (engine->update_flag & RE_ENGINE_UPDATE_OTHER)
-		job_update_flag |= PR_UPDATE_MATERIAL;
-
-	if (engine->update_flag & RE_ENGINE_UPDATE_DATABASE) {
-		job_update_flag |= PR_UPDATE_DATABASE;
-
-		/* load editmesh */
-		if (scene->obedit)
-			ED_object_editmode_load(bmain, scene->obedit);
-	}
-
-	engine->update_flag = 0;
-
-	/* check if viewport changed */
-	if (engine->last_winx != ar->winx || engine->last_winy != ar->winy) {
-		engine->last_winx = ar->winx;
-		engine->last_winy = ar->winy;
-		job_update_flag |= PR_UPDATE_RENDERSIZE;
-	}
-
-	if (compare_m4m4(engine->last_viewmat, rv3d->viewmat, 0.00001f) == 0) {
-		copy_m4_m4(engine->last_viewmat, rv3d->viewmat);
-		job_update_flag |= PR_UPDATE_VIEW;
-	}
-
-	render_view3d_get_rects(ar, v3d, rv3d, &viewplane, engine, &clipsta, &clipend, NULL, &orth);
-
-	if (BLI_rctf_compare(&viewplane, &engine->last_viewplane, 0.00001f) == 0) {
-		engine->last_viewplane = viewplane;
-		job_update_flag |= PR_UPDATE_VIEW;
-	}
-
-	render_view3d_disprect(scene, ar, v3d, rv3d, &disprect);
-	if (BLI_rcti_compare(&disprect, &engine->last_disprect) == 0) {
-		engine->last_disprect = disprect;
-		job_update_flag |= PR_UPDATE_RENDERSIZE;
-	}
-
-	/* any changes? go ahead and rerender */
-	if (job_update_flag) {
-		engine->job_update_flag |= job_update_flag;
-		return true;
-	}
-
-	return false;
-}
-
-static void render_view3d_do(RenderEngine *engine, const bContext *C)
-{
-	wmJob *wm_job;
-	RenderPreview *rp;
-	Scene *scene = CTX_data_scene(C);
-	ARegion *ar = CTX_wm_region(C);
-	int width = ar->winx, height = ar->winy;
-	int divider = BKE_render_preview_pixel_size(&scene->r);
-	int resolution_threshold = scene->r.preview_start_resolution *
-	                           scene->r.preview_start_resolution;
-
-	if (CTX_wm_window(C) == NULL)
-		return;
-	if (!render_view3d_flag_changed(engine, C))
-		return;
-
-	wm_job = WM_jobs_get(CTX_wm_manager(C), CTX_wm_window(C), CTX_wm_region(C), "Render Preview",
-	                     WM_JOB_EXCL_RENDER, WM_JOB_TYPE_RENDER_PREVIEW);
-	rp = MEM_callocN(sizeof(RenderPreview), "render preview");
-	rp->job = wm_job;
-
-	while (width * height > resolution_threshold) {
-		width = max_ii(1, width / 2);
-		height = max_ii(1, height / 2);
-		divider *= 2;
-	}
-
-	/* customdata for preview thread */
-	rp->scene = scene;
-	rp->engine = engine;
-	rp->sa = CTX_wm_area(C);
-	rp->ar = CTX_wm_region(C);
-	rp->v3d = rp->sa->spacedata.first;
-	rp->rv3d = CTX_wm_region_view3d(C);
-	rp->bmain = CTX_data_main(C);
-	rp->resolution_divider = divider;
-	rp->start_resolution_divider = divider;
-	rp->has_freestyle = (scene->r.mode & R_EDGE_FRS) != 0;
-	copy_m4_m4(rp->viewmat, rp->rv3d->viewmat);
-
-	/* clear info text */
-	engine->text[0] = '\0';
-
-	/* setup job */
-	WM_jobs_customdata_set(wm_job, rp, render_view3d_free);
-	WM_jobs_timer(wm_job, 0.1, NC_SPACE | ND_SPACE_VIEW3D, NC_SPACE | ND_SPACE_VIEW3D);
-	WM_jobs_callbacks(wm_job, render_view3d_startjob, NULL, NULL, NULL);
-
-	WM_jobs_start(CTX_wm_manager(C), wm_job);
-
-	engine->flag &= ~RE_ENGINE_DO_UPDATE;
-}
-
-/* callback for render engine, on changes */
-void render_view3d_update(RenderEngine *engine, const bContext *C)
-{
-	/* this shouldn't be needed and causes too many database rebuilds, but we
-	 * aren't actually tracking updates for all relevant datablocks so this is
-	 * a catch-all for updates */
-	engine->update_flag |= RE_ENGINE_UPDATE_DATABASE;
-
-	render_view3d_do(engine, C);
-}
-
-void render_view3d_draw(RenderEngine *engine, const bContext *C)
-{
-	Render *re = engine->re;
-	RenderResult rres;
-	char name[32];
-
-	render_view3d_do(engine, C);
-
-	if (re == NULL) {
-		sprintf(name, "View3dPreview %p", (void *)CTX_wm_region(C));
-		re = RE_GetRender(name);
-
-		if (re == NULL) return;
-	}
-
-	/* Viewport render preview doesn't support multiview, view hardcoded to 0 */
-	RE_AcquireResultImage(re, &rres, 0);
-
-	if (rres.rectf) {
-		RegionView3D *rv3d = CTX_wm_region_view3d(C);
-		View3D *v3d = CTX_wm_view3d(C);
-		Scene *scene = CTX_data_scene(C);
-		ARegion *ar = CTX_wm_region(C);
-		bool force_fallback = false;
-		bool need_fallback = true;
-		float dither = scene->r.dither_intensity;
-		float scale_x, scale_y;
-		rcti clip_rect;
-		int xof, yof;
-
-		if (render_view3d_disprect(scene, ar, v3d, rv3d, &clip_rect)) {
-			scale_x = (float) BLI_rcti_size_x(&clip_rect) / rres.rectx;
-			scale_y = (float) BLI_rcti_size_y(&clip_rect) / rres.recty;
-			xof = clip_rect.xmin;
-			yof = clip_rect.ymin;
-		}
-		else {
-			scale_x = (float) ar->winx / rres.rectx;
-			scale_y = (float) ar->winy / rres.recty;
-			xof = rres.xof;
-			yof = rres.yof;
-		}
-
-		/* If user decided not to use GLSL, fallback to glaDrawPixelsAuto */
-		force_fallback |= (U.image_draw_method != IMAGE_DRAW_METHOD_GLSL);
-
-		/* Try using GLSL display transform. */
-		if (force_fallback == false) {
-			if (IMB_colormanagement_setup_glsl_draw(&scene->view_settings, &scene->display_settings, dither, true)) {
-				glEnable(GL_BLEND);
-				glColor4f(1.0f, 1.0f, 1.0f, 1.0f);
-				glPixelZoom(scale_x, scale_y);
-				glaDrawPixelsTex(xof, yof, rres.rectx, rres.recty,
-				                 GL_RGBA, GL_FLOAT, GL_NEAREST, rres.rectf);
-				glPixelZoom(1.0f, 1.0f);
-				glDisable(GL_BLEND);
-
-				IMB_colormanagement_finish_glsl_draw();
-				need_fallback = false;
-			}
-		}
-
-		/* If GLSL failed, use old-school CPU-based transform. */
-		if (need_fallback) {
-			unsigned char *display_buffer = MEM_mallocN(4 * rres.rectx * rres.recty * sizeof(char),
-			                                            "render_view3d_draw");
-
-			IMB_colormanagement_buffer_make_display_space(rres.rectf, display_buffer, rres.rectx, rres.recty,
-			                                              4, dither, &scene->view_settings, &scene->display_settings);
-
-			glEnable(GL_BLEND);
-			glColor4f(1.0f, 1.0f, 1.0f, 1.0f);
-			glPixelZoom(scale_x, scale_y);
-			glaDrawPixelsAuto(xof, yof, rres.rectx, rres.recty,
-			                  GL_RGBA, GL_UNSIGNED_BYTE,
-			                  GL_NEAREST, display_buffer);
-			glPixelZoom(1.0f, 1.0f);
-			glDisable(GL_BLEND);
-
-			MEM_freeN(display_buffer);
-		}
-	}
-
-	RE_ReleaseResultImage(re);
-}
-
-void ED_viewport_render_kill_jobs(wmWindowManager *wm,
-                                  Main *bmain,
-                                  bool free_database)
-{
-	bScreen *sc;
-	ScrArea *sa;
-	ARegion *ar;
-
-	if (!wm)
-		return;
-
-	/* kill all actively running jobs */
-	WM_jobs_kill(wm, NULL, render_view3d_startjob);
-
-	/* loop over 3D view render engines */
-	for (sc = bmain->screen.first; sc; sc = sc->id.next) {
-		for (sa = sc->areabase.first; sa; sa = sa->next) {
-			if (sa->spacetype != SPACE_VIEW3D)
-				continue;
-
-			for (ar = sa->regionbase.first; ar; ar = ar->next) {
-				RegionView3D *rv3d;
-
-				if (ar->regiontype != RGN_TYPE_WINDOW)
-					continue;
-
-				rv3d = ar->regiondata;
-
-				if (rv3d->render_engine) {
-					/* free render database now before we change data, because
-					 * RE_Database_Free will also loop over blender data */
-					if (free_database) {
-						char name[32];
-						Render *re;
-
-						sprintf(name, "View3dPreview %p", (void *)ar);
-						re = RE_GetRender(name);
-
-						if (re)
-							RE_Database_Free(re);
-
-						/* tag render engine to update entire database */
-						rv3d->render_engine->update_flag |= RE_ENGINE_UPDATE_DATABASE;
-					}
-					else {
-						/* quick shader update */
-						rv3d->render_engine->update_flag |= RE_ENGINE_UPDATE_MA;
-					}
-				}
-			}
-		}
-	}
-}
-
->>>>>>> 44505b38
 Scene *ED_render_job_get_scene(const bContext *C)
 {
 	wmWindowManager *wm = CTX_wm_manager(C);
