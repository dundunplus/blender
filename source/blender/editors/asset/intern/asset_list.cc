--- conflicted
+++ resolved
@@ -95,22 +95,14 @@
   void clear(bContext *C);
 
   bool needsRefetch() const;
-<<<<<<< HEAD
-  AssetHandle &asset_handle_from_file(const FileDirEntry &) const;
-=======
   bool isLoaded() const;
   asset_system::AssetLibrary *asset_library() const;
->>>>>>> 82ab491a
+  AssetHandle &asset_handle_from_file(const FileDirEntry &) const;
   void iterate(AssetListIterFn fn) const;
   bool listen(const wmNotifier &notifier) const;
   int size() const;
   void tagMainDataDirty() const;
   void remapID(ID *id_old, ID *id_new) const;
-<<<<<<< HEAD
-  AssetLibrary *asset_library() const;
-  StringRef filepath() const;
-=======
->>>>>>> 82ab491a
 };
 
 AssetList::AssetList(eFileSelectType filesel_type, const AssetLibraryReference &asset_library_ref)
@@ -179,7 +171,16 @@
   return filelist_needs_force_reset(filelist_) || filelist_needs_reading(filelist_);
 }
 
-<<<<<<< HEAD
+bool AssetList::isLoaded() const
+{
+  return filelist_is_ready(filelist_);
+}
+
+asset_system::AssetLibrary *AssetList::asset_library() const
+{
+  return reinterpret_cast<asset_system::AssetLibrary *>(filelist_asset_library(filelist_));
+}
+
 AssetHandle &AssetList::asset_handle_from_file(const FileDirEntry &file) const
 {
   AssetHandle &asset = *asset_handle_map_.lookup_or_add(
@@ -187,16 +188,6 @@
   /* The file is recreated while loading, update the pointer here. */
   asset.file_data = &file;
   return asset;
-=======
-bool AssetList::isLoaded() const
-{
-  return filelist_is_ready(filelist_);
-}
-
-asset_system::AssetLibrary *AssetList::asset_library() const
-{
-  return reinterpret_cast<asset_system::AssetLibrary *>(filelist_asset_library(filelist_));
->>>>>>> 82ab491a
 }
 
 void AssetList::iterate(AssetListIterFn fn) const
@@ -283,19 +274,6 @@
   tagMainDataDirty();
 }
 
-<<<<<<< HEAD
-StringRef AssetList::filepath() const
-{
-  return filelist_dir(filelist_);
-}
-
-AssetLibrary *AssetList::asset_library() const
-{
-  return filelist_asset_library(filelist_);
-}
-
-=======
->>>>>>> 82ab491a
 /** \} */
 
 /* -------------------------------------------------------------------- */
@@ -514,7 +492,6 @@
   return filelist_geticon_image_ex(asset_handle->file_data);
 }
 
-<<<<<<< HEAD
 AssetHandle *ED_assetlist_asset_get_from_index(const AssetLibraryReference *library_reference,
                                                const int index)
 {
@@ -556,8 +533,6 @@
   return nullptr;
 }
 
-=======
->>>>>>> 82ab491a
 bool ED_assetlist_listen(const AssetLibraryReference *library_reference,
                          const wmNotifier *notifier)
 {
