--- conflicted
+++ resolved
@@ -170,13 +170,8 @@
     pan_vec[2] = 0.0f;
 
     /* "zoom in" or "translate"? depends on zoom mode in user settings? */
-<<<<<<< HEAD
-    if (ndof.tvec[2]) {
+    if (pan_vec_no_navigation[2]) {
       float zoom_distance = rv3d->dist * ndof.time_delta * pan_vec_no_navigation[2];
-=======
-    if (pan_vec_no_navigation[2]) {
-      float zoom_distance = rv3d->dist * ndof.dt * pan_vec_no_navigation[2];
->>>>>>> 582a54b9
       rv3d->dist += zoom_distance;
     }
   }
@@ -621,11 +616,7 @@
   const bool has_translate = !is_zero_v2(pan_vec);
   const bool has_zoom = pan_vec[2] != 0.0f;
 
-<<<<<<< HEAD
-  blender::float3 pan_vec = ndof.time_delta * WM_event_ndof_translation_get_for_navigation(ndof);
-=======
-  pan_vec *= ndof.dt;
->>>>>>> 582a54b9
+  pan_vec *= ndof.time_delta;
 
   /* NOTE: unlike image and clip views, the 2D pan doesn't have to be scaled by the zoom level.
    * #ED_view3d_camera_view_pan already takes the zoom level into account. */
