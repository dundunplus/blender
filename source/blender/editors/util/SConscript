#!/usr/bin/python
Import ('env')

sources = env.Glob('*.c') + env.Glob('*.cpp')

incs = '../include ../../blenlib ../../blenkernel ../../makesdna ../../imbuf'
incs += ' ../../windowmanager #/intern/guardedalloc #/extern/glew/include'
<<<<<<< HEAD
incs += ' ../../makesrna ../../bmesh'
=======
incs += ' ../../makesrna'
incs += ' #extern/recastnavigation/Recast/Include'
>>>>>>> fbf3a76f
incs += ' ../../blenloader'

if not env['WITH_BF_GAMEENGINE']:
    sources.remove('navmesh_conversion.cpp')

env.BlenderLib ( 'bf_editors_util', sources, Split(incs), [], libtype=['core','player'], priority=[330,210] )<|MERGE_RESOLUTION|>--- conflicted
+++ resolved
@@ -5,12 +5,8 @@
 
 incs = '../include ../../blenlib ../../blenkernel ../../makesdna ../../imbuf'
 incs += ' ../../windowmanager #/intern/guardedalloc #/extern/glew/include'
-<<<<<<< HEAD
 incs += ' ../../makesrna ../../bmesh'
-=======
-incs += ' ../../makesrna'
 incs += ' #extern/recastnavigation/Recast/Include'
->>>>>>> fbf3a76f
 incs += ' ../../blenloader'
 
 if not env['WITH_BF_GAMEENGINE']:
