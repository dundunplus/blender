/* SPDX-License-Identifier: GPL-2.0-or-later
 * Copyright 2008 Blender Foundation. All rights reserved. */

/** \file
 * \ingroup bli
 *
 * Simple, fast memory allocator for allocating many elements of the same size.
 *
 * Supports:
 *
 * - Freeing chunks.
 * - Iterating over allocated chunks
 *   (optionally when using the #BLI_MEMPOOL_ALLOW_ITER flag).
 */

#include <stdio.h>
#include <stdlib.h>
#include <string.h>

#include "atomic_ops.h"

#include "BLI_string.h"
#include "BLI_utildefines.h"
#
#include "BLI_asan.h"
#include "BLI_mempool.h"         /* own include */
#include "BLI_mempool_private.h" /* own include */

#ifndef WITH_DNA_GHASH
#  include "BLI_threads.h"
#endif

#include "MEM_guardedalloc.h"

#include "BLI_strict_flags.h" /* keep last */

#ifdef WITH_MEM_VALGRIND
#  include "valgrind/memcheck.h"
#endif

#if (defined(__SANITIZE_ADDRESS__) || __has_feature(address_sanitizer))
#  define POISON_REDZONE_SIZE 32
#  define HAVE_MEMPOOL_ASAN
#else
#  define POISON_REDZONE_SIZE 0
#endif

/* NOTE: copied from BLO_blend_defs.h, don't use here because we're in BLI. */
#ifdef __BIG_ENDIAN__
/* Big Endian */
#  define MAKE_ID(a, b, c, d) ((int)(a) << 24 | (int)(b) << 16 | (c) << 8 | (d))
#  define MAKE_ID_8(a, b, c, d, e, f, g, h) \
    ((int64_t)(a) << 56 | (int64_t)(b) << 48 | (int64_t)(c) << 40 | (int64_t)(d) << 32 | \
     (int64_t)(e) << 24 | (int64_t)(f) << 16 | (int64_t)(g) << 8 | (h))
#else
/* Little Endian */
#  define MAKE_ID(a, b, c, d) ((int)(d) << 24 | (int)(c) << 16 | (b) << 8 | (a))
#  define MAKE_ID_8(a, b, c, d, e, f, g, h) \
    ((int64_t)(h) << 56 | (int64_t)(g) << 48 | (int64_t)(f) << 40 | (int64_t)(e) << 32 | \
     (int64_t)(d) << 24 | (int64_t)(c) << 16 | (int64_t)(b) << 8 | (a))
#endif

/**
 * Important that this value is an is _not_  aligned with `sizeof(void *)`.
 * So having a pointer to 2/4/8... aligned memory is enough to ensure
 * the `freeword` will never be used.
 * To be safe, use a word that's the same in both directions.
 */
#define FREEWORD \
  ((sizeof(void *) > sizeof(int32_t)) ? MAKE_ID_8('e', 'e', 'r', 'f', 'f', 'r', 'e', 'e') : \
                                        MAKE_ID('e', 'f', 'f', 'e'))

/**
 * The 'used' word just needs to be set to something besides FREEWORD.
 */
#define USEDWORD MAKE_ID('u', 's', 'e', 'd')

/* Currently totalloc isn't used. */
// #define USE_TOTALLOC

/* optimize pool size */
#define USE_CHUNK_POW2

#ifndef NDEBUG
static bool mempool_debug_memset = false;
#endif

/**
 * A free element from #BLI_mempool_chunk. Data is cast to this type and stored in
 * #BLI_mempool.free as a single linked list, each item #BLI_mempool.esize large.
 *
 * Each element represents a block which BLI_mempool_alloc may return.
 */
typedef struct BLI_freenode {
  struct BLI_freenode *next;
  /** Used to identify this as a freed node. */
  intptr_t freeword;
} BLI_freenode;

/**
 * A chunk of memory in the mempool stored in
 * #BLI_mempool.chunks as a double linked list.
 */
typedef struct BLI_mempool_chunk {
  struct BLI_mempool_chunk *next;
} BLI_mempool_chunk;

/**
 * The mempool, stores and tracks memory \a chunks and elements within those chunks \a free.
 */
struct BLI_mempool {
#if !defined(WITH_DNA_GHASH) && (defined(__SANITIZE_ADDRESS__) || __has_feature(address_sanitizer))
  ThreadMutex mutex;
#endif
  /** Single linked list of allocated chunks. */
  BLI_mempool_chunk *chunks;
  /** Keep a pointer to the last, so we can append new chunks there
   * this is needed for iteration so we can loop over chunks in the order added. */
  BLI_mempool_chunk *chunk_tail;

  /* only used if BLI_MEMPOOL_RANDOM_ACCESS is true*/
  BLI_mempool_chunk **chunktable;

  /* only used if BLI_MEMPOOL_RANDOM_ACCESS is true*/
  int totchunk;

  /** Element size in bytes. */
  uint esize;
  /** Chunk size in bytes. */
  uint csize;
  /** Number of elements per chunk. */
  uint pchunk;
  uint flag;
  /* keeps aligned to 16 bits */

#ifdef HAVE_MEMPOOL_ASAN
  char poisoned[256];
#endif

  /** Free element list. Interleaved into chunk data. */
  BLI_freenode *free;
  /** Use to know how many chunks to keep for #BLI_mempool_clear. */
  uint maxchunks;
  /** Number of elements currently in use. */
  int totused;
#ifdef USE_TOTALLOC
  /** Number of elements allocated in total. */
  uint totalloc;
#endif

  char *memtag;
  char *memtag_chunk;
};

#define MEMPOOL_ELEM_SIZE_MIN (sizeof(void *) * 2)

#define CHUNK_DATA(chunk) (CHECK_TYPE_INLINE(chunk, BLI_mempool_chunk *), (void *)((chunk) + 1))

#define NODE_STEP_NEXT(node) ((void *)((char *)(node) + esize))
#define NODE_STEP_PREV(node) ((void *)((char *)(node)-esize))

/** Extra bytes implicitly used for every chunk alloc. */
#define CHUNK_OVERHEAD (uint)(MEM_SIZE_OVERHEAD + sizeof(BLI_mempool_chunk))

static void mempool_poison(BLI_mempool *pool)
{
#if (defined(__SANITIZE_ADDRESS__) || __has_feature(address_sanitizer))
#  ifndef WITH_DNA_GHASH
  BLI_mutex_unlock(&pool->mutex);
#  endif

#  ifndef WITH_DNA_GHASH
  char *ptr = (char *)pool;
  size_t offset = offsetof(BLI_mempool, mutex) + sizeof(ThreadMutex);
  BLI_asan_poison(ptr + offset, sizeof(*pool) - offset);
#  else
  BLI_asan_poison(pool, sizeof(*pool));
#  endif
#endif
}

static void mempool_poison_no_unlock(BLI_mempool *pool)
{
#if (defined(__SANITIZE_ADDRESS__) || __has_feature(address_sanitizer))

#  ifndef WITH_DNA_GHASH
  char *ptr = (char *)pool;
  size_t offset = offsetof(BLI_mempool, mutex) + sizeof(ThreadMutex);
  BLI_asan_poison(ptr + offset, sizeof(*pool) - offset);
#  else
  BLI_asan_poison(pool, sizeof(*pool));
#  endif
#endif
}

static void mempool_unpoison(BLI_mempool *pool)
{
#if (defined(__SANITIZE_ADDRESS__) || __has_feature(address_sanitizer))
#  ifndef WITH_DNA_GHASH
  BLI_mutex_lock(&pool->mutex);
#  endif

#  ifndef WITH_DNA_GHASH
  char *ptr = (char *)pool;
  size_t offset = offsetof(BLI_mempool, mutex) + sizeof(ThreadMutex);
  BLI_asan_unpoison(ptr + offset, sizeof(*pool) - offset);
#  else
  BLI_asan_unpoison(pool, sizeof(*pool));
#  endif
#endif
}

#ifdef USE_CHUNK_POW2
static uint power_of_2_max_u(uint x)
{
  x -= 1;
  x = x | (x >> 1);
  x = x | (x >> 2);
  x = x | (x >> 4);
  x = x | (x >> 8);
  x = x | (x >> 16);
  return x + 1;
}
#endif

static void mempool_update_chunktable(BLI_mempool *pool)
{
  if (!(pool->flag & BLI_MEMPOOL_RANDOM_ACCESS)) {
    return;
  }

  pool->totchunk = 0;
  BLI_mempool_chunk *chunk = pool->chunks;

  while (chunk) {
    pool->totchunk++;
    chunk = chunk->next;
  }

  MEM_SAFE_FREE(pool->chunktable);
  pool->chunktable = (BLI_mempool_chunk **)MEM_mallocN(
      sizeof(pool->chunktable) * (size_t)pool->totchunk, "mempool chunktable");

  int i = 0;
  chunk = pool->chunks;

  while (chunk) {
    pool->chunktable[i++] = chunk;
    chunk = chunk->next;
  }
}

BLI_INLINE BLI_mempool_chunk *mempool_chunk_find(BLI_mempool_chunk *head, uint index)
{
  while (index-- && head) {
    head = head->next;
  }
  return head;
}

/**
 * \return the number of chunks to allocate based on how many elements are needed.
 *
 * \note for small pools 1 is a good default, the elements need to be initialized,
 * adding overhead on creation which is redundant if they aren't used.
 */
BLI_INLINE uint mempool_maxchunks(const uint elem_num, const uint pchunk)
{
  return (elem_num <= pchunk) ? 1 : ((elem_num / pchunk) + 1);
}

static BLI_mempool_chunk *mempool_chunk_alloc(BLI_mempool *pool)
{
  return BLI_asan_safe_malloc(sizeof(BLI_mempool_chunk) + (size_t)pool->csize, pool->memtag);
}

/**
 * Initialize a chunk and add into \a pool->chunks
 *
 * \param pool: The pool to add the chunk into.
 * \param mpchunk: The new uninitialized chunk (can be malloc'd)
 * \param last_tail: The last element of the previous chunk
 * (used when building free chunks initially)
 * \return The last chunk,
 */
static BLI_freenode *mempool_chunk_add(BLI_mempool *pool,
                                       BLI_mempool_chunk *mpchunk,
                                       BLI_freenode *last_tail)
{
  const uint esize = pool->esize;
  BLI_freenode *curnode = CHUNK_DATA(mpchunk);
  uint j;

  if (pool->flag & BLI_MEMPOOL_RANDOM_ACCESS) {
    if (!pool->chunktable ||
        MEM_allocN_len(pool->chunktable) / sizeof(void *) <= (size_t)pool->totchunk) {
      void *old = pool->chunktable;

      int size = (int)pool->totchunk + 2;
      size += size >> 1;

      pool->chunktable = MEM_mallocN(sizeof(void *) * (size_t)size, "mempool chunktable");

      if (old) {
        memcpy(pool->chunktable, old, sizeof(void *) * (size_t)pool->totchunk);
      }

      MEM_SAFE_FREE(old);
    }

    pool->chunktable[pool->totchunk++] = mpchunk;
  }

  /* append */
  if (pool->chunk_tail) {
    pool->chunk_tail->next = mpchunk;
  }
  else {
    BLI_assert(pool->chunks == NULL);
    pool->chunks = mpchunk;
  }

  mpchunk->next = NULL;
  pool->chunk_tail = mpchunk;

  if (UNLIKELY(pool->free == NULL)) {
    pool->free = curnode;
  }

  /* loop through the allocated data, building the pointer structures */
  j = pool->pchunk;
  if (pool->flag & BLI_MEMPOOL_ALLOW_ITER) {
    while (j--) {
      BLI_freenode *next;

      BLI_asan_unpoison(curnode, pool->esize - POISON_REDZONE_SIZE);

      curnode->next = next = NODE_STEP_NEXT(curnode);
      curnode->freeword = FREEWORD;

      BLI_asan_poison(curnode, pool->esize);

      curnode = next;
    }
  }
  else {
    while (j--) {
      BLI_freenode *next;

      BLI_asan_unpoison(curnode, pool->esize - POISON_REDZONE_SIZE);
      curnode->next = next = NODE_STEP_NEXT(curnode);
      BLI_asan_poison(curnode, pool->esize);

      curnode = next;
    }
  }

  /* terminate the list (rewind one)
   * will be overwritten if 'curnode' gets passed in again as 'last_tail' */

  BLI_asan_unpoison(curnode, pool->esize - POISON_REDZONE_SIZE);
  BLI_asan_poison(curnode, pool->esize);

  curnode = NODE_STEP_PREV(curnode);

  BLI_asan_unpoison(curnode, pool->esize - POISON_REDZONE_SIZE);
  curnode->next = NULL;
  BLI_asan_poison(curnode, pool->esize);

#ifdef USE_TOTALLOC
  pool->totalloc += pool->pchunk;
#endif

  /* final pointer in the previously allocated chunk is wrong */
  if (last_tail) {
    BLI_asan_unpoison(last_tail, pool->esize - POISON_REDZONE_SIZE);
    last_tail->next = CHUNK_DATA(mpchunk);
    BLI_asan_poison(last_tail, pool->esize);
  }

  return curnode;
}

/*
This preallocates a mempool suitable for threading.  totelem elements are preallocated
in chunks of size pchunk, and returned in r_chunks.  The idea is to pass these
to tasks.
*/

BLI_mempool *BLI_mempool_create_for_tasks(const unsigned int esize,
                                          int totelem,
                                          const int pchunk,
                                          void ***r_chunks,
                                          int *r_totchunk,
                                          int *r_esize,
                                          int flag)
{
  BLI_mempool *pool = BLI_mempool_create(esize, 0, (uint)pchunk, (uint)flag);

  mempool_unpoison(pool);

  // override pchunk, may not be a power of 2
  pool->pchunk = (uint)pchunk;
  pool->csize = (uint)pchunk * pool->esize;

  if (totelem % pchunk == 0) {
    pool->maxchunks = (uint)totelem / (uint)pchunk;
  }
  else {
    pool->maxchunks = (uint)totelem / (uint)pchunk + 1;
  }

  if (totelem) {
    BLI_freenode *last_tail = NULL;

    /* Allocate the actual chunks. */
    for (uint i = 0; i < pool->maxchunks; i++) {
      BLI_mempool_chunk *mpchunk = mempool_chunk_alloc(pool);
      last_tail = mempool_chunk_add(pool, mpchunk, last_tail);
    }
  }

  void **chunks = MEM_callocN(sizeof(void *) * pool->maxchunks,
                              "BLI_mempool_create_for_tasks r_chunks");

  unsigned int totalloc = 0;
  *r_totchunk = 0;

  BLI_mempool_chunk *chunk = pool->chunks, *lastchunk = NULL;

  while (chunk) {
    lastchunk = chunk;
    totalloc += pool->pchunk;
    chunk = chunk->next;
  }

  pool->totused = (int)totalloc;
  pool->free = NULL;

  int i = (int)pool->pchunk - 1;

  while (lastchunk && totalloc > (uint)totelem) {
    if (i < 0) {
      BLI_mempool_chunk *lastchunk2 = NULL;

      for (chunk = pool->chunks; chunk; chunk = chunk->next) {
        if (chunk == lastchunk) {
          lastchunk = lastchunk2;
        }
      }

      if (!lastchunk) {
        break;
      }

      i = (int)pool->pchunk - 1;
    }

    char *elem = CHUNK_DATA(lastchunk);
    elem += pool->esize * (unsigned int)i;

    BLI_mempool_free(pool, elem);

    totalloc--;
    i--;
  }

  int ci = 0;

  chunk = pool->chunks;
  while (chunk && chunk != lastchunk) {
    chunks[ci++] = CHUNK_DATA(chunk);
    chunk = chunk->next;
  }

  if (lastchunk && i >= 0) {
    chunks[ci++] = CHUNK_DATA(lastchunk);
  }

  *r_totchunk = ci;
  *r_chunks = (void **)chunks;
  *r_esize = (int)pool->esize;

  return pool;
}

static void mempool_chunk_free(BLI_mempool_chunk *mpchunk, BLI_mempool *pool)
{
  BLI_asan_unpoison(mpchunk, sizeof(BLI_mempool_chunk) + pool->esize * pool->csize);
  BLI_asan_safe_free(mpchunk);
}

static void mempool_chunk_free_all(BLI_mempool_chunk *mpchunk, BLI_mempool *pool)
{
  BLI_mempool_chunk *mpchunk_next;

  for (; mpchunk; mpchunk = mpchunk_next) {
    mpchunk_next = mpchunk->next;
    mempool_chunk_free(mpchunk, pool);
  }
}

<<<<<<< HEAD
#ifdef BLI_mempool_create
#  undef BLI_mempool_create
#endif

BLI_mempool *BLI_mempool_create(uint esize, uint totelem, uint pchunk, uint flag)
=======
BLI_mempool *BLI_mempool_create(uint esize, uint elem_num, uint pchunk, uint flag)
>>>>>>> 42853bac
{
  return BLI_mempool_create_ex(esize, totelem, pchunk, flag, "");
}

BLI_mempool *BLI_mempool_create_ex(
    uint esize, uint totelem, uint pchunk, uint flag, const char *tag)
{
  BLI_mempool *pool;
  BLI_freenode *last_tail = NULL;
  uint i, maxchunks;

  char buf[512];
  if (tag) {
    sprintf(buf, "Mempool:%s", tag);
  }
  else {
    sprintf(buf, "memory pool");
  }

  char *memtag = strdup(buf);

  /* allocate the pool structure */
  pool = MEM_mallocN(sizeof(BLI_mempool), memtag);

  strcat(buf, " chunk");

#if !defined(WITH_DNA_GHASH) && (defined(__SANITIZE_ADDRESS__) || __has_feature(address_sanitizer))
  BLI_mutex_init(&pool->mutex);
#endif

  pool->memtag = memtag;
  pool->memtag_chunk = strdup(buf);

  pool->totchunk = 0;
  pool->chunktable = NULL;

  /* set the elem size */
  if (esize < (int)MEMPOOL_ELEM_SIZE_MIN) {
    esize = (int)MEMPOOL_ELEM_SIZE_MIN;
  }

  if (flag & BLI_MEMPOOL_ALLOW_ITER) {
    esize = MAX2(esize, (uint)sizeof(BLI_freenode));
  }

<<<<<<< HEAD
  esize += POISON_REDZONE_SIZE;

  maxchunks = mempool_maxchunks(totelem, pchunk);
=======
  maxchunks = mempool_maxchunks(elem_num, pchunk);
>>>>>>> 42853bac

  pool->chunks = NULL;
  pool->chunk_tail = NULL;
  pool->esize = esize;

  /* Optimize chunk size to powers of 2, accounting for slop-space. */
#ifdef USE_CHUNK_POW2
  {
    BLI_assert(power_of_2_max_u(pchunk * esize) > CHUNK_OVERHEAD);
    pchunk = (power_of_2_max_u(pchunk * esize) - CHUNK_OVERHEAD) / esize;
  }
#endif

  pool->csize = esize * pchunk;

  /* Ensure this is a power of 2, minus the rounding by element size. */
#if defined(USE_CHUNK_POW2) && !defined(NDEBUG)
  {
    uint final_size = (uint)MEM_SIZE_OVERHEAD + (uint)sizeof(BLI_mempool_chunk) + pool->csize;
    BLI_assert(((uint)power_of_2_max_u(final_size) - final_size) < pool->esize);
  }
#endif

  pool->pchunk = pchunk;
  pool->flag = flag;
  pool->free = NULL; /* mempool_chunk_add assigns */
  pool->maxchunks = maxchunks;
#ifdef USE_TOTALLOC
  pool->totalloc = 0;
#endif
  pool->totused = 0;

  if (elem_num) {
    /* Allocate the actual chunks. */
    for (i = 0; i < maxchunks; i++) {
      BLI_mempool_chunk *mpchunk = mempool_chunk_alloc(pool);
      last_tail = mempool_chunk_add(pool, mpchunk, last_tail);
    }
  }

#ifdef WITH_MEM_VALGRIND
  VALGRIND_CREATE_MEMPOOL(pool, 0, false);
#endif

#ifdef HAVE_MEMPOOL_ASAN
  BLI_asan_poison(pool->poisoned, sizeof(pool->poisoned));
#endif

  mempool_poison_no_unlock(pool);

  return pool;
}

void *BLI_mempool_alloc(BLI_mempool *pool)
{
  mempool_unpoison(pool);

  BLI_freenode *free_pop;

  if (UNLIKELY(pool->free == NULL)) {
    /* Need to allocate a new chunk. */
    BLI_mempool_chunk *mpchunk = mempool_chunk_alloc(pool);
    mempool_chunk_add(pool, mpchunk, NULL);
  }

  free_pop = pool->free;

  BLI_asan_unpoison(free_pop, pool->esize - POISON_REDZONE_SIZE);

  BLI_assert(pool->chunk_tail->next == NULL);

  if (pool->flag & BLI_MEMPOOL_ALLOW_ITER) {
    free_pop->freeword = USEDWORD;
  }

  pool->free = free_pop->next;
  pool->totused++;

#ifdef WITH_MEM_VALGRIND
  VALGRIND_MEMPOOL_ALLOC(pool, free_pop, pool->esize);
#endif

  mempool_poison(pool);

  return (void *)free_pop;
}

void *BLI_mempool_calloc(BLI_mempool *pool)
{
  void *retval = BLI_mempool_alloc(pool);

  mempool_unpoison(pool);
  memset(retval, 0, (size_t)pool->esize - POISON_REDZONE_SIZE);
  mempool_poison(pool);

  return retval;
}

int BLI_mempool_find_real_index(BLI_mempool *pool, void *ptr)
{
  mempool_unpoison(pool);

  BLI_mempool_chunk *chunk = pool->chunks;
  uintptr_t uptr = (uintptr_t)ptr;
  uintptr_t cptr;
  int chunki = 0;

  while (chunk) {
    cptr = (uintptr_t)chunk;

    if (uptr >= cptr && uptr < cptr + pool->csize) {
      break;
    }

    chunk = chunk->next;
    chunki++;
  }

  if (!chunk) {
    mempool_poison(pool);
    return -1;  // failed
  }

  int ret = chunki * (int)pool->pchunk + ((int)(uptr - cptr)) / (int)pool->esize;

  mempool_poison(pool);

  return ret;
}

/*finds an element in pool that's roughly at idx, idx*/
int BLI_mempool_find_elems_fuzzy(
    BLI_mempool *pool, int idx, int range, void **r_elems, int r_elems_size)
{
  mempool_unpoison(pool);

  int istart = idx - range, iend = idx + range;
  istart = MAX2(istart, 0);

  int totelem = 0;

  for (int i = istart; i < iend; i++) {
    int chunki = i / (int)pool->pchunk;
    if (chunki >= (int)pool->totchunk) {
      break;
    }

    int idx2 = i % (int)pool->pchunk;

    BLI_mempool_chunk *chunk = pool->chunktable[chunki];
    char *data = (char *)CHUNK_DATA(chunk);
    void *ptr = data + idx2 * (int)pool->esize;

    BLI_asan_unpoison(ptr, pool->esize - POISON_REDZONE_SIZE);

    BLI_freenode *fnode = (BLI_freenode *)ptr;
    if (fnode->freeword == FREEWORD) {
      BLI_asan_poison(ptr, pool->esize);
      continue;
    }

    r_elems[totelem++] = ptr;

    if (totelem == r_elems_size) {
      break;
    }
  }

  mempool_poison(pool);
  return totelem;
}

int BLI_mempool_get_size(BLI_mempool *pool)
{
  mempool_unpoison(pool);

  BLI_mempool_chunk *chunk = pool->chunks;
  int ret = 0;

  while (chunk) {
    chunk = chunk->next;

    ret += (int)pool->pchunk;
  }

  mempool_poison(pool);
  return ret;
}

/**
 * Free an element from the mempool.
 *
 * \note doesn't protect against double frees, take care!
 */
void BLI_mempool_free(BLI_mempool *pool, void *addr)
{
  mempool_unpoison(pool);

  BLI_freenode *newhead = addr;

#ifndef NDEBUG
  {
    BLI_mempool_chunk *chunk;
    bool found = false;
    for (chunk = pool->chunks; chunk; chunk = chunk->next) {
      if (ARRAY_HAS_ITEM((char *)addr, (char *)CHUNK_DATA(chunk), pool->csize)) {
        found = true;
        break;
      }
    }
    if (!found) {
      BLI_assert_msg(0, "Attempt to free data which is not in pool.\n");
    }
  }

  /* Enable for debugging. */
  if (UNLIKELY(mempool_debug_memset)) {
    memset(addr, 255, pool->esize - POISON_REDZONE_SIZE);
  }
#endif

  if (pool->flag & BLI_MEMPOOL_ALLOW_ITER) {
#ifndef NDEBUG
    /* This will detect double free's. */
    BLI_assert(newhead->freeword != FREEWORD);
#endif
    newhead->freeword = FREEWORD;
  }

  newhead->next = pool->free;
  pool->free = newhead;

  BLI_asan_poison(newhead, pool->esize);

  pool->totused--;

  if (pool->totused < 0) {
    fprintf(stderr, "Corrupted mempool\n");
    fflush(stderr);
    abort();
  }

#ifdef WITH_MEM_VALGRIND
  VALGRIND_MEMPOOL_FREE(pool, addr);
#endif

  /* Nothing is in use; free all the chunks except the first. */
  if (UNLIKELY(pool->totused == 0) && (pool->chunks->next)) {
    const uint esize = pool->esize;
    BLI_freenode *curnode;
    uint j;
    BLI_mempool_chunk *first;

    first = pool->chunks;
    mempool_chunk_free_all(first->next, pool);
    first->next = NULL;
    pool->chunk_tail = first;

    mempool_update_chunktable(pool);

#ifdef USE_TOTALLOC
    pool->totalloc = pool->pchunk;
#endif

    /* Temp alloc so valgrind doesn't complain when setting free'd blocks 'next'. */
#ifdef WITH_MEM_VALGRIND
    VALGRIND_MEMPOOL_ALLOC(pool, CHUNK_DATA(first), pool->csize);
#endif

    curnode = CHUNK_DATA(first);
    pool->free = curnode;

    j = pool->pchunk;
    while (j--) {
      BLI_asan_unpoison(curnode, pool->esize - POISON_REDZONE_SIZE);
      BLI_freenode *next = curnode->next = NODE_STEP_NEXT(curnode);
      BLI_asan_poison(curnode, pool->esize);
      curnode = next;
    }

    BLI_asan_unpoison(curnode, pool->esize - POISON_REDZONE_SIZE);
    BLI_freenode *prev = NODE_STEP_PREV(curnode);
    BLI_asan_poison(curnode, pool->esize);

    curnode = prev;

    BLI_asan_unpoison(curnode, pool->esize - POISON_REDZONE_SIZE);
    curnode->next = NULL; /* terminate the list */
    BLI_asan_poison(curnode, pool->esize);

#ifdef WITH_MEM_VALGRIND
    VALGRIND_MEMPOOL_FREE(pool, CHUNK_DATA(first));
#endif
  }

  mempool_poison(pool);
}

int BLI_mempool_len(const BLI_mempool *pool)
{
  mempool_unpoison((BLI_mempool *)pool);
  int ret = pool->totused;
  mempool_poison((BLI_mempool *)pool);

  return ret;
}

void *BLI_mempool_findelem(BLI_mempool *pool, uint index)
{
  mempool_unpoison(pool);

  BLI_assert(pool->flag & BLI_MEMPOOL_ALLOW_ITER);

  if (index < (uint)pool->totused) {
    /* We could have some faster mem chunk stepping code inline. */
    BLI_mempool_iter iter;
    void *elem;
    BLI_mempool_iternew(pool, &iter);
    for (elem = BLI_mempool_iterstep(&iter); index-- != 0; elem = BLI_mempool_iterstep(&iter)) {
      /* pass */
    }

    mempool_poison(pool);
    return elem;
  }

  mempool_poison(pool);
  return NULL;
}

void BLI_mempool_as_table(BLI_mempool *pool, void **data)
{
  BLI_mempool_iter iter;
  void *elem;
  void **p = data;

  mempool_unpoison(pool);
  BLI_assert(pool->flag & BLI_MEMPOOL_ALLOW_ITER);
  mempool_poison(pool);

  BLI_mempool_iternew(pool, &iter);

  while ((elem = BLI_mempool_iterstep(&iter))) {
    *p++ = elem;
  }

  mempool_unpoison(pool);
  BLI_assert((int)(p - data) == pool->totused);
  mempool_poison(pool);
}

void **BLI_mempool_as_tableN(BLI_mempool *pool, const char *allocstr)
{
  void **data = MEM_mallocN((size_t)pool->totused * sizeof(void *), allocstr);
  BLI_mempool_as_table(pool, data);
  return data;
}

void BLI_mempool_as_array(BLI_mempool *pool, void *data)
{
  mempool_unpoison(pool);

  const uint esize = pool->esize - (uint)POISON_REDZONE_SIZE;
  BLI_mempool_iter iter;
  char *elem, *p = data;

  BLI_assert(pool->flag & BLI_MEMPOOL_ALLOW_ITER);

  mempool_poison(pool);

  BLI_mempool_iternew(pool, &iter);
  while ((elem = BLI_mempool_iterstep(&iter))) {
    memcpy(p, elem, (size_t)esize);
    p = NODE_STEP_NEXT(p);
  }
}

void *BLI_mempool_as_arrayN(BLI_mempool *pool, const char *allocstr)
{
  char *data = MEM_malloc_arrayN((size_t)pool->totused, pool->esize, allocstr);
  BLI_mempool_as_array(pool, data);
  return data;
}

void BLI_mempool_iternew(BLI_mempool *pool, BLI_mempool_iter *iter)
{
  BLI_assert(pool->flag & BLI_MEMPOOL_ALLOW_ITER);

  iter->pool = pool;
  mempool_unpoison(pool);
  iter->curchunk = pool->chunks;
  mempool_poison(pool);
  iter->curindex = 0;
}

static void mempool_threadsafe_iternew(BLI_mempool *pool, BLI_mempool_threadsafe_iter *ts_iter)
{
  BLI_mempool_iternew(pool, &ts_iter->iter);
  ts_iter->curchunk_threaded_shared = NULL;
}

ParallelMempoolTaskData *mempool_iter_threadsafe_create(BLI_mempool *pool, const size_t iter_num)
{
  BLI_assert(pool->flag & BLI_MEMPOOL_ALLOW_ITER);

  ParallelMempoolTaskData *iter_arr = MEM_mallocN(sizeof(*iter_arr) * iter_num, __func__);
  BLI_mempool_chunk **curchunk_threaded_shared = MEM_mallocN(sizeof(void *), __func__);

  mempool_threadsafe_iternew(pool, &iter_arr->ts_iter);

  *curchunk_threaded_shared = iter_arr->ts_iter.iter.curchunk;
  iter_arr->ts_iter.curchunk_threaded_shared = curchunk_threaded_shared;
  for (size_t i = 1; i < iter_num; i++) {
    iter_arr[i].ts_iter = iter_arr[0].ts_iter;
    *curchunk_threaded_shared = iter_arr[i].ts_iter.iter.curchunk =
        ((*curchunk_threaded_shared) ? (*curchunk_threaded_shared)->next : NULL);
  }

  return iter_arr;
}

void mempool_iter_threadsafe_destroy(ParallelMempoolTaskData *iter_arr)
{
  BLI_assert(iter_arr->ts_iter.curchunk_threaded_shared != NULL);

  MEM_freeN(iter_arr->ts_iter.curchunk_threaded_shared);
  MEM_freeN(iter_arr);
}

#if 0
/* unoptimized, more readable */

static void *bli_mempool_iternext(BLI_mempool_iter *iter)
{
  void *ret = NULL;

  if (iter->curchunk == NULL || !iter->pool->totused) {
    return ret;
  }

  ret = ((char *)CHUNK_DATA(iter->curchunk)) + (iter->pool->esize * iter->curindex);

  iter->curindex++;

  if (iter->curindex == iter->pool->pchunk) {
    iter->curindex = 0;
    iter->curchunk = iter->curchunk->next;
  }

  return ret;
}

void *BLI_mempool_iterstep(BLI_mempool_iter *iter)
{
  BLI_freenode *ret;

  do {
    ret = bli_mempool_iternext(iter);
  } while (ret && ret->freeword == FREEWORD);

  return ret;
}

#else /* Optimized version of code above. */

void *BLI_mempool_iterstep(BLI_mempool_iter *iter)
{
  if (UNLIKELY(iter->curchunk == NULL)) {
    return NULL;
  }

  mempool_unpoison(iter->pool);

  const uint esize = iter->pool->esize;
  BLI_freenode *curnode = POINTER_OFFSET(CHUNK_DATA(iter->curchunk), (esize * iter->curindex));
  BLI_freenode *ret;
  do {
    ret = curnode;

    BLI_asan_unpoison(ret, iter->pool->esize - POISON_REDZONE_SIZE);

    if (++iter->curindex != iter->pool->pchunk) {
      curnode = POINTER_OFFSET(curnode, esize);
    }
    else {
      iter->curindex = 0;
      iter->curchunk = iter->curchunk->next;
      if (UNLIKELY(iter->curchunk == NULL)) {
        BLI_asan_unpoison(ret, iter->pool->esize - POISON_REDZONE_SIZE);
        void *ret2 = (ret->freeword == FREEWORD) ? NULL : ret;

        if (ret->freeword == FREEWORD) {
          BLI_asan_poison(ret, iter->pool->esize);
        }

        mempool_poison(iter->pool);
        return ret2;
      }
      curnode = CHUNK_DATA(iter->curchunk);
    }
  } while (ret->freeword == FREEWORD);

  mempool_poison(iter->pool);
  return ret;
}

void *mempool_iter_threadsafe_step(BLI_mempool_threadsafe_iter *ts_iter)
{
  BLI_mempool_iter *iter = &ts_iter->iter;
  if (UNLIKELY(iter->curchunk == NULL)) {
    return NULL;
  }

  mempool_unpoison(iter->pool);

  const uint esize = iter->pool->esize;
  BLI_freenode *curnode = POINTER_OFFSET(CHUNK_DATA(iter->curchunk), (esize * iter->curindex));
  BLI_freenode *ret;
  do {
    ret = curnode;

    BLI_asan_unpoison(ret, esize - POISON_REDZONE_SIZE);

    if (++iter->curindex != iter->pool->pchunk) {
      curnode = POINTER_OFFSET(curnode, esize);
    }
    else {
      iter->curindex = 0;

      /* Begin unique to the `threadsafe` version of this function. */
      for (iter->curchunk = *ts_iter->curchunk_threaded_shared;
           (iter->curchunk != NULL) && (atomic_cas_ptr((void **)ts_iter->curchunk_threaded_shared,
                                                       iter->curchunk,
                                                       iter->curchunk->next) != iter->curchunk);
           iter->curchunk = *ts_iter->curchunk_threaded_shared) {
        /* pass. */
      }
      if (UNLIKELY(iter->curchunk == NULL)) {
        if (ret->freeword == FREEWORD) {
          BLI_asan_poison(ret, esize);
          mempool_poison(iter->pool);
          return NULL;
        }
        else {
          mempool_poison(iter->pool);
          return ret;
        }
      }
      /* End `threadsafe` exception. */

      iter->curchunk = iter->curchunk->next;
      if (UNLIKELY(iter->curchunk == NULL)) {
        if (ret->freeword == FREEWORD) {
          BLI_asan_poison(ret, iter->pool->esize);
          mempool_poison(iter->pool);
          return NULL;
        }
        else {
          mempool_poison(iter->pool);
          return ret;
        }
      }

      curnode = CHUNK_DATA(iter->curchunk);
    }

    if (ret->freeword == FREEWORD) {
      BLI_asan_poison(ret, iter->pool->esize);
    }
    else {
      break;
    }
  } while (true);

  mempool_poison(iter->pool);
  return ret;
}

#endif

void BLI_mempool_clear_ex(BLI_mempool *pool, const int totelem_reserve)
{
  mempool_unpoison(pool);

  BLI_mempool_chunk *mpchunk;
  BLI_mempool_chunk *mpchunk_next;
  uint maxchunks;

  BLI_mempool_chunk *chunks_temp;
  BLI_freenode *last_tail = NULL;

#ifdef WITH_MEM_VALGRIND
  VALGRIND_DESTROY_MEMPOOL(pool);
  VALGRIND_CREATE_MEMPOOL(pool, 0, false);
#endif

  if (totelem_reserve == -1) {
    maxchunks = pool->maxchunks;
  }
  else {
    maxchunks = mempool_maxchunks((uint)totelem_reserve, pool->pchunk);
  }

  /* Free all after 'pool->maxchunks'. */
  mpchunk = mempool_chunk_find(pool->chunks, maxchunks - 1);
  if (mpchunk && mpchunk->next) {
    /* terminate */
    mpchunk_next = mpchunk->next;
    mpchunk->next = NULL;
    mpchunk = mpchunk_next;

    do {
      mpchunk_next = mpchunk->next;
      mempool_chunk_free(mpchunk, pool);
    } while ((mpchunk = mpchunk_next));
  }

  /* re-initialize */
  pool->free = NULL;
  pool->totused = 0;
#ifdef USE_TOTALLOC
  pool->totalloc = 0;
#endif

  chunks_temp = pool->chunks;
  pool->chunks = NULL;
  pool->chunk_tail = NULL;

  while ((mpchunk = chunks_temp)) {
    chunks_temp = mpchunk->next;
    last_tail = mempool_chunk_add(pool, mpchunk, last_tail);
  }

  mempool_poison(pool);
}

void BLI_mempool_clear(BLI_mempool *pool)
{
  BLI_mempool_clear_ex(pool, -1);
}

void BLI_mempool_destroy(BLI_mempool *pool)
{
  mempool_unpoison(pool);
  mempool_chunk_free_all(pool->chunks, pool);

  if (pool->memtag) {
    free(pool->memtag);
  }
  if (pool->memtag_chunk) {
    free(pool->memtag_chunk);
  }

  MEM_SAFE_FREE(pool->chunktable);

#ifdef WITH_MEM_VALGRIND
  VALGRIND_DESTROY_MEMPOOL(pool);
#endif

#ifdef HAVE_MEMPOOL_ASAN
  BLI_asan_unpoison(pool->poisoned, sizeof(pool->poisoned));
#endif

  MEM_freeN(pool);
}

#ifndef NDEBUG
void BLI_mempool_set_memory_debug(void)
{
  mempool_debug_memset = true;
}
#endif<|MERGE_RESOLUTION|>--- conflicted
+++ resolved
@@ -381,14 +381,13 @@
   return curnode;
 }
 
-/*
-This preallocates a mempool suitable for threading.  totelem elements are preallocated
-in chunks of size pchunk, and returned in r_chunks.  The idea is to pass these
-to tasks.
-*/
-
+/**
+ * Preallocates a mempool suitable for threading.  elem_num elements are preallocated
+ * in chunks of size pchunk, and returned in r_chunks.  The idea is to pass these
+ * to tasks.
+ */
 BLI_mempool *BLI_mempool_create_for_tasks(const unsigned int esize,
-                                          int totelem,
+                                          int elem_num,
                                           const int pchunk,
                                           void ***r_chunks,
                                           int *r_totchunk,
@@ -403,14 +402,14 @@
   pool->pchunk = (uint)pchunk;
   pool->csize = (uint)pchunk * pool->esize;
 
-  if (totelem % pchunk == 0) {
-    pool->maxchunks = (uint)totelem / (uint)pchunk;
+  if (elem_num % pchunk == 0) {
+    pool->maxchunks = (uint)elem_num / (uint)pchunk;
   }
   else {
-    pool->maxchunks = (uint)totelem / (uint)pchunk + 1;
-  }
-
-  if (totelem) {
+    pool->maxchunks = (uint)elem_num / (uint)pchunk + 1;
+  }
+
+  if (elem_num) {
     BLI_freenode *last_tail = NULL;
 
     /* Allocate the actual chunks. */
@@ -439,7 +438,7 @@
 
   int i = (int)pool->pchunk - 1;
 
-  while (lastchunk && totalloc > (uint)totelem) {
+  while (lastchunk && totalloc > (uint)elem_num) {
     if (i < 0) {
       BLI_mempool_chunk *lastchunk2 = NULL;
 
@@ -500,21 +499,17 @@
   }
 }
 
-<<<<<<< HEAD
 #ifdef BLI_mempool_create
 #  undef BLI_mempool_create
 #endif
 
-BLI_mempool *BLI_mempool_create(uint esize, uint totelem, uint pchunk, uint flag)
-=======
 BLI_mempool *BLI_mempool_create(uint esize, uint elem_num, uint pchunk, uint flag)
->>>>>>> 42853bac
-{
-  return BLI_mempool_create_ex(esize, totelem, pchunk, flag, "");
+{
+  return BLI_mempool_create_ex(esize, elem_num, pchunk, flag, "");
 }
 
 BLI_mempool *BLI_mempool_create_ex(
-    uint esize, uint totelem, uint pchunk, uint flag, const char *tag)
+    uint esize, uint elem_num, uint pchunk, uint flag, const char *tag)
 {
   BLI_mempool *pool;
   BLI_freenode *last_tail = NULL;
@@ -554,13 +549,9 @@
     esize = MAX2(esize, (uint)sizeof(BLI_freenode));
   }
 
-<<<<<<< HEAD
   esize += POISON_REDZONE_SIZE;
 
-  maxchunks = mempool_maxchunks(totelem, pchunk);
-=======
   maxchunks = mempool_maxchunks(elem_num, pchunk);
->>>>>>> 42853bac
 
   pool->chunks = NULL;
   pool->chunk_tail = NULL;
@@ -700,7 +691,7 @@
   int istart = idx - range, iend = idx + range;
   istart = MAX2(istart, 0);
 
-  int totelem = 0;
+  int elem_num = 0;
 
   for (int i = istart; i < iend; i++) {
     int chunki = i / (int)pool->pchunk;
@@ -722,15 +713,15 @@
       continue;
     }
 
-    r_elems[totelem++] = ptr;
-
-    if (totelem == r_elems_size) {
+    r_elems[elem_num++] = ptr;
+
+    if (elem_num == r_elems_size) {
       break;
     }
   }
 
   mempool_poison(pool);
-  return totelem;
+  return elem_num;
 }
 
 int BLI_mempool_get_size(BLI_mempool *pool)
@@ -1141,7 +1132,7 @@
 
 #endif
 
-void BLI_mempool_clear_ex(BLI_mempool *pool, const int totelem_reserve)
+void BLI_mempool_clear_ex(BLI_mempool *pool, const int elem_num_reserve)
 {
   mempool_unpoison(pool);
 
@@ -1157,11 +1148,11 @@
   VALGRIND_CREATE_MEMPOOL(pool, 0, false);
 #endif
 
-  if (totelem_reserve == -1) {
+  if (elem_num_reserve == -1) {
     maxchunks = pool->maxchunks;
   }
   else {
-    maxchunks = mempool_maxchunks((uint)totelem_reserve, pool->pchunk);
+    maxchunks = mempool_maxchunks((uint)elem_num_reserve, pool->pchunk);
   }
 
   /* Free all after 'pool->maxchunks'. */
