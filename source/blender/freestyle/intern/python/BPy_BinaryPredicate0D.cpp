/*
 * This program is free software; you can redistribute it and/or
 * modify it under the terms of the GNU General Public License
 * as published by the Free Software Foundation; either version 2
 * of the License, or (at your option) any later version.
 *
 * This program is distributed in the hope that it will be useful,
 * but WITHOUT ANY WARRANTY; without even the implied warranty of
 * MERCHANTABILITY or FITNESS FOR A PARTICULAR PURPOSE.  See the
 * GNU General Public License for more details.
 *
 * You should have received a copy of the GNU General Public License
 * along with this program; if not, write to the Free Software Foundation,
 * Inc., 51 Franklin Street, Fifth Floor, Boston, MA 02110-1301, USA.
 */

/** \file
 * \ingroup freestyle
 */

#include "BPy_BinaryPredicate0D.h"

#include "BPy_Convert.h"
#include "BPy_Interface0D.h"

#ifdef __cplusplus
extern "C" {
#endif

///////////////////////////////////////////////////////////////////////////////////////////

//-------------------MODULE INITIALIZATION--------------------------------
int BinaryPredicate0D_Init(PyObject *module)
{
  if (module == nullptr) {
    return -1;
  }

  if (PyType_Ready(&BinaryPredicate0D_Type) < 0) {
    return -1;
  }
  Py_INCREF(&BinaryPredicate0D_Type);
  PyModule_AddObject(module, "BinaryPredicate0D", (PyObject *)&BinaryPredicate0D_Type);

  return 0;
}

//------------------------INSTANCE METHODS ----------------------------------

static char BinaryPredicate0D___doc__[] =
    "Base class for binary predicates working on :class:`Interface0D`\n"
    "objects.  A BinaryPredicate0D is typically an ordering relation\n"
    "between two Interface0D objects.  The predicate evaluates a relation\n"
    "between the two Interface0D instances and returns a boolean value (true\n"
    "or false).  It is used by invoking the __call__() method.\n"
    "\n"
    ".. method:: __init__()\n"
    "\n"
    "   Default constructor.\n"
    "\n"
    ".. method:: __call__(inter1, inter2)\n"
    "\n"
    "   Must be overload by inherited classes.  It evaluates a relation\n"
    "   between two Interface0D objects.\n"
    "\n"
    "   :arg inter1: The first Interface0D object.\n"
    "   :type inter1: :class:`Interface0D`\n"
    "   :arg inter2: The second Interface0D object.\n"
    "   :type inter2: :class:`Interface0D`\n"
    "   :return: True or false.\n"
    "   :rtype: bool\n";

static int BinaryPredicate0D___init__(BPy_BinaryPredicate0D *self, PyObject *args, PyObject *kwds)
{
  static const char *kwlist[] = {nullptr};

  if (!PyArg_ParseTupleAndKeywords(args, kwds, "", (char **)kwlist)) {
    return -1;
  }
  self->bp0D = new BinaryPredicate0D();
  self->bp0D->py_bp0D = (PyObject *)self;
  return 0;
}

static void BinaryPredicate0D___dealloc__(BPy_BinaryPredicate0D *self)
{
  delete self->bp0D;

  Py_TYPE(self)->tp_free((PyObject *)self);
}

static PyObject *BinaryPredicate0D___repr__(BPy_BinaryPredicate0D *self)
{
  return PyUnicode_FromFormat("type: %s - address: %p", Py_TYPE(self)->tp_name, self->bp0D);
}

static PyObject *BinaryPredicate0D___call__(BPy_BinaryPredicate0D *self,
                                            PyObject *args,
                                            PyObject *kwds)
{
  static const char *kwlist[] = {"inter1", "inter2", nullptr};
  BPy_Interface0D *obj1, *obj2;

  if (!PyArg_ParseTupleAndKeywords(args,
                                   kwds,
                                   "O!O!",
                                   (char **)kwlist,
                                   &Interface0D_Type,
                                   &obj1,
                                   &Interface0D_Type,
                                   &obj2)) {
    return nullptr;
  }
  if (typeid(*(self->bp0D)) == typeid(BinaryPredicate0D)) {
    PyErr_SetString(PyExc_TypeError, "__call__ method not properly overridden");
    return nullptr;
  }
  if (self->bp0D->operator()(*(obj1->if0D), *(obj2->if0D)) < 0) {
    if (!PyErr_Occurred()) {
      string class_name(Py_TYPE(self)->tp_name);
      PyErr_SetString(PyExc_RuntimeError, (class_name + " __call__ method failed").c_str());
    }
    return nullptr;
  }
  return PyBool_from_bool(self->bp0D->result);
}

/*----------------------BinaryPredicate0D get/setters ----------------------------*/

PyDoc_STRVAR(BinaryPredicate0D_name_doc,
             "The name of the binary 0D predicate.\n"
             "\n"
             ":type: str");

static PyObject *BinaryPredicate0D_name_get(BPy_BinaryPredicate0D *self, void *UNUSED(closure))
{
  return PyUnicode_FromString(Py_TYPE(self)->tp_name);
}

static PyGetSetDef BPy_BinaryPredicate0D_getseters[] = {
<<<<<<< HEAD
    {"name", (getter)BinaryPredicate0D_name_get, (setter)nullptr, BinaryPredicate0D_name_doc, nullptr},
=======
    {"name",
     (getter)BinaryPredicate0D_name_get,
     (setter) nullptr,
     BinaryPredicate0D_name_doc,
     nullptr},
>>>>>>> 29fb12da
    {nullptr, nullptr, nullptr, nullptr, nullptr} /* Sentinel */
};

/*-----------------------BPy_BinaryPredicate0D type definition ------------------------------*/

PyTypeObject BinaryPredicate0D_Type = {
    PyVarObject_HEAD_INIT(nullptr, 0) "BinaryPredicate0D", /* tp_name */
<<<<<<< HEAD
    sizeof(BPy_BinaryPredicate0D),                      /* tp_basicsize */
    0,                                                  /* tp_itemsize */
    (destructor)BinaryPredicate0D___dealloc__,          /* tp_dealloc */
    nullptr,                                                  /* tp_print */
    nullptr,                                                  /* tp_getattr */
    nullptr,                                                  /* tp_setattr */
    nullptr,                                                  /* tp_reserved */
    (reprfunc)BinaryPredicate0D___repr__,               /* tp_repr */
    nullptr,                                                  /* tp_as_number */
    nullptr,                                                  /* tp_as_sequence */
    nullptr,                                                  /* tp_as_mapping */
    nullptr,                                                  /* tp_hash  */
    (ternaryfunc)BinaryPredicate0D___call__,            /* tp_call */
    nullptr,                                                  /* tp_str */
    nullptr,                                                  /* tp_getattro */
    nullptr,                                                  /* tp_setattro */
    nullptr,                                                  /* tp_as_buffer */
    Py_TPFLAGS_DEFAULT | Py_TPFLAGS_BASETYPE,           /* tp_flags */
    BinaryPredicate0D___doc__,                          /* tp_doc */
    nullptr,                                                  /* tp_traverse */
    nullptr,                                                  /* tp_clear */
    nullptr,                                                  /* tp_richcompare */
    0,                                                  /* tp_weaklistoffset */
    nullptr,                                                  /* tp_iter */
    nullptr,                                                  /* tp_iternext */
    nullptr,                                                  /* tp_methods */
    nullptr,                                                  /* tp_members */
    BPy_BinaryPredicate0D_getseters,                    /* tp_getset */
    nullptr,                                                  /* tp_base */
    nullptr,                                                  /* tp_dict */
    nullptr,                                                  /* tp_descr_get */
    nullptr,                                                  /* tp_descr_set */
    0,                                                  /* tp_dictoffset */
    (initproc)BinaryPredicate0D___init__,               /* tp_init */
    nullptr,                                                  /* tp_alloc */
    PyType_GenericNew,                                  /* tp_new */
=======
    sizeof(BPy_BinaryPredicate0D),                         /* tp_basicsize */
    0,                                                     /* tp_itemsize */
    (destructor)BinaryPredicate0D___dealloc__,             /* tp_dealloc */
#if PY_VERSION_HEX >= 0x03080000
    0, /* tp_vectorcall_offset */
#else
    nullptr, /* tp_print */
#endif
    nullptr,                                  /* tp_getattr */
    nullptr,                                  /* tp_setattr */
    nullptr,                                  /* tp_reserved */
    (reprfunc)BinaryPredicate0D___repr__,     /* tp_repr */
    nullptr,                                  /* tp_as_number */
    nullptr,                                  /* tp_as_sequence */
    nullptr,                                  /* tp_as_mapping */
    nullptr,                                  /* tp_hash  */
    (ternaryfunc)BinaryPredicate0D___call__,  /* tp_call */
    nullptr,                                  /* tp_str */
    nullptr,                                  /* tp_getattro */
    nullptr,                                  /* tp_setattro */
    nullptr,                                  /* tp_as_buffer */
    Py_TPFLAGS_DEFAULT | Py_TPFLAGS_BASETYPE, /* tp_flags */
    BinaryPredicate0D___doc__,                /* tp_doc */
    nullptr,                                  /* tp_traverse */
    nullptr,                                  /* tp_clear */
    nullptr,                                  /* tp_richcompare */
    0,                                        /* tp_weaklistoffset */
    nullptr,                                  /* tp_iter */
    nullptr,                                  /* tp_iternext */
    nullptr,                                  /* tp_methods */
    nullptr,                                  /* tp_members */
    BPy_BinaryPredicate0D_getseters,          /* tp_getset */
    nullptr,                                  /* tp_base */
    nullptr,                                  /* tp_dict */
    nullptr,                                  /* tp_descr_get */
    nullptr,                                  /* tp_descr_set */
    0,                                        /* tp_dictoffset */
    (initproc)BinaryPredicate0D___init__,     /* tp_init */
    nullptr,                                  /* tp_alloc */
    PyType_GenericNew,                        /* tp_new */
>>>>>>> 29fb12da
};

///////////////////////////////////////////////////////////////////////////////////////////

#ifdef __cplusplus
}
#endif<|MERGE_RESOLUTION|>--- conflicted
+++ resolved
@@ -138,15 +138,11 @@
 }
 
 static PyGetSetDef BPy_BinaryPredicate0D_getseters[] = {
-<<<<<<< HEAD
-    {"name", (getter)BinaryPredicate0D_name_get, (setter)nullptr, BinaryPredicate0D_name_doc, nullptr},
-=======
     {"name",
      (getter)BinaryPredicate0D_name_get,
      (setter) nullptr,
      BinaryPredicate0D_name_doc,
      nullptr},
->>>>>>> 29fb12da
     {nullptr, nullptr, nullptr, nullptr, nullptr} /* Sentinel */
 };
 
@@ -154,44 +150,6 @@
 
 PyTypeObject BinaryPredicate0D_Type = {
     PyVarObject_HEAD_INIT(nullptr, 0) "BinaryPredicate0D", /* tp_name */
-<<<<<<< HEAD
-    sizeof(BPy_BinaryPredicate0D),                      /* tp_basicsize */
-    0,                                                  /* tp_itemsize */
-    (destructor)BinaryPredicate0D___dealloc__,          /* tp_dealloc */
-    nullptr,                                                  /* tp_print */
-    nullptr,                                                  /* tp_getattr */
-    nullptr,                                                  /* tp_setattr */
-    nullptr,                                                  /* tp_reserved */
-    (reprfunc)BinaryPredicate0D___repr__,               /* tp_repr */
-    nullptr,                                                  /* tp_as_number */
-    nullptr,                                                  /* tp_as_sequence */
-    nullptr,                                                  /* tp_as_mapping */
-    nullptr,                                                  /* tp_hash  */
-    (ternaryfunc)BinaryPredicate0D___call__,            /* tp_call */
-    nullptr,                                                  /* tp_str */
-    nullptr,                                                  /* tp_getattro */
-    nullptr,                                                  /* tp_setattro */
-    nullptr,                                                  /* tp_as_buffer */
-    Py_TPFLAGS_DEFAULT | Py_TPFLAGS_BASETYPE,           /* tp_flags */
-    BinaryPredicate0D___doc__,                          /* tp_doc */
-    nullptr,                                                  /* tp_traverse */
-    nullptr,                                                  /* tp_clear */
-    nullptr,                                                  /* tp_richcompare */
-    0,                                                  /* tp_weaklistoffset */
-    nullptr,                                                  /* tp_iter */
-    nullptr,                                                  /* tp_iternext */
-    nullptr,                                                  /* tp_methods */
-    nullptr,                                                  /* tp_members */
-    BPy_BinaryPredicate0D_getseters,                    /* tp_getset */
-    nullptr,                                                  /* tp_base */
-    nullptr,                                                  /* tp_dict */
-    nullptr,                                                  /* tp_descr_get */
-    nullptr,                                                  /* tp_descr_set */
-    0,                                                  /* tp_dictoffset */
-    (initproc)BinaryPredicate0D___init__,               /* tp_init */
-    nullptr,                                                  /* tp_alloc */
-    PyType_GenericNew,                                  /* tp_new */
-=======
     sizeof(BPy_BinaryPredicate0D),                         /* tp_basicsize */
     0,                                                     /* tp_itemsize */
     (destructor)BinaryPredicate0D___dealloc__,             /* tp_dealloc */
@@ -232,7 +190,6 @@
     (initproc)BinaryPredicate0D___init__,     /* tp_init */
     nullptr,                                  /* tp_alloc */
     PyType_GenericNew,                        /* tp_new */
->>>>>>> 29fb12da
 };
 
 ///////////////////////////////////////////////////////////////////////////////////////////
