--- conflicted
+++ resolved
@@ -47,12 +47,9 @@
 int	            reopen_text		(struct Text *text);
 struct Text*	add_text		(char *file, const char *relpath); 
 struct Text*	copy_text		(struct Text *ta);
-<<<<<<< HEAD
-=======
 void			unlink_text		(struct Main *bmain, struct Text *text);
 void			clear_text(struct Text *text);
 void			write_text(struct Text *text, char *str);
->>>>>>> 16c1a294
 
 char*	txt_to_buf			(struct Text *text);
 void	txt_clean_text		(struct Text *text);
@@ -79,11 +76,7 @@
 void	txt_sel_all			(struct Text *text);
 void	txt_sel_line		(struct Text *text);
 char*	txt_sel_to_buf		(struct Text *text);
-<<<<<<< HEAD
-void	txt_insert_buf		(struct Text *text, char *in_buffer);
-=======
 void	txt_insert_buf		(struct Text *text, const char *in_buffer);
->>>>>>> 16c1a294
 void	txt_print_undo		(struct Text *text);
 void	txt_undo_add_toop	(struct Text *text, int op, unsigned int froml, unsigned short fromc, unsigned int tol, unsigned short toc);
 void	txt_do_undo			(struct Text *text);
