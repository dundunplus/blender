/*
 * ***** BEGIN GPL LICENSE BLOCK *****
 *
 * This program is free software; you can redistribute it and/or
 * modify it under the terms of the GNU General Public License
 * as published by the Free Software Foundation; either version 2
 * of the License, or (at your option) any later version.
 *
 * This program is distributed in the hope that it will be useful,
 * but WITHOUT ANY WARRANTY; without even the implied warranty of
 * MERCHANTABILITY or FITNESS FOR A PARTICULAR PURPOSE.  See the
 * GNU General Public License for more details.
 *
 * You should have received a copy of the GNU General Public License
 * along with this program; if not, write to the Free Software Foundation,
 * Inc., 51 Franklin Street, Fifth Floor, Boston, MA 02110-1301, USA.
 *
 * The Original Code is Copyright (C) 2001-2002 by NaN Holding BV.
 * All rights reserved.
 *
 * The Original Code is: all of this file.
 *
 * Contributor(s): none yet.
 *
 * ***** END GPL LICENSE BLOCK *****
 */
#ifndef __BKE_SCREEN_H__
#define __BKE_SCREEN_H__

/** \file BKE_screen.h
 *  \ingroup bke
 *  \since March 2001
 *  \author nzc
 */

struct ARegion;
struct Header;
struct ID;
struct ListBase;
struct Menu;
struct Panel;
struct Scene;
struct ScrArea;
struct ScrVert;
struct SpaceType;
struct TransformOrientation;
struct View3D;
struct bContext;
struct bContextDataResult;
struct bScreen;
struct uiLayout;
struct uiList;
struct wmKeyConfig;
struct wmManipulatorMap;
struct wmNotifier;
struct wmWindow;
struct wmWindowManager;
struct WorkSpace;
struct GPUFXSettings;
struct wmMsgBus;
struct ScrAreaMap;

#include "BLI_compiler_attrs.h"

#include "RNA_types.h"

/* spacetype has everything stored to get an editor working, it gets initialized via 
 * ED_spacetypes_init() in editors/space_api/spacetypes.c   */
/* an editor in Blender is a combined ScrArea + SpaceType + SpaceData */

#define BKE_ST_MAXNAME  64

typedef struct SpaceType {
	struct SpaceType *next, *prev;
	
	char name[BKE_ST_MAXNAME];                  /* for menus */
	int spaceid;                                /* unique space identifier */
	int iconid;                                 /* icon lookup for menus */
	
	/* Initial allocation, after this WM will call init() too. Some editors need
	 * area and scene data (e.g. frame range) to set their initial scrolling. */
	struct SpaceLink    *(*new)(const struct ScrArea *, const struct Scene *);
	/* not free spacelink itself */
	void (*free)(struct SpaceLink *sl);
	
	/* init is to cope with file load, screen (size) changes, check handlers */
	void (*init)(struct wmWindowManager *wm, struct ScrArea *sa);
	/* exit is called when the area is hidden or removed */
	void (*exit)(struct wmWindowManager *wm, struct ScrArea *sa);
	/* Listeners can react to bContext changes */
<<<<<<< HEAD
	void (*listener)(struct bScreen *sc, struct ScrArea *,
	                 struct wmNotifier *, struct Scene *scene,
	                 struct WorkSpace *workspace);
=======
	void (*listener)(struct bScreen *sc, struct ScrArea *sa, struct wmNotifier *wmn);
>>>>>>> 335b1933
	
	/* refresh context, called after filereads, ED_area_tag_refresh() */
	void (*refresh)(const struct bContext *C, struct ScrArea *sa);
	
	/* after a spacedata copy, an init should result in exact same situation */
	struct SpaceLink *(*duplicate)(struct SpaceLink *sl);

	/* register operator types on startup */
	void (*operatortypes)(void);
	/* add default items to WM keymap */
	void (*keymap)(struct wmKeyConfig *keyconf);
	/* on startup, define dropboxes for spacetype+regions */
	void (*dropboxes)(void);

	/* initialize manipulator-map-types and manipulator-group-types with the region */
	void (*manipulators)(void);

	/* return context data */
	int (*context)(const struct bContext *C, const char *member, struct bContextDataResult *result);

	/* Used when we want to replace an ID by another (or NULL). */
	void (*id_remap)(struct ScrArea *sa, struct SpaceLink *sl, struct ID *old_id, struct ID *new_id);

	int  (*space_subtype_get)(struct ScrArea *sa);
	void (*space_subtype_set)(struct ScrArea *sa, int value);
	void (*space_subtype_item_extend)(struct bContext *C, EnumPropertyItem **item, int *totitem);

	/* region type definitions */
	ListBase regiontypes;
	
	/* tool shelf definitions */
	ListBase toolshelf;
		
	/* read and write... */
	
	/* default keymaps to add */
	int keymapflag;
	
} SpaceType;

/* region types are also defined using spacetypes_init, via a callback */

typedef struct ARegionType {
	struct ARegionType *next, *prev;
	
	int regionid;           /* unique identifier within this space, defines RGN_TYPE_xxxx */
	
	/* add handlers, stuff you only do once or on area/region type/size changes */
	void (*init)(struct wmWindowManager *wm, struct ARegion *ar);
	/* exit is called when the region is hidden or removed */
	void (*exit)(struct wmWindowManager *wm, struct ARegion *ar);
	/* draw entirely, view changes should be handled here */
<<<<<<< HEAD
	void (*draw)(const struct bContext *, struct ARegion *);
	/* optional, compute button layout before drawing for dynamic size */
	void (*layout)(const struct bContext *, struct ARegion *);
	/* snap the size of the region (can be NULL for no snapping). */
	int (*snap_size)(const struct ARegion *ar, int size, int axis);
	/* contextual changes should be handled here */
	void (*listener)(struct bScreen *, struct ScrArea *, struct ARegion *,
	                 struct wmNotifier *, const struct Scene *scene);
	/* Optional callback to generate subscriptions. */
	void (*message_subscribe)(
	        const struct bContext *C,
	        struct WorkSpace *workspace, struct Scene *scene,
	        struct bScreen *sc, struct ScrArea *sa, struct ARegion *ar,
	        struct wmMsgBus *mbus);

	void (*free)(struct ARegion *);
=======
	void (*draw)(const struct bContext *wm, struct ARegion *ar);
	/* contextual changes should be handled here */
	void (*listener)(struct bScreen *sc, struct ScrArea *sa, struct ARegion *ar, struct wmNotifier *wmn);
	
	void (*free)(struct ARegion *ar);
>>>>>>> 335b1933

	/* split region, copy data optionally */
	void *(*duplicate)(void *poin);

	
	/* register operator types on startup */
	void (*operatortypes)(void);
	/* add own items to keymap */
	void (*keymap)(struct wmKeyConfig *keyconf);
	/* allows default cursor per region */
	void (*cursor)(struct wmWindow *win, struct ScrArea *sa, struct ARegion *ar);

	/* return context data */
	int (*context)(const struct bContext *C, const char *member, struct bContextDataResult *result);

	/* custom drawing callbacks */
	ListBase drawcalls;

	/* panels type definitions */
	ListBase paneltypes;

	/* header type definitions */
	ListBase headertypes;
	
	/* hardcoded constraints, smaller than these values region is not visible */
	int minsizex, minsizey;
	/* when new region opens (region prefsizex/y are zero then */
	int prefsizex, prefsizey;
	/* default keymaps to add */
	int keymapflag;
	/* return without drawing. lock is set by region definition, and copied to do_lock by render. can become flag */
	short do_lock, lock;
	/* call cursor function on each move event */
	short event_cursor;
} ARegionType;

/* panel types */

typedef struct PanelType {
	struct PanelType *next, *prev;
	
	char idname[BKE_ST_MAXNAME];              /* unique name */
	char label[BKE_ST_MAXNAME];               /* for panel header */
	char translation_context[BKE_ST_MAXNAME];
	char context[BKE_ST_MAXNAME];             /* for buttons window */
	char category[BKE_ST_MAXNAME];            /* for category tabs */
	char owner_id[BKE_ST_MAXNAME];              /* for work-spaces to selectively show. */
	int space_type;
	int region_type;

	int flag;

	/* verify if the panel should draw or not */
	int (*poll)(const struct bContext *C, struct PanelType *pt);
	/* draw header (optional) */
	void (*draw_header)(const struct bContext *C, struct Panel *pa);
	/* draw entirely, view changes should be handled here */
	void (*draw)(const struct bContext *C, struct Panel *pa);

	/* RNA integration */
	ExtensionRNA ext;
} PanelType;

/* uilist types */

/* Draw an item in the uiList */
typedef void (*uiListDrawItemFunc)(
        struct uiList *ui_list, struct bContext *C, struct uiLayout *layout, struct PointerRNA *dataptr,
        struct PointerRNA *itemptr, int icon, struct PointerRNA *active_dataptr, const char *active_propname,
        int index, int flt_flag);

/* Draw the filtering part of an uiList */
typedef void (*uiListDrawFilterFunc)(
        struct uiList *ui_list, struct bContext *C, struct uiLayout *layout);

/* Filter items of an uiList */
typedef void (*uiListFilterItemsFunc)(
        struct uiList *ui_list, struct bContext *C, struct PointerRNA *, const char *propname);

typedef struct uiListType {
	struct uiListType *next, *prev;

	char idname[BKE_ST_MAXNAME];            /* unique name */

	uiListDrawItemFunc draw_item;
	uiListDrawFilterFunc draw_filter;
	uiListFilterItemsFunc filter_items;

	/* RNA integration */
	ExtensionRNA ext;
} uiListType;

/* header types */

typedef struct HeaderType {
	struct HeaderType *next, *prev;

	char idname[BKE_ST_MAXNAME];        /* unique name */
	int space_type;
	int region_type;

	/* draw entirely, view changes should be handled here */
	void (*draw)(const struct bContext *C, struct Header *header);

	/* RNA integration */
	ExtensionRNA ext;
} HeaderType;

typedef struct Header {
	struct HeaderType *type;    /* runtime */
	struct uiLayout *layout;    /* runtime for drawing */
} Header;


/* menu types */

typedef struct MenuType {
	struct MenuType *next, *prev;

	char idname[BKE_ST_MAXNAME];        /* unique name */
	char label[BKE_ST_MAXNAME];         /* for button text */
	char translation_context[BKE_ST_MAXNAME];
	char owner_id[BKE_ST_MAXNAME];  /* optional, see: #wmOwnerID */
	const char *description;

	/* verify if the menu should draw or not */
	int (*poll)(const struct bContext *C, struct MenuType *mt);
	/* draw entirely, view changes should be handled here */
	void (*draw)(const struct bContext *C, struct Menu *menu);

	/* RNA integration */
	ExtensionRNA ext;
} MenuType;

typedef struct Menu {
	struct MenuType *type;      /* runtime */
	struct uiLayout *layout;    /* runtime for drawing */
} Menu;

/* spacetypes */
struct SpaceType *BKE_spacetype_from_id(int spaceid);
struct ARegionType *BKE_regiontype_from_id(struct SpaceType *st, int regionid);
const struct ListBase *BKE_spacetypes_list(void);
void BKE_spacetype_register(struct SpaceType *st);
bool BKE_spacetype_exists(int spaceid);
void BKE_spacetypes_free(void); /* only for quitting blender */

/* spacedata */
void BKE_spacedata_freelist(ListBase *lb);
void BKE_spacedata_copylist(ListBase *lb1, ListBase *lb2);
void BKE_spacedata_draw_locks(int set);

void BKE_spacedata_callback_id_remap_set(
        void (*func)(struct ScrArea *sa, struct SpaceLink *sl, struct ID *old_id, struct ID *new_id));
void BKE_spacedata_id_unref(struct ScrArea *sa, struct SpaceLink *sl, struct ID *id);

/* area/regions */
struct ARegion *BKE_area_region_copy(struct SpaceType *st, struct ARegion *ar);
void            BKE_area_region_free(struct SpaceType *st, struct ARegion *ar);
void            BKE_screen_area_free(struct ScrArea *sa);
/* Manipulator-maps of a region need to be freed with the region. Uses callback to avoid low-level call. */
void BKE_region_callback_free_manipulatormap_set(void (*callback)(struct wmManipulatorMap *));
void BKE_region_callback_refresh_tag_manipulatormap_set(void (*callback)(struct wmManipulatorMap *));

struct ARegion *BKE_area_find_region_type(struct ScrArea *sa, int type);
struct ARegion *BKE_area_find_region_active_win(struct ScrArea *sa);
struct ARegion *BKE_area_find_region_xy(struct ScrArea *sa, const int regiontype, int x, int y);
struct ScrArea *BKE_screen_find_area_from_space(struct bScreen *sc, struct SpaceLink *sl) ATTR_WARN_UNUSED_RESULT ATTR_NONNULL(1, 2);
struct ScrArea *BKE_screen_find_big_area(struct bScreen *sc, const int spacetype, const short min);
struct ScrArea *BKE_screen_find_area_xy(struct bScreen *sc, const int spacetype, int x, int y);

unsigned int BKE_screen_view3d_layer_active_ex(
        const struct View3D *v3d, const struct Scene *scene, bool use_localvd) ATTR_NONNULL(2);
unsigned int BKE_screen_view3d_layer_active(
        const struct View3D *v3d, const struct Scene *scene) ATTR_NONNULL(2);

unsigned int BKE_screen_view3d_layer_all(const struct bScreen *sc) ATTR_WARN_UNUSED_RESULT ATTR_NONNULL(1);

void BKE_screen_manipulator_tag_refresh(struct bScreen *sc);

void BKE_screen_view3d_sync(struct View3D *v3d, struct Scene *scene);
void BKE_screen_view3d_scene_sync(struct bScreen *sc, struct Scene *scene);
bool BKE_screen_is_fullscreen_area(const struct bScreen *screen) ATTR_WARN_UNUSED_RESULT ATTR_NONNULL();
bool BKE_screen_is_used(const struct bScreen *screen) ATTR_WARN_UNUSED_RESULT ATTR_NONNULL();

/* zoom factor conversion */
float BKE_screen_view3d_zoom_to_fac(float camzoom);
float BKE_screen_view3d_zoom_from_fac(float zoomfac);

/* screen */
void BKE_screen_free(struct bScreen *sc); 
void BKE_screen_area_map_free(struct ScrAreaMap *area_map) ATTR_NONNULL();
unsigned int BKE_screen_visible_layers(struct bScreen *screen, struct Scene *scene);

struct ScrEdge *BKE_screen_find_edge(struct bScreen *sc, struct ScrVert *v1, struct ScrVert *v2);
void BKE_screen_sort_scrvert(struct ScrVert **v1, struct ScrVert **v2);
void BKE_screen_remove_double_scrverts(struct bScreen *sc);
void BKE_screen_remove_double_scredges(struct bScreen *sc);
void BKE_screen_remove_unused_scredges(struct bScreen *sc);
void BKE_screen_remove_unused_scrverts(struct bScreen *sc);

#endif
<|MERGE_RESOLUTION|>--- conflicted
+++ resolved
@@ -79,7 +79,7 @@
 	
 	/* Initial allocation, after this WM will call init() too. Some editors need
 	 * area and scene data (e.g. frame range) to set their initial scrolling. */
-	struct SpaceLink    *(*new)(const struct ScrArea *, const struct Scene *);
+	struct SpaceLink *(*new)(const struct ScrArea *sa, const struct Scene *scene);
 	/* not free spacelink itself */
 	void (*free)(struct SpaceLink *sl);
 	
@@ -88,13 +88,9 @@
 	/* exit is called when the area is hidden or removed */
 	void (*exit)(struct wmWindowManager *wm, struct ScrArea *sa);
 	/* Listeners can react to bContext changes */
-<<<<<<< HEAD
-	void (*listener)(struct bScreen *sc, struct ScrArea *,
-	                 struct wmNotifier *, struct Scene *scene,
+	void (*listener)(struct bScreen *sc, struct ScrArea *sa,
+	                 struct wmNotifier *wmn, struct Scene *scene,
 	                 struct WorkSpace *workspace);
-=======
-	void (*listener)(struct bScreen *sc, struct ScrArea *sa, struct wmNotifier *wmn);
->>>>>>> 335b1933
 	
 	/* refresh context, called after filereads, ED_area_tag_refresh() */
 	void (*refresh)(const struct bContext *C, struct ScrArea *sa);
@@ -147,15 +143,14 @@
 	/* exit is called when the region is hidden or removed */
 	void (*exit)(struct wmWindowManager *wm, struct ARegion *ar);
 	/* draw entirely, view changes should be handled here */
-<<<<<<< HEAD
-	void (*draw)(const struct bContext *, struct ARegion *);
+	void (*draw)(const struct bContext *wm, struct ARegion *ar);
 	/* optional, compute button layout before drawing for dynamic size */
-	void (*layout)(const struct bContext *, struct ARegion *);
+	void (*layout)(const struct bContext *C, struct ARegion *ar);
 	/* snap the size of the region (can be NULL for no snapping). */
 	int (*snap_size)(const struct ARegion *ar, int size, int axis);
 	/* contextual changes should be handled here */
-	void (*listener)(struct bScreen *, struct ScrArea *, struct ARegion *,
-	                 struct wmNotifier *, const struct Scene *scene);
+	void (*listener)(struct bScreen *sc, struct ScrArea *sa, struct ARegion *ar,
+	                 struct wmNotifier *wmn, const struct Scene *scene);
 	/* Optional callback to generate subscriptions. */
 	void (*message_subscribe)(
 	        const struct bContext *C,
@@ -164,13 +159,6 @@
 	        struct wmMsgBus *mbus);
 
 	void (*free)(struct ARegion *);
-=======
-	void (*draw)(const struct bContext *wm, struct ARegion *ar);
-	/* contextual changes should be handled here */
-	void (*listener)(struct bScreen *sc, struct ScrArea *sa, struct ARegion *ar, struct wmNotifier *wmn);
-	
-	void (*free)(struct ARegion *ar);
->>>>>>> 335b1933
 
 	/* split region, copy data optionally */
 	void *(*duplicate)(void *poin);
