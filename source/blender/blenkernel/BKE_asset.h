--- conflicted
+++ resolved
@@ -70,10 +70,7 @@
 
 /** Frees the weak reference and its data, and nulls the given pointer. */
 void BKE_asset_weak_reference_free(AssetWeakReference **weak_ref);
-<<<<<<< HEAD
-=======
 AssetWeakReference *BKE_asset_weak_reference_copy(AssetWeakReference *weak_ref);
->>>>>>> c40c110d
 void BKE_asset_weak_reference_write(struct BlendWriter *writer,
                                     const AssetWeakReference *weak_ref);
 void BKE_asset_weak_reference_read(struct BlendDataReader *reader, AssetWeakReference *weak_ref);
