--- conflicted
+++ resolved
@@ -28,11 +28,7 @@
 
 struct PBVHGPUFormat;
 struct MLoopTri;
-<<<<<<< HEAD
 struct BMIdMap;
-struct MPoly;
-=======
->>>>>>> 11ba8c6a
 struct MeshElemMap;
 
 /* Axis-aligned bounding box */
