/* SPDX-License-Identifier: GPL-2.0-or-later */

/** \file
 * \ingroup bke
 */

/*

TODO:

Convergence improvements:
1. DONE: Limit number of edges processed per run.
2. DONE: Scale split steps by ratio of long to short edges to
   prevent runaway tesselation.
3. DONE: Detect and dissolve three and four valence vertices that are surrounded by
   all tris.
4. DONE: Use different (coarser) brush spacing for applying dyntopo

Drawing improvements:
4. PARTIAL DONE: Build and cache vertex index buffers, to reduce GPU bandwidth

Topology rake:
5. DONE: Enable new curvature topology rake code and add to UI.
6. DONE: Add code to cache curvature data per vertex in a CD layer.

*/

#include "MEM_guardedalloc.h"

#include "BLI_alloca.h"
#include "BLI_array.h"
#include "BLI_buffer.h"
#include "BLI_ghash.h"
#include "BLI_hash.h"
#include "BLI_heap_simple.h"
#include "BLI_math.h"
#include "BLI_memarena.h"
#include "BLI_rand.h"
#include "BLI_sort_utils.h"
#include "BLI_task.h"
#include "BLI_utildefines.h"

#include "PIL_time.h"
#include "atomic_ops.h"

#include "DNA_material_types.h"

#include "BKE_DerivedMesh.h"
#include "BKE_ccg.h"
#include "BKE_context.h"
#include "BKE_global.h"
#include "BKE_pbvh.h"

#include "GPU_buffers.h"

#include "atomic_ops.h"
#include "bmesh.h"
#include "bmesh_log.h"
#include "pbvh_intern.h"

#include <math.h>
#include <stdio.h>
#include <stdlib.h>

#include <stdarg.h>

static void _debugprint(const char *fmt, ...)
{
  va_list args;
  va_start(args, fmt);
  vprintf(fmt, args);
  va_end(args);
}

#ifdef PBVH_BMESH_DEBUG
ATTR_NO_OPT void pbvh_bmesh_check_nodes_simple(PBVH *pbvh)
{
  for (int i = 0; i < pbvh->totnode; i++) {
    PBVHNode *node = pbvh->nodes + i;
    BMFace *f;

    if (!(node->flag & PBVH_Leaf)) {
      continue;
    }

    TGSET_ITER (f, node->bm_faces) {
      if (!f || f->head.htype != BM_FACE) {
        _debugprint("Corrupted (freed?) face in node->bm_faces\n");
        continue;
      }

      if (BM_ELEM_CD_GET_INT(f, pbvh->cd_face_node_offset) != i) {
        _debugprint("Face in more then one node\n");
      }
    }
    TGSET_ITER_END;
  }
}

ATTR_NO_OPT void pbvh_bmesh_check_nodes(PBVH *pbvh)
{
  for (int i = 0; i < pbvh->totnode; i++) {
    PBVHNode *node = pbvh->nodes + i;

    if (node->flag & PBVH_Leaf) {
      pbvh_bmesh_check_other_verts(node);
    }
  }

  BMVert *v;
  BMIter iter;

  BM_ITER_MESH (v, &iter, pbvh->header.bm, BM_VERTS_OF_MESH) {
    int ni = BM_ELEM_CD_GET_INT(v, pbvh->cd_vert_node_offset);

    if (ni >= 0 && (!v->e || !v->e->l)) {
      _debugprint("wire vert had node reference: %p (type %d)\n", v, v->head.htype);
      // BM_ELEM_CD_SET_INT(v, pbvh->cd_vert_node_offset, DYNTOPO_NODE_NONE);
    }

    if (ni < -1 || ni >= pbvh->totnode) {
      _debugprint("vert node ref was invalid: %p (type %d)\n", v, v->head.htype);
      continue;
    }

    if (ni == -1) {
      continue;
    }

    PBVHNode *node = pbvh->nodes + ni;
    if (!(node->flag & PBVH_Leaf) || !node->bm_unique_verts) {
      _debugprint("vert node ref was in non leaf node");
      continue;
    }

    if (!BLI_table_gset_haskey(node->bm_unique_verts, v)) {
      _debugprint("vert not in node->bm_unique_verts\n");
    }

    if (BLI_table_gset_haskey(node->bm_other_verts, v)) {
      _debugprint("vert in node->bm_other_verts");
    }

    MSculptVert *mv = BKE_PBVH_SCULPTVERT(pbvh->cd_sculpt_vert, v);
    BKE_pbvh_bmesh_check_valence(pbvh, (PBVHVertRef){.i = (intptr_t)v});

    if (BM_vert_edge_count(v) != mv->valence) {
      _debugprint("cached vertex valence mismatch; old: %d, should be: %d\n",
                  mv->valence,
                  BM_vert_edge_count(v));
    }
  }

  for (int i = 0; i < pbvh->totnode; i++) {
    PBVHNode *node = pbvh->nodes + i;
    BMVert *v;
    BMFace *f;

    // delete nodes should
    if (node->flag & PBVH_Delete) {
      _debugprint("orphaned delete node\n");
    }

    if (!(node->flag & PBVH_Leaf)) {
      if (node->bm_unique_verts || node->bm_other_verts || node->bm_faces) {
        _debugprint("dangling leaf pointers in non-leaf node\n");
      }

      continue;
    }

    TGSET_ITER (v, node->bm_unique_verts) {
      int ni = BM_ELEM_CD_GET_INT(v, pbvh->cd_vert_node_offset);

      if (ni != i) {
        if (ni >= 0 && ni < pbvh->totnode) {
          PBVHNode *node2 = pbvh->nodes + ni;
          _debugprint("v node offset is wrong, %d\n",
                      !node2->bm_unique_verts ? 0 :
                                                BLI_table_gset_haskey(node2->bm_unique_verts, v));
        }
        else {
          _debugprint("v node offset is wrong\n");
        }
      }

      if (!v || v->head.htype != BM_VERT) {
        _debugprint("corruption in pbvh! bm_unique_verts\n");
      }
      else if (BLI_table_gset_haskey(node->bm_other_verts, v)) {
        _debugprint("v in both unique and other verts\n");
      }
    }
    TGSET_ITER_END;

    TGSET_ITER (f, node->bm_faces) {
      if (!f || f->head.htype != BM_FACE) {
        _debugprint("corruption in pbvh! bm_faces\n");
        continue;
      }

      int ni = BM_ELEM_CD_GET_INT(f, pbvh->cd_face_node_offset);
      if (pbvh->nodes + ni != node) {
        _debugprint("face in multiple nodes!\n");
      }
    }
    TGSET_ITER_END;

    TGSET_ITER (v, node->bm_other_verts) {
      if (!v || v->head.htype != BM_VERT) {
        _debugprint("corruption in pbvh! bm_other_verts\n");
      }
      else if (BLI_table_gset_haskey(node->bm_unique_verts, v)) {
        _debugprint("v in both unique and other verts\n");
      }
    }
    TGSET_ITER_END;
  }
}

ATTR_NO_OPT void pbvh_bmesh_pbvh_bmesh_check_nodes(PBVH *pbvh)
{
  pbvh_bmesh_check_nodes(pbvh);
}
#endif

/** \} */

/****************************** Building ******************************/

/* Update node data after splitting */
static void pbvh_bmesh_node_finalize(PBVH *pbvh,
                                     const int node_index,
                                     const int cd_vert_node_offset,
                                     const int cd_face_node_offset,
                                     bool add_orco)
{
  PBVHNode *n = &pbvh->nodes[node_index];
  bool has_visible = false;

  /* Create vert hash sets */
  if (!n->bm_unique_verts) {
    n->bm_unique_verts = BLI_table_gset_new("bm_unique_verts");
  }
  n->bm_other_verts = BLI_table_gset_new("bm_other_verts");

  BB_reset(&n->vb);
  BB_reset(&n->orig_vb);
  BMFace *f;

  TGSET_ITER (f, n->bm_faces) {
    /* Update ownership of faces */
    BM_ELEM_CD_SET_INT(f, cd_face_node_offset, node_index);

    /* Update vertices */
    BMLoop *l_first = BM_FACE_FIRST_LOOP(f);
    BMLoop *l_iter = l_first;

    do {
      BMVert *v = l_iter->v;
      MSculptVert *mv = BKE_PBVH_SCULPTVERT(pbvh->cd_sculpt_vert, v);
      MV_ADD_FLAG(mv, SCULPTVERT_NEED_BOUNDARY);

      if (!BLI_table_gset_haskey(n->bm_unique_verts, v)) {
        if (BM_ELEM_CD_GET_INT(v, cd_vert_node_offset) != DYNTOPO_NODE_NONE) {
          BLI_table_gset_add(n->bm_other_verts, v);
        }
        else {
          BLI_table_gset_insert(n->bm_unique_verts, v);
          BM_ELEM_CD_SET_INT(v, cd_vert_node_offset, node_index);
        }
      }
      /* Update node bounding box */
      BB_expand(&n->vb, v->co);
      BB_expand(&n->orig_vb, mv->origco);
    } while ((l_iter = l_iter->next) != l_first);

    if (!BM_elem_flag_test(f, BM_ELEM_HIDDEN)) {
      has_visible = true;
    }
  }
  TGSET_ITER_END

  BLI_assert(n->vb.bmin[0] <= n->vb.bmax[0] && n->vb.bmin[1] <= n->vb.bmax[1] &&
             n->vb.bmin[2] <= n->vb.bmax[2]);

  /* Build GPU buffers for new node and update vertex normals */
  BKE_pbvh_node_mark_rebuild_draw(n);

  BKE_pbvh_node_fully_hidden_set(n, !has_visible);
  n->flag |= PBVH_UpdateNormals | PBVH_UpdateCurvatureDir | PBVH_UpdateTris;
  n->flag |= PBVH_UpdateBB | PBVH_UpdateOriginalBB;

  if (add_orco) {
    BKE_pbvh_bmesh_check_tris(pbvh, n);
  }
}

static void pbvh_print_mem_size(PBVH *pbvh)
{
  BMesh *bm = pbvh->header.bm;
  CustomData *cdatas[4] = {&bm->vdata, &bm->edata, &bm->ldata, &bm->pdata};

  int tots[4] = {bm->totvert, bm->totedge, bm->totloop, bm->totface};
  int sizes[4] = {
      (int)sizeof(BMVert), (int)sizeof(BMEdge), (int)sizeof(BMLoop), (int)sizeof(BMFace)};

  float memsize1[4] = {0.0f, 0.0f, 0.0f, 0.0f};
  float memsize2[4] = {0.0f, 0.0f, 0.0f, 0.0f};
  float tot = 0.0f;

  for (int i = 0; i < 4; i++) {
    CustomData *cdata = cdatas[i];

    memsize1[i] = (float)(sizes[i] * tots[i]) / 1024.0f / 1024.0f;
    memsize2[i] = (float)(cdata->totsize * tots[i]) / 1024.0f / 1024.0f;

    tot += memsize1[i] + memsize2[i];
  }

  printf("base sizes:\n");
  printf("  v: %.2fmb e: %.2fmb l: %.2fmb f: %.2fmb\n",
         memsize1[0],
         memsize1[1],
         memsize1[2],
         memsize1[3]);

  printf("custom attribute sizes:\n");
  printf("  v: %.2fmb e: %.2fmb l: %.2fmb f: %.2fmb\n",
         memsize2[0],
         memsize2[1],
         memsize2[2],
         memsize2[3]);

  int ptrsize = (int)sizeof(void *);

  float memsize3[3] = {(float)(ptrsize * bm->idmap.map_size) / 1024.0 / 1024.0,
                       (float)(ptrsize * bm->idmap.freelist_len) / 1024.0 / 1024.0,
                       (float)(4 * bm->idmap.free_ids_size) / 1024.0 / 1024.0};

  printf("idmap sizes:\n  map_size: %.2fmb freelist_len: %.2fmb free_ids_size: %.2fmb\n",
         memsize3[0],
         memsize3[1],
         memsize3[2]);

  tot += memsize3[0] + memsize3[1] + memsize3[2];

  printf("total: %.2f\n", tot);

#ifdef WITH_BM_ID_FREELIST
  if (bm->idmap.free_idx_map) {
    printf("freelist length: %d\n", bm->idmap.freelist_len);
    /* printf("free_idx_map: nentries %d, size %d: nfreecells: %d\n",
           bm->idmap.free_idx_map->nentries,
           bm->idmap.free_idx_map->nbuckets,
           bm->idmap.free_idx_map->nfreecells);*/
  }
#endif
}

/* Recursively split the node if it exceeds the leaf_limit */
static void pbvh_bmesh_node_split(
    PBVH *pbvh, const BBC *bbc_array, int node_index, bool add_orco, int depth)
{
  const int cd_vert_node_offset = pbvh->cd_vert_node_offset;
  const int cd_face_node_offset = pbvh->cd_face_node_offset;
  PBVHNode *n = &pbvh->nodes[node_index];

#ifdef PROXY_ADVANCED
  BKE_pbvh_free_proxyarray(pbvh, n);
#endif

  if (n->depth >= pbvh->depth_limit || BLI_table_gset_len(n->bm_faces) <= pbvh->leaf_limit) {
    /* Node limit not exceeded */
    pbvh_bmesh_node_finalize(pbvh, node_index, cd_vert_node_offset, cd_face_node_offset, add_orco);
    return;
  }

  /* Calculate bounding box around primitive centroids */
  BB cb;
  BB_reset(&cb);
  BMFace *f;

  TGSET_ITER (f, n->bm_faces) {
    const BBC *bbc = &bbc_array[BM_elem_index_get(f)];

    BB_expand(&cb, bbc->bcentroid);
  }
  TGSET_ITER_END

  /* Find widest axis and its midpoint */
  const int axis = BB_widest_axis(&cb);
  const float mid = (cb.bmax[axis] + cb.bmin[axis]) * 0.5f;

  if (isnan(mid)) {
    printf("NAN ERROR! %s\n", __func__);
  }

  /* Add two new child nodes */
  const int children = pbvh->totnode;
  n->children_offset = children;
  pbvh_grow_nodes(pbvh, pbvh->totnode + 2);

  /* Array reallocated, update current node pointer */
  n = &pbvh->nodes[node_index];

  /* Initialize children */
  PBVHNode *c1 = &pbvh->nodes[children], *c2 = &pbvh->nodes[children + 1];

  c1->depth = c2->depth = n->depth + 1;

  c1->flag |= PBVH_Leaf;
  c2->flag |= PBVH_Leaf;

  c1->bm_faces = BLI_table_gset_new_ex("bm_faces", BLI_table_gset_len(n->bm_faces) / 2);
  c2->bm_faces = BLI_table_gset_new_ex("bm_faces", BLI_table_gset_len(n->bm_faces) / 2);

  c1->bm_unique_verts = BLI_table_gset_new("bm_unique_verts");
  c2->bm_unique_verts = BLI_table_gset_new("bm_unique_verts");

  c1->bm_other_verts = c2->bm_other_verts = NULL;

  /* Partition the parent node's faces between the two children */
  TGSET_ITER (f, n->bm_faces) {
    const BBC *bbc = &bbc_array[BM_elem_index_get(f)];

    if (bbc->bcentroid[axis] < mid) {
      BLI_table_gset_insert(c1->bm_faces, f);
    }
    else {
      BLI_table_gset_insert(c2->bm_faces, f);
    }
  }
  TGSET_ITER_END
#if 0
    /* Enforce at least one primitive in each node */
    TableGSet *empty = NULL,*other;
  if (BLI_table_gset_len(c1->bm_faces) == 0) {
    empty = c1->bm_faces;
    other = c2->bm_faces;
  } else if (BLI_table_gset_len(c2->bm_faces) == 0) {
    empty = c2->bm_faces;
    other = c1->bm_faces;
  }

  if (empty) {
    void *key;
    TGSET_ITER (key,other) {
      BLI_table_gset_insert(empty,key);
      BLI_table_gset_remove(other,key,NULL);
      break;
    }
    TGSET_ITER_END
  }
#endif
  /* Clear this node */

  BMVert *v;

  /* Assign verts to c1 and c2.  Note that the previous
     method of simply marking them as untaken and rebuilding
     unique verts later doesn't work, as it assumes that dyntopo
     never assigns verts to nodes that don't contain their
     faces.*/
  if (n->bm_unique_verts) {
    TGSET_ITER (v, n->bm_unique_verts) {
      if (v->co[axis] < mid) {
        BM_ELEM_CD_SET_INT(v, cd_vert_node_offset, (c1 - pbvh->nodes));
        BLI_table_gset_add(c1->bm_unique_verts, v);
      }
      else {
        BM_ELEM_CD_SET_INT(v, cd_vert_node_offset, (c2 - pbvh->nodes));
        BLI_table_gset_add(c2->bm_unique_verts, v);
      }
    }
    TGSET_ITER_END

    BLI_table_gset_free(n->bm_unique_verts, NULL);
  }

  if (n->bm_faces) {
    /* Unclaim faces */
    TGSET_ITER (f, n->bm_faces) {
      BM_ELEM_CD_SET_INT(f, cd_face_node_offset, DYNTOPO_NODE_NONE);
    }
    TGSET_ITER_END

    BLI_table_gset_free(n->bm_faces, NULL);
  }

  if (n->bm_other_verts) {
    BLI_table_gset_free(n->bm_other_verts, NULL);
  }

  if (n->layer_disp) {
    MEM_freeN(n->layer_disp);
  }

  if (n->tribuf || n->tri_buffers) {
    BKE_pbvh_bmesh_free_tris(pbvh, n);
  }

  n->bm_faces = NULL;
  n->bm_unique_verts = NULL;
  n->bm_other_verts = NULL;
  n->layer_disp = NULL;

  if (n->draw_buffers) {
    pbvh_free_draw_buffers(pbvh, n);
  }
  n->flag &= ~PBVH_Leaf;

  /* Recurse */
  pbvh_bmesh_node_split(pbvh, bbc_array, children, add_orco, depth + 1);
  pbvh_bmesh_node_split(pbvh, bbc_array, children + 1, add_orco, depth + 1);

  /* Array maybe reallocated, update current node pointer */
  n = &pbvh->nodes[node_index];

  /* Update bounding box */
  BB_reset(&n->vb);
  BB_expand_with_bb(&n->vb, &pbvh->nodes[n->children_offset].vb);
  BB_expand_with_bb(&n->vb, &pbvh->nodes[n->children_offset + 1].vb);
  n->orig_vb = n->vb;
}

/* Recursively split the node if it exceeds the leaf_limit */
bool pbvh_bmesh_node_limit_ensure(PBVH *pbvh, int node_index)
{
  TableGSet *bm_faces = pbvh->nodes[node_index].bm_faces;
  const int bm_faces_size = BLI_table_gset_len(bm_faces);

  // pbvh_bmesh_check_nodes(pbvh);

  if (bm_faces_size <= pbvh->leaf_limit || pbvh->nodes[node_index].depth >= pbvh->depth_limit) {
    /* Node limit not exceeded */
    return false;
  }

  /* Trigger draw manager cache invalidation. */
  pbvh->draw_cache_invalid = true;

  /* For each BMFace, store the AABB and AABB centroid */
  BBC *bbc_array = MEM_mallocN(sizeof(BBC) * bm_faces_size, "BBC");

  BMFace *f;

  int i;

  /*
  TGSET_ITER_INDEX(f, bm_faces, i)
  {
  }
  TGSET_ITER_INDEX_END
  printf("size: %d %d\n", i + 1, bm_faces_size);
  */

  TGSET_ITER_INDEX(f, bm_faces, i)
  {
    BBC *bbc = &bbc_array[i];

    BB_reset((BB *)bbc);
    BMLoop *l_first = BM_FACE_FIRST_LOOP(f);
    BMLoop *l_iter = l_first;
    do {
      BB_expand((BB *)bbc, l_iter->v->co);
    } while ((l_iter = l_iter->next) != l_first);
    BBC_update_centroid(bbc);

    /* so we can do direct lookups on 'bbc_array' */
    BM_elem_index_set(f, i); /* set_dirty! */
  }
  TGSET_ITER_INDEX_END

  /* Likely this is already dirty. */
  pbvh->header.bm->elem_index_dirty |= BM_FACE;

  pbvh_bmesh_node_split(pbvh, bbc_array, node_index, false, 0);

  MEM_freeN(bbc_array);

  // pbvh_bmesh_check_nodes(pbvh);

  return true;
}

/**********************************************************************/

static bool point_in_node(const PBVHNode *node, const float co[3])
{
  return co[0] >= node->vb.bmin[0] && co[0] <= node->vb.bmax[0] && co[1] >= node->vb.bmin[1] &&
         co[1] <= node->vb.bmax[1] && co[2] >= node->vb.bmin[2] && co[2] <= node->vb.bmax[2];
}

void bke_pbvh_insert_face_finalize(PBVH *pbvh, BMFace *f, const int ni)
{
  PBVHNode *node = pbvh->nodes + ni;
  BM_ELEM_CD_SET_INT(f, pbvh->cd_face_node_offset, ni);

  if (!(node->flag & PBVH_Leaf)) {
    printf("%s: major pbvh corruption error\n", __func__);
    return;
  }

  BLI_table_gset_add(node->bm_faces, f);

  int updateflag = PBVH_UpdateTris | PBVH_UpdateBB | PBVH_UpdateDrawBuffers |
                   PBVH_UpdateCurvatureDir | PBVH_UpdateOtherVerts;
  updateflag |= PBVH_UpdateColor | PBVH_UpdateMask | PBVH_UpdateNormals | PBVH_UpdateOriginalBB;
  updateflag |= PBVH_UpdateVisibility | PBVH_UpdateRedraw | PBVH_RebuildDrawBuffers;

  node->flag |= updateflag;

  // ensure verts are in pbvh
  BMLoop *l = f->l_first;
  do {
    const int ni2 = BM_ELEM_CD_GET_INT(l->v, pbvh->cd_vert_node_offset);
    MSculptVert *mv = BKE_PBVH_SCULPTVERT(pbvh->cd_sculpt_vert, l->v);

    BB_expand(&node->vb, l->v->co);
    BB_expand(&node->orig_vb, mv->origco);

    if (ni2 == DYNTOPO_NODE_NONE) {
      BM_ELEM_CD_SET_INT(l->v, pbvh->cd_vert_node_offset, ni);
      BLI_table_gset_add(node->bm_unique_verts, l->v);
    }
    else {
      PBVHNode *node2 = pbvh->nodes + ni2;

      if (ni != ni2) {
        BLI_table_gset_add(node->bm_other_verts, l->v);
      }

      node2->flag |= updateflag;

      BB_expand(&node2->vb, l->v->co);
      BB_expand(&node2->orig_vb, mv->origco);
    }
    l = l->next;
  } while (l != f->l_first);
}

void bke_pbvh_insert_face(PBVH *pbvh, struct BMFace *f)
{
  int i = 0;
  bool ok = false;
  int ni = -1;

  while (i < pbvh->totnode) {
    PBVHNode *node = pbvh->nodes + i;
    bool ok2 = false;

    if (node->flag & PBVH_Leaf) {
      ok = true;
      ni = i;
      break;
    }

    if (node->children_offset == 0) {
      continue;
    }

    for (int j = 0; j < 2; j++) {
      int ni2 = node->children_offset + j;
      if (ni2 == 0) {
        continue;
      }

      PBVHNode *node2 = pbvh->nodes + ni2;
      BMLoop *l = f->l_first;

      do {
        if (point_in_node(node2, l->v->co)) {
          i = ni2;
          ok2 = true;
          break;
        }

        l = l->next;
      } while (l != f->l_first);

      if (ok2) {
        break;
      }
    }

    if (!ok2) {
      break;
    }
  }

  if (!ok) {
    // find closest node
    float co[3];
    int tot = 0;
    BMLoop *l = f->l_first;

    zero_v3(co);

    do {
      add_v3_v3(co, l->v->co);
      l = l->next;
      tot++;
    } while (l != f->l_first);

    mul_v3_fl(co, 1.0f / (float)tot);
    float mindis = 1e17;

    for (int i = 0; i < pbvh->totnode; i++) {
      PBVHNode *node = pbvh->nodes + i;

      if (!(node->flag & PBVH_Leaf)) {
        continue;
      }

      float cent[3];
      add_v3_v3v3(cent, node->vb.bmin, node->vb.bmax);
      mul_v3_fl(cent, 0.5f);

      float dis = len_squared_v3v3(co, cent);
      if (dis < mindis) {
        mindis = dis;
        ni = i;
      }
    }
  }

  if (ni < 0 || !(pbvh->nodes[ni].flag & PBVH_Leaf)) {
    fprintf(stderr, "pbvh error! failed to find node to insert face into!\n");
    fflush(stderr);
    return;
  }

  bke_pbvh_insert_face_finalize(pbvh, f, ni);
}

static void pbvh_bmesh_regen_node_verts(PBVH *pbvh, PBVHNode *node)
{
  node->flag &= ~PBVH_RebuildNodeVerts;

  int usize = BLI_table_gset_len(node->bm_unique_verts);
  int osize = BLI_table_gset_len(node->bm_other_verts);

  TableGSet *old_unique_verts = node->bm_unique_verts;

  BLI_table_gset_free(node->bm_other_verts, NULL);

  BMVert *v;
  TGSET_ITER (v, old_unique_verts) {
    BM_ELEM_CD_SET_INT(v, pbvh->cd_vert_node_offset, -1);
  }
  TGSET_ITER_END;

  node->bm_unique_verts = BLI_table_gset_new("bm_unique_verts");
  node->bm_other_verts = BLI_table_gset_new("bm_other_verts");

  const int cd_vert_node = pbvh->cd_vert_node_offset;
  const int ni = (int)(node - pbvh->nodes);

  bool update = false;

  BMFace *f;
  TGSET_ITER (f, node->bm_faces) {
    BMLoop *l = f->l_first;
    do {
      int ni2 = BM_ELEM_CD_GET_INT(l->v, cd_vert_node);

      if (ni2 == DYNTOPO_NODE_NONE) {
        BM_ELEM_CD_SET_INT(l->v, cd_vert_node, ni);
        ni2 = ni;
        update = true;
      }

      if (ni2 == ni) {
        BLI_table_gset_add(node->bm_unique_verts, l->v);
      }
      else {
        BLI_table_gset_add(node->bm_other_verts, l->v);
      }
    } while ((l = l->next) != f->l_first);
  }
  TGSET_ITER_END;

  TGSET_ITER (v, old_unique_verts) {
    if (BM_ELEM_CD_GET_INT(v, pbvh->cd_vert_node_offset) == -1) {
      // try to find node to insert into
      BMIter iter2;
      BMFace *f2;
      bool ok = false;

      BM_ITER_ELEM (f2, &iter2, v, BM_FACES_OF_VERT) {
        int ni2 = BM_ELEM_CD_GET_INT(f2, pbvh->cd_face_node_offset);

        if (ni2 >= 0) {
          BM_ELEM_CD_SET_INT(v, pbvh->cd_vert_node_offset, ni2);
          PBVHNode *node = pbvh->nodes + ni2;

          BLI_table_gset_add(node->bm_unique_verts, v);
          BLI_table_gset_remove(node->bm_other_verts, v, NULL);

          ok = true;
          break;
        }
      }

      if (!ok) {
        printf("pbvh error: orphaned vert node reference\n");
      }
    }
  }
  TGSET_ITER_END;

  if (usize != BLI_table_gset_len(node->bm_unique_verts)) {
    update = true;
#if 0
    printf("possible pbvh error: bm_unique_verts might have had bad data. old: %d, new: %d\n",
      usize,
      BLI_table_gset_len(node->bm_unique_verts));
#endif
  }

  if (osize != BLI_table_gset_len(node->bm_other_verts)) {
    update = true;
#if 0
    printf("possible pbvh error: bm_other_verts might have had bad data. old: %d, new: %d\n",
      osize,
      BLI_table_gset_len(node->bm_other_verts));
#endif
  }

  if (update) {
    node->flag |= PBVH_UpdateNormals | PBVH_UpdateDrawBuffers | PBVH_RebuildDrawBuffers |
                  PBVH_UpdateBB;
    node->flag |= PBVH_UpdateOriginalBB | PBVH_UpdateRedraw | PBVH_UpdateColor | PBVH_UpdateTris |
                  PBVH_UpdateVisibility;
  }

  BLI_table_gset_free(old_unique_verts, NULL);
}

void BKE_pbvh_bmesh_mark_node_regen(PBVH *pbvh, PBVHNode *node)
{
  node->flag |= PBVH_RebuildNodeVerts;
}

PBVHNode *BKE_pbvh_get_node_leaf_safe(PBVH *pbvh, int i)
{
  if (i >= 0 && i < pbvh->totnode) {
    PBVHNode *node = pbvh->nodes + i;
    if ((node->flag & PBVH_Leaf) && !(node->flag & PBVH_Delete)) {
      return node;
    }
  }

  return NULL;
}

void BKE_pbvh_bmesh_regen_node_verts(PBVH *pbvh)
{
  for (int i = 0; i < pbvh->totnode; i++) {
    PBVHNode *node = pbvh->nodes + i;

    if (!(node->flag & PBVH_Leaf) || !(node->flag & PBVH_RebuildNodeVerts)) {
      continue;
    }

    pbvh_bmesh_regen_node_verts(pbvh, node);
  }
}

/************************* Called from pbvh.c *************************/

bool BKE_pbvh_bmesh_check_origdata(PBVH *pbvh, BMVert *v, int stroke_id)
{
  PBVHVertRef vertex = {(intptr_t)v};

  return BKE_pbvh_get_origvert(pbvh, vertex, NULL, NULL, NULL);
}

bool pbvh_bmesh_node_raycast(PBVH *pbvh,
                             PBVHNode *node,
                             const float ray_start[3],
                             const float ray_normal[3],
                             struct IsectRayPrecalc *isect_precalc,
                             int *hit_count,
                             float *depth,
                             float *back_depth,
                             bool use_original,
                             PBVHVertRef *r_active_vertex_index,
                             PBVHFaceRef *r_active_face_index,
                             float *r_face_normal,
                             int stroke_id)
{
  bool hit = false;
  float nearest_vertex_co[3] = {0.0f};
  float nearest_vertex_dist = 1e17;

  BKE_pbvh_bmesh_check_tris(pbvh, node);

  PBVHTriBuf *tribuf = node->tribuf;
  const int cd_sculpt_vert = pbvh->cd_sculpt_vert;

  for (int i = 0; i < node->tribuf->tottri; i++) {
    PBVHTri *tri = tribuf->tris + i;

    BMVert *v1 = (BMVert *)tribuf->verts[tri->v[0]].i;
    BMVert *v2 = (BMVert *)tribuf->verts[tri->v[1]].i;
    BMVert *v3 = (BMVert *)tribuf->verts[tri->v[2]].i;

    BMFace *f = (BMFace *)tri->f.i;

    if (BM_elem_flag_test(f, BM_ELEM_HIDDEN)) {
      continue;
    }

    float *co1, *co2, *co3;

    if (use_original) {
      BKE_pbvh_bmesh_check_origdata(pbvh, v1, stroke_id);
      BKE_pbvh_bmesh_check_origdata(pbvh, v2, stroke_id);
      BKE_pbvh_bmesh_check_origdata(pbvh, v3, stroke_id);

      co1 = BKE_PBVH_SCULPTVERT(cd_sculpt_vert, v1)->origco;
      co2 = BKE_PBVH_SCULPTVERT(cd_sculpt_vert, v2)->origco;
      co3 = BKE_PBVH_SCULPTVERT(cd_sculpt_vert, v3)->origco;
    }
    else {
      co1 = v1->co;
      co2 = v2->co;
      co3 = v3->co;
    }

    bool hit2 = ray_face_intersection_depth_tri(
        ray_start, isect_precalc, co1, co2, co3, depth, back_depth, hit_count);

    // bool hit2 = ray_face_intersection_tri(ray_start, isect_precalc, co1, co2, co3, depth);

    if (hit2) {
      // ensure sculpt active vertex is set r_active_vertex_index

      for (int j = 0; j < 3; j++) {
        BMVert *v = (BMVert *)tribuf->verts[tri->v[j]].i;
        float *co = use_original ? BKE_PBVH_SCULPTVERT(cd_sculpt_vert, v)->origco : v->co;

        float dist = len_squared_v3v3(co, ray_start);
        if (dist < nearest_vertex_dist) {
          nearest_vertex_dist = dist;
          copy_v3_v3(nearest_vertex_co, co);

          hit = true;
          if (r_active_vertex_index) {
            *r_active_vertex_index = tribuf->verts[tri->v[j]];
          }

          if (r_active_face_index) {
            *r_active_face_index = tri->f;
          }

          if (r_face_normal) {
            float no[3];

            if (use_original) {
              copy_v3_v3(no, BKE_PBVH_SCULPTVERT(cd_sculpt_vert, v1)->origno);
              add_v3_v3(no, BKE_PBVH_SCULPTVERT(cd_sculpt_vert, v2)->origno);
              add_v3_v3(no, BKE_PBVH_SCULPTVERT(cd_sculpt_vert, v3)->origno);
              normalize_v3(no);
            }
            else {
              copy_v3_v3(no, tri->no);
            }

            copy_v3_v3(r_face_normal, no);
          }
        }
      }

      hit = true;
    }
  }

  return hit;
}

bool BKE_pbvh_bmesh_node_raycast_detail(PBVH *pbvh,
                                        PBVHNode *node,
                                        const float ray_start[3],
                                        struct IsectRayPrecalc *isect_precalc,
                                        float *depth,
                                        float *r_edge_length)
{
  if (node->flag & PBVH_FullyHidden) {
    return false;
  }

  BKE_pbvh_bmesh_check_tris(pbvh, node);
  for (int i = 0; i < node->tribuf->tottri; i++) {
    PBVHTri *tri = node->tribuf->tris + i;
    BMVert *v1 = (BMVert *)node->tribuf->verts[tri->v[0]].i;
    BMVert *v2 = (BMVert *)node->tribuf->verts[tri->v[1]].i;
    BMVert *v3 = (BMVert *)node->tribuf->verts[tri->v[2]].i;
    BMFace *f = (BMFace *)tri->f.i;

    if (BM_elem_flag_test(f, BM_ELEM_HIDDEN)) {
      continue;
    }

    bool hit_local = ray_face_intersection_tri(
        ray_start, isect_precalc, v1->co, v2->co, v3->co, depth);

    if (hit_local) {
      float len1 = len_squared_v3v3(v1->co, v2->co);
      float len2 = len_squared_v3v3(v2->co, v3->co);
      float len3 = len_squared_v3v3(v3->co, v1->co);

      /* detail returned will be set to the maximum allowed size, so take max here */
      *r_edge_length = sqrtf(max_fff(len1, len2, len3));

      return true;
    }
  }

  return false;
}

bool pbvh_bmesh_node_nearest_to_ray(PBVH *pbvh,
                                    PBVHNode *node,
                                    const float ray_start[3],
                                    const float ray_normal[3],
                                    float *depth,
                                    float *dist_sq,
                                    bool use_original,
                                    int stroke_id)
{
  bool hit = false;

  BKE_pbvh_bmesh_check_tris(pbvh, node);
  PBVHTriBuf *tribuf = node->tribuf;
  const int cd_sculpt_vert = pbvh->cd_sculpt_vert;

  for (int i = 0; i < tribuf->tottri; i++) {
    PBVHTri *tri = tribuf->tris + i;
    BMFace *f = (BMFace *)tri->f.i;

    if (BM_elem_flag_test(f, BM_ELEM_HIDDEN)) {
      continue;
    }

    BMVert *v1 = (BMVert *)tribuf->verts[tri->v[0]].i;
    BMVert *v2 = (BMVert *)tribuf->verts[tri->v[1]].i;
    BMVert *v3 = (BMVert *)tribuf->verts[tri->v[2]].i;

    float *co1, *co2, *co3;

    if (use_original) {
      BKE_pbvh_bmesh_check_origdata(pbvh, v1, stroke_id);
      BKE_pbvh_bmesh_check_origdata(pbvh, v2, stroke_id);
      BKE_pbvh_bmesh_check_origdata(pbvh, v3, stroke_id);

      co1 = BKE_PBVH_SCULPTVERT(cd_sculpt_vert, v1)->origco;
      co2 = BKE_PBVH_SCULPTVERT(cd_sculpt_vert, v2)->origco;
      co3 = BKE_PBVH_SCULPTVERT(cd_sculpt_vert, v3)->origco;
    }
    else {
      co1 = v1->co;
      co2 = v2->co;
      co3 = v3->co;
    }

    hit |= ray_face_nearest_tri(ray_start, ray_normal, co1, co2, co3, depth, dist_sq);
  }

  return hit;
}

typedef struct UpdateNormalsTaskData {
  PBVHNode *node;
  BMVert **border_verts;
  int tot_border_verts;
  int cd_sculpt_vert;
  int cd_vert_node_offset;
  int cd_face_node_offset;
  int node_nr;
} UpdateNormalsTaskData;

static void pbvh_update_normals_task_cb(void *__restrict userdata,
                                        const int n,
                                        const TaskParallelTLS *__restrict UNUSED(tls))
{
  BMVert *v;
  BMFace *f;
  UpdateNormalsTaskData *data = ((UpdateNormalsTaskData *)userdata) + n;
  PBVHNode *node = data->node;
  const int node_nr = data->node_nr;

  BMVert **bordervs = NULL;
  BLI_array_declare(bordervs);

  const int cd_face_node_offset = data->cd_face_node_offset;
  const int cd_vert_node_offset = data->cd_vert_node_offset;

  node->flag |= PBVH_UpdateCurvatureDir;

#ifdef NORMAL_VERT_BAD
#  undef NORMAL_VERT_BAD
#endif
#define NORMAL_VERT_BAD(v) \
  (!v->e || BM_ELEM_CD_GET_INT((v), cd_vert_node_offset) != node_nr || \
   (BKE_PBVH_SCULPTVERT(data->cd_sculpt_vert, (v))->flag & SCULPTVERT_PBVH_BOUNDARY))

  const char tag = BM_ELEM_TAG_ALT;

  TGSET_ITER (v, node->bm_unique_verts) {
    PBVH_CHECK_NAN(v->no);

    if (NORMAL_VERT_BAD(v)) {
      v->head.hflag |= tag;
      BLI_array_append(bordervs, v);
      continue;
    }

    v->head.hflag &= ~tag;

    BMEdge *e = v->e;
    do {
      BMLoop *l = e->l;

      if (!l) {
        continue;
      }

      do {
        if (BM_ELEM_CD_GET_INT(l->f, cd_face_node_offset) != node_nr) {
          v->head.hflag |= tag;
          goto loop_exit;
        }
      } while ((l = l->radial_next) != e->l);
    } while ((e = BM_DISK_EDGE_NEXT(e, v)) != v->e);
  loop_exit:

    if (v->head.hflag & tag) {
      BLI_array_append(bordervs, v);
      continue;
    }

    zero_v3(v->no);
  }
  TGSET_ITER_END

  TGSET_ITER (f, node->bm_faces) {
    BM_face_normal_update(f);

    PBVH_CHECK_NAN(f->no);

    BMLoop *l = f->l_first;
    do {
      PBVH_CHECK_NAN(l->v->no);

      if (BM_ELEM_CD_GET_INT(l->v, cd_vert_node_offset) == node_nr && !(l->v->head.hflag & tag)) {
        add_v3_v3(l->v->no, f->no);
      }
    } while ((l = l->next) != f->l_first);
  }
  TGSET_ITER_END

  TGSET_ITER (v, node->bm_unique_verts) {
    PBVH_CHECK_NAN(v->no);

    if (dot_v3v3(v->no, v->no) == 0.0f) {
      BLI_array_append(bordervs, v);

      continue;
    }

    if (!(v->head.hflag & tag)) {
      normalize_v3(v->no);
    }
  }
  TGSET_ITER_END

  data->border_verts = bordervs;
  data->tot_border_verts = BLI_array_len(bordervs);

  node->flag &= ~PBVH_UpdateNormals;
}

void pbvh_bmesh_normals_update(PBVH *pbvh, PBVHNode **nodes, int totnode)
{
  TaskParallelSettings settings;
  UpdateNormalsTaskData *datas = MEM_calloc_arrayN(totnode, sizeof(*datas), "bmesh normal update");

  for (int i = 0; i < totnode; i++) {
    datas[i].node = nodes[i];
    datas[i].cd_sculpt_vert = pbvh->cd_sculpt_vert;
    datas[i].cd_vert_node_offset = pbvh->cd_vert_node_offset;
    datas[i].cd_face_node_offset = pbvh->cd_face_node_offset;
    datas[i].node_nr = nodes[i] - pbvh->nodes;

    BKE_pbvh_bmesh_check_tris(pbvh, nodes[i]);
  }

  BKE_pbvh_parallel_range_settings(&settings, true, totnode);
  BLI_task_parallel_range(0, totnode, datas, pbvh_update_normals_task_cb, &settings);

  /* not sure it's worth calling BM_mesh_elem_index_ensure here */
#if 0
  BLI_bitmap *visit = BLI_BITMAP_NEW(bm->totvert, "visit");
  BM_mesh_elem_index_ensure(bm, BM_VERT);
#endif

  for (int i = 0; i < totnode; i++) {
    UpdateNormalsTaskData *data = datas + i;

#if 0
    printf("%.2f%% : %d %d\n",
      100.0f * (float)data->tot_border_verts / (float)data->node->bm_unique_verts->length,
      data->tot_border_verts,
      data->node->bm_unique_verts->length);
#endif

    for (int j = 0; j < data->tot_border_verts; j++) {
      BMVert *v = data->border_verts[j];

      if (BM_elem_is_free((BMElem *)v, BM_VERT)) {
        printf("%s: error, v was freed!\n", __func__);
        continue;
      }

#if 0
      if (v->head.index < 0 || v->head.index >= bm->totvert) {
        printf("%s: error, v->head.index was out of bounds!\n", __func__);
        continue;
      }

      if (BLI_BITMAP_TEST(visit, v->head.index)) {
        continue;
      }

      BLI_BITMAP_ENABLE(visit, v->head.index);
#endif

      // manual iteration
      BMEdge *e = v->e;

      if (!e) {
        continue;
      }

      zero_v3(v->no);

      do {
        if (e->l) {
          add_v3_v3(v->no, e->l->f->no);
        }
        e = BM_DISK_EDGE_NEXT(e, v);
      } while (e != v->e);

      normalize_v3(v->no);
    }

    MEM_SAFE_FREE(data->border_verts);
  }

#if 0
  MEM_SAFE_FREE(visit);
#endif

  MEM_SAFE_FREE(datas);
}

static void pbvh_bmesh_normals_update_old(PBVHNode **nodes, int totnode)
{
  for (int n = 0; n < totnode; n++) {
    PBVHNode *node = nodes[n];

    if (node->flag & PBVH_UpdateNormals) {
      BMVert *v;
      BMFace *f;

      TGSET_ITER (f, node->bm_faces) {
        BM_face_normal_update(f);
      }
      TGSET_ITER_END

      TGSET_ITER (v, node->bm_unique_verts) {
        BM_vert_normal_update(v);
      }
      TGSET_ITER_END

      /* This should be unneeded normally */
      TGSET_ITER (v, node->bm_other_verts) {
        BM_vert_normal_update(v);
      }
      TGSET_ITER_END

      node->flag &= ~PBVH_UpdateNormals;
    }
  }
}

typedef struct FastNodeBuildInfo {
  int totface; /* number of faces */
  int start;   /* start of faces in array */
  int depth;
  int node_index;
  struct FastNodeBuildInfo *child1;
  struct FastNodeBuildInfo *child2;
  float cent[3], no[3];
  int tag;
} FastNodeBuildInfo;

/**
 * Recursively split the node if it exceeds the leaf_limit.
 * This function is multi-thread-able since each invocation applies
 * to a sub part of the arrays.
 */
static void pbvh_bmesh_node_limit_ensure_fast(PBVH *pbvh,
                                              BMFace **nodeinfo,
                                              BBC *bbc_array,
                                              FastNodeBuildInfo *node,
                                              FastNodeBuildInfo ***r_leaves,
                                              int *r_totleaf,
                                              MemArena *arena)
{
  FastNodeBuildInfo *child1, *child2;

  if (node->totface <= pbvh->leaf_limit || node->depth >= pbvh->depth_limit) {
    return;
  }

  /* Calculate bounding box around primitive centroids */
  BB cb;
  BB_reset(&cb);
  for (int i = 0; i < node->totface; i++) {
    BMFace *f = nodeinfo[i + node->start];
    BBC *bbc = &bbc_array[BM_elem_index_get(f)];

    BB_expand(&cb, bbc->bcentroid);
  }

  /* initialize the children */

  /* Find widest axis and its midpoint */
  const int axis = BB_widest_axis(&cb);
  const float mid = (cb.bmax[axis] + cb.bmin[axis]) * 0.5f;

  int num_child1 = 0, num_child2 = 0;

  /* split vertices along the middle line */
  const int end = node->start + node->totface;
  for (int i = node->start; i < end - num_child2; i++) {
    BMFace *f = nodeinfo[i];
    BBC *bbc = &bbc_array[BM_elem_index_get(f)];

    if (bbc->bcentroid[axis] > mid) {
      int i_iter = end - num_child2 - 1;
      int candidate = -1;
      /* found a face that should be part of another node, look for a face to substitute with */

      for (; i_iter > i; i_iter--) {
        BMFace *f_iter = nodeinfo[i_iter];
        const BBC *bbc_iter = &bbc_array[BM_elem_index_get(f_iter)];
        if (bbc_iter->bcentroid[axis] <= mid) {
          candidate = i_iter;
          break;
        }

        num_child2++;
      }

      if (candidate != -1) {
        BMFace *tmp = nodeinfo[i];
        nodeinfo[i] = nodeinfo[candidate];
        nodeinfo[candidate] = tmp;
        /* increase both counts */
        num_child1++;
        num_child2++;
      }
      else {
        /* not finding candidate means second half of array part is full of
         * second node parts, just increase the number of child nodes for it */
        num_child2++;
      }
    }
    else {
      num_child1++;
    }
  }

  /* ensure at least one child in each node */
  if (num_child2 == 0) {
    num_child2++;
    num_child1--;
  }
  else if (num_child1 == 0) {
    num_child1++;
    num_child2--;
  }

  /* at this point, faces should have been split along the array range sequentially,
   * each sequential part belonging to one node only */
  BLI_assert((num_child1 + num_child2) == node->totface);

  node->child1 = child1 = BLI_memarena_alloc(arena, sizeof(FastNodeBuildInfo));
  node->child2 = child2 = BLI_memarena_alloc(arena, sizeof(FastNodeBuildInfo));

  child1->totface = num_child1;
  child1->start = node->start;
  child1->depth = node->depth + 1;

  child2->totface = num_child2;
  child2->start = node->start + num_child1;
  child2->depth = node->depth + 2;

  child1->child1 = child1->child2 = child2->child1 = child2->child2 = NULL;

  pbvh_bmesh_node_limit_ensure_fast(pbvh, nodeinfo, bbc_array, child1, r_leaves, r_totleaf, arena);
  pbvh_bmesh_node_limit_ensure_fast(pbvh, nodeinfo, bbc_array, child2, r_leaves, r_totleaf, arena);

  FastNodeBuildInfo **leaves = *r_leaves;
  BLI_array_declare(leaves);
  BLI_array_len_set(leaves, *r_totleaf);

  if (!child1->child1 && !child1->child2) {
    BLI_array_append(leaves, child1);
  }

  if (!child2->child1 && !child2->child2) {
    BLI_array_append(leaves, child2);
  }

  *r_leaves = leaves;
  *r_totleaf = BLI_array_len(leaves);
}

typedef struct LeafBuilderThreadData {
  PBVH *pbvh;
  BMFace **nodeinfo;
  BBC *bbc_array;
  FastNodeBuildInfo **leaves;
} LeafBuilderThreadData;

static void pbvh_bmesh_create_leaf_fast_task_cb(void *__restrict userdata,
                                                const int i,
                                                const TaskParallelTLS *__restrict UNUSED(tls))
{
  LeafBuilderThreadData *data = (LeafBuilderThreadData *)userdata;
  PBVH *pbvh = data->pbvh;
  BMFace **nodeinfo = data->nodeinfo;
  BBC *bbc_array = data->bbc_array;
  struct FastNodeBuildInfo *node = data->leaves[i];

  /* node does not have children so it's a leaf node, populate with faces and tag accordingly
   * this is an expensive part but it's not so easily thread-able due to vertex node indices */
  // const int cd_vert_node_offset = pbvh->cd_vert_node_offset;
  const int cd_face_node_offset = pbvh->cd_face_node_offset;

  PBVHNode *n = pbvh->nodes + node->node_index;
  const int node_index = node->node_index;

  bool has_visible = false;

  /* Build GPU buffers for new node */

  n->flag = PBVH_Leaf | PBVH_UpdateTris | PBVH_UpdateBB | PBVH_UpdateOriginalBB |
            PBVH_UpdateTriAreas | PBVH_UpdateColor | PBVH_UpdateVisibility |
            PBVH_UpdateDrawBuffers | PBVH_RebuildDrawBuffers | PBVH_UpdateCurvatureDir |
            PBVH_UpdateTriAreas | PBVH_UpdateMask | PBVH_UpdateRedraw;

  n->bm_faces = BLI_table_gset_new_ex("bm_faces", node->totface);

  /* Create vert hash sets */
  n->bm_unique_verts = BLI_table_gset_new_ex("bm_unique_verts", node->totface * 3);
  n->bm_other_verts = BLI_table_gset_new_ex("bm_other_verts", node->totface * 3);

  BB_reset(&n->vb);

  const int end = node->start + node->totface;

  for (int i = node->start; i < end; i++) {
    BMFace *f = nodeinfo[i];
    BBC *bbc = &bbc_array[BM_elem_index_get(f)];

    /* Update ownership of faces */
    BLI_table_gset_insert(n->bm_faces, f);
    BM_ELEM_CD_SET_INT(f, cd_face_node_offset, node_index);

    /* Update vertices */
    BMLoop *l_first = BM_FACE_FIRST_LOOP(f);
    BMLoop *l_iter = l_first;
    do {
      BMVert *v = l_iter->v;

      int old = BM_ELEM_CD_GET_INT(v, pbvh->cd_vert_node_offset);

      char *ptr = (char *)v->head.data;
      ptr += pbvh->cd_vert_node_offset;

      if (old == DYNTOPO_NODE_NONE &&
          atomic_cas_int32((int32_t *)ptr, DYNTOPO_NODE_NONE, node_index) == DYNTOPO_NODE_NONE) {
        BLI_table_gset_insert(n->bm_unique_verts, v);
      }
      else {
        BLI_table_gset_add(n->bm_other_verts, v);
      }
    } while ((l_iter = l_iter->next) != l_first);

    /* Update node bounding box */
    if (!BM_elem_flag_test(f, BM_ELEM_HIDDEN)) {
      has_visible = true;
    }

    BB_expand_with_bb(&n->vb, (BB *)bbc);
  }

  BLI_assert(n->vb.bmin[0] <= n->vb.bmax[0] && n->vb.bmin[1] <= n->vb.bmax[1] &&
             n->vb.bmin[2] <= n->vb.bmax[2]);

  n->orig_vb = n->vb;

  BKE_pbvh_node_fully_hidden_set(n, !has_visible);
  n->flag |= PBVH_UpdateNormals | PBVH_UpdateCurvatureDir;
}

static void pbvh_bmesh_create_nodes_fast_recursive_create(PBVH *pbvh,
                                                          BMFace **nodeinfo,
                                                          BBC *bbc_array,
                                                          struct FastNodeBuildInfo *node)
{
  /* two cases, node does not have children or does have children */
  if (node->child1) {
    int children_offset = pbvh->totnode;
    pbvh_grow_nodes(pbvh, pbvh->totnode + 2);

    PBVHNode *n = pbvh->nodes + node->node_index;
    n->children_offset = children_offset;

    n->depth = node->depth;
    (n + 1)->depth = node->child1->depth;
    (n + 2)->depth = node->child2->depth;

    node->child1->node_index = children_offset;
    node->child2->node_index = children_offset + 1;

    pbvh_bmesh_create_nodes_fast_recursive_create(pbvh, nodeinfo, bbc_array, node->child1);
    pbvh_bmesh_create_nodes_fast_recursive_create(pbvh, nodeinfo, bbc_array, node->child2);
  }
}

static void pbvh_bmesh_create_nodes_fast_recursive_final(PBVH *pbvh,
                                                         BMFace **nodeinfo,
                                                         BBC *bbc_array,
                                                         struct FastNodeBuildInfo *node)
{
  /* two cases, node does not have children or does have children */
  if (node->child1) {
    pbvh_bmesh_create_nodes_fast_recursive_final(pbvh, nodeinfo, bbc_array, node->child1);
    pbvh_bmesh_create_nodes_fast_recursive_final(pbvh, nodeinfo, bbc_array, node->child2);

    PBVHNode *n = pbvh->nodes + node->node_index;

    /* Update bounding box */
    BB_reset(&n->vb);
    BB_expand_with_bb(&n->vb, &pbvh->nodes[node->child1->node_index].vb);
    BB_expand_with_bb(&n->vb, &pbvh->nodes[node->child2->node_index].vb);
    n->orig_vb = n->vb;
  }
}

/***************************** Public API *****************************/

<<<<<<< HEAD
static float sculpt_corner_angle(float *base, float *co1, float *co2)
{
  float t1[3], t2[3];
  sub_v3_v3v3(t1, co1, base);
  sub_v3_v3v3(t2, co2, base);
=======
void BKE_pbvh_update_bmesh_offsets(PBVH *pbvh, int cd_vert_node_offset, int cd_face_node_offset)
{
  pbvh->cd_vert_node_offset = cd_vert_node_offset;
  pbvh->cd_face_node_offset = cd_face_node_offset;
}

void BKE_pbvh_build_bmesh(PBVH *pbvh,
                          BMesh *bm,
                          bool smooth_shading,
                          BMLog *log,
                          const int cd_vert_node_offset,
                          const int cd_face_node_offset)
{
  pbvh->header.bm = bm;
>>>>>>> b37954d0

  normalize_v3(t1);
  normalize_v3(t2);

  float th = dot_v3v3(t1, t2);

  return saacos(th);
}

<<<<<<< HEAD
typedef struct FSetTemp {
  BMVert *v;
  int fset;
  bool boundary;
} FSetTemp;
=======
  BKE_pbvh_update_bmesh_offsets(pbvh, cd_vert_node_offset, cd_face_node_offset);

  if (smooth_shading) {
    pbvh->flags |= PBVH_DYNTOPO_SMOOTH_SHADING;
  }
>>>>>>> b37954d0

int BKE_pbvh_do_fset_symmetry(int fset, const int symflag, const float *co)
{
  fset = abs(fset);

  // don't affect base face set
  if (fset == 1) {
    return 1;
  }

  /*
    flag symmetry by shifting by 24 bits;
    surely we don't need more then 8 million face sets?
  */
  if (co[0] < 0.0f) {
    fset |= (symflag & 1) << 24;
  }

  if (co[1] < 0.0f) {
    fset |= (symflag & 2) << 24;
  }

  if (co[2] < 0.0f) {
    fset |= (symflag & 4) << 24;
  }

  return fset;
}

//#define MV_COLOR_BOUNDARY

#ifdef MV_COLOR_BOUNDARY
static int color_boundary_key(float col[4])
{
  const float steps = 2.0f;
  float hsv[3];

  rgb_to_hsv(col[0], col[1], col[2], hsv, hsv + 1, hsv + 2);

  int x = (int)((hsv[0] * 0.5f + 0.5f) * steps + 0.5f);
  int y = (int)(hsv[1] * steps + 0.5f);
  int z = (int)(hsv[2] * steps + 0.5f);

  return z * steps * steps + y * steps + x;
}
#endif

/* calls atomic_cas_uint32 on two adjacent (and int aligned) shorts */
BLI_INLINE void atomic_cas_short2(ushort *base, ushort olda, ushort oldb, ushort newa, ushort newb)
{
  uint oldi, newi;

  ((ushort *)&oldi)[0] = olda;
  ((ushort *)&oldi)[1] = oldb;

  ((ushort *)&newi)[0] = newa;
  ((ushort *)&newi)[1] = newb;

  atomic_cas_uint32((uint32_t *)base, oldi, newi);
}

void bke_pbvh_update_vert_boundary(int cd_sculpt_vert,
                                   int cd_faceset_offset,
                                   int cd_vert_node_offset,
                                   int cd_face_node_offset,
                                   int cd_vcol,
                                   BMVert *v,
                                   int bound_symmetry,
                                   const CustomData *ldata,
                                   const int totuv)
{
  MSculptVert *mv = BKE_PBVH_SCULPTVERT(cd_sculpt_vert, v);

  float curv = 0.0f, totcurv = 0.0f;

  int newflag = mv->flag;
  int oldflag = newflag;
  int oldval = mv->valence;

  BMEdge *e = v->e;
  newflag &= ~(SCULPTVERT_BOUNDARY | SCULPTVERT_FSET_BOUNDARY | SCULPTVERT_NEED_BOUNDARY |
               SCULPTVERT_NEED_TRIANGULATE | SCULPTVERT_FSET_CORNER | SCULPTVERT_CORNER |
               SCULPTVERT_NEED_VALENCE | SCULPTVERT_SEAM_BOUNDARY | SCULPTVERT_SHARP_BOUNDARY |
               SCULPTVERT_SEAM_CORNER | SCULPTVERT_SHARP_CORNER | SCULPTVERT_PBVH_BOUNDARY |
               SCULPTVERT_UV_BOUNDARY | SCULPTVERT_UV_CORNER);

  ushort stroke_id = (ushort)mv->stroke_id;

  if (!e) {
    newflag |= SCULPTVERT_BOUNDARY;

    atomic_cas_int32(&mv->flag, oldflag, newflag);
    atomic_cas_short2(&mv->valence, (ushort)oldval, stroke_id, 0, stroke_id);

    return;
  }

  int val = 0;

  int ni = BM_ELEM_CD_GET_INT(v, cd_vert_node_offset);

  int sharpcount = 0;
  int seamcount = 0;
  int quadcount = 0;

#ifdef MV_COLOR_BOUNDARY
  int last_key = -1;
#endif

#if 0
  struct FaceSetRef {
    int fset;
    BMVert *v2;
    BMEdge *e;
  } *fsets = NULL;
#endif
  int *fsets = NULL;
  BLI_array_staticdeclare(fsets, 16);

  float(*lastuv)[2] = BLI_array_alloca(lastuv, totuv);
  float(*lastuv2)[2] = BLI_array_alloca(lastuv2, totuv);

  int *disjount_uv_count = BLI_array_alloca(disjount_uv_count, totuv);
  int *cd_uvs = BLI_array_alloca(cd_uvs, totuv);
  int base_uv_idx = ldata->typemap[CD_MLOOPUV];
  bool uv_first = true;

  for (int i = 0; i < totuv; i++) {
    CustomDataLayer *layer = ldata->layers + base_uv_idx + i;
    cd_uvs[i] = layer->offset;
    disjount_uv_count[i] = 0;
  }

  do {
    BMVert *v2 = v == e->v1 ? e->v2 : e->v1;

#if 0
    float tmp[3];
    sub_v3_v3v3(tmp, v2->co, v->co);
    madd_v3_v3fl(avg, v->no, -dot_v3v3(v->no, tmp));
    // madd_v3_v3fl(tmp, v->no, -dot_v3v3(v->no, tmp));
    add_v3_v3(avg, tmp);

    avg_len += len_squared_v3(tmp);
    totcurv += 1.0f;
#endif

    if (BM_ELEM_CD_GET_INT(v2, cd_vert_node_offset) != ni) {
      newflag |= SCULPTVERT_PBVH_BOUNDARY;
    }

    if (e->head.hflag & BM_ELEM_SEAM) {
      newflag |= SCULPTVERT_SEAM_BOUNDARY;
      seamcount++;

      if (seamcount > 2) {
        newflag |= SCULPTVERT_SEAM_CORNER;
      }
    }

#ifdef MV_COLOR_BOUNDARY
#  error "fix me! need to handle loops too"
#endif

#ifdef MV_COLOR_BOUNDARY  // CURRENTLY BROKEN
    if (cd_vcol >= 0) {
      float *color1 = BM_ELEM_CD_GET_VOID_P(v, cd_vcol);
      float *color2 = BM_ELEM_CD_GET_VOID_P(v2, cd_vcol);

      int colorkey1 = color_boundary_key(color1);
      int colorkey2 = color_boundary_key(color2);

      if (colorkey1 != colorkey2) {
        newflag |= SCULPTVERT_FSET_BOUNDARY;
      }
    }
#endif

    if (!(e->head.hflag & BM_ELEM_SMOOTH)) {
      newflag |= SCULPTVERT_SHARP_BOUNDARY;
      sharpcount++;

      if (sharpcount > 2) {
        newflag |= SCULPTVERT_SHARP_CORNER;
      }
    }

    if (e->l) {
      /* detect uv island boundaries */
      if (totuv) {
        BMLoop *l_iter = e->l;
        do {
          BMLoop *l = l_iter->v != v ? l_iter->next : l_iter;

          for (int i = 0; i < totuv; i++) {
            MLoopUV *luv = BM_ELEM_CD_GET_VOID_P(l, cd_uvs[i]);

            if (uv_first) {
              copy_v2_v2(lastuv[i], luv->uv);
              copy_v2_v2(lastuv2[i], luv->uv);

              continue;
            }

            const float uv_snap_limit = 0.01f * 0.01f;

            float dist = len_squared_v2v2(luv->uv, lastuv[i]);
            bool same = dist <= uv_snap_limit;

            bool corner = len_squared_v2v2(lastuv[i], lastuv2[i]) > uv_snap_limit &&
                          len_squared_v2v2(lastuv[i], luv->uv) > uv_snap_limit &&
                          len_squared_v2v2(lastuv2[i], luv->uv) > uv_snap_limit;

            if (!same) {
              newflag |= SCULPTVERT_UV_BOUNDARY;
            }

            if (corner) {
              newflag |= SCULPTVERT_UV_CORNER;
            }

            if (!same) {
              copy_v2_v2(lastuv2[i], lastuv[i]);
              copy_v2_v2(lastuv[i], luv->uv);
            }
          }

          uv_first = false;
        } while ((l_iter = l_iter->radial_next) != e->l);
      }

      if (BM_ELEM_CD_GET_INT(e->l->f, cd_face_node_offset) != ni) {
        newflag |= SCULPTVERT_PBVH_BOUNDARY;
      }

      if (e->l != e->l->radial_next) {
        if (e->l->f->len > 3) {
          quadcount++;
        }

        if (e->l->radial_next->f->len > 3) {
          quadcount++;
        }

        if (BM_ELEM_CD_GET_INT(e->l->radial_next->f, cd_face_node_offset) != ni) {
          newflag |= SCULPTVERT_PBVH_BOUNDARY;
        }
      }

      int fset = BKE_pbvh_do_fset_symmetry(
          BM_ELEM_CD_GET_INT(e->l->f, cd_faceset_offset), bound_symmetry, v2->co);

      if (e->l->f->len > 3) {
        newflag |= SCULPTVERT_NEED_TRIANGULATE;
      }

      bool ok = true;
      for (int i = 0; i < BLI_array_len(fsets); i++) {
        if (fsets[i] == fset) {
          ok = false;
        }
      }

      if (ok) {
        BLI_array_append(fsets, fset);
      }

      // also check e->l->radial_next, in case we are not manifold
      // which can mess up the loop order
      if (e->l->radial_next != e->l) {
        float th = saacos(dot_v3v3(e->l->f->no, e->l->radial_next->f->no));

        th *= M_1_PI * 0.25f;
        // th = th * 0.5 + 0.5;
        curv += th;
        totcurv += 1.0f;

        // fset = abs(BM_ELEM_CD_GET_INT(e->l->radial_next->f, cd_faceset_offset));
        int fset2 = BKE_pbvh_do_fset_symmetry(
            BM_ELEM_CD_GET_INT(e->l->radial_next->f, cd_faceset_offset), bound_symmetry, v2->co);

        bool ok2 = true;
        for (int i = 0; i < BLI_array_len(fsets); i++) {
          if (fsets[i] == fset2) {
            ok2 = false;
          }
        }

        if (ok2) {
          BLI_array_append(fsets, fset2);
        }

        if (e->l->radial_next->f->len > 3) {
          newflag |= SCULPTVERT_NEED_TRIANGULATE;
        }
      }
    }

    if (!e->l || e->l->radial_next == e->l) {
      newflag |= SCULPTVERT_BOUNDARY;
    }

    val++;
  } while ((e = BM_DISK_EDGE_NEXT(e, v)) != v->e);

  if (BLI_array_len(fsets) > 1) {
    newflag |= SCULPTVERT_FSET_BOUNDARY;
  }

  if (BLI_array_len(fsets) > 2) {
    newflag |= SCULPTVERT_FSET_CORNER;
  }

  if (sharpcount == 1) {
    newflag |= SCULPTVERT_SHARP_CORNER;
  }

  if (seamcount == 1) {
    newflag |= SCULPTVERT_SEAM_CORNER;
  }

  if ((newflag & SCULPTVERT_BOUNDARY) && quadcount >= 3) {
    newflag |= SCULPTVERT_CORNER;
  }

#if 0
  if (totcurv > 0.0f) {
    mul_v3_fl(avg, 1.0f / totcurv);
    avg_len /= totcurv;
  }

  if (avg_len > 0.0f) {
    curv = len_squared_v3(avg) / avg_len;
  }
  else {
    curv = 0.0f;
  }
#else
  if (totcurv > 0.0f) {
    curv /= totcurv;
  }
#endif

  atomic_cas_int32(&mv->flag, oldflag, newflag);
  atomic_cas_short2(&mv->valence, (ushort)oldval, stroke_id, (ushort)val, stroke_id);

  /* no atomic_cas_int16, so do origmask and curv at once */

  ushort newcurv = (unsigned short)(min_ff(fabsf(curv), 1.0f) * 65535.0f);
  ushort oldcurv = mv->curv;
  ushort origmask = mv->origmask;

  atomic_cas_short2(&mv->origmask, origmask, oldcurv, origmask, newcurv);

  BLI_array_free(fsets);
}

bool BKE_pbvh_check_vert_boundary(PBVH *pbvh, BMVert *v)
{
  return pbvh_check_vert_boundary(pbvh, v);
}

void BKE_pbvh_update_vert_boundary(int cd_sculpt_vert,
                                   int cd_faceset_offset,
                                   int cd_vert_node_offset,
                                   int cd_face_node_offset,
                                   int cd_vcol,
                                   BMVert *v,
                                   int bound_symmetry,
                                   const CustomData *ldata,
                                   const int totuv,
                                   const bool do_uvs)
{
  bke_pbvh_update_vert_boundary(cd_sculpt_vert,
                                cd_faceset_offset,
                                cd_vert_node_offset,
                                cd_face_node_offset,
                                cd_vcol,
                                v,
                                bound_symmetry,
                                ldata,
                                do_uvs ? totuv : 0);
}

/*Used by symmetrize to update boundary flags*/
void BKE_pbvh_recalc_bmesh_boundary(PBVH *pbvh)
{
  BMVert *v;
  BMIter iter;

  BM_ITER_MESH (v, &iter, pbvh->header.bm, BM_VERTS_OF_MESH) {
    bke_pbvh_update_vert_boundary(pbvh->cd_sculpt_vert,
                                  pbvh->cd_faceset_offset,
                                  pbvh->cd_vert_node_offset,
                                  pbvh->cd_face_node_offset,
                                  pbvh->cd_vcol_offset,
                                  v,
                                  pbvh->boundary_symmetry,
                                  &pbvh->header.bm->ldata,
                                  pbvh->flags & PBVH_IGNORE_UVS ? 0 : pbvh->totuv);
  }
}

void BKE_pbvh_update_all_boundary_bmesh(PBVH *pbvh)
{
  // update boundary flags in a hopefully faster manner then v->e iteration
  // XXX or not, it's slower

  BMIter iter;
  BMEdge *e;
  BMVert *v;

  const int cd_fset = CustomData_get_offset(&pbvh->header.bm->pdata, CD_SCULPT_FACE_SETS);

  BM_ITER_MESH (v, &iter, pbvh->header.bm, BM_VERTS_OF_MESH) {
    MSculptVert *mv = BKE_PBVH_SCULPTVERT(pbvh->cd_sculpt_vert, v);
    mv->flag &= ~(SCULPTVERT_BOUNDARY | SCULPTVERT_FSET_BOUNDARY | SCULPTVERT_NEED_BOUNDARY |
                  SCULPTVERT_VERT_FSET_HIDDEN);

    if (cd_fset >= 0 && v->e && v->e->l) {
      mv->flag |= SCULPTVERT_VERT_FSET_HIDDEN;
    }
  }

  BM_ITER_MESH (e, &iter, pbvh->header.bm, BM_EDGES_OF_MESH) {
    if (!e->l || e->l == e->l->radial_next) {
      MSculptVert *mv1 = BKE_PBVH_SCULPTVERT(pbvh->cd_sculpt_vert, e->v1);
      MSculptVert *mv2 = BKE_PBVH_SCULPTVERT(pbvh->cd_sculpt_vert, e->v2);

      mv1->flag |= SCULPTVERT_BOUNDARY;
      mv2->flag |= SCULPTVERT_BOUNDARY;
    }

    if (!e->l) {
      continue;
    }

    if (cd_fset < 0) {
      MSculptVert *mv1 = BKE_PBVH_SCULPTVERT(pbvh->cd_sculpt_vert, e->v1);
      MSculptVert *mv2 = BKE_PBVH_SCULPTVERT(pbvh->cd_sculpt_vert, e->v2);

      BMLoop *l = e->l;

      do {
        if (l->f->len > 3) {
          mv1->flag |= SCULPTVERT_NEED_TRIANGULATE;
          mv2->flag |= SCULPTVERT_NEED_TRIANGULATE;
          break;
        }

        l = l->radial_next;
      } while (l != e->l);
      continue;
    }

    MSculptVert *mv1 = BKE_PBVH_SCULPTVERT(pbvh->cd_sculpt_vert, e->v1);
    MSculptVert *mv2 = BKE_PBVH_SCULPTVERT(pbvh->cd_sculpt_vert, e->v2);

    BMLoop *l = e->l;
    int lastfset = BM_ELEM_CD_GET_INT(l->f, cd_fset);
    do {
      int fset = BM_ELEM_CD_GET_INT(l->f, cd_fset);

      if (l->f->len > 3) {
        mv1->flag |= SCULPTVERT_NEED_TRIANGULATE;
        mv2->flag |= SCULPTVERT_NEED_TRIANGULATE;
      }

      if (fset > 0) {
        MSculptVert *mv = BKE_PBVH_SCULPTVERT(pbvh->cd_sculpt_vert, l->v);
        mv->flag &= ~SCULPTVERT_VERT_FSET_HIDDEN;
      }

      if (lastfset != fset) {
        mv1->flag |= SCULPTVERT_FSET_BOUNDARY;
        mv2->flag |= SCULPTVERT_FSET_BOUNDARY;
      }

      lastfset = fset;

      l = l->radial_next;
    } while (l != e->l);
  }
}

typedef struct FaceBinThread {
  MemArena *arena;
  FastNodeBuildInfo *nodes, **leaves;
  int totnode, totleaf;
} FaceBinThread;

static void coalese_pbvh(PBVH *pbvh, BMesh *bm)
{
  BMIter iter;
  BMFace *f;

  const char tag = BM_ELEM_TAG_ALT;

  BM_ITER_MESH (f, &iter, bm, BM_FACES_OF_MESH) {
    f->head.hflag &= ~tag;
  }

  int leafsize = 1000;
  double f1 = pow(2.0, ceil(log2(bm->totface / (double)leafsize)));
  leafsize = (int)ceil(bm->totface / f1);

  printf("leafsize: %d\n", leafsize);

  int *fmap = MEM_calloc_arrayN(bm->totface, sizeof(int), "pbvh face map");
  int totleaf = 0;

  FastNodeBuildInfo *nodes = NULL;
  BLI_array_declare(nodes);

  const int qsize = leafsize;
  BMFace **queue = MEM_calloc_arrayN(qsize, sizeof(*queue), "pbvh queue");

  BM_mesh_elem_table_ensure(bm, BM_FACE | BM_VERT);

  BM_ITER_MESH (f, &iter, bm, BM_FACES_OF_MESH) {
    int qhead = 0;
    int qtail = 0;

    if (f->head.hflag & tag) {
      continue;
    }

    int ni = totleaf++;
    BLI_array_grow_one(nodes);

    FastNodeBuildInfo *node = nodes + BLI_array_len(nodes) - 1;
    copy_v3_v3(node->cent, f->l_first->v->co);
    copy_v3_v3(node->no, f->no);

    queue[0] = f;
    qhead = 1;

    while (qhead != qtail) {
      BMFace *f2 = queue[qtail];
      qtail = (qtail + 1) % qsize;

      fmap[f2->head.index] = ni;
      node->totface++;

      BMLoop *l = f2->l_first;
      do {
        BMLoop *l2 = l;
        do {
          if (!(l2->f->head.hflag & tag)) {
            l2->f->head.hflag |= tag;

            queue[qhead] = l2->f;
            qhead = (qhead + 1) % qsize;
          }
        } while ((l2 = l2->radial_next) != l);
      } while ((l = l->next) != f2->l_first);
    }
  }

  printf("totleafs: %d\n", totleaf);
  BLI_array_grow_items(nodes, BLI_array_len(nodes) << 1);

  const int tag2 = 1;
  int pi = totleaf;
  int starti = 0;
  int endi = totleaf;

  for (int step = 0; step < 55; step++) {
    if (endi - starti <= 1) {
      break;
    }

    for (int i = starti; i < endi; i++) {
      FastNodeBuildInfo *n1 = nodes + i, *n2 = NULL;

      if (n1->tag & tag2) {
        continue;
      }

      float mindis = 1e17;

      for (int j = starti; j < endi; j++) {
        FastNodeBuildInfo *n3 = nodes + j;

        if (j == i || n3->tag) {
          continue;
        }

        float dis = len_squared_v3v3(n1->cent, n3->cent);
        if (dis < mindis) {
          mindis = dis;
          n2 = n3;
        }
      }

      if (!n2) {
        break;
      }

      FastNodeBuildInfo *parent = nodes + pi;
      pi++;

      n1->tag |= tag2;
      n2->tag |= tag2;
      parent->tag = 0;
      parent->child1 = n1;
      parent->child2 = n2;
    }

    starti = endi;
    endi = pi;
  }

  MEM_SAFE_FREE(queue);
  MEM_SAFE_FREE(fmap);
  BLI_array_free(nodes);
}

void BKE_pbvh_update_sculpt_verts(PBVH *pbvh)
{
  int totvert = pbvh->totvert;

  for (int i = 0; i < totvert; i++) {
    PBVHVertRef vertex = BKE_pbvh_index_to_vertex(pbvh, i);

    BKE_pbvh_get_origvert(pbvh, vertex, NULL, NULL, NULL);
  }
}

/* Build a PBVH from a BMesh */
void BKE_pbvh_build_bmesh(PBVH *pbvh,
                          struct Mesh *me,
                          BMesh *bm,
                          bool smooth_shading,
                          BMLog *log,
                          const int cd_vert_node_offset,
                          const int cd_face_node_offset,
                          const int cd_sculpt_vert,
                          const int cd_face_areas,
                          bool fast_draw,
                          bool update_sculptverts)
{
  // coalese_pbvh(pbvh, bm);

  pbvh->cd_face_area = cd_face_areas;
  pbvh->cd_vert_node_offset = cd_vert_node_offset;
  pbvh->cd_face_node_offset = cd_face_node_offset;
  pbvh->cd_vert_mask_offset = CustomData_get_offset(&bm->vdata, CD_PAINT_MASK);
  pbvh->cd_sculpt_vert = cd_sculpt_vert;

  smooth_shading |= fast_draw;

  pbvh->header.bm = bm;

  BKE_pbvh_bmesh_detail_size_set(pbvh, 0.75f, 0.4f);

  pbvh->header.type = PBVH_BMESH;
  pbvh->bm_log = log;
  pbvh->cd_faceset_offset = CustomData_get_offset(&bm->pdata, CD_SCULPT_FACE_SETS);

  pbvh->depth_limit = 28;

  int tottri = poly_to_tri_count(bm->totface, bm->totloop);

  /* TODO: choose leaf limit better */
  if (tottri > 4 * 1000 * 1000) {
    pbvh->leaf_limit = 10000;
  }
  else {
    pbvh->leaf_limit = 1000;
  }

  BMIter iter;
  BMVert *v;

  if (smooth_shading) {
    pbvh->flags |= PBVH_DYNTOPO_SMOOTH_SHADING;
  }

  if (fast_draw) {
    pbvh->flags |= PBVH_FAST_DRAW;
  }

  /* bounding box array of all faces, no need to recalculate every time */
  BBC *bbc_array = MEM_mallocN(sizeof(BBC) * bm->totface, "BBC");
  BMFace **nodeinfo = MEM_mallocN(sizeof(*nodeinfo) * bm->totface, "nodeinfo");
  MemArena *arena = BLI_memarena_new(BLI_MEMARENA_STD_BUFSIZE, "fast PBVH node storage");

  BMFace *f;
  int i;
  BM_ITER_MESH_INDEX (f, &iter, bm, BM_FACES_OF_MESH, i) {
    BBC *bbc = &bbc_array[i];
    BMLoop *l_first = BM_FACE_FIRST_LOOP(f);
    BMLoop *l_iter = l_first;

    // check for currupted faceset
    if (BM_ELEM_CD_GET_INT(f, pbvh->cd_faceset_offset) == 0) {
      BM_ELEM_CD_SET_INT(f, pbvh->cd_faceset_offset, 1);
    }

    BB_reset((BB *)bbc);
    do {
      BB_expand((BB *)bbc, l_iter->v->co);
    } while ((l_iter = l_iter->next) != l_first);
    BBC_update_centroid(bbc);

    /* so we can do direct lookups on 'bbc_array' */
    BM_elem_index_set(f, i); /* set_dirty! */
    nodeinfo[i] = f;
    BM_ELEM_CD_SET_INT(f, cd_face_node_offset, DYNTOPO_NODE_NONE);
  }
  /* Likely this is already dirty. */
  bm->elem_index_dirty |= BM_FACE;

  BM_ITER_MESH (v, &iter, bm, BM_VERTS_OF_MESH) {
    MSculptVert *mv = BKE_PBVH_SCULPTVERT(pbvh->cd_sculpt_vert, v);

    mv->flag |= SCULPTVERT_NEED_BOUNDARY | SCULPTVERT_NEED_VALENCE | SCULPTVERT_NEED_TRIANGULATE |
                SCULPTVERT_NEED_DISK_SORT;

    BM_ELEM_CD_SET_INT(v, cd_vert_node_offset, DYNTOPO_NODE_NONE);
  }

  /* setup root node */
  struct FastNodeBuildInfo rootnode = {0}, **leaves = NULL;

  rootnode.totface = bm->totface;
  int totleaf = 0;

  /* start recursion, assign faces to nodes accordingly */
  pbvh_bmesh_node_limit_ensure_fast(
      pbvh, nodeinfo, bbc_array, &rootnode, &leaves, &totleaf, arena);

  pbvh_grow_nodes(pbvh, 1);
  rootnode.node_index = 0;

  pbvh_bmesh_create_nodes_fast_recursive_create(pbvh, nodeinfo, bbc_array, &rootnode);

  if (!totleaf) {
    leaves = MEM_mallocN(sizeof(void *), "leaves");
    totleaf = 1;

    leaves[0] = &rootnode;
  }

  /* build leaf nodes */
  LeafBuilderThreadData tdata = {
      .pbvh = pbvh, .nodeinfo = nodeinfo, .bbc_array = bbc_array, .leaves = leaves};

  TaskParallelSettings settings;
  BKE_pbvh_parallel_range_settings(&settings, true, totleaf);
  BLI_task_parallel_range(0, totleaf, &tdata, pbvh_bmesh_create_leaf_fast_task_cb, &settings);

  //  pbvh_bmesh_create_leaf_fast(pbvh, nodeinfo, bbc_array, leaves[i]);

  MEM_SAFE_FREE(leaves);

  /* take root node and visit and populate children recursively */
  pbvh_bmesh_create_nodes_fast_recursive_final(pbvh, nodeinfo, bbc_array, &rootnode);

  BLI_memarena_free(arena);
  MEM_freeN(bbc_array);
  MEM_freeN(nodeinfo);

  if (me) {  // ensure pbvh->vcol_type, vcol_domain and cd_vcol_offset are up to date
    CustomDataLayer *cl;
    eAttrDomain domain;

    BKE_pbvh_get_color_layer(me, &cl, &domain);
  }

  /*final check that nodes are sufficiently subdivided*/
  int totnode = pbvh->totnode;

  for (int i = 0; i < totnode; i++) {
    PBVHNode *n = pbvh->nodes + i;

    if (totnode != pbvh->totnode) {
#ifdef PROXY_ADVANCED
      BKE_pbvh_free_proxyarray(pbvh, n);
#endif
    }

    if (n->flag & PBVH_Leaf) {
      /* Recursively split nodes that have gotten too many
       * elements */
      pbvh_bmesh_node_limit_ensure(pbvh, i);
    }
  }

  if (update_sculptverts) {
    BKE_pbvh_update_sculpt_verts(pbvh);
  }

  pbvh_print_mem_size(pbvh);

  /* update face areas */
  const int cd_face_area = pbvh->cd_face_area;
  for (int i = 0; i < pbvh->totnode; i++) {
    PBVHNode *node = pbvh->nodes + i;

    if (!(node->flag & PBVH_Leaf)) {
      continue;
    }

    BKE_pbvh_bmesh_check_tris(pbvh, node);

    node->flag |= PBVH_UpdateTriAreas;
    BKE_pbvh_check_tri_areas(pbvh, node);

    int area_src_i = pbvh->face_area_i ^ 1;
    int area_dst_i = pbvh->face_area_i;

    /* make sure read side of double buffer is set too */
    TGSET_ITER (f, node->bm_faces) {
      float *areabuf = BM_ELEM_CD_GET_VOID_P(f, cd_face_area);
      areabuf[area_dst_i] = areabuf[area_src_i];
    }
    TGSET_ITER_END;
  }
}

void BKE_pbvh_set_bm_log(PBVH *pbvh, struct BMLog *log)
{
  pbvh->bm_log = log;
}

bool BKE_pbvh_bmesh_update_topology_nodes(PBVH *pbvh,
                                          bool (*searchcb)(PBVHNode *node, void *data),
                                          void (*undopush)(PBVHNode *node, void *data),
                                          void *searchdata,
                                          PBVHTopologyUpdateMode mode,
                                          const float center[3],
                                          const float view_normal[3],
                                          float radius,
                                          const bool use_frontface,
                                          const bool use_projected,
                                          int sym_axis,
                                          bool updatePBVH,
                                          DyntopoMaskCB mask_cb,
                                          void *mask_cb_data,
                                          bool disable_surface_relax,
                                          bool is_snake_hook)
{
  bool modified = false;
  PBVHNode **nodes = NULL;
  BLI_array_declare(nodes);

  for (int i = 0; i < pbvh->totnode; i++) {
    PBVHNode *node = pbvh->nodes + i;

    if (!(node->flag & PBVH_Leaf) || !searchcb(node, searchdata)) {
      continue;
    }

    if (node->flag & PBVH_Leaf) {
      undopush(node, searchdata);

      BLI_array_append(nodes, node);
    }
  }

  for (int j = 0; j < BLI_array_len(nodes); j++) {
    nodes[j]->flag |= PBVH_UpdateCurvatureDir;
    BKE_pbvh_node_mark_topology_update(nodes[j]);
  }

  modified = BKE_pbvh_bmesh_update_topology(pbvh,
                                            mode,
                                            center,
                                            view_normal,
                                            radius,
                                            use_frontface,
                                            use_projected,
                                            sym_axis,
                                            updatePBVH,
                                            mask_cb,
                                            mask_cb_data,
                                            0,  // is_snake_hook ? 40960 : 0,
                                            disable_surface_relax,
                                            is_snake_hook);

  BLI_array_free(nodes);

  return modified;
}

static void pbvh_free_tribuf(PBVHTriBuf *tribuf)
{
  MEM_SAFE_FREE(tribuf->verts);
  MEM_SAFE_FREE(tribuf->tris);
  MEM_SAFE_FREE(tribuf->loops);
  MEM_SAFE_FREE(tribuf->edges);

  BLI_smallhash_release(&tribuf->vertmap);

  tribuf->verts = NULL;
  tribuf->tris = NULL;
  tribuf->loops = NULL;
  tribuf->edges = NULL;

  tribuf->totloop = tribuf->tottri = tribuf->totedge = tribuf->totvert = 0;

  tribuf->verts_size = 0;
  tribuf->tris_size = 0;
  tribuf->edges_size = 0;
}

PBVHTriBuf *BKE_pbvh_bmesh_get_tris(PBVH *pbvh, PBVHNode *node)
{
  BKE_pbvh_bmesh_check_tris(pbvh, node);

  return node->tribuf;
}

void BKE_pbvh_bmesh_free_tris(PBVH *pbvh, PBVHNode *node)
{
  if (node->tribuf) {
    pbvh_free_tribuf(node->tribuf);
    MEM_freeN(node->tribuf);
    node->tribuf = NULL;
  }

  if (node->tri_buffers) {
    for (int i = 0; i < node->tot_tri_buffers; i++) {
      pbvh_free_tribuf(node->tri_buffers + i);
    }

    MEM_SAFE_FREE(node->tri_buffers);

    node->tri_buffers = NULL;
    node->tot_tri_buffers = 0;
  }
}

/*
generate triangle buffers with split uv islands.
currently unused (and untested).
*/
static bool pbvh_bmesh_split_tris(PBVH *pbvh, PBVHNode *node)
{
  BMFace *f;

  BM_mesh_elem_index_ensure(pbvh->header.bm, BM_VERT | BM_FACE);

  // split by uvs
  int layeri = CustomData_get_layer_index(&pbvh->header.bm->ldata, CD_MLOOPUV);
  if (layeri < 0) {
    return false;
  }

  int totlayer = 0;

  while (layeri < pbvh->header.bm->ldata.totlayer &&
         pbvh->header.bm->ldata.layers[layeri].type == CD_MLOOPUV) {
    totlayer++;
    layeri++;
  }

  const int cd_uv = pbvh->header.bm->ldata.layers[layeri].offset;
  const int cd_size = CustomData_sizeof(CD_MLOOPUV);

  PBVHVertRef *verts = NULL;
  PBVHTri *tris = NULL;
  intptr_t *loops = NULL;

  BLI_array_declare(verts);
  BLI_array_declare(tris);
  BLI_array_declare(loops);

  TGSET_ITER (f, node->bm_faces) {
    BMLoop *l = f->l_first;

    do {
      l->head.index = -1;
      l = l->next;
    } while (l != f->l_first);
  }
  TGSET_ITER_END

  int vi = 0;

  TGSET_ITER (f, node->bm_faces) {
    BMLoop *l = f->l_first;

    do {
      if (l->head.index >= 0) {
        continue;
      }

      l->head.index = vi++;
      BLI_array_append(loops, (intptr_t)l);

      PBVHVertRef sv = {(intptr_t)l->v};
      BLI_array_append(verts, sv);

      BMIter iter;
      BMLoop *l2;

      BM_ITER_ELEM (l2, &iter, l, BM_LOOPS_OF_VERT) {
        bool ok = true;

        for (int i = 0; i < totlayer; i++) {
          MLoopUV *uv1 = BM_ELEM_CD_GET_VOID_P(l, cd_uv + cd_size * i);
          MLoopUV *uv2 = BM_ELEM_CD_GET_VOID_P(l2, cd_uv + cd_size * i);

          if (len_v3v3(uv1->uv, uv2->uv) > 0.001) {
            ok = false;
            break;
          }
        }

        if (ok) {
          l2->head.index = l->head.index;
        }
      }
    } while (l != f->l_first);
  }
  TGSET_ITER_END

  TGSET_ITER (f, node->bm_faces) {
    BMLoop *l1 = f->l_first, *l2 = f->l_first->next, *l3 = f->l_first->prev;

    PBVHTri tri;
    tri.f.i = (intptr_t)f;

    tri.v[0] = l1->head.index;
    tri.v[1] = l2->head.index;
    tri.v[2] = l3->head.index;

    copy_v3_v3(tri.no, f->no);
    BLI_array_append(tris, tri);
  }
  TGSET_ITER_END

  if (node->tribuf) {
    pbvh_free_tribuf(node->tribuf);
  }
  else {
    node->tribuf = MEM_callocN(sizeof(*node->tribuf), "node->tribuf");
  }

  node->tribuf->verts = verts;
  node->tribuf->loops = loops;
  node->tribuf->tris = tris;

  node->tribuf->tottri = BLI_array_len(tris);
  node->tribuf->totvert = BLI_array_len(verts);
  node->tribuf->totloop = BLI_array_len(loops);

  return true;
}

BLI_INLINE PBVHTri *pbvh_tribuf_add_tri(PBVHTriBuf *tribuf)
{
  tribuf->tottri++;

  if (tribuf->tottri >= tribuf->tris_size) {
    size_t newsize = (size_t)32 + (size_t)tribuf->tris_size + (size_t)(tribuf->tris_size >> 1);

    if (!tribuf->tris) {
      tribuf->tris = MEM_mallocN(sizeof(*tribuf->tris) * newsize, "tribuf tris");
    }
    else {
      tribuf->tris = MEM_reallocN_id(tribuf->tris, sizeof(*tribuf->tris) * newsize, "tribuf tris");
    }

    tribuf->tris_size = newsize;
  }

  return tribuf->tris + tribuf->tottri - 1;
}

BLI_INLINE void pbvh_tribuf_add_vert(PBVHTriBuf *tribuf, PBVHVertRef vertex, BMLoop *l)
{
  tribuf->totvert++;
  tribuf->totloop++;

  if (tribuf->totvert >= tribuf->verts_size) {
    size_t newsize = (size_t)32 + (size_t)(tribuf->verts_size << 1);

    if (!tribuf->verts) {
      tribuf->verts = MEM_mallocN(sizeof(*tribuf->verts) * newsize, "tribuf verts");
      tribuf->loops = MEM_mallocN(sizeof(*tribuf->loops) * newsize, "tribuf loops");
    }
    else {
      tribuf->verts = MEM_reallocN_id(
          tribuf->verts, sizeof(*tribuf->verts) * newsize, "tribuf verts");
      tribuf->loops = MEM_reallocN_id(
          tribuf->loops, sizeof(*tribuf->loops) * newsize, "tribuf loops");
    }

    tribuf->verts_size = newsize;
  }

  tribuf->verts[tribuf->totvert - 1] = vertex;
  tribuf->loops[tribuf->totloop - 1] = (uintptr_t)l;
}

BLI_INLINE void pbvh_tribuf_add_edge(PBVHTriBuf *tribuf, int v1, int v2)
{
  tribuf->totedge++;

  if (tribuf->totedge >= tribuf->edges_size) {
    size_t newsize = (size_t)32 + (size_t)(tribuf->edges_size << 1);

    if (!tribuf->edges) {
      tribuf->edges = MEM_mallocN(sizeof(*tribuf->edges) * 2ULL * newsize, "tribuf edges");
    }
    else {
      tribuf->edges = MEM_reallocN_id(
          tribuf->edges, sizeof(*tribuf->edges) * 2ULL * newsize, "tribuf edges");
    }

    tribuf->edges_size = newsize;
  }

  int i = (tribuf->totedge - 1) * 2;

  tribuf->edges[i] = v1;
  tribuf->edges[i + 1] = v2;
}

void pbvh_bmesh_check_other_verts(PBVHNode *node)
{
  if (!(node->flag & PBVH_UpdateOtherVerts)) {
    return;
  }

  node->flag &= ~PBVH_UpdateOtherVerts;

  if (node->bm_other_verts) {
    BLI_table_gset_free(node->bm_other_verts, NULL);
  }

  node->bm_other_verts = BLI_table_gset_new("bm_other_verts");
  BMFace *f;

  TGSET_ITER (f, node->bm_faces) {
    BMLoop *l = f->l_first;

    do {
      if (!BLI_table_gset_haskey(node->bm_unique_verts, l->v)) {
        BLI_table_gset_add(node->bm_other_verts, l->v);
      }
    } while ((l = l->next) != f->l_first);
  }
  TGSET_ITER_END;
}

static void pbvh_init_tribuf(PBVHNode *node, PBVHTriBuf *tribuf)
{
  tribuf->tottri = 0;
  tribuf->tris_size = 0;
  tribuf->verts_size = 0;
  tribuf->mat_nr = 0;
  tribuf->tottri = 0;
  tribuf->totvert = 0;
  tribuf->totloop = 0;
  tribuf->totedge = 0;

  tribuf->edges = NULL;
  tribuf->verts = NULL;
  tribuf->tris = NULL;
  tribuf->loops = NULL;

  BLI_smallhash_init_ex(&tribuf->vertmap, node->bm_unique_verts->length);
}

static uintptr_t tri_loopkey(BMLoop *l, int mat_nr, int cd_fset, int cd_uvs[], int totuv)
{
  uintptr_t key = (uintptr_t)mat_nr;

  key ^= (uintptr_t)l->v;

  if (cd_fset >= 0) {
    // key ^= (uintptr_t)BLI_hash_int(BM_ELEM_CD_GET_INT(l->f, cd_fset));
    key ^= (uintptr_t)BM_ELEM_CD_GET_INT(l->f, cd_fset);
  }

  for (int i = 0; i < totuv; i++) {
    MLoopUV *luv = BM_ELEM_CD_GET_VOID_P(l, cd_uvs[i]);
    float snap = 4196.0f;

    uintptr_t x = (uintptr_t)(luv->uv[0] * snap);
    uintptr_t y = (uintptr_t)(luv->uv[1] * snap);

    uintptr_t key2 = y * snap + x;
    key ^= key2;
  }

  return key;
}
/* In order to perform operations on the original node coordinates
 * (currently just raycast), store the node's triangles and vertices.
 *
 * Skips triangles that are hidden. */
bool BKE_pbvh_bmesh_check_tris(PBVH *pbvh, PBVHNode *node)
{
  BMesh *bm = pbvh->header.bm;

  if (!(node->flag & PBVH_UpdateTris) && node->tribuf) {
    return false;
  }

  int totuv = CustomData_number_of_layers(&bm->ldata, CD_MLOOPUV);
  int *cd_uvs = BLI_array_alloca(cd_uvs, totuv);

  for (int i = 0; i < totuv; i++) {
    int idx = CustomData_get_layer_index_n(&bm->ldata, CD_MLOOPUV, i);
    cd_uvs[i] = bm->ldata.layers[idx].offset;
  }

  node->flag |= PBVH_UpdateOtherVerts;

  int mat_map[MAXMAT];

  for (int i = 0; i < MAXMAT; i++) {
    mat_map[i] = -1;
  }

  if (node->tribuf || node->tri_buffers) {
    BKE_pbvh_bmesh_free_tris(pbvh, node);
  }

  node->tribuf = MEM_callocN(sizeof(*node->tribuf), "node->tribuf");
  pbvh_init_tribuf(node, node->tribuf);

  BMLoop **loops = NULL;
  uint(*loops_idx)[3] = NULL;

  BLI_array_staticdeclare(loops, 128);
  BLI_array_staticdeclare(loops_idx, 128);

  PBVHTriBuf *tribufs = NULL;  // material-specific tri buffers
  BLI_array_declare(tribufs);

  node->flag &= ~PBVH_UpdateTris;

  const int edgeflag = BM_ELEM_TAG_ALT;

  BMFace *f;

  float min[3], max[3];

  INIT_MINMAX(min, max);

  TGSET_ITER (f, node->bm_faces) {
    if (BM_elem_flag_test(f, BM_ELEM_HIDDEN)) {
      continue;
    }

#ifdef SCULPT_DIAGONAL_EDGE_MARKS
    int ecount = 0;
#endif

    // clear edgeflag for building edge indices later
    BMLoop *l = f->l_first;
    do {
#ifdef SCULPT_DIAGONAL_EDGE_MARKS
      BMEdge *e2 = l->v->e;
      do {
        if (e2->head.hflag & BM_ELEM_DRAW) {
          ecount++;
        }
      } while ((e2 = BM_DISK_EDGE_NEXT(e2, l->v)) != l->v->e);
#endif
      l->e->head.hflag &= ~edgeflag;
    } while ((l = l->next) != f->l_first);

    const int mat_nr = f->mat_nr;

    if (mat_map[mat_nr] == -1) {
      PBVHTriBuf _tribuf = {0};

      mat_map[mat_nr] = BLI_array_len(tribufs);

      pbvh_init_tribuf(node, &_tribuf);
      _tribuf.mat_nr = mat_nr;
      BLI_array_append(tribufs, _tribuf);
    }

#ifdef DYNTOPO_DYNAMIC_TESS
    const int tottri = (f->len - 2);

    BLI_array_clear(loops);
    BLI_array_clear(loops_idx);
    BLI_array_grow_items(loops, f->len);
    BLI_array_grow_items(loops_idx, tottri);

    BM_face_calc_tessellation(f, true, loops, loops_idx);

    for (int i = 0; i < tottri; i++) {
      PBVHTri *tri = pbvh_tribuf_add_tri(node->tribuf);
      PBVHTriBuf *mat_tribuf = tribufs + mat_map[mat_nr];
      PBVHTri *mat_tri = pbvh_tribuf_add_tri(mat_tribuf);

      tri->eflag = mat_tri->eflag = 0;

      for (int j = 0; j < 3; j++) {
        // BMLoop *l0 = loops[loops_idx[i][(j + 2) % 3]];
        BMLoop *l = loops[loops_idx[i][j]];
        BMLoop *l2 = loops[loops_idx[i][(j + 1) % 3]];

        void **val = NULL;
        BMEdge *e = BM_edge_exists(l->v, l2->v);

#  ifdef SCULPT_DIAGONAL_EDGE_MARKS
        if (e && (e->head.hflag & BM_ELEM_DRAW)) {
#  else
        if (e) {
#  endif
          tri->eflag |= 1 << j;
          mat_tri->eflag |= 1 << j;
        }

        uintptr_t loopkey = tri_loopkey(l, mat_nr, pbvh->cd_faceset_offset, cd_uvs, totuv);

        if (!BLI_smallhash_ensure_p(&node->tribuf->vertmap, loopkey, &val)) {
          PBVHVertRef sv = {(intptr_t)l->v};

          minmax_v3v3_v3(min, max, l->v->co);

          *val = POINTER_FROM_INT(node->tribuf->totvert);
          pbvh_tribuf_add_vert(node->tribuf, sv, l);
        }

        tri->v[j] = (intptr_t)val[0];
        tri->l[j] = (intptr_t)l;

        val = NULL;
        if (!BLI_smallhash_ensure_p(&mat_tribuf->vertmap, loopkey, &val)) {
          PBVHVertRef sv = {(intptr_t)l->v};

          minmax_v3v3_v3(min, max, l->v->co);

          *val = POINTER_FROM_INT(mat_tribuf->totvert);
          pbvh_tribuf_add_vert(mat_tribuf, sv, l);
        }

        mat_tri->v[j] = (intptr_t)val[0];
        mat_tri->l[j] = (intptr_t)l;
      }

      copy_v3_v3(tri->no, f->no);
      copy_v3_v3(mat_tri->no, f->no);
      tri->f.i = (intptr_t)f;
      mat_tri->f.i = (intptr_t)f;
    }
#else
    PBVHTri *tri = pbvh_tribuf_add_tri(node->tribuf);
    PBVHTriBuf *mat_tribuf = tribufs + mat_map[mat_nr];
    PBVHTri *mat_tri = pbvh_tribuf_add_tri(mat_tribuf);

    BMLoop *l = f->l_first;
    int j = 0;

    do {
      void **val = NULL;

      if (!BLI_ghash_ensure_p(vmap, l->v, &val)) {
        PBVHVertRef sv = {(intptr_t)l->v};

        minmax_v3v3_v3(min, max, l->v->co);

        *val = (void *)node->tribuf->totvert;
        pbvh_tribuf_add_vert(node->tribuf, sv);
      }

      tri->v[j] = (intptr_t)val[0];
      tri->l[j] = (intptr_t)l;

      val = NULL;
      if (!BLI_ghash_ensure_p(mat_vmaps[mat_nr], l->v, &val)) {
        PBVHVertRef sv = {(intptr_t)l->v};

        minmax_v3v3_v3(min, max, l->v->co);

        *val = (void *)mat_tribuf->totvert;
        pbvh_tribuf_add_vert(mat_tribuf, sv);
      }

      mat_tri->v[j] = (intptr_t)val[0];
      mat_tri->l[j] = (intptr_t)l;

      j++;

      if (j >= 3) {
        break;
      }

      l = l->next;
    } while (l != f->l_first);

    copy_v3_v3(tri->no, f->no);
    tri->f.i = (intptr_t)f;
#endif
  }
  TGSET_ITER_END

  TGSET_ITER (f, node->bm_faces) {
    if (BM_elem_flag_test(f, BM_ELEM_HIDDEN)) {
      continue;
    }

    int mat_nr = f->mat_nr;
    PBVHTriBuf *mat_tribuf = tribufs + mat_map[mat_nr];

    BMLoop *l = f->l_first;
    do {
      if (l->e->head.hflag & edgeflag) {
        continue;
      }

      l->e->head.hflag |= edgeflag;

      int v1 = POINTER_AS_INT(BLI_smallhash_lookup(&node->tribuf->vertmap, (uintptr_t)l->e->v1));
      int v2 = POINTER_AS_INT(BLI_smallhash_lookup(&node->tribuf->vertmap, (uintptr_t)l->e->v2));

      pbvh_tribuf_add_edge(node->tribuf, v1, v2);

      v1 = POINTER_AS_INT(BLI_smallhash_lookup(&mat_tribuf->vertmap, (uintptr_t)l->e->v1));
      v2 = POINTER_AS_INT(BLI_smallhash_lookup(&mat_tribuf->vertmap, (uintptr_t)l->e->v2));

      pbvh_tribuf_add_edge(mat_tribuf, v1, v2);
    } while ((l = l->next) != f->l_first);
  }
  TGSET_ITER_END

  BLI_array_free(loops);
  BLI_array_free(loops_idx);

  bm->elem_index_dirty |= BM_VERT;

  node->tri_buffers = tribufs;
  node->tot_tri_buffers = BLI_array_len(tribufs);

  if (node->tribuf->totvert) {
    copy_v3_v3(node->tribuf->min, min);
    copy_v3_v3(node->tribuf->max, max);
  }
  else {
    zero_v3(node->tribuf->min);
    zero_v3(node->tribuf->max);
  }

  return true;
}

static int pbvh_count_subtree_verts(PBVH *pbvh, PBVHNode *n)
{
  if (n->flag & PBVH_Leaf) {
    n->subtree_tottri = BLI_table_gset_len(
        n->bm_faces);  // n->tm_unique_verts->length + n->tm_other_verts->length;
    return n->subtree_tottri;
  }

  int ni = n->children_offset;

  int ret = pbvh_count_subtree_verts(pbvh, pbvh->nodes + ni);
  ret += pbvh_count_subtree_verts(pbvh, pbvh->nodes + ni + 1);

  n->subtree_tottri = ret;

  return ret;
}

void BKE_pbvh_bmesh_flag_all_disk_sort(PBVH *pbvh)
{
  BMVert *v;
  BMIter iter;

  BM_ITER_MESH (v, &iter, pbvh->header.bm, BM_VERTS_OF_MESH) {
    MSculptVert *mv = BKE_PBVH_SCULPTVERT(pbvh->cd_sculpt_vert, v);
    mv->flag |= SCULPTVERT_NEED_DISK_SORT;
  }
}

void BKE_pbvh_bmesh_update_all_valence(PBVH *pbvh)
{
  BMIter iter;
  BMVert *v;

  BM_ITER_MESH (v, &iter, pbvh->header.bm, BM_VERTS_OF_MESH) {
    BKE_pbvh_bmesh_update_valence(pbvh->cd_sculpt_vert, (PBVHVertRef){(intptr_t)v});
  }
}

void BKE_pbvh_bmesh_on_mesh_change(PBVH *pbvh)
{
  BMIter iter;
  BMVert *v;

  for (int i = 0; i < pbvh->totnode; i++) {
    PBVHNode *node = pbvh->nodes + i;

    if (node->flag & PBVH_Leaf) {
      node->flag |= PBVH_UpdateTriAreas;
    }
  }

  const int cd_sculpt_vert = pbvh->cd_sculpt_vert;

  BM_ITER_MESH (v, &iter, pbvh->header.bm, BM_VERTS_OF_MESH) {
    MSculptVert *mv = BKE_PBVH_SCULPTVERT(cd_sculpt_vert, v);

    MV_ADD_FLAG(
        mv, SCULPTVERT_NEED_BOUNDARY | SCULPTVERT_NEED_DISK_SORT | SCULPTVERT_NEED_TRIANGULATE);
    BKE_pbvh_bmesh_update_valence(pbvh->cd_sculpt_vert, (PBVHVertRef){.i = (intptr_t)v});
  }
}

bool BKE_pbvh_bmesh_mark_update_valence(PBVH *pbvh, PBVHVertRef vertex)
{
  BMVert *v = (BMVert *)vertex.i;
  MSculptVert *mv = BM_ELEM_CD_GET_VOID_P(v, pbvh->cd_sculpt_vert);

  bool ret = mv->flag & SCULPTVERT_NEED_VALENCE;

  mv->flag |= SCULPTVERT_NEED_VALENCE;

  return ret;
}

bool BKE_pbvh_bmesh_check_valence(PBVH *pbvh, PBVHVertRef vertex)
{
  BMVert *v = (BMVert *)vertex.i;
  MSculptVert *mv = BM_ELEM_CD_GET_VOID_P(v, pbvh->cd_sculpt_vert);

  if (mv->flag & SCULPTVERT_NEED_VALENCE) {
    BKE_pbvh_bmesh_update_valence(pbvh->cd_sculpt_vert, vertex);
    return true;
  }

  return false;
}

void BKE_pbvh_bmesh_update_valence(int cd_sculpt_vert, PBVHVertRef vertex)
{
  BMVert *v = (BMVert *)vertex.i;
  BMEdge *e;

  MSculptVert *mv = BM_ELEM_CD_GET_VOID_P(v, cd_sculpt_vert);

  mv->flag &= ~SCULPTVERT_NEED_VALENCE;

  if (!v->e) {
    mv->valence = 0;
    return;
  }

  mv->valence = 0;

  e = v->e;

  if (!e) {
    return;
  }

  do {
    mv->valence++;

    e = v == e->v1 ? e->v1_disk_link.next : e->v2_disk_link.next;

    if (!e) {
      printf("bmesh error!\n");
      break;
    }
  } while (e != v->e);
}

static void pbvh_bmesh_join_subnodes(PBVH *pbvh, PBVHNode *node, PBVHNode *parent)
{
  if (!(node->flag & PBVH_Leaf)) {
    int ni = node->children_offset;

    if (ni > 0 && ni < pbvh->totnode - 1) {
      pbvh_bmesh_join_subnodes(pbvh, pbvh->nodes + ni, parent);
      pbvh_bmesh_join_subnodes(pbvh, pbvh->nodes + ni + 1, parent);
    }
    else {
      printf("node corruption: %d\n", ni);
      return;
    }
    if (node != parent) {
      node->flag |= PBVH_Delete;  // mark for deletion
    }

    return;
  }

  if (node != parent) {
    node->flag |= PBVH_Delete;  // mark for deletion
  }

  BMVert *v;

  TGSET_ITER (v, node->bm_unique_verts) {
    BLI_table_gset_add(parent->bm_unique_verts, v);

    MSculptVert *mv = BKE_PBVH_SCULPTVERT(pbvh->cd_sculpt_vert, v);
    MV_ADD_FLAG(mv, SCULPTVERT_NEED_BOUNDARY);  // need to update SCULPTVERT_PBVH_BOUNDARY flags

    BM_ELEM_CD_SET_INT(v, pbvh->cd_vert_node_offset, DYNTOPO_NODE_NONE);
  }
  TGSET_ITER_END

  // printf("  subtotface: %d\n", BLI_table_gset_len(node->bm_faces));

  BMFace *f;
  TGSET_ITER (f, node->bm_faces) {
    BLI_table_gset_add(parent->bm_faces, f);
    BM_ELEM_CD_SET_INT(f, pbvh->cd_face_node_offset, DYNTOPO_NODE_NONE);
  }
  TGSET_ITER_END
}

static void BKE_pbvh_bmesh_correct_tree(PBVH *pbvh, PBVHNode *node, PBVHNode *parent)
{
  const int size_lower = pbvh->leaf_limit - (pbvh->leaf_limit >> 1);

  if (node->flag & PBVH_Leaf) {
    // pbvh_bmesh_node_limit_ensure(pbvh, (int)(node - pbvh->nodes));
    return;
  }

  if (node->subtree_tottri < size_lower && node != pbvh->nodes) {
    node->bm_unique_verts = BLI_table_gset_new("bm_unique_verts");
    node->bm_other_verts = BLI_table_gset_new("bm_other_verts");
    node->bm_faces = BLI_table_gset_new("bm_faces");

    pbvh_bmesh_join_subnodes(pbvh, pbvh->nodes + node->children_offset, node);
    pbvh_bmesh_join_subnodes(pbvh, pbvh->nodes + node->children_offset + 1, node);

    node->children_offset = 0;
    node->flag |= PBVH_Leaf | PBVH_UpdateRedraw | PBVH_UpdateBB | PBVH_UpdateDrawBuffers |
                  PBVH_RebuildDrawBuffers | PBVH_UpdateOriginalBB | PBVH_UpdateMask |
                  PBVH_UpdateVisibility | PBVH_UpdateColor | PBVH_UpdateNormals | PBVH_UpdateTris;

    TableGSet *other = BLI_table_gset_new(__func__);
    BMVert *v;

    node->children_offset = 0;

    pbvh_free_draw_buffers(pbvh, node);

    // rebuild bm_other_verts
    BMFace *f;
    TGSET_ITER (f, node->bm_faces) {
      BMLoop *l = f->l_first;

      BM_ELEM_CD_SET_INT(f, pbvh->cd_face_node_offset, DYNTOPO_NODE_NONE);

      do {
        if (!BLI_table_gset_haskey(node->bm_unique_verts, l->v)) {
          BLI_table_gset_add(other, l->v);
        }
        l = l->next;
      } while (l != f->l_first);
    }
    TGSET_ITER_END

    BLI_table_gset_free(node->bm_other_verts, NULL);
    node->bm_other_verts = other;

    BB_reset(&node->vb);

#if 1
    TGSET_ITER (v, node->bm_unique_verts) {
      BB_expand(&node->vb, v->co);
    }
    TGSET_ITER_END

    TGSET_ITER (v, node->bm_other_verts) {
      BB_expand(&node->vb, v->co);
    }
    TGSET_ITER_END
#endif

    // printf("totface: %d\n", BLI_table_gset_len(node->bm_faces));
    node->orig_vb = node->vb;

    return;
  }

  int ni = node->children_offset;

  for (int i = 0; i < 2; i++, ni++) {
    PBVHNode *child = pbvh->nodes + ni;
    BKE_pbvh_bmesh_correct_tree(pbvh, child, node);
  }
}

// deletes PBVH_Delete marked nodes
static void pbvh_bmesh_compact_tree(PBVH *bvh)
{
  // compact nodes
  int totnode = 0;
  for (int i = 0; i < bvh->totnode; i++) {
    PBVHNode *n = bvh->nodes + i;

    if (!(n->flag & PBVH_Delete)) {
      if (!(n->flag & PBVH_Leaf)) {
        PBVHNode *n1 = bvh->nodes + n->children_offset;
        PBVHNode *n2 = bvh->nodes + n->children_offset + 1;

        if ((n1->flag & PBVH_Delete) != (n2->flag & PBVH_Delete)) {
          printf("un-deleting an empty node\n");
          PBVHNode *n3 = n1->flag & PBVH_Delete ? n1 : n2;

          n3->flag = PBVH_Leaf | PBVH_UpdateTris;
          n3->bm_unique_verts = BLI_table_gset_new("bm_unique_verts");
          n3->bm_other_verts = BLI_table_gset_new("bm_other_verts");
          n3->bm_faces = BLI_table_gset_new("bm_faces");
          n3->tribuf = NULL;
        }
        else if ((n1->flag & PBVH_Delete) && (n2->flag & PBVH_Delete)) {
          n->children_offset = 0;
          n->flag |= PBVH_Leaf | PBVH_UpdateTris;

          if (!n->bm_unique_verts) {
            // should not happen
            n->bm_unique_verts = BLI_table_gset_new("bm_unique_verts");
            n->bm_other_verts = BLI_table_gset_new("bm_other_verts");
            n->bm_faces = BLI_table_gset_new("bm_faces");
            n->tribuf = NULL;
          }
        }
      }

      totnode++;
    }
  }

  int *map = MEM_callocN(sizeof(int) * bvh->totnode, "bmesh map temp");

  // build idx map for child offsets
  int j = 0;
  for (int i = 0; i < bvh->totnode; i++) {
    PBVHNode *n = bvh->nodes + i;

    if (!(n->flag & PBVH_Delete)) {
      map[i] = j++;
    }
    else if (1) {
      if (n->layer_disp) {
        MEM_freeN(n->layer_disp);
        n->layer_disp = NULL;
      }

      pbvh_free_draw_buffers(bvh, n);

      if (n->vert_indices) {
        MEM_freeN((void *)n->vert_indices);
        n->vert_indices = NULL;
      }
      if (n->face_vert_indices) {
        MEM_freeN((void *)n->face_vert_indices);
        n->face_vert_indices = NULL;
      }

      if (n->tribuf || n->tri_buffers) {
        BKE_pbvh_bmesh_free_tris(bvh, n);
      }

      if (n->bm_unique_verts) {
        BLI_table_gset_free(n->bm_unique_verts, NULL);
        n->bm_unique_verts = NULL;
      }

      if (n->bm_other_verts) {
        BLI_table_gset_free(n->bm_other_verts, NULL);
        n->bm_other_verts = NULL;
      }

      if (n->bm_faces) {
        BLI_table_gset_free(n->bm_faces, NULL);
        n->bm_faces = NULL;
      }

#ifdef PROXY_ADVANCED
      BKE_pbvh_free_proxyarray(bvh, n);
#endif
    }
  }

  // compact node array
  j = 0;
  for (int i = 0; i < bvh->totnode; i++) {
    if (!(bvh->nodes[i].flag & PBVH_Delete)) {
      if (bvh->nodes[i].children_offset >= bvh->totnode - 1) {
        printf("error %i %i\n", i, bvh->nodes[i].children_offset);
        continue;
      }

      int i1 = map[bvh->nodes[i].children_offset];
      int i2 = map[bvh->nodes[i].children_offset + 1];

      if (bvh->nodes[i].children_offset >= bvh->totnode) {
        printf("bad child node reference %d->%d, totnode: %d\n",
               i,
               bvh->nodes[i].children_offset,
               bvh->totnode);
        continue;
      }

      if (bvh->nodes[i].children_offset && i2 != i1 + 1) {
        printf("      pbvh corruption during node join %d %d\n", i1, i2);
      }

      bvh->nodes[j] = bvh->nodes[i];
      bvh->nodes[j].children_offset = i1;

      j++;
    }
  }

  if (j != totnode) {
    printf("pbvh error: %s", __func__);
  }

  if (bvh->totnode != j) {
    memset(bvh->nodes + j, 0, sizeof(*bvh->nodes) * (bvh->totnode - j));
    bvh->node_mem_count = j;
  }

  bvh->totnode = j;

  // set vert/face node indices again
  for (int i = 0; i < bvh->totnode; i++) {
    PBVHNode *n = bvh->nodes + i;

    if (!(n->flag & PBVH_Leaf)) {
      continue;
    }

    if (!n->bm_unique_verts) {
      printf("ERROR!\n");
      n->bm_unique_verts = BLI_table_gset_new("bleh");
      n->bm_other_verts = BLI_table_gset_new("bleh");
      n->bm_faces = BLI_table_gset_new("bleh");
    }

    BMVert *v;

    TGSET_ITER (v, n->bm_unique_verts) {
      BM_ELEM_CD_SET_INT(v, bvh->cd_vert_node_offset, i);
    }
    TGSET_ITER_END

    BMFace *f;

    TGSET_ITER (f, n->bm_faces) {
      BM_ELEM_CD_SET_INT(f, bvh->cd_face_node_offset, i);
    }
    TGSET_ITER_END
  }

  BMVert **scratch = NULL;
  BLI_array_declare(scratch);

  for (int i = 0; i < bvh->totnode; i++) {
    PBVHNode *n = bvh->nodes + i;

    if (!(n->flag & PBVH_Leaf)) {
      continue;
    }

    BLI_array_clear(scratch);
    BMVert *v;

    TGSET_ITER (v, n->bm_other_verts) {
      int ni = BM_ELEM_CD_GET_INT(v, bvh->cd_vert_node_offset);
      if (ni == DYNTOPO_NODE_NONE) {
        BLI_array_append(scratch, v);
      }
      // BM_ELEM_CD_SET_INT(v, bvh->cd_vert_node_offset, i);
    }
    TGSET_ITER_END

    int slen = BLI_array_len(scratch);
    for (int j = 0; j < slen; j++) {
      BMVert *v = scratch[j];

      BLI_table_gset_remove(n->bm_other_verts, v, NULL);
      BLI_table_gset_add(n->bm_unique_verts, v);
      BM_ELEM_CD_SET_INT(v, bvh->cd_vert_node_offset, i);
    }
  }

  BLI_array_free(scratch);
  MEM_freeN(map);
}

static void recursive_delete_nodes(PBVH *pbvh, int ni)
{
  PBVHNode *node = pbvh->nodes + ni;

  node->flag |= PBVH_Delete;

  if (!(node->flag & PBVH_Leaf) && node->children_offset) {
    if (node->children_offset < pbvh->totnode) {
      recursive_delete_nodes(pbvh, node->children_offset);
    }

    if (node->children_offset + 1 < pbvh->totnode) {
      recursive_delete_nodes(pbvh, node->children_offset + 1);
    }
  }
}

// static float bbox_overlap()
/* works by detect overlay of leaf nodes, destroying them
  and then re-inserting them*/
static void pbvh_bmesh_balance_tree(PBVH *pbvh)
{
  PBVHNode **stack = NULL;
  float *overlaps = MEM_calloc_arrayN(pbvh->totnode, sizeof(float), "overlaps");
  PBVHNode **parentmap = MEM_calloc_arrayN(pbvh->totnode, sizeof(*parentmap), "parentmap");
  int *depthmap = MEM_calloc_arrayN(pbvh->totnode, sizeof(*depthmap), "depthmap");
  BLI_array_declare(stack);

  BMFace **faces = NULL;
  BLI_array_declare(faces);

  PBVHNode **substack = NULL;
  BLI_array_declare(substack);

  for (int i = 0; i < pbvh->totnode; i++) {
    PBVHNode *node = pbvh->nodes + i;

    if ((node->flag & PBVH_Leaf) || node->children_offset == 0) {
      continue;
    }

    if (node->children_offset < pbvh->totnode) {
      parentmap[node->children_offset] = node;
    }

    if (node->children_offset + 1 < pbvh->totnode) {
      parentmap[node->children_offset + 1] = node;
    }
  }

#if 0
  for (int i = 0; i < pbvh->totnode; i++) {
    PBVHNode *node = pbvh->nodes + i;
    PBVHNode *parent = parentmap[i];
    int depth = 0;

    while (parent) {
      parent = parentmap[parent - pbvh->nodes];
      depth++;
    }

    depthmap[i] = depth;
  }
#endif

  const int cd_vert_node = pbvh->cd_vert_node_offset;
  const int cd_face_node = pbvh->cd_face_node_offset;

  bool modified = false;

  BLI_array_append(stack, pbvh->nodes);
  while (BLI_array_len(stack) > 0) {
    PBVHNode *node = BLI_array_pop(stack);
    BB clip;

    if (!(node->flag & PBVH_Leaf) && node->children_offset > 0) {
      PBVHNode *child1 = pbvh->nodes + node->children_offset;
      PBVHNode *child2 = pbvh->nodes + node->children_offset + 1;

      float volume = BB_volume(&child1->vb) + BB_volume(&child2->vb);

      /* dissolve nodes whose children overlap by more then a percentage
        of the total volume.  we use a simple huerstic to calculate the
        cutoff threshold.*/

      BB_intersect(&clip, &child1->vb, &child2->vb);
      float overlap = BB_volume(&clip);
      float factor;

      /* use higher threshold for the root node and its immediate children */
      switch (BLI_array_len(stack)) {
        case 0:
          factor = 0.5;
          break;
        case 1:
        case 2:
          factor = 0.2;
          break;
        default:
          factor = 0.2;
          break;
      }

#if 0
      for (int k = 0; k < BLI_array_len(stack); k++) {
        printf(" ");
      }

      printf("factor: %.3f\n", factor);
#endif

      bool bad = overlap > volume * factor;

      bad |= child1->bm_faces && !BLI_table_gset_len(child1->bm_faces);
      bad |= child2->bm_faces && !BLI_table_gset_len(child2->bm_faces);

      if (bad) {
        modified = true;
        // printf("  DELETE! %.4f    %.4f  %d\n", overlap, volume, BLI_array_len(stack));

        BLI_array_clear(substack);

        BLI_array_append(substack, child1);
        BLI_array_append(substack, child2);

        while (BLI_array_len(substack) > 0) {
          PBVHNode *node2 = BLI_array_pop(substack);

          node2->flag |= PBVH_Delete;

          if (node2->flag & PBVH_Leaf) {
            BMFace *f;
            BMVert *v;

            TGSET_ITER (f, node2->bm_faces) {
              if (BM_ELEM_CD_GET_INT(f, cd_face_node) == -1) {
                // eek!
                continue;
              }

              BM_ELEM_CD_SET_INT(f, cd_face_node, DYNTOPO_NODE_NONE);
              BLI_array_append(faces, f);
            }
            TGSET_ITER_END;

            TGSET_ITER (v, node2->bm_unique_verts) {
              MSculptVert *mv = BKE_PBVH_SCULPTVERT(pbvh->cd_sculpt_vert, v);
              MV_ADD_FLAG(mv, SCULPTVERT_NEED_BOUNDARY);

              BM_ELEM_CD_SET_INT(v, cd_vert_node, DYNTOPO_NODE_NONE);
            }
            TGSET_ITER_END;
          }
          else if (node2->children_offset > 0 && node2->children_offset < pbvh->totnode) {
            BLI_array_append(substack, pbvh->nodes + node2->children_offset);

            if (node2->children_offset + 1 < pbvh->totnode) {
              BLI_array_append(substack, pbvh->nodes + node2->children_offset + 1);
            }
          }
        }
      }

      if (node->children_offset < pbvh->totnode) {
        BLI_array_append(stack, child1);
      }

      if (node->children_offset + 1 < pbvh->totnode) {
        BLI_array_append(stack, child2);
      }
    }
  }

  if (modified) {
    pbvh_bmesh_compact_tree(pbvh);

    printf("joined nodes; %d faces\n", BLI_array_len(faces));

    for (int i = 0; i < BLI_array_len(faces); i++) {
      if (BM_elem_is_free((BMElem *)faces[i], BM_FACE)) {
        printf("corrupted face in pbvh tree; faces[i]: %p\n", faces[i]);
        continue;
      }

      if (BM_ELEM_CD_GET_INT(faces[i], cd_face_node) != DYNTOPO_NODE_NONE) {
        // printf("duplicate faces in pbvh_bmesh_balance_tree!\n");
        continue;
      }

      bke_pbvh_insert_face(pbvh, faces[i]);
    }
  }

  BLI_array_free(faces);

  MEM_SAFE_FREE(parentmap);
  MEM_SAFE_FREE(overlaps);
  BLI_array_free(stack);
  BLI_array_free(substack);
  MEM_SAFE_FREE(depthmap);
}

static void pbvh_bmesh_join_nodes(PBVH *bvh)
{
  if (bvh->totnode < 2) {
    return;
  }

  pbvh_count_subtree_verts(bvh, bvh->nodes);
  BKE_pbvh_bmesh_correct_tree(bvh, bvh->nodes, NULL);

  // compact nodes
  int totnode = 0;
  for (int i = 0; i < bvh->totnode; i++) {
    PBVHNode *n = bvh->nodes + i;

    if (!(n->flag & PBVH_Delete)) {
      if (!(n->flag & PBVH_Leaf)) {
        PBVHNode *n1 = bvh->nodes + n->children_offset;
        PBVHNode *n2 = bvh->nodes + n->children_offset + 1;

        if ((n1->flag & PBVH_Delete) != (n2->flag & PBVH_Delete)) {
          printf("un-deleting an empty node\n");
          PBVHNode *n3 = n1->flag & PBVH_Delete ? n1 : n2;

          n3->flag = PBVH_Leaf | PBVH_UpdateTris;
          n3->bm_unique_verts = BLI_table_gset_new("bm_unique_verts");
          n3->bm_other_verts = BLI_table_gset_new("bm_other_verts");
          n3->bm_faces = BLI_table_gset_new("bm_faces");
          n3->tribuf = NULL;
        }
        else if ((n1->flag & PBVH_Delete) && (n2->flag & PBVH_Delete)) {
          n->children_offset = 0;
          n->flag |= PBVH_Leaf | PBVH_UpdateTris;

          if (!n->bm_unique_verts) {
            // should not happen
            n->bm_unique_verts = BLI_table_gset_new("bm_unique_verts");
            n->bm_other_verts = BLI_table_gset_new("bm_other_verts");
            n->bm_faces = BLI_table_gset_new("bm_faces");
            n->tribuf = NULL;
          }
        }
      }

      totnode++;
    }
  }

  int *map = MEM_callocN(sizeof(int) * bvh->totnode, "bmesh map temp");

  // build idx map for child offsets
  int j = 0;
  for (int i = 0; i < bvh->totnode; i++) {
    PBVHNode *n = bvh->nodes + i;

    if (!(n->flag & PBVH_Delete)) {
      map[i] = j++;
    }
    else if (1) {
      if (n->layer_disp) {
        MEM_freeN(n->layer_disp);
        n->layer_disp = NULL;
      }

      pbvh_free_draw_buffers(bvh, n);

      if (n->vert_indices) {
        MEM_freeN((void *)n->vert_indices);
        n->vert_indices = NULL;
      }
      if (n->face_vert_indices) {
        MEM_freeN((void *)n->face_vert_indices);
        n->face_vert_indices = NULL;
      }

      if (n->tribuf || n->tri_buffers) {
        BKE_pbvh_bmesh_free_tris(bvh, n);
      }

      if (n->bm_unique_verts) {
        BLI_table_gset_free(n->bm_unique_verts, NULL);
        n->bm_unique_verts = NULL;
      }

      if (n->bm_other_verts) {
        BLI_table_gset_free(n->bm_other_verts, NULL);
        n->bm_other_verts = NULL;
      }

      if (n->bm_faces) {
        BLI_table_gset_free(n->bm_faces, NULL);
        n->bm_faces = NULL;
      }

#ifdef PROXY_ADVANCED
      BKE_pbvh_free_proxyarray(bvh, n);
#endif
    }
  }

  // compact node array
  j = 0;
  for (int i = 0; i < bvh->totnode; i++) {
    if (!(bvh->nodes[i].flag & PBVH_Delete)) {
      if (bvh->nodes[i].children_offset >= bvh->totnode - 1) {
        printf("error %i %i\n", i, bvh->nodes[i].children_offset);
        continue;
      }

      int i1 = map[bvh->nodes[i].children_offset];
      int i2 = map[bvh->nodes[i].children_offset + 1];

      if (bvh->nodes[i].children_offset >= bvh->totnode) {
        printf("bad child node reference %d->%d, totnode: %d\n",
               i,
               bvh->nodes[i].children_offset,
               bvh->totnode);
        continue;
      }

      if (bvh->nodes[i].children_offset && i2 != i1 + 1) {
        printf("      pbvh corruption during node join %d %d\n", i1, i2);
      }

      bvh->nodes[j] = bvh->nodes[i];
      bvh->nodes[j].children_offset = i1;

      j++;
    }
  }

  if (j != totnode) {
    printf("pbvh error: %s", __func__);
  }

  if (bvh->totnode != j) {
    memset(bvh->nodes + j, 0, sizeof(*bvh->nodes) * (bvh->totnode - j));
    bvh->node_mem_count = j;
  }

  bvh->totnode = j;

  // set vert/face node indices again
  for (int i = 0; i < bvh->totnode; i++) {
    PBVHNode *n = bvh->nodes + i;

    if (!(n->flag & PBVH_Leaf)) {
      continue;
    }

    if (!n->bm_unique_verts) {
      printf("ERROR!\n");
      n->bm_unique_verts = BLI_table_gset_new("bleh");
      n->bm_other_verts = BLI_table_gset_new("bleh");
      n->bm_faces = BLI_table_gset_new("bleh");
    }

    BMVert *v;

    TGSET_ITER (v, n->bm_unique_verts) {
      BM_ELEM_CD_SET_INT(v, bvh->cd_vert_node_offset, i);
    }
    TGSET_ITER_END

    BMFace *f;

    TGSET_ITER (f, n->bm_faces) {
      BM_ELEM_CD_SET_INT(f, bvh->cd_face_node_offset, i);
    }
    TGSET_ITER_END
  }

  BMVert **scratch = NULL;
  BLI_array_declare(scratch);

  for (int i = 0; i < bvh->totnode; i++) {
    PBVHNode *n = bvh->nodes + i;

    if (!(n->flag & PBVH_Leaf)) {
      continue;
    }

    BLI_array_clear(scratch);
    BMVert *v;

    TGSET_ITER (v, n->bm_other_verts) {
      int ni = BM_ELEM_CD_GET_INT(v, bvh->cd_vert_node_offset);
      if (ni == DYNTOPO_NODE_NONE) {
        BLI_array_append(scratch, v);
      }
      // BM_ELEM_CD_SET_INT(v, bvh->cd_vert_node_offset, i);
    }
    TGSET_ITER_END

    int slen = BLI_array_len(scratch);
    for (int j = 0; j < slen; j++) {
      BMVert *v = scratch[j];

      BLI_table_gset_remove(n->bm_other_verts, v, NULL);
      BLI_table_gset_add(n->bm_unique_verts, v);
      BM_ELEM_CD_SET_INT(v, bvh->cd_vert_node_offset, i);
    }
  }

  BLI_array_free(scratch);
  MEM_freeN(map);
}

void BKE_pbvh_bmesh_after_stroke(PBVH *pbvh, bool force_balance)
{
  int totnode = pbvh->totnode;

  BKE_pbvh_update_bounds(pbvh, (PBVH_UpdateBB | PBVH_UpdateOriginalBB | PBVH_UpdateRedraw));

  pbvh_bmesh_check_nodes(pbvh);
  pbvh_bmesh_join_nodes(pbvh);
  pbvh_bmesh_check_nodes(pbvh);

  BKE_pbvh_update_bounds(pbvh, (PBVH_UpdateBB | PBVH_UpdateOriginalBB | PBVH_UpdateRedraw));

  if (force_balance || pbvh->balance_counter++ == 10) {
    pbvh_bmesh_balance_tree(pbvh);
    pbvh_bmesh_check_nodes(pbvh);
    pbvh->balance_counter = 0;

    totnode = pbvh->totnode;

    for (int i = 0; i < totnode; i++) {
      PBVHNode *n = pbvh->nodes + i;

      if (totnode != pbvh->totnode) {
#ifdef PROXY_ADVANCED
        BKE_pbvh_free_proxyarray(pbvh, n);
#endif
      }

      if (n->flag & PBVH_Leaf) {
        /* Recursively split nodes that have gotten too many
         * elements */
        pbvh_bmesh_node_limit_ensure(pbvh, i);
      }
    }
  }

  pbvh_print_mem_size(pbvh);
}

void BKE_pbvh_bmesh_detail_size_set(PBVH *pbvh, float detail_size, float detail_range)
{
  pbvh->bm_max_edge_len = detail_size;
  pbvh->bm_min_edge_len = pbvh->bm_max_edge_len * detail_range;
  pbvh->bm_detail_range = detail_range;
}

void BKE_pbvh_node_mark_topology_update(PBVHNode *node)
{
  node->flag |= PBVH_UpdateTopology;
}

TableGSet *BKE_pbvh_bmesh_node_unique_verts(PBVHNode *node)
{
  return node->bm_unique_verts;
}

TableGSet *BKE_pbvh_bmesh_node_other_verts(PBVHNode *node)
{
  pbvh_bmesh_check_other_verts(node);
  return node->bm_other_verts;
}

struct TableGSet *BKE_pbvh_bmesh_node_faces(PBVHNode *node)
{
  return node->bm_faces;
}

/****************************** Debugging *****************************/

void BKE_pbvh_update_offsets(PBVH *pbvh,
                             const int cd_vert_node_offset,
                             const int cd_face_node_offset,
                             const int cd_sculpt_vert,
                             const int cd_face_areas)
{
  pbvh->cd_face_node_offset = cd_face_node_offset;
  pbvh->cd_vert_node_offset = cd_vert_node_offset;
  pbvh->cd_face_area = cd_face_areas;
  pbvh->cd_vert_mask_offset = CustomData_get_offset(&pbvh->header.bm->vdata, CD_PAINT_MASK);
  pbvh->cd_sculpt_vert = cd_sculpt_vert;
  pbvh->cd_faceset_offset = CustomData_get_offset(&pbvh->header.bm->pdata, CD_SCULPT_FACE_SETS);

  pbvh->totuv = CustomData_number_of_layers(&pbvh->header.bm->ldata, CD_MLOOPUV);
}

static void scan_edge_split(BMesh *bm, BMEdge **edges, int totedge)
{
  BMFace **faces = NULL;
  BMEdge **newedges = NULL;
  BMVert **newverts = NULL;
  BMVert **fmap = NULL;  // newverts that maps to faces
  int *emap = NULL;

  BLI_array_declare(faces);
  BLI_array_declare(newedges);
  BLI_array_declare(newverts);
  BLI_array_declare(fmap);
  BLI_array_declare(emap);

  // remove e from radial list of e->v2
  for (int i = 0; i < totedge; i++) {
    BMEdge *e = edges[i];

    BMDiskLink *prev;
    BMDiskLink *next;

    if (e->v2_disk_link.prev->v1 == e->v2) {
      prev = &e->v2_disk_link.prev->v1_disk_link;
    }
    else {
      prev = &e->v2_disk_link.prev->v2_disk_link;
    }

    if (e->v2_disk_link.next->v1 == e->v2) {
      next = &e->v2_disk_link.next->v1_disk_link;
    }
    else {
      next = &e->v2_disk_link.next->v2_disk_link;
    }

    prev->next = e->v2_disk_link.next;
    next->prev = e->v2_disk_link.prev;
  }

  for (int i = 0; i < totedge; i++) {
    BMEdge *e = edges[i];

    BMVert *v2 = BLI_mempool_alloc(bm->vpool);
    memset(v2, 0, sizeof(*v2));
    v2->head.data = BLI_mempool_alloc(bm->vdata.pool);

    BLI_array_append(newverts, v2);

    BMEdge *e2 = BLI_mempool_alloc(bm->epool);
    BLI_array_append(newedges, e2);

    memset(e2, 0, sizeof(*e2));
    if (bm->edata.pool) {
      e2->head.data = BLI_mempool_alloc(bm->edata.pool);
    }

    BMLoop *l = e->l;

    if (!l) {
      continue;
    }

    do {
      BLI_array_append(faces, l->f);
      BMFace *f2 = BLI_mempool_alloc(bm->fpool);

      BLI_array_append(faces, l->f);
      BLI_array_append(fmap, v2);
      BLI_array_append(emap, i);

      BLI_array_append(faces, f2);
      BLI_array_append(fmap, v2);
      BLI_array_append(emap, i);

      memset(f2, 0, sizeof(*f2));
      f2->head.data = BLI_mempool_alloc(bm->ldata.pool);

      BMLoop *prev = NULL;
      BMLoop *l2 = NULL;

      for (int j = 0; j < 3; j++) {
        l2 = BLI_mempool_alloc(bm->lpool);
        memset(l2, 0, sizeof(*l2));
        l2->head.data = BLI_mempool_alloc(bm->ldata.pool);

        l2->prev = prev;

        if (prev) {
          prev->next = l2;
        }
        else {
          f2->l_first = l2;
        }
      }

      f2->l_first->prev = l2;
      l2->next = f2->l_first;

      BLI_array_append(faces, f2);
      l = l->radial_next;
    } while (l != e->l);
  }

  for (int i = 0; i < BLI_array_len(newedges); i++) {
    BMEdge *e1 = edges[i];
    BMEdge *e2 = newedges[i];
    BMVert *v = newverts[i];

    add_v3_v3v3(v->co, e1->v1->co, e1->v2->co);
    mul_v3_fl(v->co, 0.5f);

    e2->v1 = v;
    e2->v2 = e1->v2;
    e1->v2 = v;

    v->e = e1;

    e1->v2_disk_link.next = e1->v2_disk_link.prev = e2;
    e2->v1_disk_link.next = e2->v1_disk_link.prev = e1;
  }

  for (int i = 0; i < BLI_array_len(faces); i += 2) {
    BMFace *f1 = faces[i], *f2 = faces[i + 1];
    BMEdge *e1 = edges[emap[i]];
    BMEdge *e2 = newedges[emap[i]];
    BMVert *nv = fmap[i];

    // make sure first loop points to e1->v1
    BMLoop *l = f1->l_first;
    do {
      if (l->v == e1->v1) {
        break;
      }
      l = l->next;
    } while (l != f1->l_first);

    f1->l_first = l;

    BMLoop *l2 = f2->l_first;

    l2->f = l2->next->f = l2->prev->f = f2;
    l2->v = nv;
    l2->next->v = l->next->v;
    l2->prev->v = l->prev->v;
    l2->e = e2;
    l2->next->e = l->next->e;
    l2->prev->e = l->prev->e;

    l->next->v = nv;
    l->next->e = e2;
  }

  BLI_array_free(newedges);
  BLI_array_free(newverts);
  BLI_array_free(faces);
  BLI_array_free(fmap);
}

#define MAX_RE_CHILD 3
typedef struct ReVertNode {
  int totvert, totchild;
  struct ReVertNode *parent;
  struct ReVertNode *children[MAX_RE_CHILD];
  BMVert *verts[];
} ReVertNode;

BMesh *BKE_pbvh_reorder_bmesh(PBVH *pbvh)
{
  /*try to compute size of verts per node*/
  int vsize = sizeof(BMVert);
  vsize += pbvh->header.bm->vdata.totsize;

  // perhaps aim for l2 cache?
  const int limit = 1024;
  int leaf_limit = MAX2(limit / vsize, 4);

  BLI_mempool *pool = BLI_mempool_create(sizeof(ReVertNode) + sizeof(void *) * vsize, 0, 8192, 0);
  ReVertNode **vnodemap = MEM_calloc_arrayN(pbvh->header.bm->totvert, sizeof(void *), "vnodemap");

  printf("leaf_limit: %d\n", leaf_limit);

  BMIter iter;
  BMVert *v;
  const char flag = BM_ELEM_TAG_ALT;
  int i = 0;

  BM_ITER_MESH (v, &iter, pbvh->header.bm, BM_VERTS_OF_MESH) {
    v->head.hflag &= ~flag;
    v->head.index = i++;
  }

  BMVert **stack = NULL;
  BLI_array_declare(stack);

  BM_ITER_MESH (v, &iter, pbvh->header.bm, BM_VERTS_OF_MESH) {
    if (v->head.hflag & flag) {
      continue;
    }

    ReVertNode *node = BLI_mempool_calloc(pool);

    BLI_array_clear(stack);
    BLI_array_append(stack, v);

    v->head.hflag |= flag;

    vnodemap[v->head.index] = node;
    node->verts[node->totvert++] = v;

    while (BLI_array_len(stack) > 0) {
      BMVert *v2 = BLI_array_pop(stack);
      BMEdge *e;

      if (node->totvert >= leaf_limit) {
        break;
      }

      if (!v2->e) {
        continue;
      }

      int len = node->totvert;

      e = v2->e;
      do {
        BMVert *v3 = BM_edge_other_vert(e, v2);

        if (!BM_elem_flag_test(v3, flag) && len < leaf_limit) {
          v3->head.hflag |= flag;

          vnodemap[v3->head.index] = node;
          node->verts[node->totvert++] = v3;

          len++;

          BLI_array_append(stack, v3);
        }

        e = e->v1 == v2 ? e->v1_disk_link.next : e->v2_disk_link.next;
      } while (e != v2->e);
    }
  }

  const int steps = 4;
  ReVertNode **roots = NULL;
  BLI_array_declare(roots);

  for (int step = 0; step < steps; step++) {
    const bool last_step = step == steps - 1;

    BM_ITER_MESH_INDEX (v, &iter, pbvh->header.bm, BM_VERTS_OF_MESH, i) {
      BMEdge *e = v->e;

      if (!e) {
        continue;
      }

      ReVertNode *node = vnodemap[v->head.index];
      if (node->parent) {
        continue;
      }

      ReVertNode *parent = BLI_mempool_calloc(pool);
      parent->children[0] = node;
      parent->totchild = 1;

      do {
        BMVert *v2 = BM_edge_other_vert(e, v);

        ReVertNode *node2 = vnodemap[v2->head.index];

        bool ok = node != node2 && !node2->parent;
        ok = ok && parent->totchild < MAX_RE_CHILD;

        for (int j = 0; j < parent->totchild; j++) {
          if (parent->children[j] == node2) {
            ok = false;
            break;
          }
        }

        if (ok) {
          parent->children[parent->totchild++] = node2;
          node2->parent = parent;
          break;
        }

        e = e->v1 == v ? e->v1_disk_link.next : e->v2_disk_link.next;
      } while (e != v->e);

      if (last_step) {
        BLI_array_append(roots, parent);
      }

      for (int j = 0; j < parent->totchild; j++) {
        parent->children[j]->parent = parent;
      }
    }

    BM_ITER_MESH_INDEX (v, &iter, pbvh->header.bm, BM_VERTS_OF_MESH, i) {
      while (vnodemap[i]->parent) {
        vnodemap[i] = vnodemap[i]->parent;
      }
    }
  }

  BLI_mempool_iter loopiter;
  BLI_mempool_iternew(pbvh->header.bm->lpool, &loopiter);
  BMLoop *l = BLI_mempool_iterstep(&loopiter);
  BMEdge *e;
  BMFace *f;

  for (i = 0; l; l = BLI_mempool_iterstep(&loopiter), i++) {
    l->head.hflag &= ~flag;
  }
  BM_ITER_MESH (e, &iter, pbvh->header.bm, BM_EDGES_OF_MESH) {
    e->head.hflag &= ~flag;
  }

  BM_ITER_MESH (f, &iter, pbvh->header.bm, BM_FACES_OF_MESH) {
    f->head.hflag &= ~flag;
  }

  int totroot = BLI_array_len(roots);
  ReVertNode **nstack = NULL;
  BLI_array_declare(nstack);
  int vorder = 0, eorder = 0, lorder = 0, forder = 0;

  for (i = 0; i < totroot; i++) {
    BLI_array_clear(nstack);

    ReVertNode *node = roots[i];
    BLI_array_append(nstack, node);

    while (BLI_array_len(nstack) > 0) {
      ReVertNode *node2 = BLI_array_pop(nstack);

      if (node2->totchild == 0) {
        for (int j = 0; j < node2->totvert; j++) {
          v = node2->verts[j];

#if 0
          const int cd_vcol = CustomData_get_offset(&pbvh->header.bm->vdata,CD_PROP_COLOR);

          if (cd_vcol >= 0) {
            MPropCol *col = BM_ELEM_CD_GET_VOID_P(node2->verts[j],cd_vcol);

            float r = 0.0f,g = 0.0f,b = 0.0f;

            ReVertNode *parent = node2->parent;
            for (int j = 0; parent->parent && j < 2; j++) {
              parent = parent->parent;
            }

            unsigned int p = (unsigned int)node2->parent;
            p = p % 65535;

            unsigned int p2 = (unsigned int)parent;
            p2 = p2 % 65535;

            r = ((float)vorder) * 0.01;
            g = ((float)p2) / 65535.0f;
            b = ((float)p2) / 65535.0f;

            r = cosf(r * 17.2343) * 0.5 + 0.5;
            g = cosf(g * 11.2343) * 0.5 + 0.5;
            b = cosf(b * 19.2343) * 0.5 + 0.5;

            col->color[0] = r;
            col->color[1] = g;
            col->color[2] = b;
            col->color[3] = 1.0f;
          }
#endif
          v->head.index = vorder++;

          BMEdge *e = v->e;
          if (!e) {
            continue;
          }

          do {
            if (!(e->head.hflag & flag)) {
              e->head.hflag |= flag;
              e->head.index = eorder++;
            }

            if (e->l) {
              BMLoop *l = e->l;

              do {
                if (!(l->head.hflag & flag)) {
                  l->head.hflag |= flag;
                  l->head.index = lorder++;
                }

                if (!(l->f->head.hflag & flag)) {
                  l->f->head.hflag |= flag;
                  l->f->head.index = forder++;
                }

                l = l->radial_next;
              } while (l != e->l);
            }
            e = e->v1 == v ? e->v1_disk_link.next : e->v2_disk_link.next;
          } while (e != v->e);
        }
      }
      else {
        for (int j = 0; j < node2->totchild; j++) {
          BLI_array_append(nstack, node2->children[j]);
        }
      }
    }
  }

  uint *vidx, *eidx, *lidx, *fidx;

  vidx = MEM_malloc_arrayN(pbvh->header.bm->totvert, sizeof(*vidx), "vorder");
  eidx = MEM_malloc_arrayN(pbvh->header.bm->totedge, sizeof(*eidx), "eorder");
  lidx = MEM_malloc_arrayN(pbvh->header.bm->totloop, sizeof(*lidx), "lorder");
  fidx = MEM_malloc_arrayN(pbvh->header.bm->totface, sizeof(*fidx), "forder");

  printf("v %d %d\n", vorder, pbvh->header.bm->totvert);
  printf("e %d %d\n", eorder, pbvh->header.bm->totedge);
  printf("l %d %d\n", lorder, pbvh->header.bm->totloop);
  printf("f %d %d\n", forder, pbvh->header.bm->totface);

  BM_ITER_MESH_INDEX (v, &iter, pbvh->header.bm, BM_VERTS_OF_MESH, i) {
    vidx[i] = (uint)v->head.index;
  }

  BM_ITER_MESH_INDEX (e, &iter, pbvh->header.bm, BM_EDGES_OF_MESH, i) {
    eidx[i] = (uint)e->head.index;
  }
  BM_ITER_MESH_INDEX (f, &iter, pbvh->header.bm, BM_FACES_OF_MESH, i) {
    fidx[i] = (uint)f->head.index;
  }

  BLI_mempool_iternew(pbvh->header.bm->lpool, &loopiter);
  l = BLI_mempool_iterstep(&loopiter);

  for (i = 0; l; l = BLI_mempool_iterstep(&loopiter), i++) {
    // handle orphaned loops
    if (!(l->head.hflag & flag)) {
      printf("warning in %s: orphaned loop!\n", __func__);
      l->head.index = lorder++;
    }

    lidx[i] = (uint)l->head.index;
  }

  printf("roots: %d\n", BLI_array_len(roots));

  BM_mesh_remap(pbvh->header.bm, vidx, eidx, fidx, lidx);

  MEM_SAFE_FREE(vidx);
  MEM_SAFE_FREE(eidx);
  MEM_SAFE_FREE(lidx);
  MEM_SAFE_FREE(fidx);

  MEM_SAFE_FREE(nstack);
  MEM_SAFE_FREE(roots);
  BLI_mempool_destroy(pool);
  MEM_SAFE_FREE(stack);
  MEM_SAFE_FREE(vnodemap);

  return pbvh->header.bm;
}

BMesh *BKE_pbvh_reorder_bmesh2(PBVH *pbvh)
{
  if (BKE_pbvh_type(pbvh) != PBVH_BMESH || pbvh->totnode == 0) {
    return pbvh->header.bm;
  }

  // try to group memory allocations by node
  struct {
    BMEdge **edges;
    int totedge;
    BMVert **verts;
    int totvert;
    BMFace **faces;
    int totface;
  } *nodedata = MEM_callocN(sizeof(*nodedata) * pbvh->totnode, "nodedata");

  BMIter iter;
  int types[3] = {BM_VERTS_OF_MESH, BM_EDGES_OF_MESH, BM_FACES_OF_MESH};

#define VISIT_TAG BM_ELEM_TAG

  BM_mesh_elem_index_ensure(pbvh->header.bm, BM_VERT | BM_EDGE | BM_FACE);
  BM_mesh_elem_table_ensure(pbvh->header.bm, BM_VERT | BM_EDGE | BM_FACE);

  for (int i = 0; i < 3; i++) {
    BMHeader *elem;

    BM_ITER_MESH (elem, &iter, pbvh->header.bm, types[i]) {
      elem->hflag &= ~VISIT_TAG;
    }
  }

  for (int i = 0; i < pbvh->totnode; i++) {
    PBVHNode *node = pbvh->nodes + i;

    if (!(node->flag & PBVH_Leaf)) {
      continue;
    }

    BMVert **verts = nodedata[i].verts;
    BMEdge **edges = nodedata[i].edges;
    BMFace **faces = nodedata[i].faces;

    BLI_array_declare(verts);
    BLI_array_declare(edges);
    BLI_array_declare(faces);

    BMVert *v;
    BMFace *f;

    TGSET_ITER (v, node->bm_unique_verts) {
      if (v->head.hflag & VISIT_TAG) {
        continue;
      }

      v->head.hflag |= VISIT_TAG;
      BLI_array_append(verts, v);

      BMEdge *e = v->e;
      do {
        if (!(e->head.hflag & VISIT_TAG)) {
          e->head.hflag |= VISIT_TAG;
          BLI_array_append(edges, e);
        }
        e = v == e->v1 ? e->v1_disk_link.next : e->v2_disk_link.next;
      } while (e != v->e);
    }
    TGSET_ITER_END;

    TGSET_ITER (f, node->bm_faces) {
      if (f->head.hflag & VISIT_TAG) {
        continue;
      }

      BLI_array_append(faces, f);
      f->head.hflag |= VISIT_TAG;
    }
    TGSET_ITER_END;

    nodedata[i].verts = verts;
    nodedata[i].edges = edges;
    nodedata[i].faces = faces;

    nodedata[i].totvert = BLI_array_len(verts);
    nodedata[i].totedge = BLI_array_len(edges);
    nodedata[i].totface = BLI_array_len(faces);
  }

  BMAllocTemplate templ = {pbvh->header.bm->totvert,
                           pbvh->header.bm->totedge,
                           pbvh->header.bm->totloop,
                           pbvh->header.bm->totface};
  struct BMeshCreateParams params = {0};

  BMesh *bm2 = BM_mesh_create(&templ, &params);

  CustomData_copy_all_layout(&pbvh->header.bm->vdata, &bm2->vdata);
  CustomData_copy_all_layout(&pbvh->header.bm->edata, &bm2->edata);
  CustomData_copy_all_layout(&pbvh->header.bm->ldata, &bm2->ldata);
  CustomData_copy_all_layout(&pbvh->header.bm->pdata, &bm2->pdata);

  CustomData_bmesh_init_pool(&bm2->vdata, pbvh->header.bm->totvert, BM_VERT);
  CustomData_bmesh_init_pool(&bm2->edata, pbvh->header.bm->totedge, BM_EDGE);
  CustomData_bmesh_init_pool(&bm2->ldata, pbvh->header.bm->totloop, BM_LOOP);
  CustomData_bmesh_init_pool(&bm2->pdata, pbvh->header.bm->totface, BM_FACE);

  BMVert **verts = NULL;
  BMEdge **edges = NULL;
  BMFace **faces = NULL;
  BLI_array_declare(verts);
  BLI_array_declare(edges);
  BLI_array_declare(faces);

  for (int i = 0; i < pbvh->totnode; i++) {
    for (int j = 0; j < nodedata[i].totvert; j++) {
      BMVert *v1 = nodedata[i].verts[j];
      BMVert *v2 = BM_vert_create(bm2, v1->co, NULL, BM_CREATE_NOP);
      BM_elem_attrs_copy_ex(pbvh->header.bm, bm2, v1, v2, 0, 0L);

      v2->head.index = v1->head.index = BLI_array_len(verts);
      BLI_array_append(verts, v2);
    }
  }

  for (int i = 0; i < pbvh->totnode; i++) {
    for (int j = 0; j < nodedata[i].totedge; j++) {
      BMEdge *e1 = nodedata[i].edges[j];
      BMEdge *e2 = BM_edge_create(
          bm2, verts[e1->v1->head.index], verts[e1->v2->head.index], NULL, BM_CREATE_NOP);
      BM_elem_attrs_copy_ex(pbvh->header.bm, bm2, e1, e2, 0, 0L);

      e2->head.index = e1->head.index = BLI_array_len(edges);
      BLI_array_append(edges, e2);
    }
  }

  BMVert **fvs = NULL;
  BMEdge **fes = NULL;
  BLI_array_declare(fvs);
  BLI_array_declare(fes);

  for (int i = 0; i < pbvh->totnode; i++) {
    for (int j = 0; j < nodedata[i].totface; j++) {
      BMFace *f1 = nodedata[i].faces[j];

      BLI_array_clear(fvs);
      BLI_array_clear(fes);

      int totloop = 0;
      BMLoop *l1 = f1->l_first;
      do {
        BLI_array_append(fvs, verts[l1->v->head.index]);
        BLI_array_append(fes, edges[l1->e->head.index]);
        l1 = l1->next;
        totloop++;
      } while (l1 != f1->l_first);

      BMFace *f2 = BM_face_create(bm2, fvs, fes, totloop, NULL, BM_CREATE_NOP);
      f1->head.index = f2->head.index = BLI_array_len(faces);
      BLI_array_append(faces, f2);

      // CustomData_bmesh_copy_data(&pbvh->header.bm->pdata, &bm2->pdata, f1->head.data,
      // &f2->head.data);
      BM_elem_attrs_copy_ex(pbvh->header.bm, bm2, f1, f2, 0, 0L);

      BMLoop *l2 = f2->l_first;
      do {
        BM_elem_attrs_copy_ex(pbvh->header.bm, bm2, l1, l2, 0, 0L);

        l1 = l1->next;
        l2 = l2->next;
      } while (l2 != f2->l_first);
    }
  }

  for (int i = 0; i < pbvh->totnode; i++) {
    PBVHNode *node = pbvh->nodes + i;

    if (!(node->flag & PBVH_Leaf)) {
      continue;
    }

    int totunique = node->bm_unique_verts->length;
    int totother = node->bm_other_verts->length;
    int totface = node->bm_faces->length;

    TableGSet *bm_faces = BLI_table_gset_new_ex("bm_faces", totface);
    TableGSet *bm_other_verts = BLI_table_gset_new_ex("bm_other_verts", totunique);
    TableGSet *bm_unique_verts = BLI_table_gset_new_ex("bm_unique_verts", totother);

    BMVert *v;
    BMFace *f;

    TGSET_ITER (v, node->bm_unique_verts) {
      BLI_table_gset_insert(bm_unique_verts, verts[v->head.index]);
    }
    TGSET_ITER_END;
    TGSET_ITER (v, node->bm_other_verts) {
      BLI_table_gset_insert(bm_other_verts, verts[v->head.index]);
    }
    TGSET_ITER_END;
    TGSET_ITER (f, node->bm_faces) {
      BLI_table_gset_insert(bm_faces, faces[f->head.index]);
    }
    TGSET_ITER_END;

    BLI_table_gset_free(node->bm_faces, NULL);
    BLI_table_gset_free(node->bm_other_verts, NULL);
    BLI_table_gset_free(node->bm_unique_verts, NULL);

    node->bm_faces = bm_faces;
    node->bm_other_verts = bm_other_verts;
    node->bm_unique_verts = bm_unique_verts;

    node->flag |= PBVH_UpdateTris | PBVH_UpdateRedraw;
  }

  MEM_SAFE_FREE(fvs);
  MEM_SAFE_FREE(fes);

  for (int i = 0; i < pbvh->totnode; i++) {
    MEM_SAFE_FREE(nodedata[i].verts);
    MEM_SAFE_FREE(nodedata[i].edges);
    MEM_SAFE_FREE(nodedata[i].faces);
  }

  MEM_SAFE_FREE(verts);
  MEM_SAFE_FREE(edges);
  MEM_SAFE_FREE(faces);

  MEM_freeN(nodedata);

  BM_mesh_free(pbvh->header.bm);
  pbvh->header.bm = bm2;

  return bm2;
}

typedef struct SortElem {
  BMElem *elem;
  int index;
  int cd_node_off;
} SortElem;

static int sort_verts_faces(const void *va, const void *vb)
{
  SortElem *a = (SortElem *)va;
  SortElem *b = (SortElem *)vb;
  int ni1 = BM_ELEM_CD_GET_INT(a->elem, a->cd_node_off);
  int ni2 = BM_ELEM_CD_GET_INT(b->elem, b->cd_node_off);

  return ni1 - ni2;
}

static int sort_edges(const void *va, const void *vb)
{
  SortElem *a = (SortElem *)va;
  SortElem *b = (SortElem *)vb;

  BMEdge *e1 = (BMEdge *)a->elem;
  BMEdge *e2 = (BMEdge *)b->elem;

  int ni1 = BM_ELEM_CD_GET_INT(e1->v1, a->cd_node_off);
  int ni2 = BM_ELEM_CD_GET_INT(e1->v2, a->cd_node_off);
  int ni3 = BM_ELEM_CD_GET_INT(e2->v1, b->cd_node_off);
  int ni4 = BM_ELEM_CD_GET_INT(e2->v2, b->cd_node_off);

  return (ni1 + ni2) - (ni3 + ni4);
}

BMesh *BKE_pbvh_reorder_bmesh1(PBVH *pbvh)
{
  BMesh *bm = pbvh->header.bm;

  int **save_other_vs = MEM_calloc_arrayN(pbvh->totnode, sizeof(int *), __func__);
  int **save_unique_vs = MEM_calloc_arrayN(pbvh->totnode, sizeof(int *), __func__);
  int **save_fs = MEM_calloc_arrayN(pbvh->totnode, sizeof(int *), __func__);

  SortElem *verts = MEM_malloc_arrayN(bm->totvert, sizeof(SortElem), __func__);
  SortElem *edges = MEM_malloc_arrayN(bm->totedge, sizeof(SortElem), __func__);
  SortElem *faces = MEM_malloc_arrayN(bm->totface, sizeof(SortElem), __func__);

  BMIter iter;
  BMVert *v;
  BMEdge *e;
  BMFace *f;

  int i = 0;

  BM_ITER_MESH_INDEX (v, &iter, bm, BM_VERTS_OF_MESH, i) {
    verts[i].elem = (BMElem *)v;
    verts[i].cd_node_off = pbvh->cd_vert_node_offset;
    verts[i].index = i;
    v->head.index = i;
  }
  BM_ITER_MESH_INDEX (e, &iter, bm, BM_EDGES_OF_MESH, i) {
    edges[i].elem = (BMElem *)e;
    edges[i].cd_node_off = pbvh->cd_vert_node_offset;
    edges[i].index = i;
    e->head.index = i;
  }
  BM_ITER_MESH_INDEX (f, &iter, bm, BM_FACES_OF_MESH, i) {
    faces[i].elem = (BMElem *)f;
    faces[i].cd_node_off = pbvh->cd_face_node_offset;
    faces[i].index = i;
    f->head.index = i;
  }

  for (i = 0; i < pbvh->totnode; i++) {
    int *other_vs = NULL;
    int *unique_vs = NULL;
    int *fs = NULL;

    BLI_array_declare(other_vs);
    BLI_array_declare(unique_vs);
    BLI_array_declare(fs);

    PBVHNode *node = pbvh->nodes + i;
    if (!(node->flag & PBVH_Leaf)) {
      continue;
    }

    BMVert *v;
    BMFace *f;

    TGSET_ITER (v, node->bm_unique_verts) {
      BLI_array_append(unique_vs, v->head.index);
    }
    TGSET_ITER_END;
    TGSET_ITER (v, node->bm_other_verts) {
      BLI_array_append(other_vs, v->head.index);
    }
    TGSET_ITER_END;
    TGSET_ITER (f, node->bm_faces) {
      BLI_array_append(fs, f->head.index);
    }
    TGSET_ITER_END;

    save_unique_vs[i] = unique_vs;
    save_other_vs[i] = other_vs;
    save_fs[i] = fs;
  }

  qsort(verts, bm->totvert, sizeof(SortElem), sort_verts_faces);
  qsort(edges, bm->totedge, sizeof(SortElem), sort_edges);
  qsort(faces, bm->totface, sizeof(SortElem), sort_verts_faces);

  uint *vs = MEM_malloc_arrayN(bm->totvert, sizeof(int), __func__);
  uint *es = MEM_malloc_arrayN(bm->totedge, sizeof(int), __func__);
  uint *fs = MEM_malloc_arrayN(bm->totface, sizeof(int), __func__);

  for (i = 0; i < bm->totvert; i++) {
    vs[i] = (uint)verts[i].index;
    verts[i].elem->head.index = verts[i].index;
  }
  for (i = 0; i < bm->totedge; i++) {
    es[i] = (uint)edges[i].index;
    edges[i].elem->head.index = edges[i].index;
  }
  for (i = 0; i < bm->totface; i++) {
    fs[i] = (uint)faces[i].index;
    faces[i].elem->head.index = faces[i].index;
  }

  BM_mesh_remap(bm, vs, es, fs, NULL);

  // create new mappings
  BMVert **mapvs = MEM_malloc_arrayN(bm->totvert, sizeof(BMVert *), __func__);
  BMEdge **mapes = MEM_malloc_arrayN(bm->totedge, sizeof(BMEdge *), __func__);
  BMFace **mapfs = MEM_malloc_arrayN(bm->totface, sizeof(BMFace *), __func__);

  BM_ITER_MESH (v, &iter, bm, BM_VERTS_OF_MESH) {
    mapvs[v->head.index] = v;
  }
  BM_ITER_MESH (e, &iter, bm, BM_EDGES_OF_MESH) {
    mapes[e->head.index] = e;
  }
  BM_ITER_MESH (f, &iter, bm, BM_FACES_OF_MESH) {
    mapfs[f->head.index] = f;
  }

  // rebuild bm_unique_verts bm_other_verts and bm_faces in pbvh nodes
  for (i = 0; i < pbvh->totnode; i++) {
    PBVHNode *node = pbvh->nodes + i;

    if (!(node->flag & PBVH_Leaf)) {
      continue;
    }

    int tot_unique_vs = BLI_table_gset_len(node->bm_unique_verts);
    int tot_other_vs = BLI_table_gset_len(node->bm_other_verts);
    int tot_fs = BLI_table_gset_len(node->bm_faces);

    BLI_table_gset_free(node->bm_unique_verts, NULL);
    BLI_table_gset_free(node->bm_other_verts, NULL);
    BLI_table_gset_free(node->bm_faces, NULL);

    node->bm_unique_verts = BLI_table_gset_new("bm_unique_verts");
    node->bm_other_verts = BLI_table_gset_new("bm_other_verts");
    node->bm_faces = BLI_table_gset_new("bm_faces");

    int *unique_vs = save_unique_vs[i];
    int *other_vs = save_other_vs[i];
    int *fs = save_fs[i];

    for (int j = 0; j < tot_unique_vs; j++) {
      BLI_table_gset_add(node->bm_unique_verts, mapvs[unique_vs[j]]);
    }
    for (int j = 0; j < tot_other_vs; j++) {
      BLI_table_gset_add(node->bm_other_verts, mapvs[other_vs[j]]);
    }

    for (int j = 0; j < tot_fs; j++) {
      BLI_table_gset_add(node->bm_faces, mapfs[fs[j]]);
    }

    MEM_SAFE_FREE(save_unique_vs[i]);
    MEM_SAFE_FREE(save_other_vs[i]);
    MEM_SAFE_FREE(save_fs[i]);

    node->flag |= PBVH_UpdateTris;
  }

  MEM_SAFE_FREE(mapvs);
  MEM_SAFE_FREE(mapes);
  MEM_SAFE_FREE(mapfs);

  bm->elem_index_dirty |= BM_VERT | BM_EDGE | BM_FACE;
  bm->elem_table_dirty |= BM_VERT | BM_EDGE | BM_FACE;

  MEM_SAFE_FREE(vs);
  MEM_SAFE_FREE(es);
  MEM_SAFE_FREE(fs);

  MEM_SAFE_FREE(verts);
  MEM_SAFE_FREE(edges);
  MEM_SAFE_FREE(faces);

  MEM_SAFE_FREE(save_other_vs);
  MEM_SAFE_FREE(save_unique_vs);
  MEM_SAFE_FREE(save_fs);

  return pbvh->header.bm;
}

// only floats! and 8 byte aligned!
typedef struct CacheParams {
  float vchunk, echunk, lchunk, pchunk;
  int cluster_steps, cluster_size;
} CacheParams;

typedef struct CacheParamDef {
  char name[32];
  float defvalue, min, max;
} CacheParamDef;

CacheParamDef pbvh_bmesh_cache_param_def[] = {{"vchunk", 512.0f, 256.0f, 1024.0f * 12.0f},
                                              {"echunk", 512.0f, 256.0f, 1024.0f * 12.0f},
                                              {"lchunk", 512.0f, 256.0f, 1024.0f * 12.0f},
                                              {"pchunk", 512.0f, 256.0f, 1024.0f * 12.0f},
                                              {"cluster_steps", 512.0f, 1.0f, 256.0f},
                                              {"cluster_size", 512.0f, 1.0f, 8192.0f * 32.0f}};

int pbvh_bmesh_cache_test_totparams()
{
  return sizeof(pbvh_bmesh_cache_param_def) / sizeof(*pbvh_bmesh_cache_param_def);
}

void pbvh_bmesh_cache_test_default_params(CacheParams *params)
{
  float *fparams = (float *)params;
  int totparam = pbvh_bmesh_cache_test_totparams();

  for (int i = 0; i < totparam; i++) {
    fparams[i] = pbvh_bmesh_cache_param_def[i].defvalue;
  }
}

static void *hashco(float fx, float fy, float fz, float fdimen)
{
  double x = (double)fx;
  double y = (double)fy;
  double z = (double)fz;
  double dimen = (double)fdimen;

  return (void *)((intptr_t)(z * dimen * dimen * dimen + y * dimen * dimen + x * dimen));
}

typedef struct MeshTest {
  float (*v_co)[3];
  float (*v_no)[3];
  int *v_e;
  int *v_index;
  int *v_flag;

  int *e_v1;
  int *e_v2;
  int *e_v1_next;
  int *e_v2_next;
  int *e_l;
  int *e_flag;
  int *e_index;

  int *l_v;
  int *l_e;
  int *l_f;
  int *l_next;
  int *l_prev;
  int *l_radial_next;
  int *l_radial_prev;

  int *f_l;
  int *f_index;
  int *f_flag;

  int totvert, totedge, totloop, totface;
  MemArena *arena;
} MeshTest;

typedef struct ElemHeader {
  short type, hflag;
  int index;
  void *data;
} ElemHeader;

typedef struct MeshVert2 {
  ElemHeader head;
  float co[3];
  float no[3];
  int e;
} MeshVert2;

typedef struct MeshEdge2 {
  ElemHeader head;
  int v1, v2;
  int v1_next, v2_next;
  int l;
} MeshEdge2;

typedef struct MeshLoop2 {
  ElemHeader head;
  int v, e, f, next, prev;
  int radial_next, radial_prev;
} MeshLoop2;

typedef struct MeshFace2 {
  ElemHeader head;
  int l, len;
  float no[3];
} MeshFace2;

typedef struct MeshTest2 {
  MeshVert2 *verts;
  MeshEdge2 *edges;
  MeshLoop2 *loops;
  MeshFace2 *faces;

  int totvert, totedge, totloop, totface;
  MemArena *arena;
} MeshTest2;

static MeshTest2 *meshtest2_from_bm(BMesh *bm)
{
  MeshTest2 *m2 = MEM_callocN(sizeof(MeshTest2), "MeshTest2");
  m2->arena = BLI_memarena_new(1024 * 32, "MeshTest2 arena");

  m2->totvert = bm->totvert;
  m2->totedge = bm->totedge;
  m2->totloop = bm->totloop;
  m2->totface = bm->totface;

  BMVert *v;
  BMEdge *e;
  BMFace *f;
  BMIter iter;

  int lindex = 0;

  BM_ITER_MESH (f, &iter, bm, BM_FACES_OF_MESH) {
    BMLoop *l = f->l_first;
    do {
      l->head.index = lindex++;
    } while ((l = l->next) != f->l_first);
  }

  m2->totloop = lindex;

  m2->verts = MEM_calloc_arrayN(bm->totvert, sizeof(MeshVert2), "MeshVert2s");
  m2->edges = MEM_calloc_arrayN(bm->totedge, sizeof(MeshEdge2), "MeshEdge2s");
  m2->loops = MEM_calloc_arrayN(m2->totloop, sizeof(MeshLoop2), "MeshLoop2s");
  m2->faces = MEM_calloc_arrayN(bm->totface, sizeof(MeshFace2), "MeshFace2s");

  bm->elem_index_dirty |= BM_VERT | BM_EDGE | BM_FACE;
  BM_mesh_elem_index_ensure(bm, BM_VERT | BM_EDGE | BM_FACE);

  BM_ITER_MESH (v, &iter, bm, BM_VERTS_OF_MESH) {
    const int vi = v->head.index;

    copy_v3_v3(m2->verts[vi].co, v->co);
    copy_v3_v3(m2->verts[vi].no, v->no);

    m2->verts[vi].e = v->e ? v->e->head.index : -1;
  }

  BM_ITER_MESH (e, &iter, bm, BM_EDGES_OF_MESH) {
    const int ei = e->head.index;

    m2->edges[ei].v1 = e->v1->head.index;
    m2->edges[ei].v2 = e->v2->head.index;
    m2->edges[ei].l = e->l ? e->l->head.index : -1;

    m2->edges[ei].v1_next = e->v1_disk_link.next->head.index;
    m2->edges[ei].v2_next = e->v2_disk_link.next->head.index;
  }

  BM_ITER_MESH (f, &iter, bm, BM_FACES_OF_MESH) {
    const int fi = f->head.index;

    m2->faces[fi].len = f->len;
    copy_v3_v3(m2->faces[fi].no, f->no);

    BMLoop *l = f->l_first;
    do {
      int li = l->head.index;

      m2->loops[li].v = l->v->head.index;
      m2->loops[li].e = l->e->head.index;
      m2->loops[li].f = l->f->head.index;

      m2->loops[li].radial_next = l->radial_next->head.index;
      m2->loops[li].radial_prev = l->radial_prev->head.index;

      m2->loops[li].next = l->next->head.index;
      m2->loops[li].prev = l->prev->head.index;
    } while ((l = l->next) != f->l_first);
  }

  return m2;
}

static void free_meshtest2(MeshTest2 *m2)
{
  BLI_memarena_free(m2->arena);
  MEM_freeN(m2);
}

static MeshTest *meshtest_from_bm(BMesh *bm)
{
  MeshTest *m = MEM_callocN(sizeof(MeshTest), "MeshTest");
  m->arena = BLI_memarena_new(1024 * 32, "m->arena");

  m->v_co = BLI_memarena_alloc(m->arena, bm->totvert * sizeof(*m->v_co));
  m->v_no = BLI_memarena_alloc(m->arena, bm->totvert * sizeof(*m->v_no));
  m->v_e = BLI_memarena_alloc(m->arena, bm->totvert * sizeof(*m->v_e));
  m->v_flag = BLI_memarena_alloc(m->arena, bm->totvert * sizeof(*m->v_flag));
  m->v_index = BLI_memarena_alloc(m->arena, bm->totvert * sizeof(*m->v_index));

  m->e_v1 = BLI_memarena_alloc(m->arena, bm->totedge * sizeof(*m->e_v1));
  m->e_v1_next = BLI_memarena_alloc(m->arena, bm->totedge * sizeof(*m->e_v1));
  m->e_v2 = BLI_memarena_alloc(m->arena, bm->totedge * sizeof(*m->e_v1));
  m->e_v2_next = BLI_memarena_alloc(m->arena, bm->totedge * sizeof(*m->e_v1));
  m->e_l = BLI_memarena_alloc(m->arena, bm->totedge * sizeof(*m->e_v1));
  m->e_index = BLI_memarena_alloc(m->arena, bm->totedge * sizeof(*m->e_v1));
  m->e_flag = BLI_memarena_alloc(m->arena, bm->totedge * sizeof(*m->e_v1));

  m->l_v = BLI_memarena_alloc(m->arena, bm->totloop * sizeof(*m->l_e));
  m->l_e = BLI_memarena_alloc(m->arena, bm->totloop * sizeof(*m->l_e));
  m->l_f = BLI_memarena_alloc(m->arena, bm->totloop * sizeof(*m->l_e));
  m->l_next = BLI_memarena_alloc(m->arena, bm->totloop * sizeof(*m->l_e));
  m->l_prev = BLI_memarena_alloc(m->arena, bm->totloop * sizeof(*m->l_e));
  m->l_radial_next = BLI_memarena_alloc(m->arena, bm->totloop * sizeof(*m->l_e));
  m->l_radial_prev = BLI_memarena_alloc(m->arena, bm->totloop * sizeof(*m->l_e));

  m->f_l = BLI_memarena_alloc(m->arena, bm->totface * sizeof(*m->f_l));

  m->totvert = bm->totvert;
  m->totedge = bm->totedge;
  m->totface = bm->totface;
  m->totloop = bm->totloop;

  BMVert *v;
  BMEdge *e;
  BMFace *f;
  BMIter iter;

  int lindex = 0;

  BM_ITER_MESH (f, &iter, bm, BM_FACES_OF_MESH) {
    BMLoop *l = f->l_first;
    do {
      l->head.index = lindex++;
    } while ((l = l->next) != f->l_first);
  }

  bm->elem_index_dirty |= BM_VERT | BM_EDGE | BM_FACE;
  BM_mesh_elem_index_ensure(bm, BM_VERT | BM_EDGE | BM_FACE);

  BM_ITER_MESH (v, &iter, bm, BM_VERTS_OF_MESH) {
    copy_v3_v3(m->v_co[v->head.index], v->co);
    copy_v3_v3(m->v_no[v->head.index], v->no);

    m->v_e[v->head.index] = v->e ? v->e->head.index : -1;
  }

  BM_ITER_MESH (e, &iter, bm, BM_EDGES_OF_MESH) {
    m->e_v1[e->head.index] = e->v1->head.index;
    m->e_v2[e->head.index] = e->v2->head.index;

    m->e_v1_next[e->head.index] = e->v1_disk_link.next->head.index;
    m->e_v2_next[e->head.index] = e->v2_disk_link.next->head.index;

    m->e_l[e->head.index] = e->l ? e->l->head.index : -1;
  }

  BM_ITER_MESH (f, &iter, bm, BM_FACES_OF_MESH) {
    m->f_l[f->head.index] = f->l_first->head.index;

    BMLoop *l = f->l_first;
    do {
      const int li = l->head.index;

      m->l_e[li] = l->e->head.index;
      m->l_v[li] = l->v->head.index;
      m->l_f[li] = f->head.index;
      m->l_next[li] = l->next->head.index;
      m->l_prev[li] = l->prev->head.index;
      m->l_radial_next[li] = l->radial_next->head.index;
      m->l_radial_prev[li] = l->radial_prev->head.index;
    } while ((l = l->next) != f->l_first);
  }

  return m;
}

static void free_meshtest(MeshTest *m)
{
  BLI_memarena_free(m->arena);
  MEM_freeN(m);
}

#define SMOOTH_TEST_STEPS 20

double pbvh_bmesh_smooth_test(BMesh *bm, PBVH *pbvh)
{
  double average = 0.0f;
  double average_tot = 0.0f;

  for (int iter = 0; iter < SMOOTH_TEST_STEPS; iter++) {
    RNG *rng = BLI_rng_new(0);

    double time1 = PIL_check_seconds_timer();

    for (int step = 0; step < 5; step++) {
      for (int i = 0; i < bm->totvert; i++) {
        int vi = BLI_rng_get_int(rng) % bm->totvert;
        BMVert *v = bm->vtable[vi];
        BMEdge *e = v->e;
        float co[3];

        zero_v3(co);
        int tot = 0.0;

        if (!e) {
          continue;
        }

        do {
          BMVert *v2 = BM_edge_other_vert(e, v);
          float co2[3];

          sub_v3_v3v3(co2, v2->co, v->co);
          madd_v3_v3fl(co2, v->no, -dot_v3v3(v->no, co2) * 0.9f);
          add_v3_v3(co, co2);

          tot++;

          e = e->v1 == v ? e->v1_disk_link.next : e->v2_disk_link.next;
        } while (e != v->e);

        if (tot == 0.0) {
          continue;
        }

        mul_v3_fl(co, 1.0f / (float)tot);
        madd_v3_v3fl(v->co, co, 0.5f);
      }
    }

    double time2 = PIL_check_seconds_timer();

    double time = time2 - time1;

    printf("  time: %.5f, %d of %d\n", time, iter, SMOOTH_TEST_STEPS);

    // skip first five
    if (iter >= 5) {
      average += time;
      average_tot += 1.0f;
    }

    BLI_rng_free(rng);
  }

  printf("time: %.5f\n", average / average_tot);
  return average / average_tot;
}

double pbvh_meshtest2_smooth_test(MeshTest2 *m2, PBVH *pbvh)
{
  double average = 0.0f;
  double average_tot = 0.0f;

  for (int iter = 0; iter < SMOOTH_TEST_STEPS; iter++) {
    RNG *rng = BLI_rng_new(0);

    double time1 = PIL_check_seconds_timer();

    for (int step = 0; step < 5; step++) {
      for (int i = 0; i < m2->totvert; i++) {
        int vi = BLI_rng_get_int(rng) % m2->totvert;
        MeshVert2 *v = m2->verts + vi;
        MeshEdge2 *e = v->e != -1 ? m2->edges + v->e : NULL;
        float co[3];

        zero_v3(co);
        int tot = 0.0;

        if (!e) {
          continue;
        }

        int enext = -1;

        do {
          MeshVert2 *v2 = vi == e->v1 ? m2->verts + e->v2 : m2->verts + e->v1;
          float co2[3];

          sub_v3_v3v3(co2, v2->co, v->co);
          madd_v3_v3fl(co2, v->no, -dot_v3v3(v->no, co2) * 0.9f);
          add_v3_v3(co, co2);

          tot++;

          enext = e->v1 == vi ? e->v1_next : e->v2_next;
          e = m2->edges + enext;
        } while (enext != v->e);

        if (tot == 0.0) {
          continue;
        }

        mul_v3_fl(co, 1.0f / (float)tot);
        madd_v3_v3fl(v->co, co, 0.5f);
      }
    }

    double time2 = PIL_check_seconds_timer();

    double time = time2 - time1;

    printf("  time: %.5f, %d of %d\n", time, iter, SMOOTH_TEST_STEPS);

    // skip first five
    if (iter >= 5) {
      average += time;
      average_tot += 1.0f;
    }

    BLI_rng_free(rng);
  }

  printf("time: %.5f\n", average / average_tot);
  return average / average_tot;
}

double pbvh_meshtest_smooth_test(MeshTest *m, PBVH *pbvh)
{
  double average = 0.0f;
  double average_tot = 0.0f;

  for (int iter = 0; iter < SMOOTH_TEST_STEPS; iter++) {
    RNG *rng = BLI_rng_new(0);

    double time1 = PIL_check_seconds_timer();

    for (int step = 0; step < 5; step++) {
      for (int i = 0; i < m->totvert; i++) {
        int vi = BLI_rng_get_int(rng) % m->totvert;
        // BMVert *v = bm->vtable[vi];
        const int startei = m->v_e[vi];
        int ei = startei;

        float co[3];

        zero_v3(co);
        int tot = 0.0;

        if (ei == -1) {
          continue;
        }

        const float *no = m->v_no[vi];
        const float *vco = m->v_co[vi];

        do {
          int ev1 = m->e_v1[ei];
          int ev2 = m->e_v2[ei];

          int v2i = ev1 == vi ? ev2 : ev1;

          float co2[3];

          sub_v3_v3v3(co2, m->v_co[v2i], vco);
          madd_v3_v3fl(co2, no, -dot_v3v3(no, co2) * 0.9f);
          add_v3_v3(co, co2);

          tot++;

          ei = ev1 == vi ? m->e_v1_next[ei] : m->e_v2_next[ei];
        } while (ei != startei);

        if (tot == 0.0) {
          continue;
        }

        mul_v3_fl(co, 1.0f / (float)tot);
        madd_v3_v3fl(m->v_co[vi], co, 0.5f);
      }
    }

    double time2 = PIL_check_seconds_timer();

    double time = time2 - time1;

    printf("  time: %.5f, %d of %d\n", time, iter + 1, SMOOTH_TEST_STEPS);

    // skip first five
    if (iter >= 5) {
      average += time;
      average_tot += 1.0f;
    }

    BLI_rng_free(rng);
  }

  printf("time: %.5f\n", average / average_tot);
  return average / average_tot;
}

/*
test results from blenderartists thread:

random, cluster,  percent,  data, data_perc, indices, ind_perc, mem (gb)
  [1.22,    1.04,   14.42,  0.73,     67,     0.94,    29,      0],
  [1.49,    1.46,   2.35,   1.10,     36,     1.17,    27,      0],
  [1.29,    1.13,     14,   0.75,  71.54,     0.89,    45.08 ,  0],
  [1.58,    1.40,   12.3,   1.09,   44.7,     1.11,    42.42,   16],
  [1.53,    1.36,   12.77,  1.08,  41.6,      1.07,    42.91,   0],
  [1.56,    1.39,   12.47,  1.09,  42.65,     1.10,    42.15,   16],
  [1.22,    1.06,   15.05,  0.75,   63.85,    0.82,    49.67,   32]

[random]           average: 1.41 variange: 0.15 median: 1.49
[cluster]          average: 1.26 variange: 0.17 median: 1.36
[cluster-percent]  average: 11.91 variange: 4.02 median: 12.77
[data]             average: 0.94 variange: 0.17 median: 1.08
[data-percent]     average: 52.48 variange: 13.37 median: 44.70
[indices]          average: 1.01 variange: 0.12 median: 1.07
[indices-percent]  average: 39.75 variange: 7.82 median: 42.42

So looks like the biggest gain is from replacing pointers with indices
(which lessens total memory bandwidth).  The pure data-oriented version
is a tad bit faster then the index-replacement one, but not by that much.
*/

void pbvh_bmesh_cache_test(CacheParams *params, BMesh **r_bm, PBVH **r_pbvh_out)
{
  // build mesh
  const int steps = 325;

  printf("== Starting Test ==\n");

  printf("building test mesh. . .\n");

  BMAllocTemplate templ = {0, 0, 0, 0};

  BMesh *bm = BM_mesh_create(
      &templ,
      &((struct BMeshCreateParams){.id_elem_mask = BM_VERT | BM_EDGE | BM_FACE,
                                   .id_map = true,
                                   .create_unique_ids = true,
                                   .temporary_ids = false,
                                   .no_reuse_ids = false}));

  // reinit pools
  BLI_mempool_destroy(bm->vpool);
  BLI_mempool_destroy(bm->epool);
  BLI_mempool_destroy(bm->lpool);
  BLI_mempool_destroy(bm->fpool);

  bm->vpool = BLI_mempool_create(sizeof(BMVert), 0, (int)params->vchunk, BLI_MEMPOOL_ALLOW_ITER);
  bm->epool = BLI_mempool_create(sizeof(BMEdge), 0, (int)params->echunk, BLI_MEMPOOL_ALLOW_ITER);
  bm->lpool = BLI_mempool_create(sizeof(BMLoop), 0, (int)params->lchunk, BLI_MEMPOOL_ALLOW_ITER);
  bm->fpool = BLI_mempool_create(sizeof(BMFace), 0, (int)params->pchunk, BLI_MEMPOOL_ALLOW_ITER);

  GHash *vhash = BLI_ghash_ptr_new("vhash");

  float df = 1.0f / (float)steps;

  int hashdimen = steps * 8;

  BMVert **grid = MEM_malloc_arrayN(steps * steps, sizeof(*grid), "bmvert grid");

  BM_data_layer_add_named(bm, &bm->vdata, CD_PROP_INT32, "__dyntopo_vert_node");
  BM_data_layer_add_named(bm, &bm->pdata, CD_PROP_INT32, "__dyntopo_face_node");
  BM_data_layer_add(bm, &bm->pdata, CD_SCULPT_FACE_SETS);

  BM_data_layer_add(bm, &bm->vdata, CD_PAINT_MASK);
  BM_data_layer_add(bm, &bm->vdata, CD_DYNTOPO_VERT);
  BM_data_layer_add(bm, &bm->vdata, CD_PROP_COLOR);

  for (int side = 0; side < 6; side++) {
    int axis = side >= 3 ? side - 3 : side;
    float sign = side >= 3 ? -1.0f : 1.0f;

    printf("AXIS: %d\n", axis);

    float u = 0.0f;

    for (int i = 0; i < steps; i++, u += df) {
      float v = 0.0f;

      for (int j = 0; j < steps; j++, v += df) {
        float co[3];

        co[axis] = u;
        co[(axis + 1) % 3] = v;
        co[(axis + 2) % 3] = sign;

        // turn into sphere
        normalize_v3(co);

        void *key = hashco(co[0], co[1], co[2], hashdimen);

#if 0
        printf("%.3f %.3f %.3f, key: %p i: %d j: %d df: %f, u: %f v: %f\n",
          co[0],
          co[1],
          co[2],
          key,
          i,
          j,
          df,
          u,
          v);
#endif

        void **val = NULL;

        if (!BLI_ghash_ensure_p(vhash, key, &val)) {
          BMVert *v2 = BM_vert_create(bm, co, NULL, BM_CREATE_NOP);

          *val = (void *)v2;
        }

        BMVert *v2 = (BMVert *)*val;
        int idx = j * steps + i;

        grid[idx] = v2;
      }
    }

    for (int i = 0; i < steps - 1; i++) {
      for (int j = 0; j < steps - 1; j++) {
        int idx1 = j * steps + i;
        int idx2 = (j + 1) * steps + i;
        int idx3 = (j + 1) * steps + i + 1;
        int idx4 = j * steps + i + 1;

        BMVert *v1 = grid[idx1];
        BMVert *v2 = grid[idx2];
        BMVert *v3 = grid[idx3];
        BMVert *v4 = grid[idx4];

        if (v1 == v2 || v1 == v3 || v1 == v4 || v2 == v3 || v2 == v4 || v3 == v4) {
          printf("ERROR!\n");
          continue;
        }

        if (sign < 0) {
          BMVert *vs[4] = {v4, v3, v2, v1};
          BM_face_create_verts(bm, vs, 4, NULL, BM_CREATE_NOP, true);
        }
        else {
          BMVert *vs[4] = {v1, v2, v3, v4};
          BM_face_create_verts(bm, vs, 4, NULL, BM_CREATE_NOP, true);
        }
      }
    }
  }

  // randomize
  uint *rands[4];
  uint tots[4] = {bm->totvert, bm->totedge, bm->totloop, bm->totface};

  RNG *rng = BLI_rng_new(0);

  for (uint i = 0; i < 4; i++) {
    rands[i] = MEM_malloc_arrayN(tots[i], sizeof(uint), "rands[i]");

    for (uint j = 0; j < tots[i]; j++) {
      rands[i][j] = j;
    }

    for (uint j = 0; j < tots[i] >> 1; j++) {
      int j2 = BLI_rng_get_int(rng) % tots[i];
      SWAP(uint, rands[i][j], rands[i][j2]);
    }
  }

  BM_mesh_remap(bm, rands[0], rands[1], rands[3], rands[2]);

  for (int i = 0; i < 4; i++) {
    MEM_SAFE_FREE(rands[i]);
  }

  BLI_rng_free(rng);
  BLI_ghash_free(vhash, NULL, NULL);
  MEM_SAFE_FREE(grid);

  printf("totvert: %d, totface: %d, tottri: %d\n", bm->totvert, bm->totface, bm->totface * 2);

  int cd_vert_node = CustomData_get_named_layer_index(
      &bm->vdata, CD_PROP_INT32, "__dyntopo_vert_node");
  int cd_face_node = CustomData_get_named_layer_index(
      &bm->pdata, CD_PROP_INT32, "__dyntopo_face_node");
  int cd_face_area = CustomData_get_named_layer_index(
      &bm->pdata, CD_PROP_FLOAT2, "__dyntopo_face_areas");

  cd_vert_node = bm->vdata.layers[cd_vert_node].offset;
  cd_face_node = bm->pdata.layers[cd_face_node].offset;
  cd_face_area = bm->pdata.layers[cd_face_area].offset;

  const int cd_sculpt_vert = CustomData_get_offset(&bm->vdata, CD_DYNTOPO_VERT);
  BMLog *bmlog = BM_log_create(bm, cd_sculpt_vert);

  PBVH *pbvh = BKE_pbvh_new();

  bm->elem_table_dirty |= BM_VERT | BM_EDGE | BM_FACE;
  bm->elem_index_dirty |= BM_VERT | BM_EDGE | BM_FACE;
  BM_mesh_elem_table_ensure(bm, BM_VERT | BM_FACE);
  BM_mesh_elem_index_ensure(bm, BM_VERT | BM_EDGE | BM_FACE);

  BKE_pbvh_build_bmesh(pbvh,
                       NULL,
                       bm,
                       false,
                       bmlog,
                       cd_vert_node,
                       cd_face_node,
                       cd_sculpt_vert,
                       cd_face_area,
                       false,
                       true);

  int loop_size = sizeof(BMLoop) - sizeof(void *) * 4;

  size_t s1 = 0, s2 = 0, s3 = 0;
  s1 = sizeof(BMVert) * (size_t)bm->totvert + sizeof(BMEdge) * (size_t)bm->totedge +
       sizeof(BMLoop) * (size_t)bm->totloop + sizeof(BMFace) * (size_t)bm->totface;
  s2 = sizeof(MeshVert2) * (size_t)bm->totvert + sizeof(MeshEdge2) * (size_t)bm->totedge +
       sizeof(MeshLoop2) * (size_t)bm->totloop + sizeof(MeshFace2) * (size_t)bm->totface;
  s3 = (size_t)loop_size * (size_t)bm->totvert + sizeof(BMEdge) * (size_t)bm->totedge +
       sizeof(BMLoop) * (size_t)bm->totloop + sizeof(BMFace) * (size_t)bm->totface;

  double times[4];
  char *names[4];

  int cd_overhead = 0;
  CustomData *cdatas[4] = {&bm->vdata, &bm->edata, &bm->ldata, &bm->pdata};
  int ctots[4] = {bm->totvert, bm->totedge, bm->totloop, bm->totface};
  for (int i = 0; i < 4; i++) {
    cd_overhead += cdatas[i]->totsize * ctots[i];
  }

  s1 += cd_overhead;
  s2 += cd_overhead;

  printf("    bmesh mem size: %.2fmb %.2fmb\n",
         (float)s1 / 1024.0f / 1024.0f,
         (float)s3 / 1024.0f / 1024.0f);
  printf("meshtest2 mem size: %.2fmb\n", (float)s2 / 1024.0f / 1024.0f);

  printf("= BMesh random order\n");
  times[0] = pbvh_bmesh_smooth_test(bm, pbvh);
  names[0] = "random order";

  BMesh *bm2 = BKE_pbvh_reorder_bmesh(pbvh);

  printf("= BMesh vertex cluster order\n");

  bm2->elem_table_dirty |= BM_VERT | BM_EDGE | BM_FACE;
  bm2->elem_index_dirty |= BM_VERT | BM_EDGE | BM_FACE;
  BM_mesh_elem_table_ensure(bm2, BM_VERT | BM_FACE);
  BM_mesh_elem_index_ensure(bm2, BM_VERT | BM_EDGE | BM_FACE);

  times[1] = pbvh_bmesh_smooth_test(bm2, pbvh);
  names[1] = "vertex cluser";

  printf("= Pure data-oriented (struct of arrays)\n");
  MeshTest *m = meshtest_from_bm(bm2);

  times[2] = pbvh_meshtest_smooth_test(m, pbvh);
  names[2] = "data-oriented";

  free_meshtest(m);

  printf("= Object-oriented but with integer indices instead of pointers\n");
  MeshTest2 *m2 = meshtest2_from_bm(bm2);

  times[3] = pbvh_meshtest2_smooth_test(m2, pbvh);
  names[3] = "integer indices";

  free_meshtest2(m2);

  if (bm2 && bm2 != bm) {
    BM_mesh_free(bm2);
  }

  if (r_bm) {
    *r_bm = bm;
  }
  else {
    BM_mesh_free(bm);
  }

  if (r_pbvh_out) {
    *r_pbvh_out = pbvh;
  }
  else {
    BKE_pbvh_free(pbvh);
  }

  printf("\n== Times ==\n");

  for (int i = 0; i < ARRAY_SIZE(times); i++) {
    if (i > 0) {
      double perc = (times[0] / times[i] - 1.0) * 100.0;
      printf("  %s : %.2f (%.2f%% improvement)\n", names[i], times[i], perc);
    }
    else {
      printf("  %s : %.2f\n", names[i], times[i]);
    }
  }

  printf("== Test Finished ==\n");
}

#include "BLI_smallhash.h"

static void hash_test()
{
  const int count = 1024 * 1024 * 4;

  int *data = MEM_callocN(sizeof(*data) * count, "test data");

  TableGSet *gs = BLI_table_gset_new("test");
  GHash *gh = BLI_ghash_ptr_new("test");
  SmallHash sh;

  BLI_smallhash_init(&sh);
  RNG *rng = BLI_rng_new(0);

  for (int i = 0; i < count; i++) {
    data[i] = i;
  }

  printf("== creation: table_gset ==\n");
  double t = PIL_check_seconds_timer();

  for (int i = 0; i < count; i++) {
    int ri = BLI_rng_get_int(rng) % count;
    int *ptr = POINTER_FROM_INT(data[ri]);

    BLI_table_gset_add(gs, ptr);
  }
  printf("  %.3f\n", PIL_check_seconds_timer() - t);

  printf("== creation: ghash ==\n");
  t = PIL_check_seconds_timer();

  for (int i = 0; i < count; i++) {
    int ri = BLI_rng_get_int(rng) % count;
    int *ptr = POINTER_FROM_INT(data[ri]);

    BLI_ghash_insert(gh, ptr, POINTER_FROM_INT(i));
  }
  printf("  %.3f\n", PIL_check_seconds_timer() - t);

  printf("== creation: small hash ==\n");
  t = PIL_check_seconds_timer();

  for (int i = 0; i < count; i++) {
    int ri = BLI_rng_get_int(rng) % count;
    int *ptr = POINTER_FROM_INT(data[ri]);

    BLI_smallhash_insert(&sh, (uintptr_t)ptr, POINTER_FROM_INT(i));
  }
  printf("  %.3f\n", PIL_check_seconds_timer() - t);

  printf("== lookup: g hash ==\n");
  t = PIL_check_seconds_timer();

  for (int i = 0; i < count; i++) {
    int ri = BLI_rng_get_int(rng) % count;
    int *ptr = POINTER_FROM_INT(data[ri]);

    BLI_ghash_lookup(gh, ptr);
  }
  printf("  %.3f\n", PIL_check_seconds_timer() - t);

  printf("== lookup: small hash ==\n");
  t = PIL_check_seconds_timer();

  for (int i = 0; i < count; i++) {
    int ri = BLI_rng_get_int(rng) % count;
    int *ptr = POINTER_FROM_INT(data[ri]);

    BLI_smallhash_lookup(&sh, (uintptr_t)ptr);
  }
  printf("  %.3f\n", PIL_check_seconds_timer() - t);

  BLI_rng_free(rng);
  BLI_ghash_free(gh, NULL, NULL);
  BLI_smallhash_release(&sh);
  BLI_table_gset_free(gs, NULL);

  MEM_freeN(data);
}

void pbvh_bmesh_do_cache_test()
{
  for (int i = 0; i < 15; i++) {
    printf("\n\n====== %d of %d =====\n", i + 1, 15);
    hash_test();
  }
  // pbvh_bmesh_cache_test_default_params(&params);
  // pbvh_bmesh_cache_test(&params, &bm, &pbvh);
}

/* saves all bmesh references to internal indices, to be restored later */
void BKE_pbvh_bmesh_save_indices(PBVH *pbvh)
{
  BM_mesh_elem_index_ensure(pbvh->header.bm, BM_VERT | BM_EDGE | BM_FACE);

  BMFace *f;
  BMVert *v;
  BMIter iter;

  int j = 0;

  BM_ITER_MESH (f, &iter, pbvh->header.bm, BM_FACES_OF_MESH) {
    BMLoop *l = f->l_first;

    do {
      l->head.index = j++;
    } while ((l = l->next) != f->l_first);
  }

  for (int i = 0; i < pbvh->totnode; i++) {
    PBVHNode *node = pbvh->nodes + i;

    if (!(node->flag & PBVH_Leaf)) {
      continue;
    }

    node->prim_indices = MEM_calloc_arrayN(1 + node->bm_faces->length +
                                               node->bm_unique_verts->length,
                                           sizeof(int),
                                           "saved bmesh indices");

    int j = 0;

    TGSET_ITER (f, node->bm_faces) {
      node->prim_indices[j++] = f->head.index;
    }
    TGSET_ITER_END;

    // flag start of vertex array
    node->prim_indices[j++] = -1;

    TGSET_ITER (v, node->bm_unique_verts) {
      node->prim_indices[j++] = v->head.index;
    }
    TGSET_ITER_END;

    node->totprim = j;

    // don't try to save invalid triangulation
    if (node->flag & PBVH_UpdateTris) {
      continue;
    }

    // now do tribufs
    for (j = 0; j < node->tot_tri_buffers + 1; j++) {
      PBVHTriBuf *tribuf = j == node->tot_tri_buffers ? node->tribuf : node->tri_buffers + j;

      if (!tribuf) {
        break;
      }

      for (int k = 0; k < tribuf->totvert; k++) {
        if (i == 35 && k == 12) {
          printf("eek!");
        }

        tribuf->verts[k].i = ((BMVert *)tribuf->verts[k].i)->head.index;
      }

      for (int k = 0; k < tribuf->totloop; k++) {
        tribuf->loops[k] = ((BMLoop *)tribuf->loops[k])->head.index;
      }

      for (int k = 0; k < tribuf->tottri; k++) {
        PBVHTri *tri = tribuf->tris + k;
        BMFace *f = (BMFace *)tri->f.i;

        tri->f.i = f->head.index;

        for (int l = 0; l < 3; l++) {
          tri->l[l] = ((BMLoop *)tri->l[l])->head.index;
        }
      }
    }
  }
}

/* restore bmesh references from previously indices saved by BKE_pbvh_bmesh_save_indices */
void BKE_pbvh_bmesh_from_saved_indices(PBVH *pbvh)
{
  BM_mesh_elem_table_ensure(pbvh->header.bm, BM_VERT | BM_EDGE | BM_FACE);
  BM_mesh_elem_index_ensure(pbvh->header.bm, BM_VERT | BM_EDGE | BM_FACE);

  BMLoop **ltable = NULL;
  BLI_array_declare(ltable);

  BMFace *f;
  BMIter iter;
  int i = 0;

  BM_ITER_MESH (f, &iter, pbvh->header.bm, BM_FACES_OF_MESH) {
    BMLoop *l = f->l_first;

    do {
      l->head.index = i++;
      BLI_array_append(ltable, l);
    } while ((l = l->next) != f->l_first);
  }

  for (int i = 0; i < pbvh->totnode; i++) {
    PBVHNode *node = pbvh->nodes + i;

    if (!(node->flag & PBVH_Leaf)) {
      continue;
    }

    BLI_table_gset_free(node->bm_unique_verts, NULL);
    BLI_table_gset_free(node->bm_faces, NULL);

    if (node->bm_other_verts) {
      BLI_table_gset_free(node->bm_other_verts, NULL);
    }

    node->bm_other_verts = BLI_table_gset_new("bm_other_verts");
    node->flag |= PBVH_UpdateOtherVerts;

    node->bm_faces = BLI_table_gset_new("bm_faces");
    node->bm_unique_verts = BLI_table_gset_new("bm_verts");

    int j = 0;
    int *data = node->prim_indices;

    while (data[j] != -1 && j < node->totprim) {
      BMFace *f = pbvh->header.bm->ftable[data[j]];
      BM_ELEM_CD_SET_INT(f, pbvh->cd_face_node_offset, i);

      BLI_table_gset_insert(node->bm_faces, f);
      j++;
    }

    j++;

    while (j < node->totprim) {
      if (data[j] < 0 || data[j] >= pbvh->header.bm->totvert) {
        printf("%s: bad vertex at index %d!\n", __func__, data[j]);
        continue;
      }
      BMVert *v = pbvh->header.bm->vtable[data[j]];
      BM_ELEM_CD_SET_INT(v, pbvh->cd_vert_node_offset, i);

      BLI_table_gset_insert(node->bm_unique_verts, v);
      j++;
    }

    MEM_SAFE_FREE(node->prim_indices);

    // don't try to load invalid triangulation
    if (node->flag & PBVH_UpdateTris) {
      continue;
    }

    for (j = 0; j < node->tot_tri_buffers + 1; j++) {
      PBVHTriBuf *tribuf = j == node->tot_tri_buffers ? node->tribuf : node->tri_buffers + j;

      if (!tribuf) {
        break;
      }

      for (int k = 0; k < tribuf->totvert; k++) {
        tribuf->verts[k].i = (intptr_t)pbvh->header.bm->vtable[tribuf->verts[k].i];
      }

      for (int k = 0; k < tribuf->totloop; k++) {
        tribuf->loops[k] = (uintptr_t)ltable[tribuf->loops[k]];
      }

      for (int k = 0; k < tribuf->tottri; k++) {
        PBVHTri *tri = tribuf->tris + k;

        for (int l = 0; l < 3; l++) {
          tri->l[l] = (uintptr_t)ltable[tri->l[l]];
        }

        tri->f.i = (intptr_t)pbvh->header.bm->ftable[tri->f.i];
      }
    }

    node->prim_indices = NULL;
    node->totprim = 0;
  }

  BLI_array_free(ltable);
}

extern char dyntopo_node_idx_vertex_id[];
extern char dyntopo_node_idx_face_id[];
extern char dyntopo_faces_areas_layer_id[];

static void pbvh_bmesh_fetch_cdrefs(PBVH *pbvh)
{
  BMesh *bm = pbvh->header.bm;

  int idx = CustomData_get_named_layer_index(
      &bm->vdata, CD_PROP_INT32, dyntopo_node_idx_vertex_id);
  pbvh->cd_vert_node_offset = bm->vdata.layers[idx].offset;

  idx = CustomData_get_named_layer_index(&bm->pdata, CD_PROP_INT32, dyntopo_node_idx_face_id);
  pbvh->cd_face_node_offset = bm->pdata.layers[idx].offset;

  idx = CustomData_get_named_layer_index(
      &bm->pdata, CD_PROP_FLOAT2, dyntopo_faces_areas_layer_id);
  pbvh->cd_face_area = bm->pdata.layers[idx].offset;

  pbvh->cd_vert_mask_offset = CustomData_get_offset(&bm->vdata, CD_PAINT_MASK);
  pbvh->cd_faceset_offset = CustomData_get_offset(&bm->pdata, CD_SCULPT_FACE_SETS);
  pbvh->cd_sculpt_vert = CustomData_get_offset(&bm->vdata, CD_DYNTOPO_VERT);
}

void BKE_pbvh_bmesh_set_toolflags(PBVH *pbvh, bool use_toolflags)
{
  if (use_toolflags == pbvh->header.bm->use_toolflags) {
    return;
  }

  // BKE_pbvh_bmesh_save_indices(pbvh);
  BM_mesh_toolflags_set(pbvh->header.bm, use_toolflags);

  // customdata layout might've changed
  pbvh_bmesh_fetch_cdrefs(pbvh);

  // BKE_pbvh_bmesh_from_saved_indices(pbvh);
}<|MERGE_RESOLUTION|>--- conflicted
+++ resolved
@@ -50,6 +50,7 @@
 #include "BKE_context.h"
 #include "BKE_global.h"
 #include "BKE_pbvh.h"
+#include "BKE_paint.h"
 
 #include "GPU_buffers.h"
 
@@ -1568,28 +1569,11 @@
 
 /***************************** Public API *****************************/
 
-<<<<<<< HEAD
 static float sculpt_corner_angle(float *base, float *co1, float *co2)
 {
   float t1[3], t2[3];
   sub_v3_v3v3(t1, co1, base);
   sub_v3_v3v3(t2, co2, base);
-=======
-void BKE_pbvh_update_bmesh_offsets(PBVH *pbvh, int cd_vert_node_offset, int cd_face_node_offset)
-{
-  pbvh->cd_vert_node_offset = cd_vert_node_offset;
-  pbvh->cd_face_node_offset = cd_face_node_offset;
-}
-
-void BKE_pbvh_build_bmesh(PBVH *pbvh,
-                          BMesh *bm,
-                          bool smooth_shading,
-                          BMLog *log,
-                          const int cd_vert_node_offset,
-                          const int cd_face_node_offset)
-{
-  pbvh->header.bm = bm;
->>>>>>> b37954d0
 
   normalize_v3(t1);
   normalize_v3(t2);
@@ -1599,19 +1583,11 @@
   return saacos(th);
 }
 
-<<<<<<< HEAD
 typedef struct FSetTemp {
   BMVert *v;
   int fset;
   bool boundary;
 } FSetTemp;
-=======
-  BKE_pbvh_update_bmesh_offsets(pbvh, cd_vert_node_offset, cd_face_node_offset);
-
-  if (smooth_shading) {
-    pbvh->flags |= PBVH_DYNTOPO_SMOOTH_SHADING;
-  }
->>>>>>> b37954d0
 
 int BKE_pbvh_do_fset_symmetry(int fset, const int symflag, const float *co)
 {
@@ -5615,7 +5591,7 @@
   const int cd_sculpt_vert = CustomData_get_offset(&bm->vdata, CD_DYNTOPO_VERT);
   BMLog *bmlog = BM_log_create(bm, cd_sculpt_vert);
 
-  PBVH *pbvh = BKE_pbvh_new();
+  PBVH *pbvh = BKE_pbvh_new(PBVH_BMESH);
 
   bm->elem_table_dirty |= BM_VERT | BM_EDGE | BM_FACE;
   bm->elem_index_dirty |= BM_VERT | BM_EDGE | BM_FACE;
@@ -6013,23 +5989,19 @@
   BLI_array_free(ltable);
 }
 
-extern char dyntopo_node_idx_vertex_id[];
-extern char dyntopo_node_idx_face_id[];
-extern char dyntopo_faces_areas_layer_id[];
-
 static void pbvh_bmesh_fetch_cdrefs(PBVH *pbvh)
 {
   BMesh *bm = pbvh->header.bm;
 
   int idx = CustomData_get_named_layer_index(
-      &bm->vdata, CD_PROP_INT32, dyntopo_node_idx_vertex_id);
+      &bm->vdata, CD_PROP_INT32, SCULPT_ATTRIBUTE_NAME(dyntopo_node_id_vertex));
   pbvh->cd_vert_node_offset = bm->vdata.layers[idx].offset;
 
-  idx = CustomData_get_named_layer_index(&bm->pdata, CD_PROP_INT32, dyntopo_node_idx_face_id);
+  idx = CustomData_get_named_layer_index(&bm->pdata, CD_PROP_INT32, SCULPT_ATTRIBUTE_NAME(dyntopo_node_id_face));
   pbvh->cd_face_node_offset = bm->pdata.layers[idx].offset;
 
   idx = CustomData_get_named_layer_index(
-      &bm->pdata, CD_PROP_FLOAT2, dyntopo_faces_areas_layer_id);
+      &bm->pdata, CD_PROP_FLOAT2, SCULPT_ATTRIBUTE_NAME(face_areas));
   pbvh->cd_face_area = bm->pdata.layers[idx].offset;
 
   pbvh->cd_vert_mask_offset = CustomData_get_offset(&bm->vdata, CD_PAINT_MASK);
