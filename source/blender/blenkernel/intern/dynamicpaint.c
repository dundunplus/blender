/*
 * ***** BEGIN GPL LICENSE BLOCK *****
 *
 * This program is free software; you can redistribute it and/or
 * modify it under the terms of the GNU General Public License
 * as published by the Free Software Foundation; either version 2
 * of the License, or (at your option) any later version.
 *
 * This program is distributed in the hope that it will be useful,
 * but WITHOUT ANY WARRANTY; without even the implied warranty of
 * MERCHANTABILITY or FITNESS FOR A PARTICULAR PURPOSE.  See the
 * GNU General Public License for more details.
 *
 * You should have received a copy of the GNU General Public License
 * along with this program; if not, write to the Free Software Foundation,
 * Inc., 51 Franklin Street, Fifth Floor, Boston, MA 02110-1301, USA.
 *
 * Contributor(s): Miika Hämäläinen
 *
 * ***** END GPL LICENSE BLOCK *****
 */

/** \file blender/blenkernel/intern/dynamicpaint.c
 *  \ingroup bke
 */

#include "MEM_guardedalloc.h"

#include <math.h>
#include <stdio.h>

#include "BLI_blenlib.h"
#include "BLI_math.h"
#include "BLI_kdtree.h"
#include "BLI_string_utils.h"
#include "BLI_task.h"
#include "BLI_threads.h"
#include "BLI_utildefines.h"

#include "BLT_translation.h"

#include "DNA_anim_types.h"
#include "DNA_armature_types.h"
#include "DNA_collection_types.h"
#include "DNA_constraint_types.h"
#include "DNA_dynamicpaint_types.h"
#include "DNA_material_types.h"
#include "DNA_mesh_types.h"
#include "DNA_meshdata_types.h"
#include "DNA_modifier_types.h"
#include "DNA_object_types.h"
#include "DNA_scene_types.h"
#include "DNA_texture_types.h"

#include "BKE_animsys.h"
#include "BKE_armature.h"
#include "BKE_bvhutils.h"   /* bvh tree */
#include "BKE_collection.h"
#include "BKE_collision.h"
#include "BKE_colorband.h"
#include "BKE_constraint.h"
#include "BKE_customdata.h"
#include "BKE_deform.h"
#include "BKE_dynamicpaint.h"
#include "BKE_effect.h"
#include "BKE_global.h"
#include "BKE_image.h"
#include "BKE_library.h"
#include "BKE_main.h"
#include "BKE_material.h"
#include "BKE_mesh.h"
#include "BKE_mesh_mapping.h"
#include "BKE_mesh_runtime.h"
#include "BKE_modifier.h"
#include "BKE_object.h"
#include "BKE_particle.h"
#include "BKE_pointcache.h"
#include "BKE_scene.h"

<<<<<<< HEAD
#include "DEG_depsgraph.h"
#include "DEG_depsgraph_query.h"

/* for image output	*/
=======
/* for image output */
>>>>>>> d7f55c4f
#include "IMB_imbuf_types.h"
#include "IMB_imbuf.h"

/* to read material/texture color */
#include "RE_render_ext.h"
#include "RE_shader_ext.h"

#include "atomic_ops.h"

/* could enable at some point but for now there are far too many conversions */
#ifdef __GNUC__
//#  pragma GCC diagnostic ignored "-Wdouble-promotion"
#endif

/* precalculated gaussian factors for 5x super sampling */
static const float gaussianFactors[5] = {
    0.996849f,
    0.596145f,
    0.596145f,
    0.596145f,
    0.524141f};
static const float gaussianTotal = 3.309425f;

/* UV Image neighboring pixel table x and y list */
static int neighX[8] = {1, 1, 0, -1, -1, -1, 0, 1};
static int neighY[8] = {0, 1, 1, 1, 0, -1, -1, -1};

/* Neighbor x/y list that prioritizes grid directions over diagonals */
static int neighStraightX[8] = {1, 0, -1,  0, 1, -1, -1,  1};
static int neighStraightY[8] = {0, 1,  0, -1, 1,  1, -1, -1};

/* subframe_updateObject() flags */
#define SUBFRAME_RECURSION 5
/* surface_getBrushFlags() return vals */
#define BRUSH_USES_VELOCITY (1 << 0)
/* brush mesh raycast status */
#define HIT_VOLUME 1
#define HIT_PROXIMITY 2
/* dynamicPaint_findNeighbourPixel() return codes */
#define NOT_FOUND -1
#define ON_MESH_EDGE -2
#define OUT_OF_TEXTURE -3
/* paint effect default movement per frame in global units */
#define EFF_MOVEMENT_PER_FRAME 0.05f
/* initial wave time factor */
#define WAVE_TIME_FAC (1.0f / 24.f)
#define CANVAS_REL_SIZE 5.0f
/* drying limits */
#define MIN_WETNESS 0.001f
#define MAX_WETNESS 5.0f


/* dissolve inline function */
BLI_INLINE void value_dissolve(float *r_value, const float time, const float scale, const bool is_log)
{
	*r_value = (is_log) ?
	              (*r_value) * (powf(MIN_WETNESS, 1.0f / (1.2f * time / scale))) :
	              (*r_value) - 1.0f / time * scale;
}


/***************************** Internal Structs ***************************/

typedef struct Bounds2D {
	float min[2], max[2];
} Bounds2D;

typedef struct Bounds3D {
	float min[3], max[3];
	bool valid;
} Bounds3D;

typedef struct VolumeGrid {
	int dim[3];
	Bounds3D grid_bounds;  /* whole grid bounds */

	Bounds3D *bounds;  /* (x*y*z) precalculated grid cell bounds */
	int *s_pos;  /* (x*y*z) t_index begin id */
	int *s_num;  /* (x*y*z) number of t_index points */
	int *t_index;  /* actual surface point index, access: (s_pos + s_num) */

	int *temp_t_index;
} VolumeGrid;

typedef struct Vec3f {
	float v[3];
} Vec3f;

typedef struct BakeAdjPoint {
	float dir[3];   /* vector pointing towards this neighbor */
	float dist;     /* distance to */
} BakeAdjPoint;

/* Surface data used while processing a frame */
typedef struct PaintBakeNormal {
	float invNorm[3];  /* current pixel world-space inverted normal */
	float normal_scale;  /* normal directional scale for displace mapping */
} PaintBakeNormal;

/* Temp surface data used to process a frame */
typedef struct PaintBakeData {
	/* point space data */
	PaintBakeNormal *bNormal;
	int *s_pos;  /* index to start reading point sample realCoord */
	int *s_num;  /* num of realCoord samples */
	Vec3f *realCoord;  /* current pixel center world-space coordinates for each sample ordered as (s_pos + s_num) */
	Bounds3D mesh_bounds;
	float dim[3];

	/* adjacency info */
	BakeAdjPoint *bNeighs;  /* current global neighbor distances and directions, if required */
	double average_dist;
	/* space partitioning */
	VolumeGrid *grid;       /* space partitioning grid to optimize brush checks */

	/* velocity and movement */
	Vec3f *velocity;        /* speed vector in global space movement per frame, if required */
	Vec3f *prev_velocity;
	float *brush_velocity;  /* special temp data for post-p velocity based brushes like smudge
	                         * 3 float dir vec + 1 float str */
	MVert *prev_verts;      /* copy of previous frame vertices. used to observe surface movement */
	float prev_obmat[4][4]; /* previous frame object matrix */
	int clear;              /* flag to check if surface was cleared/reset -> have to redo velocity etc. */
} PaintBakeData;

/* UV Image sequence format point */
typedef struct PaintUVPoint {
	/* Pixel / mesh data */
	unsigned int tri_index, pixel_index;    /* tri index on domain derived mesh */
	unsigned int v1, v2, v3;                /* vertex indexes */

	unsigned int neighbour_pixel;   /* If this pixel isn't uv mapped to any face, but it's neighboring pixel is */
} PaintUVPoint;

typedef struct ImgSeqFormatData {
	PaintUVPoint *uv_p;
	Vec3f *barycentricWeights;      /* b-weights for all pixel samples */
} ImgSeqFormatData;

/* adjacency data flags */
#define ADJ_ON_MESH_EDGE (1 << 0)
#define ADJ_BORDER_PIXEL (1 << 1)

typedef struct PaintAdjData {
	int *n_target;  /* array of neighboring point indexes, for single sample use (n_index + neigh_num) */
	int *n_index;   /* index to start reading n_target for each point */
	int *n_num;     /* num of neighs for each point */
	int *flags;     /* vertex adjacency flags */
	int total_targets; /* size of n_target */
	int *border;    /* indices of border pixels (only for texture paint) */
	int total_border; /* size of border */
} PaintAdjData;

/***************************** General Utils ******************************/

/* Set canvas error string to display at the bake report */
static int setError(DynamicPaintCanvasSettings *canvas, const char *string)
{
	/* Add error to canvas ui info label */
	BLI_strncpy(canvas->error, string, sizeof(canvas->error));
	return 0;
}

/* Get number of surface points for cached types */
static int dynamicPaint_surfaceNumOfPoints(DynamicPaintSurface *surface)
{
	if (surface->format == MOD_DPAINT_SURFACE_F_PTEX) {
		return 0; /* not supported atm */
	}
	else if (surface->format == MOD_DPAINT_SURFACE_F_VERTEX) {
		return (surface->canvas->mesh) ? surface->canvas->mesh->totvert : 0;
	}

	return 0;
}

/* checks whether surface's format/type has realtime preview */
bool dynamicPaint_surfaceHasColorPreview(DynamicPaintSurface *surface)
{
	if (surface->format == MOD_DPAINT_SURFACE_F_IMAGESEQ) {
		return false;
	}
	else if (surface->format == MOD_DPAINT_SURFACE_F_VERTEX) {
		return !ELEM(surface->type, MOD_DPAINT_SURFACE_T_DISPLACE, MOD_DPAINT_SURFACE_T_WAVE);
	}

	return true;
}

/* get currently active surface (in user interface) */
DynamicPaintSurface *get_activeSurface(DynamicPaintCanvasSettings *canvas)
{
	return BLI_findlink(&canvas->surfaces, canvas->active_sur);
}

/* set preview to first previewable surface */
void dynamicPaint_resetPreview(DynamicPaintCanvasSettings *canvas)
{
	DynamicPaintSurface *surface = canvas->surfaces.first;
	bool done = false;

	for (; surface; surface = surface->next) {
		if (!done && dynamicPaint_surfaceHasColorPreview(surface)) {
			surface->flags |= MOD_DPAINT_PREVIEW;
			done = true;
		}
		else {
			surface->flags &= ~MOD_DPAINT_PREVIEW;
		}
	}
}

/* set preview to defined surface */
static void dynamicPaint_setPreview(DynamicPaintSurface *t_surface)
{
	DynamicPaintSurface *surface = t_surface->canvas->surfaces.first;
	for (; surface; surface = surface->next) {
		if (surface == t_surface)
			surface->flags |= MOD_DPAINT_PREVIEW;
		else
			surface->flags &= ~MOD_DPAINT_PREVIEW;
	}
}

bool dynamicPaint_outputLayerExists(struct DynamicPaintSurface *surface, Object *ob, int output)
{
	const char *name;

	if (output == 0)
		name = surface->output_name;
	else if (output == 1)
		name = surface->output_name2;
	else
		return false;

	if (surface->format == MOD_DPAINT_SURFACE_F_VERTEX) {
		if (surface->type == MOD_DPAINT_SURFACE_T_PAINT) {
			Mesh *me = ob->data;
			return (CustomData_get_named_layer_index(&me->ldata, CD_MLOOPCOL, name) != -1);
		}
		else if (surface->type == MOD_DPAINT_SURFACE_T_WEIGHT) {
			return (defgroup_name_index(ob, name) != -1);
		}
	}

	return false;
}

static bool surface_duplicateOutputExists(void *arg, const char *name)
{
	DynamicPaintSurface *t_surface = arg;
	DynamicPaintSurface *surface = t_surface->canvas->surfaces.first;

	for (; surface; surface = surface->next) {
		if (surface != t_surface && surface->type == t_surface->type && surface->format == t_surface->format) {
			if ((surface->output_name[0] != '\0' && !BLI_path_cmp(name, surface->output_name)) ||
			    (surface->output_name2[0] != '\0' && !BLI_path_cmp(name, surface->output_name2)))
			{
				return true;
			}
		}
	}
	return false;
}

static void surface_setUniqueOutputName(DynamicPaintSurface *surface, char *basename, int output)
{
	char name[64];
	BLI_strncpy(name, basename, sizeof(name)); /* in case basename is surface->name use a copy */
	if (output == 0) {
		BLI_uniquename_cb(surface_duplicateOutputExists, surface, name, '.',
		                  surface->output_name, sizeof(surface->output_name));
	}
	else if (output == 1) {
		BLI_uniquename_cb(surface_duplicateOutputExists, surface, name, '.',
		                  surface->output_name2, sizeof(surface->output_name2));
	}
}


static bool surface_duplicateNameExists(void *arg, const char *name)
{
	DynamicPaintSurface *t_surface = arg;
	DynamicPaintSurface *surface = t_surface->canvas->surfaces.first;

	for (; surface; surface = surface->next) {
		if (surface != t_surface && STREQ(name, surface->name))
			return true;
	}
	return false;
}

void dynamicPaintSurface_setUniqueName(DynamicPaintSurface *surface, const char *basename)
{
	char name[64];
	BLI_strncpy(name, basename, sizeof(name)); /* in case basename is surface->name use a copy */
	BLI_uniquename_cb(surface_duplicateNameExists, surface, name, '.', surface->name, sizeof(surface->name));
}


/* change surface data to defaults on new type */
void dynamicPaintSurface_updateType(struct DynamicPaintSurface *surface)
{
	if (surface->format == MOD_DPAINT_SURFACE_F_IMAGESEQ) {
		surface->output_name[0] = '\0';
		surface->output_name2[0] = '\0';
		surface->flags |= MOD_DPAINT_ANTIALIAS;
		surface->depth_clamp = 1.0f;
	}
	else {
		strcpy(surface->output_name, "dp_");
		BLI_strncpy(surface->output_name2, surface->output_name, sizeof(surface->output_name2));
		surface->flags &= ~MOD_DPAINT_ANTIALIAS;
		surface->depth_clamp = 0.0f;
	}

	if (surface->type == MOD_DPAINT_SURFACE_T_PAINT) {
		strcat(surface->output_name, "paintmap");
		strcat(surface->output_name2, "wetmap");
		surface_setUniqueOutputName(surface, surface->output_name2, 1);
	}
	else if (surface->type == MOD_DPAINT_SURFACE_T_DISPLACE) {
		strcat(surface->output_name, "displace");
	}
	else if (surface->type == MOD_DPAINT_SURFACE_T_WEIGHT) {
		strcat(surface->output_name, "weight");
	}
	else if (surface->type == MOD_DPAINT_SURFACE_T_WAVE) {
		strcat(surface->output_name, "wave");
	}

	surface_setUniqueOutputName(surface, surface->output_name, 0);

	/* update preview */
	if (dynamicPaint_surfaceHasColorPreview(surface))
		dynamicPaint_setPreview(surface);
	else
		dynamicPaint_resetPreview(surface->canvas);
}

static int surface_totalSamples(DynamicPaintSurface *surface)
{
	if (surface->format == MOD_DPAINT_SURFACE_F_IMAGESEQ && surface->flags & MOD_DPAINT_ANTIALIAS) {
		return (surface->data->total_points * 5);
	}
	if (surface->format == MOD_DPAINT_SURFACE_F_VERTEX &&
	    surface->flags & MOD_DPAINT_ANTIALIAS && surface->data->adj_data)
	{
		return (surface->data->total_points + surface->data->adj_data->total_targets);
	}

	return surface->data->total_points;
}

static void blendColors(
        const float t_color[3], const float t_alpha, const float s_color[3], const float s_alpha, float result[4])
{
	/* Same thing as BLI's blend_color_mix_float(), but for non-premultiplied alpha. */
	int i;
	float i_alpha = 1.0f - s_alpha;
	float f_alpha = t_alpha * i_alpha + s_alpha;

	/* blend colors */
	if (f_alpha) {
		for (i = 0; i < 3; i++) {
			result[i] = (t_color[i] * t_alpha * i_alpha + s_color[i] * s_alpha) / f_alpha;
		}
	}
	else {
		copy_v3_v3(result, t_color);
	}
	/* return final alpha */
	result[3] = f_alpha;
}

/* Mix two alpha weighed colors by a defined ratio. output is saved at a_color */
static float mixColors(float a_color[3], float a_weight, const float b_color[3], float b_weight, float ratio)
{
	float weight_ratio, factor;
	if (b_weight) {
		/* if first value has no weight just use b_color */
		if (!a_weight) {
			copy_v3_v3(a_color, b_color);
			return b_weight * ratio;
		}
		weight_ratio = b_weight / (a_weight + b_weight);
	}
	else {
		return a_weight * (1.0f - ratio);
	}

	/* calculate final interpolation factor */
	if (ratio <= 0.5f) {
		factor = weight_ratio * (ratio * 2.0f);
	}
	else {
		ratio = (ratio * 2.0f - 1.0f);
		factor = weight_ratio * (1.0f - ratio) + ratio;
	}
	/* mix final color */
	interp_v3_v3v3(a_color, a_color, b_color, factor);
	return (1.0f - factor) * a_weight + factor * b_weight;
}

static void scene_setSubframe(Scene *scene, float subframe)
{
	/* dynamic paint subframes must be done on previous frame */
	scene->r.cfra -= 1;
	scene->r.subframe = subframe;
}

static int surface_getBrushFlags(DynamicPaintSurface *surface, Depsgraph *depsgraph)
{
	unsigned int numobjects;
	Object **objects = BKE_collision_objects_create(depsgraph, NULL, surface->brush_group, &numobjects, eModifierType_DynamicPaint);

	int flags = 0;

	for (int i = 0; i < numobjects; i++) {
		Object *brushObj = objects[i];

		ModifierData *md = modifiers_findByType(brushObj, eModifierType_DynamicPaint);
		if (md && md->mode & (eModifierMode_Realtime | eModifierMode_Render)) {
			DynamicPaintModifierData *pmd2 = (DynamicPaintModifierData *)md;

			if (pmd2->brush) {
				DynamicPaintBrushSettings *brush = pmd2->brush;

				if (brush->flags & MOD_DPAINT_USES_VELOCITY)
					flags |= BRUSH_USES_VELOCITY;
			}
		}
	}

	BKE_collision_objects_free(objects);

	return flags;
}

/* check whether two bounds intersect */
static bool boundsIntersect(Bounds3D *b1, Bounds3D *b2)
{
	if (!b1->valid || !b2->valid)
		return false;
	for (int i = 2; i--;) {
		if (!(b1->min[i] <= b2->max[i] && b1->max[i] >= b2->min[i]))
			return false;
	}
	return true;
}

/* check whether two bounds intersect inside defined proximity */
static bool boundsIntersectDist(Bounds3D *b1, Bounds3D *b2, const float dist)
{
	if (!b1->valid || !b2->valid)
		return false;
	for (int i = 2; i--;) {
		if (!(b1->min[i] <= (b2->max[i] + dist) && b1->max[i] >= (b2->min[i] - dist)))
			return false;
	}
	return true;
}

/* check whether bounds intersects a point with given radius */
static bool boundIntersectPoint(Bounds3D *b, float point[3], const float radius)
{
	if (!b->valid)
		return false;
	for (int i = 2; i--;) {
		if (!(b->min[i] <= (point[i] + radius) && b->max[i] >= (point[i] - radius)))
			return false;
	}
	return true;
}

/* expand bounds by a new point */
static void boundInsert(Bounds3D *b, float point[3])
{
	if (!b->valid) {
		copy_v3_v3(b->min, point);
		copy_v3_v3(b->max, point);
		b->valid = true;
		return;
	}

	minmax_v3v3_v3(b->min, b->max, point);
}

static float getSurfaceDimension(PaintSurfaceData *sData)
{
	Bounds3D *mb = &sData->bData->mesh_bounds;
	return max_fff((mb->max[0] - mb->min[0]), (mb->max[1] - mb->min[1]), (mb->max[2] - mb->min[2]));
}

static void freeGrid(PaintSurfaceData *data)
{
	PaintBakeData *bData = data->bData;
	VolumeGrid *grid = bData->grid;

	if (grid->bounds) MEM_freeN(grid->bounds);
	if (grid->s_pos) MEM_freeN(grid->s_pos);
	if (grid->s_num) MEM_freeN(grid->s_num);
	if (grid->t_index) MEM_freeN(grid->t_index);

	MEM_freeN(bData->grid);
	bData->grid = NULL;
}

static void grid_bound_insert_cb_ex(void *__restrict userdata,
                                    const int i,
                                    const ParallelRangeTLS *__restrict tls)
{
	PaintBakeData *bData = userdata;

	Bounds3D *grid_bound = tls->userdata_chunk;

	boundInsert(grid_bound, bData->realCoord[bData->s_pos[i]].v);
}

static void grid_bound_insert_finalize(void *__restrict userdata,
                                       void *__restrict userdata_chunk)
{
	PaintBakeData *bData = userdata;
	VolumeGrid *grid = bData->grid;

	Bounds3D *grid_bound = userdata_chunk;

	boundInsert(&grid->grid_bounds, grid_bound->min);
	boundInsert(&grid->grid_bounds, grid_bound->max);
}

static void grid_cell_points_cb_ex(void *__restrict userdata,
                                   const int i,
                                   const ParallelRangeTLS *__restrict tls)
{
	PaintBakeData *bData = userdata;
	VolumeGrid *grid = bData->grid;
	int *temp_t_index = grid->temp_t_index;
	int *s_num = tls->userdata_chunk;

	int co[3];

	for (int j = 3; j--;) {
		co[j] = (int)floorf((bData->realCoord[bData->s_pos[i]].v[j] - grid->grid_bounds.min[j]) /
		                    bData->dim[j] * grid->dim[j]);
		CLAMP(co[j], 0, grid->dim[j] - 1);
	}

	temp_t_index[i] = co[0] + co[1] * grid->dim[0] + co[2] * grid->dim[0] * grid->dim[1];
	s_num[temp_t_index[i]]++;
}

static void grid_cell_points_finalize(void *__restrict userdata,
                                      void *__restrict userdata_chunk)
{
	PaintBakeData *bData = userdata;
	VolumeGrid *grid = bData->grid;
	const int grid_cells = grid->dim[0] * grid->dim[1] * grid->dim[2];

	int *s_num = userdata_chunk;

	/* calculate grid indexes */
	for (int i = 0; i < grid_cells; i++) {
		grid->s_num[i] += s_num[i];
	}
}

static void grid_cell_bounds_cb(void *__restrict userdata,
                                const int x,
                                const ParallelRangeTLS *__restrict UNUSED(tls))
{
	PaintBakeData *bData = userdata;
	VolumeGrid *grid = bData->grid;
	float *dim = bData->dim;
	int *grid_dim = grid->dim;

	for (int y = 0; y < grid_dim[1]; y++) {
		for (int z = 0; z < grid_dim[2]; z++) {
			const int b_index = x + y * grid_dim[0] + z * grid_dim[0] * grid_dim[1];
			/* set bounds */
			for (int j = 3; j--;) {
				const int s = (j == 0) ? x : ((j == 1) ? y : z);
				grid->bounds[b_index].min[j] = grid->grid_bounds.min[j] + dim[j] / grid_dim[j] * s;
				grid->bounds[b_index].max[j] = grid->grid_bounds.min[j] + dim[j] / grid_dim[j] * (s + 1);
			}
			grid->bounds[b_index].valid = true;
		}
	}
}

static void surfaceGenerateGrid(struct DynamicPaintSurface *surface)
{
	PaintSurfaceData *sData = surface->data;
	PaintBakeData *bData = sData->bData;
	VolumeGrid *grid;
	int grid_cells, axis = 3;
	int *temp_t_index = NULL;
	int *temp_s_num = NULL;

	if (bData->grid)
		freeGrid(sData);

	bData->grid = MEM_callocN(sizeof(VolumeGrid), "Surface Grid");
	grid = bData->grid;

	{
		int i, error = 0;
		float dim_factor, volume, dim[3];
		float td[3];
		float min_dim;

		/* calculate canvas dimensions */
		/* Important to init correctly our ref grid_bound... */
		boundInsert(&grid->grid_bounds, bData->realCoord[bData->s_pos[0]].v);
		{
			ParallelRangeSettings settings;
			BLI_parallel_range_settings_defaults(&settings);
			settings.use_threading = (sData->total_points > 1000);
			settings.userdata_chunk = &grid->grid_bounds;
			settings.userdata_chunk_size = sizeof(grid->grid_bounds);
			settings.func_finalize = grid_bound_insert_finalize;
			BLI_task_parallel_range(
			        0, sData->total_points,
			        bData,
			        grid_bound_insert_cb_ex,
			        &settings);
		}
		/* get dimensions */
		sub_v3_v3v3(dim, grid->grid_bounds.max, grid->grid_bounds.min);
		copy_v3_v3(td, dim);
		copy_v3_v3(bData->dim, dim);
		min_dim = max_fff(td[0], td[1], td[2]) / 1000.f;

		/* deactivate zero axises */
		for (i = 0; i < 3; i++) {
			if (td[i] < min_dim) {
				td[i] = 1.0f;
				axis--;
			}
		}

		if (axis == 0 || max_fff(td[0], td[1], td[2]) < 0.0001f) {
			MEM_freeN(bData->grid);
			bData->grid = NULL;
			return;
		}

		/* now calculate grid volume/area/width depending on num of active axis */
		volume = td[0] * td[1] * td[2];

		/* determine final grid size by trying to fit average 10.000 points per grid cell */
		dim_factor = (float)pow((double)volume / ((double)sData->total_points / 10000.0), 1.0 / (double)axis);

		/* define final grid size using dim_factor, use min 3 for active axises */
		for (i = 0; i < 3; i++) {
			grid->dim[i] = (int)floor(td[i] / dim_factor);
			CLAMP(grid->dim[i], (dim[i] >= min_dim) ? 3 : 1, 100);
		}
		grid_cells = grid->dim[0] * grid->dim[1] * grid->dim[2];

		/* allocate memory for grids */
		grid->bounds = MEM_callocN(sizeof(Bounds3D) * grid_cells, "Surface Grid Bounds");
		grid->s_pos = MEM_callocN(sizeof(int) * grid_cells, "Surface Grid Position");

		grid->s_num = MEM_callocN(sizeof(int) * grid_cells, "Surface Grid Points");
		temp_s_num = MEM_callocN(sizeof(int) * grid_cells, "Temp Surface Grid Points");
		grid->t_index = MEM_callocN(sizeof(int) * sData->total_points, "Surface Grid Target Ids");
		grid->temp_t_index = temp_t_index = MEM_callocN(sizeof(int) * sData->total_points, "Temp Surface Grid Target Ids");

		/* in case of an allocation failure abort here */
		if (!grid->bounds || !grid->s_pos || !grid->s_num || !grid->t_index || !temp_s_num || !temp_t_index)
			error = 1;

		if (!error) {
			/* calculate number of points within each cell */
			{
				ParallelRangeSettings settings;
				BLI_parallel_range_settings_defaults(&settings);
				settings.use_threading = (sData->total_points > 1000);
				settings.userdata_chunk = grid->s_num;
				settings.userdata_chunk_size = sizeof(*grid->s_num) * grid_cells;
				settings.func_finalize = grid_cell_points_finalize;
				BLI_task_parallel_range(
				        0, sData->total_points,
				        bData,
				        grid_cell_points_cb_ex,
				        &settings);
			}

			/* calculate grid indexes (not needed for first cell, which is zero). */
			for (i = 1; i < grid_cells; i++) {
				grid->s_pos[i] = grid->s_pos[i - 1] + grid->s_num[i - 1];
			}

			/* save point indexes to final array */
			for (i = 0; i < sData->total_points; i++) {
				int pos = grid->s_pos[temp_t_index[i]] + temp_s_num[temp_t_index[i]];
				grid->t_index[pos] = i;

				temp_s_num[temp_t_index[i]]++;
			}

			/* calculate cell bounds */
			{
				ParallelRangeSettings settings;
				BLI_parallel_range_settings_defaults(&settings);
				settings.use_threading = (grid_cells > 1000);
				BLI_task_parallel_range(0, grid->dim[0],
				                        bData,
				                        grid_cell_bounds_cb,
				                        &settings);
			}
		}

		if (temp_s_num)
			MEM_freeN(temp_s_num);
		if (temp_t_index)
			MEM_freeN(temp_t_index);
		grid->temp_t_index = NULL;

		if (error || !grid->s_num) {
			setError(surface->canvas, N_("Not enough free memory"));
			freeGrid(sData);
		}
	}
}

/***************************** Freeing data ******************************/

/* Free brush data */
void dynamicPaint_freeBrush(struct DynamicPaintModifierData *pmd)
{
	if (pmd->brush) {
		if (pmd->brush->mesh) {
			BKE_id_free(NULL, pmd->brush->mesh);
		}
		pmd->brush->mesh = NULL;

		if (pmd->brush->paint_ramp)
			MEM_freeN(pmd->brush->paint_ramp);
		if (pmd->brush->vel_ramp)
			MEM_freeN(pmd->brush->vel_ramp);

		MEM_freeN(pmd->brush);
		pmd->brush = NULL;
	}
}

static void dynamicPaint_freeAdjData(PaintSurfaceData *data)
{
	if (data->adj_data) {
		if (data->adj_data->n_index)
			MEM_freeN(data->adj_data->n_index);
		if (data->adj_data->n_num)
			MEM_freeN(data->adj_data->n_num);
		if (data->adj_data->n_target)
			MEM_freeN(data->adj_data->n_target);
		if (data->adj_data->flags)
			MEM_freeN(data->adj_data->flags);
		if (data->adj_data->border)
			MEM_freeN(data->adj_data->border);
		MEM_freeN(data->adj_data);
		data->adj_data = NULL;
	}
}

static void free_bakeData(PaintSurfaceData *data)
{
	PaintBakeData *bData = data->bData;
	if (bData) {
		if (bData->bNormal)
			MEM_freeN(bData->bNormal);
		if (bData->s_pos)
			MEM_freeN(bData->s_pos);
		if (bData->s_num)
			MEM_freeN(bData->s_num);
		if (bData->realCoord)
			MEM_freeN(bData->realCoord);
		if (bData->bNeighs)
			MEM_freeN(bData->bNeighs);
		if (bData->grid)
			freeGrid(data);
		if (bData->prev_verts)
			MEM_freeN(bData->prev_verts);
		if (bData->velocity)
			MEM_freeN(bData->velocity);
		if (bData->prev_velocity)
			MEM_freeN(bData->prev_velocity);

		MEM_freeN(data->bData);
		data->bData = NULL;
	}
}

/* free surface data if it's not used anymore */
static void surface_freeUnusedData(DynamicPaintSurface *surface)
{
	if (!surface->data)
		return;

	/* free bakedata if not active or surface is baked */
	if (!(surface->flags & MOD_DPAINT_ACTIVE) || (surface->pointcache && surface->pointcache->flag & PTCACHE_BAKED)) {
		free_bakeData(surface->data);
	}
}

void dynamicPaint_freeSurfaceData(DynamicPaintSurface *surface)
{
	PaintSurfaceData *data = surface->data;
	if (!data)
		return;

	if (data->format_data) {
		/* format specific free */
		if (surface->format == MOD_DPAINT_SURFACE_F_IMAGESEQ) {
			ImgSeqFormatData *format_data = (ImgSeqFormatData *)data->format_data;
			if (format_data->uv_p)
				MEM_freeN(format_data->uv_p);
			if (format_data->barycentricWeights)
				MEM_freeN(format_data->barycentricWeights);
		}
		MEM_freeN(data->format_data);
	}
	/* type data */
	if (data->type_data)
		MEM_freeN(data->type_data);
	dynamicPaint_freeAdjData(data);
	/* bake data */
	free_bakeData(data);

	MEM_freeN(surface->data);
	surface->data = NULL;
}

void dynamicPaint_freeSurface(DynamicPaintSurface *surface)
{
	/* point cache */
	BKE_ptcache_free_list(&(surface->ptcaches));
	surface->pointcache = NULL;

	if (surface->effector_weights)
		MEM_freeN(surface->effector_weights);
	surface->effector_weights = NULL;

	BLI_remlink(&(surface->canvas->surfaces), surface);
	dynamicPaint_freeSurfaceData(surface);
	MEM_freeN(surface);
}

/* Free canvas data */
void dynamicPaint_freeCanvas(DynamicPaintModifierData *pmd)
{
	if (pmd->canvas) {
		/* Free surface data */
		DynamicPaintSurface *surface = pmd->canvas->surfaces.first;
		DynamicPaintSurface *next_surface = NULL;

		while (surface) {
			next_surface = surface->next;
			dynamicPaint_freeSurface(surface);
			surface = next_surface;
		}

		/* free mesh copy */
		if (pmd->canvas->mesh) {
			BKE_id_free(NULL, pmd->canvas->mesh);
		}
		pmd->canvas->mesh = NULL;

		MEM_freeN(pmd->canvas);
		pmd->canvas = NULL;
	}
}

/* Free whole dp modifier */
void dynamicPaint_Modifier_free(struct DynamicPaintModifierData *pmd)
{
	if (pmd) {
		dynamicPaint_freeCanvas(pmd);
		dynamicPaint_freeBrush(pmd);
	}
}


/***************************** Initialize and reset ******************************/

/*
 * Creates a new surface and adds it to the list
 * If scene is null, frame range of 1-250 is used
 * A pointer to this surface is returned
 */
DynamicPaintSurface *dynamicPaint_createNewSurface(DynamicPaintCanvasSettings *canvas, Scene *scene)
{
	DynamicPaintSurface *surface = MEM_callocN(sizeof(DynamicPaintSurface), "DynamicPaintSurface");
	if (!surface)
		return NULL;

	surface->canvas = canvas;
	surface->format = MOD_DPAINT_SURFACE_F_VERTEX;
	surface->type = MOD_DPAINT_SURFACE_T_PAINT;

	/* cache */
	surface->pointcache = BKE_ptcache_add(&(surface->ptcaches));
	surface->pointcache->flag |= PTCACHE_DISK_CACHE;
	surface->pointcache->step = 1;

	/* Set initial values */
	surface->flags = MOD_DPAINT_ANTIALIAS | MOD_DPAINT_MULALPHA | MOD_DPAINT_DRY_LOG | MOD_DPAINT_DISSOLVE_LOG |
	                 MOD_DPAINT_ACTIVE | MOD_DPAINT_PREVIEW | MOD_DPAINT_OUT1 | MOD_DPAINT_USE_DRYING;
	surface->effect = 0;
	surface->effect_ui = 1;

	surface->diss_speed = 250;
	surface->dry_speed = 500;
	surface->color_dry_threshold = 1.0f;
	surface->depth_clamp = 0.0f;
	surface->disp_factor = 1.0f;
	surface->disp_type = MOD_DPAINT_DISP_DISPLACE;
	surface->image_fileformat = MOD_DPAINT_IMGFORMAT_PNG;

	surface->influence_scale = 1.0f;
	surface->radius_scale = 1.0f;

	surface->init_color[0] = 1.0f;
	surface->init_color[1] = 1.0f;
	surface->init_color[2] = 1.0f;
	surface->init_color[3] = 1.0f;

	surface->image_resolution = 256;
	surface->substeps = 0;

	if (scene) {
		surface->start_frame = scene->r.sfra;
		surface->end_frame = scene->r.efra;
	}
	else {
		surface->start_frame = 1;
		surface->end_frame = 250;
	}

	surface->spread_speed = 1.0f;
	surface->color_spread_speed = 1.0f;
	surface->shrink_speed = 1.0f;

	surface->wave_damping = 0.04f;
	surface->wave_speed = 1.0f;
	surface->wave_timescale = 1.0f;
	surface->wave_spring = 0.20f;
	surface->wave_smoothness = 1.0f;

	modifier_path_init(surface->image_output_path, sizeof(surface->image_output_path), "cache_dynamicpaint");

	/* Using ID_BRUSH i18n context, as we have no physics/dpaint one for now... */
	dynamicPaintSurface_setUniqueName(surface, CTX_DATA_(BLT_I18NCONTEXT_ID_BRUSH, "Surface"));

	surface->effector_weights = BKE_add_effector_weights(NULL);

	dynamicPaintSurface_updateType(surface);

	BLI_addtail(&canvas->surfaces, surface);

	return surface;
}

/*
 * Initialize modifier data
 */
bool dynamicPaint_createType(struct DynamicPaintModifierData *pmd, int type, struct Scene *scene)
{
	if (pmd) {
		if (type == MOD_DYNAMICPAINT_TYPE_CANVAS) {
			DynamicPaintCanvasSettings *canvas;
			if (pmd->canvas)
				dynamicPaint_freeCanvas(pmd);

			canvas = pmd->canvas = MEM_callocN(sizeof(DynamicPaintCanvasSettings), "DynamicPaint Canvas");
			if (!canvas)
				return false;
			canvas->pmd = pmd;
			canvas->mesh = NULL;

			/* Create one surface */
			if (!dynamicPaint_createNewSurface(canvas, scene))
				return false;

		}
		else if (type == MOD_DYNAMICPAINT_TYPE_BRUSH) {
			DynamicPaintBrushSettings *brush;
			if (pmd->brush)
				dynamicPaint_freeBrush(pmd);

			brush = pmd->brush = MEM_callocN(sizeof(DynamicPaintBrushSettings), "DynamicPaint Paint");
			if (!brush)
				return false;
			brush->pmd = pmd;

			brush->psys = NULL;

			brush->flags = MOD_DPAINT_ABS_ALPHA | MOD_DPAINT_RAMP_ALPHA;
			brush->collision = MOD_DPAINT_COL_VOLUME;

			brush->r = 0.15f;
			brush->g = 0.4f;
			brush->b = 0.8f;
			brush->alpha = 1.0f;
			brush->wetness = 1.0f;

			brush->paint_distance = 1.0f;
			brush->proximity_falloff = MOD_DPAINT_PRFALL_SMOOTH;

			brush->particle_radius = 0.2f;
			brush->particle_smooth = 0.05f;

			brush->wave_type = MOD_DPAINT_WAVEB_CHANGE;
			brush->wave_factor = 1.0f;
			brush->wave_clamp = 0.0f;
			brush->smudge_strength = 0.3f;
			brush->max_velocity = 1.0f;

			brush->mesh = NULL;

			/* Paint proximity falloff colorramp. */
			{
				CBData *ramp;

				brush->paint_ramp = BKE_colorband_add(false);
				if (!brush->paint_ramp)
					return false;
				ramp = brush->paint_ramp->data;
				/* Add default smooth-falloff ramp. */
				ramp[0].r = ramp[0].g = ramp[0].b = ramp[0].a = 1.0f;
				ramp[0].pos = 0.0f;
				ramp[1].r = ramp[1].g = ramp[1].b = ramp[1].pos = 1.0f;
				ramp[1].a = 0.0f;
				pmd->brush->paint_ramp->tot = 2;
			}

			/* Brush velocity ramp. */
			{
				CBData *ramp;

				brush->vel_ramp = BKE_colorband_add(false);
				if (!brush->vel_ramp)
					return false;
				ramp = brush->vel_ramp->data;
				ramp[0].r = ramp[0].g = ramp[0].b = ramp[0].a = ramp[0].pos = 0.0f;
				ramp[1].r = ramp[1].g = ramp[1].b = ramp[1].a = ramp[1].pos = 1.0f;
				brush->paint_ramp->tot = 2;
			}
		}
	}
	else {
		return false;
	}

	return true;
}

void dynamicPaint_Modifier_copy(const struct DynamicPaintModifierData *pmd, struct DynamicPaintModifierData *tpmd)
{
	/* Init modifier */
	tpmd->type = pmd->type;
	if (pmd->canvas)
		dynamicPaint_createType(tpmd, MOD_DYNAMICPAINT_TYPE_CANVAS, NULL);
	if (pmd->brush)
		dynamicPaint_createType(tpmd, MOD_DYNAMICPAINT_TYPE_BRUSH, NULL);

	/* Copy data */
	if (tpmd->canvas) {
		DynamicPaintSurface *surface;
		tpmd->canvas->pmd = tpmd;
		/* free default surface */
		if (tpmd->canvas->surfaces.first)
			dynamicPaint_freeSurface(tpmd->canvas->surfaces.first);

		/* copy existing surfaces */
		for (surface = pmd->canvas->surfaces.first; surface; surface = surface->next) {
			DynamicPaintSurface *t_surface = dynamicPaint_createNewSurface(tpmd->canvas, NULL);

			/* surface settings */
			t_surface->brush_group = surface->brush_group;
			MEM_freeN(t_surface->effector_weights);
			t_surface->effector_weights = MEM_dupallocN(surface->effector_weights);

			BLI_strncpy(t_surface->name, surface->name, sizeof(t_surface->name));
			t_surface->format = surface->format;
			t_surface->type = surface->type;
			t_surface->disp_type = surface->disp_type;
			t_surface->image_fileformat = surface->image_fileformat;
			t_surface->effect_ui = surface->effect_ui;
			t_surface->preview_id = surface->preview_id;
			t_surface->init_color_type = surface->init_color_type;
			t_surface->flags = surface->flags;
			t_surface->effect = surface->effect;

			t_surface->image_resolution = surface->image_resolution;
			t_surface->substeps = surface->substeps;
			t_surface->start_frame = surface->start_frame;
			t_surface->end_frame = surface->end_frame;

			copy_v4_v4(t_surface->init_color, surface->init_color);
			t_surface->init_texture = surface->init_texture;
			BLI_strncpy(t_surface->init_layername, surface->init_layername, sizeof(t_surface->init_layername));

			t_surface->dry_speed = surface->dry_speed;
			t_surface->diss_speed = surface->diss_speed;
			t_surface->color_dry_threshold = surface->color_dry_threshold;
			t_surface->depth_clamp = surface->depth_clamp;
			t_surface->disp_factor = surface->disp_factor;


			t_surface->spread_speed = surface->spread_speed;
			t_surface->color_spread_speed = surface->color_spread_speed;
			t_surface->shrink_speed = surface->shrink_speed;
			t_surface->drip_vel = surface->drip_vel;
			t_surface->drip_acc = surface->drip_acc;

			t_surface->influence_scale = surface->influence_scale;
			t_surface->radius_scale = surface->radius_scale;

			t_surface->wave_damping = surface->wave_damping;
			t_surface->wave_speed = surface->wave_speed;
			t_surface->wave_timescale = surface->wave_timescale;
			t_surface->wave_spring = surface->wave_spring;
			t_surface->wave_smoothness = surface->wave_smoothness;

			BLI_strncpy(t_surface->uvlayer_name, surface->uvlayer_name, sizeof(t_surface->uvlayer_name));
			BLI_strncpy(t_surface->image_output_path, surface->image_output_path, sizeof(t_surface->image_output_path));
			BLI_strncpy(t_surface->output_name, surface->output_name, sizeof(t_surface->output_name));
			BLI_strncpy(t_surface->output_name2, surface->output_name2, sizeof(t_surface->output_name2));
		}
		dynamicPaint_resetPreview(tpmd->canvas);
	}
	else if (tpmd->brush) {
		DynamicPaintBrushSettings *brush = pmd->brush, *t_brush = tpmd->brush;
		t_brush->pmd = tpmd;

		t_brush->flags = brush->flags;
		t_brush->collision = brush->collision;

		t_brush->r = brush->r;
		t_brush->g = brush->g;
		t_brush->b = brush->b;
		t_brush->alpha = brush->alpha;
		t_brush->wetness = brush->wetness;

		t_brush->particle_radius = brush->particle_radius;
		t_brush->particle_smooth = brush->particle_smooth;
		t_brush->paint_distance = brush->paint_distance;
		t_brush->psys = brush->psys;

		if (brush->paint_ramp)
			memcpy(t_brush->paint_ramp, brush->paint_ramp, sizeof(ColorBand));
		if (brush->vel_ramp)
			memcpy(t_brush->vel_ramp, brush->vel_ramp, sizeof(ColorBand));

		t_brush->proximity_falloff = brush->proximity_falloff;
		t_brush->wave_type = brush->wave_type;
		t_brush->ray_dir = brush->ray_dir;

		t_brush->wave_factor = brush->wave_factor;
		t_brush->wave_clamp = brush->wave_clamp;
		t_brush->max_velocity = brush->max_velocity;
		t_brush->smudge_strength = brush->smudge_strength;
	}
}

/* allocates surface data depending on surface type */
static void dynamicPaint_allocateSurfaceType(DynamicPaintSurface *surface)
{
	PaintSurfaceData *sData = surface->data;

	switch (surface->type) {
		case MOD_DPAINT_SURFACE_T_PAINT:
			sData->type_data = MEM_callocN(sizeof(PaintPoint) * sData->total_points, "DynamicPaintSurface Data");
			break;
		case MOD_DPAINT_SURFACE_T_DISPLACE:
			sData->type_data = MEM_callocN(sizeof(float) * sData->total_points, "DynamicPaintSurface DepthData");
			break;
		case MOD_DPAINT_SURFACE_T_WEIGHT:
			sData->type_data = MEM_callocN(sizeof(float) * sData->total_points, "DynamicPaintSurface WeightData");
			break;
		case MOD_DPAINT_SURFACE_T_WAVE:
			sData->type_data = MEM_callocN(sizeof(PaintWavePoint) * sData->total_points, "DynamicPaintSurface WaveData");
			break;
	}

	if (sData->type_data == NULL)
		setError(surface->canvas, N_("Not enough free memory"));
}

static bool surface_usesAdjDistance(DynamicPaintSurface *surface)
{
	return ((surface->type == MOD_DPAINT_SURFACE_T_PAINT && surface->effect) ||
	        (surface->type == MOD_DPAINT_SURFACE_T_WAVE));
}

static bool surface_usesAdjData(DynamicPaintSurface *surface)
{
	return (surface_usesAdjDistance(surface) ||
	        (surface->format == MOD_DPAINT_SURFACE_F_VERTEX && surface->flags & MOD_DPAINT_ANTIALIAS));
}

/* initialize surface adjacency data */
static void dynamicPaint_initAdjacencyData(DynamicPaintSurface *surface, const bool force_init)
{
	PaintSurfaceData *sData = surface->data;
	Mesh *mesh = surface->canvas->mesh;
	PaintAdjData *ad;
	int *temp_data;
	int neigh_points = 0;

	if (!force_init && !surface_usesAdjData(surface))
		return;

	if (surface->format == MOD_DPAINT_SURFACE_F_VERTEX) {
		/* For vertex format, neighbors are connected by edges */
		neigh_points = 2 * mesh->totedge;
	}
	else if (surface->format == MOD_DPAINT_SURFACE_F_IMAGESEQ) {
		neigh_points = sData->total_points * 8;
	}

	if (!neigh_points)
		return;

	/* allocate memory */
	ad = sData->adj_data = MEM_callocN(sizeof(PaintAdjData), "Surface Adj Data");
	if (!ad)
		return;
	ad->n_index = MEM_callocN(sizeof(int) * sData->total_points, "Surface Adj Index");
	ad->n_num = MEM_callocN(sizeof(int) * sData->total_points, "Surface Adj Counts");
	temp_data = MEM_callocN(sizeof(int) * sData->total_points, "Temp Adj Data");
	ad->n_target = MEM_callocN(sizeof(int) * neigh_points, "Surface Adj Targets");
	ad->flags = MEM_callocN(sizeof(int) * sData->total_points, "Surface Adj Flags");
	ad->total_targets = neigh_points;
	ad->border = NULL;
	ad->total_border = 0;

	/* in case of allocation error, free memory */
	if (!ad->n_index || !ad->n_num || !ad->n_target || !temp_data) {
		dynamicPaint_freeAdjData(sData);
		if (temp_data)
			MEM_freeN(temp_data);
		setError(surface->canvas, N_("Not enough free memory"));
		return;
	}

	if (surface->format == MOD_DPAINT_SURFACE_F_VERTEX) {
		int i;
		int n_pos;

		/* For vertex format, count every vertex that is connected by an edge */
		int numOfEdges = mesh->totedge;
		int numOfPolys = mesh->totpoly;
		struct MEdge *edge =  mesh->medge;
		struct MPoly *mpoly = mesh->mpoly;
		struct MLoop *mloop = mesh->mloop;

		/* count number of edges per vertex */
		for (i = 0; i < numOfEdges; i++) {
			ad->n_num[edge[i].v1]++;
			ad->n_num[edge[i].v2]++;

			temp_data[edge[i].v1]++;
			temp_data[edge[i].v2]++;
		}

		/* also add number of vertices to temp_data
		 * to locate points on "mesh edge" */
		for (i = 0; i < numOfPolys; i++) {
			for (int j = 0; j < mpoly[i].totloop; j++) {
				temp_data[mloop[mpoly[i].loopstart + j].v]++;
			}
		}

		/* now check if total number of edges+faces for
		 * each vertex is even, if not -> vertex is on mesh edge */
		for (i = 0; i < sData->total_points; i++) {
			if ((temp_data[i] % 2) || (temp_data[i] < 4)) {
				ad->flags[i] |= ADJ_ON_MESH_EDGE;
			}

			/* reset temp data */
			temp_data[i] = 0;
		}

		/* order n_index array */
		n_pos = 0;
		for (i = 0; i < sData->total_points; i++) {
			ad->n_index[i] = n_pos;
			n_pos += ad->n_num[i];
		}

		/* and now add neighbor data using that info */
		for (i = 0; i < numOfEdges; i++) {
			/* first vertex */
			int index = edge[i].v1;
			n_pos = ad->n_index[index] + temp_data[index];
			ad->n_target[n_pos] = edge[i].v2;
			temp_data[index]++;

			/* second vertex */
			index = edge[i].v2;
			n_pos = ad->n_index[index] + temp_data[index];
			ad->n_target[n_pos] = edge[i].v1;
			temp_data[index]++;
		}
	}
	else if (surface->format == MOD_DPAINT_SURFACE_F_IMAGESEQ) {
		/* for image sequences, only allocate memory.
		 * bake initialization takes care of rest */
	}

	MEM_freeN(temp_data);
}

typedef struct DynamicPaintSetInitColorData {
	const DynamicPaintSurface *surface;

	const MLoop *mloop;
	const MLoopUV *mloopuv;
	const MLoopTri *mlooptri;
	const MLoopCol *mloopcol;
	struct ImagePool *pool;

	const bool scene_color_manage;
} DynamicPaintSetInitColorData;

static void dynamic_paint_set_init_color_tex_to_vcol_cb(
        void *__restrict userdata,
        const int i,
        const ParallelRangeTLS *__restrict UNUSED(tls))
{
	const DynamicPaintSetInitColorData *data = userdata;

	const PaintSurfaceData *sData = data->surface->data;
	PaintPoint *pPoint = (PaintPoint *)sData->type_data;

	const MLoop *mloop = data->mloop;
	const MLoopTri *mlooptri = data->mlooptri;
	const MLoopUV *mloopuv = data->mloopuv;
	struct ImagePool *pool = data->pool;
	Tex *tex = data->surface->init_texture;

	const bool scene_color_manage = data->scene_color_manage;

	float uv[3] = {0.0f};

	for (int j = 3; j--;) {
		TexResult texres = {0};
		const unsigned int vert = mloop[mlooptri[i].tri[j]].v;

		/* remap to [-1.0, 1.0] */
		uv[0] = mloopuv[mlooptri[i].tri[j]].uv[0] * 2.0f - 1.0f;
		uv[1] = mloopuv[mlooptri[i].tri[j]].uv[1] * 2.0f - 1.0f;

		multitex_ext_safe(tex, uv, &texres, pool, scene_color_manage, false);

		if (texres.tin > pPoint[vert].color[3]) {
			copy_v3_v3(pPoint[vert].color, &texres.tr);
			pPoint[vert].color[3] = texres.tin;
		}
	}
}

static void dynamic_paint_set_init_color_tex_to_imseq_cb(
        void *__restrict userdata,
        const int i,
        const ParallelRangeTLS *__restrict UNUSED(tls))
{
	const DynamicPaintSetInitColorData *data = userdata;

	const PaintSurfaceData *sData = data->surface->data;
	PaintPoint *pPoint = (PaintPoint *)sData->type_data;

	const MLoopTri *mlooptri = data->mlooptri;
	const MLoopUV *mloopuv = data->mloopuv;
	Tex *tex = data->surface->init_texture;
	ImgSeqFormatData *f_data = (ImgSeqFormatData *)sData->format_data;
	const int samples = (data->surface->flags & MOD_DPAINT_ANTIALIAS) ? 5 : 1;

	const bool scene_color_manage = data->scene_color_manage;

	float uv[9] = {0.0f};
	float uv_final[3] = {0.0f};

	TexResult texres = {0};

	/* collect all uvs */
	for (int j = 3; j--;) {
		copy_v2_v2(&uv[j * 3], mloopuv[mlooptri[f_data->uv_p[i].tri_index].tri[j]].uv);
	}

	/* interpolate final uv pos */
	interp_v3_v3v3v3(uv_final, &uv[0], &uv[3], &uv[6], f_data->barycentricWeights[i * samples].v);
	/* remap to [-1.0, 1.0] */
	uv_final[0] = uv_final[0] * 2.0f - 1.0f;
	uv_final[1] = uv_final[1] * 2.0f - 1.0f;

	multitex_ext_safe(tex, uv_final, &texres, NULL, scene_color_manage, false);

	/* apply color */
	copy_v3_v3(pPoint[i].color, &texres.tr);
	pPoint[i].color[3] = texres.tin;
}

static void dynamic_paint_set_init_color_vcol_to_imseq_cb(
        void *__restrict userdata,
        const int i,
        const ParallelRangeTLS *__restrict UNUSED(tls))
{
	const DynamicPaintSetInitColorData *data = userdata;

	const PaintSurfaceData *sData = data->surface->data;
	PaintPoint *pPoint = (PaintPoint *)sData->type_data;

	const MLoopTri *mlooptri = data->mlooptri;
	const MLoopCol *mloopcol = data->mloopcol;
	ImgSeqFormatData *f_data = (ImgSeqFormatData *)sData->format_data;
	const int samples = (data->surface->flags & MOD_DPAINT_ANTIALIAS) ? 5 : 1;

	const int tri_idx = f_data->uv_p[i].tri_index;
	float colors[3][4];
	float final_color[4];

	/* collect color values */
	for (int j = 3; j--;) {
		rgba_uchar_to_float(colors[j], (const unsigned char *)&mloopcol[mlooptri[tri_idx].tri[j]].r);
	}

	/* interpolate final color */
	interp_v4_v4v4v4(final_color, UNPACK3(colors), f_data->barycentricWeights[i * samples].v);

	copy_v4_v4(pPoint[i].color, final_color);
}

static void dynamicPaint_setInitialColor(const Scene *scene, DynamicPaintSurface *surface)
{
	PaintSurfaceData *sData = surface->data;
	PaintPoint *pPoint = (PaintPoint *)sData->type_data;
	Mesh *mesh = surface->canvas->mesh;
	int i;
	const bool scene_color_manage = BKE_scene_check_color_management_enabled(scene);

	if (surface->type != MOD_DPAINT_SURFACE_T_PAINT)
		return;

	if (surface->init_color_type == MOD_DPAINT_INITIAL_NONE)
		return;

	/* Single color */
	if (surface->init_color_type == MOD_DPAINT_INITIAL_COLOR) {
		/* apply color to every surface point */
		for (i = 0; i < sData->total_points; i++) {
			copy_v4_v4(pPoint[i].color, surface->init_color);
		}
	}
	/* UV mapped texture */
	else if (surface->init_color_type == MOD_DPAINT_INITIAL_TEXTURE) {
		Tex *tex = surface->init_texture;

		const MLoop *mloop = mesh->mloop;
		const MLoopTri *mlooptri = BKE_mesh_runtime_looptri_ensure(mesh);
		const int tottri = BKE_mesh_runtime_looptri_len(mesh);
		const MLoopUV *mloopuv = NULL;

		char uvname[MAX_CUSTOMDATA_LAYER_NAME];

		if (!tex)
			return;

		/* get uv map */
		CustomData_validate_layer_name(&mesh->ldata, CD_MLOOPUV, surface->init_layername, uvname);
		mloopuv = CustomData_get_layer_named(&mesh->ldata, CD_MLOOPUV, uvname);
		if (!mloopuv)
			return;

		/* for vertex surface loop through tfaces and find uv color
		 * that provides highest alpha */
		if (surface->format == MOD_DPAINT_SURFACE_F_VERTEX) {
			struct ImagePool *pool = BKE_image_pool_new();

			DynamicPaintSetInitColorData data = {
			    .surface = surface,
			    .mloop = mloop, .mlooptri = mlooptri, .mloopuv = mloopuv, .pool = pool,
			    .scene_color_manage = scene_color_manage
			};
			ParallelRangeSettings settings;
			BLI_parallel_range_settings_defaults(&settings);
			settings.use_threading = (tottri > 1000);
			BLI_task_parallel_range(0, tottri,
			                        &data,
			                        dynamic_paint_set_init_color_tex_to_vcol_cb,
			                        &settings);
			BKE_image_pool_free(pool);
		}
		else if (surface->format == MOD_DPAINT_SURFACE_F_IMAGESEQ) {
			DynamicPaintSetInitColorData data = {
			    .surface = surface,
			    .mlooptri = mlooptri, .mloopuv = mloopuv,
			    .scene_color_manage = scene_color_manage
			};
			ParallelRangeSettings settings;
			BLI_parallel_range_settings_defaults(&settings);
			settings.use_threading = (sData->total_points > 1000);
			BLI_task_parallel_range(0, sData->total_points,
			                        &data,
			                        dynamic_paint_set_init_color_tex_to_imseq_cb,
			                        &settings);
		}
	}
	/* vertex color layer */
	else if (surface->init_color_type == MOD_DPAINT_INITIAL_VERTEXCOLOR) {

		/* for vertex surface, just copy colors from mcol */
		if (surface->format == MOD_DPAINT_SURFACE_F_VERTEX) {
			const MLoop *mloop = mesh->mloop;
			const int totloop = mesh->totloop;
			const MLoopCol *col = CustomData_get_layer_named(&mesh->ldata, CD_MLOOPCOL, surface->init_layername);
			if (!col)
				return;

			for (i = 0; i < totloop; i++) {
				rgba_uchar_to_float(pPoint[mloop[i].v].color, (const unsigned char *)&col[mloop[i].v].r);
			}
		}
		else if (surface->format == MOD_DPAINT_SURFACE_F_IMAGESEQ) {
			const MLoopTri *mlooptri = BKE_mesh_runtime_looptri_ensure(mesh);
			MLoopCol *col = CustomData_get_layer_named(&mesh->ldata, CD_MLOOPCOL, surface->init_layername);
			if (!col)
				return;

			DynamicPaintSetInitColorData data = {
			    .surface = surface,
			    .mlooptri = mlooptri, .mloopcol = col,
			};
			ParallelRangeSettings settings;
			BLI_parallel_range_settings_defaults(&settings);
			settings.use_threading = (sData->total_points > 1000);
			BLI_task_parallel_range(0, sData->total_points,
			                        &data,
			                        dynamic_paint_set_init_color_vcol_to_imseq_cb,
			                        &settings);
		}
	}
}

/* clears surface data back to zero */
void dynamicPaint_clearSurface(const Scene *scene, DynamicPaintSurface *surface)
{
	PaintSurfaceData *sData = surface->data;
	if (sData && sData->type_data) {
		unsigned int data_size;

		if (surface->type == MOD_DPAINT_SURFACE_T_PAINT)
			data_size = sizeof(PaintPoint);
		else if (surface->type == MOD_DPAINT_SURFACE_T_WAVE)
			data_size = sizeof(PaintWavePoint);
		else
			data_size = sizeof(float);

		memset(sData->type_data, 0, data_size * sData->total_points);

		/* set initial color */
		if (surface->type == MOD_DPAINT_SURFACE_T_PAINT)
			dynamicPaint_setInitialColor(scene, surface);

		if (sData->bData)
			sData->bData->clear = 1;
	}
}

/* completely (re)initializes surface (only for point cache types)*/
bool dynamicPaint_resetSurface(const Scene *scene, DynamicPaintSurface *surface)
{
	int numOfPoints = dynamicPaint_surfaceNumOfPoints(surface);
	/* free existing data */
	if (surface->data)
		dynamicPaint_freeSurfaceData(surface);

	/* don't reallocate for image sequence types. they get handled only on bake */
	if (surface->format == MOD_DPAINT_SURFACE_F_IMAGESEQ)
		return true;
	if (numOfPoints < 1)
		return false;

	/* allocate memory */
	surface->data = MEM_callocN(sizeof(PaintSurfaceData), "PaintSurfaceData");
	if (!surface->data)
		return false;

	/* allocate data depending on surface type and format */
	surface->data->total_points = numOfPoints;
	dynamicPaint_allocateSurfaceType(surface);
	dynamicPaint_initAdjacencyData(surface, false);

	/* set initial color */
	if (surface->type == MOD_DPAINT_SURFACE_T_PAINT)
		dynamicPaint_setInitialColor(scene, surface);

	return true;
}

/* make sure allocated surface size matches current requirements */
static bool dynamicPaint_checkSurfaceData(const Scene *scene, DynamicPaintSurface *surface)
{
	if (!surface->data || ((dynamicPaint_surfaceNumOfPoints(surface) != surface->data->total_points))) {
		return dynamicPaint_resetSurface(scene, surface);
	}
	return true;
}


/***************************** Modifier processing ******************************/

typedef struct DynamicPaintModifierApplyData {
	const DynamicPaintSurface *surface;
	Object *ob;

	MVert *mvert;
	const MLoop *mloop;
	const MPoly *mpoly;

	float (*fcolor)[4];
	MLoopCol *mloopcol;
	MLoopCol *mloopcol_wet;
	MLoopCol *mloopcol_preview;
} DynamicPaintModifierApplyData;

static void dynamic_paint_apply_surface_displace_cb(
        void *__restrict userdata,
        const int i,
        const ParallelRangeTLS *__restrict UNUSED(tls))
{
	const DynamicPaintModifierApplyData *data = userdata;

	const DynamicPaintSurface *surface = data->surface;
	MVert *mvert = data->mvert;

	float normal[3];
	const float *value = (float *)surface->data->type_data;
	const float val = value[i] * surface->disp_factor;

	normal_short_to_float_v3(normal, mvert[i].no);

	/* same as 'mvert[i].co[0] -= normal[0] * val' etc. */
	madd_v3_v3fl(mvert[i].co, normal, -val);
}

/* apply displacing vertex surface to the derived mesh */
static void dynamicPaint_applySurfaceDisplace(DynamicPaintSurface *surface, Mesh *result)
{
	PaintSurfaceData *sData = surface->data;

	if (!sData || surface->format != MOD_DPAINT_SURFACE_F_VERTEX)
		return;

	/* displace paint */
	if (surface->type == MOD_DPAINT_SURFACE_T_DISPLACE) {
		MVert *mvert = result->mvert;

		DynamicPaintModifierApplyData data = {.surface = surface, .mvert = mvert};
		ParallelRangeSettings settings;
		BLI_parallel_range_settings_defaults(&settings);
		settings.use_threading = (sData->total_points > 10000);
		BLI_task_parallel_range(0, sData->total_points,
		                        &data,
		                        dynamic_paint_apply_surface_displace_cb,
		                        &settings);
	}
}

static void dynamic_paint_apply_surface_vpaint_blend_cb(
        void *__restrict userdata,
        const int i,
        const ParallelRangeTLS *__restrict UNUSED(tls))
{
	const DynamicPaintModifierApplyData *data = userdata;

	PaintPoint *pPoint = (PaintPoint *)data->surface->data->type_data;
	float (*fcolor)[4] = data->fcolor;

	/* blend dry and wet layer */
	blendColors(pPoint[i].color, pPoint[i].color[3], pPoint[i].e_color, pPoint[i].e_color[3], fcolor[i]);
}

static void dynamic_paint_apply_surface_vpaint_cb(
        void *__restrict userdata,
        const int p_index,
        const ParallelRangeTLS *__restrict UNUSED(tls))
{
	const DynamicPaintModifierApplyData *data = userdata;
	Object *ob = data->ob;

	const MLoop *mloop = data->mloop;
	const MPoly *mpoly = data->mpoly;

	const DynamicPaintSurface *surface = data->surface;
	PaintPoint *pPoint = (PaintPoint *)surface->data->type_data;
	float (*fcolor)[4] = data->fcolor;

	MLoopCol *mloopcol = data->mloopcol;
	MLoopCol *mloopcol_wet = data->mloopcol_wet;
	MLoopCol *mloopcol_preview = data->mloopcol_preview;

	const Material *material = mloopcol_preview ?
	                               give_current_material(ob, mpoly[p_index].mat_nr + 1) : NULL;

	for (int j = 0; j < mpoly[p_index].totloop; j++) {
		const int l_index = mpoly[p_index].loopstart + j;
		const int v_index = mloop[l_index].v;

		/* save layer data to output layer */
		/* apply color */
		if (mloopcol) {
			rgba_float_to_uchar((unsigned char *)&mloopcol[l_index].r, fcolor[v_index]);
		}
		/* apply wetness */
		if (mloopcol_wet) {
			const char c = unit_float_to_uchar_clamp(pPoint[v_index].wetness);
			mloopcol_wet[l_index].r = c;
			mloopcol_wet[l_index].g = c;
			mloopcol_wet[l_index].b = c;
			mloopcol_wet[l_index].a = 255;
		}

		/* viewport preview */
		if (mloopcol_preview) {
			if (surface->preview_id == MOD_DPAINT_SURFACE_PREV_PAINT) {
				float c[3];

				/* Apply material color as base vertex color for preview */
				mloopcol_preview[l_index].a = 255;
				if (material) {
					c[0] = material->r;
					c[1] = material->g;
					c[2] = material->b;
				}
				else { /* default gray */
					c[0] = 0.65f;
					c[1] = 0.65f;
					c[2] = 0.65f;
				}
				/* mix surface color */
				interp_v3_v3v3(c, c, fcolor[v_index], fcolor[v_index][3]);

				rgb_float_to_uchar((unsigned char *)&mloopcol_preview[l_index].r, c);
			}
			else {
				const char c = unit_float_to_uchar_clamp(pPoint[v_index].wetness);
				mloopcol_preview[l_index].r = c;
				mloopcol_preview[l_index].g = c;
				mloopcol_preview[l_index].b = c;
				mloopcol_preview[l_index].a = 255;
			}
		}
	}
}

static void dynamic_paint_apply_surface_wave_cb(
        void *__restrict userdata,
        const int i,
        const ParallelRangeTLS *__restrict UNUSED(tls))
{
	const DynamicPaintModifierApplyData *data = userdata;

	PaintWavePoint *wPoint = (PaintWavePoint *)data->surface->data->type_data;
	MVert *mvert = data->mvert;
	float normal[3];

	normal_short_to_float_v3(normal, mvert[i].no);
	madd_v3_v3fl(mvert[i].co, normal, wPoint[i].height);
}

/*
 * Apply canvas data to the object derived mesh
 */
static Mesh *dynamicPaint_Modifier_apply(
        DynamicPaintModifierData *pmd, Object *ob, Mesh *mesh)
{
	Mesh *result = BKE_mesh_copy_for_eval(mesh, false);

	if (pmd->canvas && !(pmd->canvas->flags & MOD_DPAINT_BAKING)) {

		DynamicPaintSurface *surface;
		bool update_normals = false;

		/* loop through surfaces */
		for (surface = pmd->canvas->surfaces.first; surface; surface = surface->next) {
			PaintSurfaceData *sData = surface->data;

			if (surface->format != MOD_DPAINT_SURFACE_F_IMAGESEQ && sData) {
				if (!(surface->flags & MOD_DPAINT_ACTIVE))
					continue;

				/* process vertex surface previews */
				if (surface->format == MOD_DPAINT_SURFACE_F_VERTEX) {

					/* vertex color paint */
					if (surface->type == MOD_DPAINT_SURFACE_T_PAINT) {
						MLoop *mloop = result->mloop;
						const int totloop = result->totloop;
						MPoly *mpoly = result->mpoly;
						const int totpoly = result->totpoly;

						/* paint is stored on dry and wet layers, so mix final color first */
						float (*fcolor)[4] = MEM_callocN(sizeof(*fcolor) * sData->total_points, "Temp paint color");

						DynamicPaintModifierApplyData data = {.surface = surface, .fcolor = fcolor};
						{
							ParallelRangeSettings settings;
							BLI_parallel_range_settings_defaults(&settings);
							settings.use_threading = (sData->total_points > 1000);
							BLI_task_parallel_range(
							        0, sData->total_points,
							        &data,
							        dynamic_paint_apply_surface_vpaint_blend_cb,
							        &settings);
						}

						/* paint layer */
						MLoopCol *mloopcol = CustomData_get_layer_named(&result->ldata, CD_MLOOPCOL, surface->output_name);
						/* if output layer is lost from a constructive modifier, re-add it */
						if (!mloopcol && dynamicPaint_outputLayerExists(surface, ob, 0)) {
							mloopcol = CustomData_add_layer_named(
							        &result->ldata, CD_MLOOPCOL, CD_CALLOC, NULL, totloop, surface->output_name);
						}

						/* wet layer */
						MLoopCol *mloopcol_wet = CustomData_get_layer_named(&result->ldata, CD_MLOOPCOL, surface->output_name2);
						/* if output layer is lost from a constructive modifier, re-add it */
						if (!mloopcol_wet && dynamicPaint_outputLayerExists(surface, ob, 1)) {
							mloopcol_wet = CustomData_add_layer_named(
							        &result->ldata, CD_MLOOPCOL, CD_CALLOC, NULL, totloop, surface->output_name2);
						}

						/* Save preview results to weight layer to be able to share same drawing methods */
						MLoopCol *mloopcol_preview = NULL;
						if (surface->flags & MOD_DPAINT_PREVIEW) {
							mloopcol_preview = CustomData_get_layer(&result->ldata, CD_PREVIEW_MLOOPCOL);
							if (!mloopcol_preview) {
								mloopcol_preview = CustomData_add_layer(
								        &result->ldata, CD_PREVIEW_MLOOPCOL, CD_CALLOC, NULL, totloop);
							}
						}

						data.ob = ob;
						data.mloop = mloop;
						data.mpoly = mpoly;
						data.mloopcol = mloopcol;
						data.mloopcol_wet = mloopcol_wet;
						data.mloopcol_preview = mloopcol_preview;

						{
							ParallelRangeSettings settings;
							BLI_parallel_range_settings_defaults(&settings);
							settings.use_threading = (totpoly > 1000);
							BLI_task_parallel_range(
							        0, totpoly,
							        &data,
							        dynamic_paint_apply_surface_vpaint_cb,
							        &settings);
						}

						MEM_freeN(fcolor);

						/* Mark tessellated CD layers as dirty. */
						//result->dirty |= DM_DIRTY_TESS_CDLAYERS;
					}
					/* vertex group paint */
					else if (surface->type == MOD_DPAINT_SURFACE_T_WEIGHT) {
						int defgrp_index = defgroup_name_index(ob, surface->output_name);
						MDeformVert *dvert = CustomData_get_layer(&result->vdata, CD_MDEFORMVERT);
						float *weight = (float *)sData->type_data;

						/* viewport preview */
						if (surface->flags & MOD_DPAINT_PREVIEW) {
							/* Save preview results to weight layer to be
							 * able to share same drawing methods.
							 * Note this func also sets DM_DIRTY_TESS_CDLAYERS flag! */
							//TODO port this function
							//DM_update_weight_mcol(ob, result, 0, weight, 0, NULL);
						}

						/* apply weights into a vertex group, if doesn't exists add a new layer */
						if (defgrp_index != -1 && !dvert && (surface->output_name[0] != '\0')) {
							dvert = CustomData_add_layer(&result->vdata, CD_MDEFORMVERT, CD_CALLOC,
							                             NULL, sData->total_points);
						}
						if (defgrp_index != -1 && dvert) {
							int i;
							for (i = 0; i < sData->total_points; i++) {
								MDeformVert *dv = &dvert[i];
								MDeformWeight *def_weight = defvert_find_index(dv, defgrp_index);

								/* skip if weight value is 0 and no existing weight is found */
								if ((def_weight != NULL) || (weight[i] != 0.0f)) {
									/* if not found, add a weight for it */
									if (def_weight == NULL) {
										def_weight = defvert_verify_index(dv, defgrp_index);
									}

									/* set weight value */
									def_weight->weight = weight[i];
								}
							}
						}
					}
					/* wave simulation */
					else if (surface->type == MOD_DPAINT_SURFACE_T_WAVE) {
						MVert *mvert = result->mvert;

						DynamicPaintModifierApplyData data = {.surface = surface, .mvert = mvert};
						ParallelRangeSettings settings;
						BLI_parallel_range_settings_defaults(&settings);
						settings.use_threading = (sData->total_points > 1000);
						BLI_task_parallel_range(
						        0, sData->total_points,
						        &data,
						        dynamic_paint_apply_surface_wave_cb,
						        &settings);
						update_normals = true;
					}

					/* displace */
					if (surface->type == MOD_DPAINT_SURFACE_T_DISPLACE) {
						dynamicPaint_applySurfaceDisplace(surface, result);
						update_normals = true;
					}
				}
			}
		}

		if (update_normals) {
			//result->dirty |= DM_DIRTY_NORMALS;
		}
	}
	/* make a copy of mesh to use as brush data */
	if (pmd->brush) {
		if (pmd->brush->mesh) {
			BKE_id_free(NULL, pmd->brush->mesh);
		}
		pmd->brush->mesh = BKE_mesh_copy_for_eval(result, false);
	}

	return result;
}

/* update cache frame range */
void dynamicPaint_cacheUpdateFrames(DynamicPaintSurface *surface)
{
	if (surface->pointcache) {
		surface->pointcache->startframe = surface->start_frame;
		surface->pointcache->endframe = surface->end_frame;
	}
}

static void canvas_copyMesh(DynamicPaintCanvasSettings *canvas, Mesh *mesh)
{
	if (canvas->mesh) {
		BKE_id_free(NULL, canvas->mesh);
	}

	canvas->mesh = BKE_mesh_copy_for_eval(mesh, false);
}

/*
 * Updates derived mesh copy and processes dynamic paint step / caches.
 */
static void dynamicPaint_frameUpdate(
        DynamicPaintModifierData *pmd, struct Depsgraph *depsgraph, Scene *scene,
        Object *ob, Mesh *mesh)
{
	if (pmd->canvas) {
		DynamicPaintCanvasSettings *canvas = pmd->canvas;
		DynamicPaintSurface *surface = canvas->surfaces.first;

		/* update derived mesh copy */
		canvas_copyMesh(canvas, mesh);

		/* in case image sequence baking, stop here */
		if (canvas->flags & MOD_DPAINT_BAKING)
			return;

		/* loop through surfaces */
		for (; surface; surface = surface->next) {
			int current_frame = (int)scene->r.cfra;
			bool no_surface_data;

			/* free bake data if not required anymore */
			surface_freeUnusedData(surface);

			/* image sequences are handled by bake operator */
			if ((surface->format == MOD_DPAINT_SURFACE_F_IMAGESEQ) || !(surface->flags & MOD_DPAINT_ACTIVE))
				continue;

			/* make sure surface is valid */
			no_surface_data = surface->data == NULL;
			if (!dynamicPaint_checkSurfaceData(scene, surface))
				continue;

			/* limit frame range */
			CLAMP(current_frame, surface->start_frame, surface->end_frame);

			if (no_surface_data || current_frame != surface->current_frame ||
			    (int)scene->r.cfra == surface->start_frame)
			{
				PointCache *cache = surface->pointcache;
				PTCacheID pid;
				surface->current_frame = current_frame;

				/* read point cache */
				BKE_ptcache_id_from_dynamicpaint(&pid, ob, surface);
				pid.cache->startframe = surface->start_frame;
				pid.cache->endframe = surface->end_frame;
				BKE_ptcache_id_time(&pid, scene, (float)scene->r.cfra, NULL, NULL, NULL);

				/* reset non-baked cache at first frame */
				if ((int)scene->r.cfra == surface->start_frame && !(cache->flag & PTCACHE_BAKED)) {
					cache->flag |= PTCACHE_REDO_NEEDED;
					BKE_ptcache_id_reset(scene, &pid, PTCACHE_RESET_OUTDATED);
					cache->flag &= ~PTCACHE_REDO_NEEDED;
				}

				/* try to read from cache */
				bool can_simulate = ((int)scene->r.cfra == current_frame) && !(cache->flag & PTCACHE_BAKED);

				if (BKE_ptcache_read(&pid, (float)scene->r.cfra, can_simulate)) {
					BKE_ptcache_validate(cache, (int)scene->r.cfra);
				}
				/* if read failed and we're on surface range do recalculate */
				else if (can_simulate) {
					/* calculate surface frame */
					canvas->flags |= MOD_DPAINT_BAKING;
					dynamicPaint_calculateFrame(surface, depsgraph, scene, ob, current_frame);
					canvas->flags &= ~MOD_DPAINT_BAKING;

					/* restore canvas mesh if required */
					if (surface->type == MOD_DPAINT_SURFACE_T_DISPLACE &&
					    surface->flags & MOD_DPAINT_DISP_INCREMENTAL && surface->next)
					{
						canvas_copyMesh(canvas, mesh);
					}

					BKE_ptcache_validate(cache, surface->current_frame);
					BKE_ptcache_write(&pid, surface->current_frame);
				}
			}
		}
	}
}

/* Modifier call. Processes dynamic paint modifier step. */
Mesh *dynamicPaint_Modifier_do(
        DynamicPaintModifierData *pmd, struct Depsgraph *depsgraph, Scene *scene,
        Object *ob, Mesh *mesh)
{
	if (pmd->canvas) {
		Mesh *ret;

		/* Update canvas data for a new frame */
		dynamicPaint_frameUpdate(pmd, depsgraph, scene, ob, mesh);

		/* Return output mesh */
		ret = dynamicPaint_Modifier_apply(pmd, ob, mesh);

		return ret;
	}
	else {
		/* Update canvas data for a new frame */
		dynamicPaint_frameUpdate(pmd, depsgraph, scene, ob, mesh);

		/* Return output mesh */
		return dynamicPaint_Modifier_apply(pmd, ob, mesh);
	}
}


/***************************** Image Sequence / UV Image Surface Calls ******************************/

/*
 * Create a surface for uv image sequence format
 */
#define JITTER_SAMPLES { \
	0.0f, 0.0f, \
	-0.2f, -0.4f, \
	0.2f, 0.4f, \
	0.4f, -0.2f, \
	-0.4f, 0.3f, \
}

typedef struct DynamicPaintCreateUVSurfaceData {
	const DynamicPaintSurface *surface;

	PaintUVPoint *tempPoints;
	Vec3f *tempWeights;

	const MLoopTri *mlooptri;
	const MLoopUV *mloopuv;
	const MLoop *mloop;
	const int tottri;

	const Bounds2D *faceBB;
	uint32_t *active_points;
} DynamicPaintCreateUVSurfaceData;

static void dynamic_paint_create_uv_surface_direct_cb(
        void *__restrict userdata,
        const int ty,
        const ParallelRangeTLS *__restrict UNUSED(tls))
{
	const DynamicPaintCreateUVSurfaceData *data = userdata;

	const DynamicPaintSurface *surface = data->surface;
	PaintUVPoint *tempPoints = data->tempPoints;
	Vec3f *tempWeights = data->tempWeights;

	const MLoopTri *mlooptri = data->mlooptri;
	const MLoopUV *mloopuv = data->mloopuv;
	const MLoop *mloop = data->mloop;
	const int tottri = data->tottri;

	const Bounds2D *faceBB = data->faceBB;

	const float jitter5sample[10] = JITTER_SAMPLES;
	const int aa_samples = (surface->flags & MOD_DPAINT_ANTIALIAS) ? 5 : 1;
	const int w = surface->image_resolution;
	const int h = w;

	for (int tx = 0; tx < w; tx++) {
		const int index = tx + w * ty;
		PaintUVPoint *tPoint = &tempPoints[index];
		float point[5][2];

		/* Init per pixel settings */
		tPoint->tri_index = -1;
		tPoint->neighbour_pixel = -1;
		tPoint->pixel_index = index;

		/* Actual pixel center, used when collision is found */
		point[0][0] = ((float)tx + 0.5f) / w;
		point[0][1] = ((float)ty + 0.5f) / h;

		/*
		 * A pixel middle sample isn't enough to find very narrow polygons
		 * So using 4 samples of each corner too
		 */
		point[1][0] = ((float)tx) / w;
		point[1][1] = ((float)ty) / h;

		point[2][0] = ((float)tx + 1) / w;
		point[2][1] = ((float)ty) / h;

		point[3][0] = ((float)tx) / w;
		point[3][1] = ((float)ty + 1) / h;

		point[4][0] = ((float)tx + 1) / w;
		point[4][1] = ((float)ty + 1) / h;


		/* Loop through samples, starting from middle point */
		for (int sample = 0; sample < 5; sample++) {
			/* Loop through every face in the mesh */
			/* XXX TODO This is *horrible* with big meshes, should use a 2D BVHTree over UV tris here! */
			for (int i = 0; i < tottri; i++) {
				/* Check uv bb */
				if ((faceBB[i].min[0] > point[sample][0]) ||
				    (faceBB[i].min[1] > point[sample][1]) ||
				    (faceBB[i].max[0] < point[sample][0]) ||
				    (faceBB[i].max[1] < point[sample][1]))
				{
					continue;
				}

				const float *uv1 = mloopuv[mlooptri[i].tri[0]].uv;
				const float *uv2 = mloopuv[mlooptri[i].tri[1]].uv;
				const float *uv3 = mloopuv[mlooptri[i].tri[2]].uv;

				/* If point is inside the face */
				if (isect_point_tri_v2(point[sample], uv1, uv2, uv3) != 0) {
					float uv[2];

					/* Add b-weights per anti-aliasing sample */
					for (int j = 0; j < aa_samples; j++) {
						uv[0] = point[0][0] + jitter5sample[j * 2] / w;
						uv[1] = point[0][1] + jitter5sample[j * 2 + 1] / h;

						barycentric_weights_v2(uv1, uv2, uv3, uv, tempWeights[index * aa_samples + j].v);
					}

					/* Set surface point face values */
					tPoint->tri_index = i;

					/* save vertex indexes */
					tPoint->v1 = mloop[mlooptri[i].tri[0]].v;
					tPoint->v2 = mloop[mlooptri[i].tri[1]].v;
					tPoint->v3 = mloop[mlooptri[i].tri[2]].v;

					sample = 5; /* make sure we exit sample loop as well */
					break;
				}
			}
		}
	}
}

static void dynamic_paint_create_uv_surface_neighbor_cb(
        void *__restrict userdata,
        const int ty,
        const ParallelRangeTLS *__restrict UNUSED(tls))
{
	const DynamicPaintCreateUVSurfaceData *data = userdata;

	const DynamicPaintSurface *surface = data->surface;
	PaintUVPoint *tempPoints = data->tempPoints;
	Vec3f *tempWeights = data->tempWeights;

	const MLoopTri *mlooptri = data->mlooptri;
	const MLoopUV *mloopuv = data->mloopuv;
	const MLoop *mloop = data->mloop;

	uint32_t *active_points = data->active_points;

	const float jitter5sample[10] = JITTER_SAMPLES;
	const int aa_samples = (surface->flags & MOD_DPAINT_ANTIALIAS) ? 5 : 1;
	const int w = surface->image_resolution;
	const int h = w;

	for (int tx = 0; tx < w; tx++) {
		const int index = tx + w * ty;
		PaintUVPoint *tPoint = &tempPoints[index];

		/* If point isn't on canvas mesh */
		if (tPoint->tri_index == -1) {
			float point[2];

			/* get loop area */
			const int u_min = (tx > 0) ? -1 : 0;
			const int u_max = (tx < (w - 1)) ? 1 : 0;
			const int v_min = (ty > 0) ? -1 : 0;
			const int v_max = (ty < (h - 1)) ? 1 : 0;

			point[0] = ((float)tx + 0.5f) / w;
			point[1] = ((float)ty + 0.5f) / h;

			/* search through defined area for neighbor, checking grid directions first */
			for (int ni = 0; ni < 8; ni++) {
				int u = neighStraightX[ni];
				int v = neighStraightY[ni];

				if (u >= u_min && u <= u_max && v >= v_min && v <= v_max) {
					/* if not this pixel itself */
					if (u != 0 || v != 0) {
						const int ind = (tx + u) + w * (ty + v);

						/* if neighbor has index */
						if (tempPoints[ind].neighbour_pixel == -1 && tempPoints[ind].tri_index != -1) {
							float uv[2];
							const int i = tempPoints[ind].tri_index;
							const float *uv1 = mloopuv[mlooptri[i].tri[0]].uv;
							const float *uv2 = mloopuv[mlooptri[i].tri[1]].uv;
							const float *uv3 = mloopuv[mlooptri[i].tri[2]].uv;

							/* tri index */
							/* There is a low possibility of actually having a neighbor point which tri is
							 * already set from another neighbor in a separate thread here.
							 * Checking for both tri_index and neighbour_pixel above reduces that probability
							 * but it remains possible.
							 * That atomic op (and its memory fence) ensures tPoint->neighbour_pixel is set
							 * to non--1 *before* its tri_index is set (i.e. that it cannot be used a neighbour).
							 */
							tPoint->neighbour_pixel = ind - 1;
							atomic_add_and_fetch_uint32(&tPoint->neighbour_pixel, 1);
							tPoint->tri_index = i;

							/* Now calculate pixel data for this pixel as it was on polygon surface */
							/* Add b-weights per anti-aliasing sample */
							for (int j = 0; j < aa_samples; j++) {
								uv[0] = point[0] + jitter5sample[j * 2] / w;
								uv[1] = point[1] + jitter5sample[j * 2 + 1] / h;
								barycentric_weights_v2(uv1, uv2, uv3, uv, tempWeights[index * aa_samples + j].v);
							}

							/* save vertex indexes */
							tPoint->v1 = mloop[mlooptri[i].tri[0]].v;
							tPoint->v2 = mloop[mlooptri[i].tri[1]].v;
							tPoint->v3 = mloop[mlooptri[i].tri[2]].v;

							break;
						}
					}
				}
			}
		}

		/* Increase the final number of active surface points if relevant. */
		if (tPoint->tri_index != -1)
			atomic_add_and_fetch_uint32(active_points, 1);
	}
}

#undef JITTER_SAMPLES

static float dist_squared_to_looptri_uv_edges(const MLoopTri *mlooptri, const MLoopUV *mloopuv, int tri_index, const float point[2])
{
	float min_distance = FLT_MAX;

	for (int i = 0; i < 3; i++) {
		const float dist_squared = dist_squared_to_line_segment_v2(
			point,
			mloopuv[mlooptri[tri_index].tri[(i + 0)]].uv,
			mloopuv[mlooptri[tri_index].tri[(i + 1) % 3]].uv
		);

		if (dist_squared < min_distance)
			min_distance = dist_squared;
	}

	return min_distance;
}

typedef struct DynamicPaintFindIslandBorderData {
	const MeshElemMap *vert_to_looptri_map;
	int w, h, px, py;

	int best_index;
	float best_weight;
} DynamicPaintFindIslandBorderData;

static void dynamic_paint_find_island_border(
        const DynamicPaintCreateUVSurfaceData *data, DynamicPaintFindIslandBorderData *bdata,
        int tri_index, const float pixel[2], int in_edge, int depth);

/* Tries to find the neighboring pixel in given (uv space) direction.
 * Result is used by effect system to move paint on the surface.
 *
 * px, py : origin pixel x and y
 * n_index : lookup direction index (use neighX, neighY to get final index)
 */
static int dynamic_paint_find_neighbour_pixel(
        const DynamicPaintCreateUVSurfaceData *data, const MeshElemMap *vert_to_looptri_map,
        const int w, const int h, const int px, const int py, const int n_index)
{
	/* Note: Current method only uses polygon edges to detect neighboring pixels.
	 *       -> It doesn't always lead to the optimum pixel but is accurate enough
	 *          and faster/simpler than including possible face tip point links)
	 */

	/* shift position by given n_index */
	const int x = px + neighX[n_index];
	const int y = py + neighY[n_index];

	if (x < 0 || x >= w || y < 0 || y >= h)
		return OUT_OF_TEXTURE;

	const PaintUVPoint *tempPoints = data->tempPoints;
	const PaintUVPoint *tPoint = &tempPoints[x + w * y];        /* UV neighbor */
	const PaintUVPoint *cPoint = &tempPoints[px + w * py];      /* Origin point */

	/* Check if shifted point is on same face -> it's a correct neighbor (and if it isn't marked as an "edge pixel") */
	if ((tPoint->tri_index == cPoint->tri_index) && (tPoint->neighbour_pixel == -1))
		return (x + w * y);

	/* Even if shifted point is on another face
	 * -> use this point.
	 *
	 * !! Replace with "is uv faces linked" check !!
	 * This should work fine as long as uv island margin is > 1 pixel.
	 */
	if ((tPoint->tri_index != -1) && (tPoint->neighbour_pixel == -1)) {
		return (x + w * y);
	}

	/* If we get here, the actual neighboring pixel is located on a non-linked uv face,
	 * and we have to find its "real" position.
	 *
	 * Simple neighboring face finding algorithm:
	 *   - find closest uv edge to shifted pixel and get the another face that shares that edge
	 *   - find corresponding position of that new face edge in uv space
	 *
	 * TODO: Implement something more accurate / optimized?
	 */
	{
		DynamicPaintFindIslandBorderData bdata = {
			.vert_to_looptri_map = vert_to_looptri_map,
			.w = w, .h = h, .px = px, .py = py,
			.best_index = NOT_FOUND, .best_weight = 1.0f
		};

		float pixel[2];

		pixel[0] = ((float)(px + neighX[n_index]) + 0.5f) / (float)w;
		pixel[1] = ((float)(py + neighY[n_index]) + 0.5f) / (float)h;

		/* Do a small recursive search for the best island edge. */
		dynamic_paint_find_island_border(data, &bdata, cPoint->tri_index, pixel, -1, 5);

		return bdata.best_index;
	}
}

static void dynamic_paint_find_island_border(
        const DynamicPaintCreateUVSurfaceData *data, DynamicPaintFindIslandBorderData *bdata,
        int tri_index, const float pixel[2], int in_edge, int depth)
{
	const MLoop *mloop = data->mloop;
	const MLoopTri *mlooptri = data->mlooptri;
	const MLoopUV *mloopuv = data->mloopuv;

	const unsigned int *loop_idx = mlooptri[tri_index].tri;

	/* Enumerate all edges of the triangle, rotating the vertex list accordingly. */
	for (int edge_idx = 0; edge_idx < 3; edge_idx++) {
		/* but not the edge we have just recursed through */
		if (edge_idx == in_edge)
			continue;

		float uv0[2], uv1[2], uv2[2];

		copy_v2_v2(uv0, mloopuv[loop_idx[(edge_idx + 0)]].uv);
		copy_v2_v2(uv1, mloopuv[loop_idx[(edge_idx + 1) % 3]].uv);
		copy_v2_v2(uv2, mloopuv[loop_idx[(edge_idx + 2) % 3]].uv);

		/* Verify the target point is on the opposite side of the edge from the third triangle
		 * vertex, to ensure that we always move closer to the goal point. */
		const float sidep = line_point_side_v2(uv0, uv1, pixel);
		const float side2 = line_point_side_v2(uv0, uv1, uv2);

		if (side2 == 0.0f)
			continue;

		/* Hack: allow all edges of the original triangle */
		const bool correct_side = (in_edge == -1) || (sidep < 0 && side2 > 0) || (sidep > 0 && side2 < 0);

		/* Allow exactly on edge for the non-recursive case */
		if (!correct_side && sidep != 0.0f)
			continue;

		/* Now find another face that is linked to that edge. */
		const int vert0 = mloop[loop_idx[(edge_idx + 0)]].v;
		const int vert1 = mloop[loop_idx[(edge_idx + 1) % 3]].v;

		/* Use a pre-computed vert-to-looptri mapping, speeds up things a lot compared to looping over all loopti. */
		const MeshElemMap *map = &bdata->vert_to_looptri_map[vert0];

		bool found_other = false;
		int target_tri = -1;
		int target_edge = -1;

		float ouv0[2], ouv1[2];

		for (int i = 0; i < map->count && !found_other; i++) {
			const int lt_index = map->indices[i];

			if (lt_index == tri_index)
				continue;

			const unsigned int *other_loop_idx = mlooptri[lt_index].tri;

			/* Check edges for match, looping in the same order as the outer loop. */
			for (int j = 0; j < 3; j++) {
				const int overt0 = mloop[other_loop_idx[(j + 0)]].v;
				const int overt1 = mloop[other_loop_idx[(j + 1) % 3]].v;

				/* Allow for swapped vertex order */
				if (overt0 == vert0 && overt1 == vert1) {
					found_other = true;
					copy_v2_v2(ouv0, mloopuv[other_loop_idx[(j + 0)]].uv);
					copy_v2_v2(ouv1, mloopuv[other_loop_idx[(j + 1) % 3]].uv);
				}
				else if (overt0 == vert1 && overt1 == vert0) {
					found_other = true;
					copy_v2_v2(ouv1, mloopuv[other_loop_idx[(j + 0)]].uv);
					copy_v2_v2(ouv0, mloopuv[other_loop_idx[(j + 1) % 3]].uv);
				}

				if (found_other) {
					target_tri = lt_index;
					target_edge = j;
					break;
				}
			}
		}

		if (!found_other) {
			if (bdata->best_index < 0)
				bdata->best_index = ON_MESH_EDGE;

			continue;
		}

		/* If this edge is connected in UV space too, recurse */
		if (equals_v2v2(uv0, ouv0) && equals_v2v2(uv1, ouv1)) {
			if (depth > 0 && correct_side) {
				dynamic_paint_find_island_border(data, bdata, target_tri, pixel, target_edge, depth - 1);
			}

			continue;
		}

		/* Otherwise try to map to the other side of the edge.
		 * First check if there already is a better solution. */
		const float dist_squared = dist_squared_to_line_segment_v2(pixel, uv0, uv1);

		if (bdata->best_index >= 0 && dist_squared >= bdata->best_weight)
			continue;

		/*
		 * Find a point that is relatively at same edge position
		 * on this other face UV
		 */
		float closest_point[2], dir_vec[2], tgt_pixel[2];

		float lambda = closest_to_line_v2(closest_point, pixel, uv0, uv1);
		CLAMP(lambda, 0.0f, 1.0f);

		sub_v2_v2v2(dir_vec, ouv1, ouv0);
		madd_v2_v2v2fl(tgt_pixel, ouv0, dir_vec, lambda);

		int w = bdata->w, h = bdata->h, px = bdata->px, py = bdata->py;

		int final_pixel[2] = { (int)floorf(tgt_pixel[0] * w), (int)floorf(tgt_pixel[1] * h) };

		/* If current pixel uv is outside of texture */
		if (final_pixel[0] < 0 || final_pixel[0] >= w || final_pixel[1] < 0 || final_pixel[1] >= h) {
			if (bdata->best_index == NOT_FOUND)
				bdata->best_index = OUT_OF_TEXTURE;

			continue;
		}

		const PaintUVPoint *tempPoints = data->tempPoints;
		int final_index = final_pixel[0] + w * final_pixel[1];

		/* If we ended up to our origin point ( mesh has smaller than pixel sized faces) */
		if (final_index == (px + w * py))
			continue;

		/* If final point is an "edge pixel", use it's "real" neighbor instead */
		if (tempPoints[final_index].neighbour_pixel != -1) {
			final_index = tempPoints[final_index].neighbour_pixel;

			/* If we ended up to our origin point */
			if (final_index == (px + w * py))
				continue;
		}

		/* If found pixel still lies on wrong face ( mesh has smaller than pixel sized faces) */
		if (tempPoints[final_index].tri_index != target_tri) {
			/* Check if it's close enough to likely touch the intended triangle. Any triangle
			 * becomes thinner than a pixel at its vertices, so robustness requires some margin. */
			const float final_pt[2] = { ((final_index % w) + 0.5f) / w, ((final_index / w) + 0.5f) / h };
			const float threshold = SQUARE(0.7f) / (w * h);

			if (dist_squared_to_looptri_uv_edges(mlooptri, mloopuv, tempPoints[final_index].tri_index, final_pt) > threshold)
				continue;
		}

		bdata->best_index = final_index;
		bdata->best_weight = dist_squared;
	}
}

static bool dynamicPaint_pointHasNeighbor(PaintAdjData *ed, int index, int neighbor)
{
	const int idx = ed->n_index[index];

	for (int i = 0; i < ed->n_num[index]; i++) {
		if (ed->n_target[idx + i] == neighbor) {
			return true;
		}
	}

	return false;
}

/* Makes the adjacency data symmetric, except for border pixels. I.e. if A is neighbor of B, B is neighbor of A. */
static bool dynamicPaint_symmetrizeAdjData(PaintAdjData *ed, int active_points)
{
	int *new_n_index = MEM_callocN(sizeof(int) * active_points, "Surface Adj Index");
	int *new_n_num = MEM_callocN(sizeof(int) * active_points, "Surface Adj Counts");

	if (new_n_num && new_n_index) {
		/* Count symmetrized neigbors */
		int total_targets = 0;

		for (int index = 0; index < active_points; index++) {
			total_targets += ed->n_num[index];
			new_n_num[index] = ed->n_num[index];
		}

		for (int index = 0; index < active_points; index++) {
			if (ed->flags[index] & ADJ_BORDER_PIXEL) {
				continue;
			}

			for (int i = 0, idx = ed->n_index[index]; i < ed->n_num[index]; i++) {
				const int target = ed->n_target[idx + i];

				assert(!(ed->flags[target] & ADJ_BORDER_PIXEL));

				if (!dynamicPaint_pointHasNeighbor(ed, target, index)) {
					new_n_num[target]++;
					total_targets++;
				}
			}
		}

		/* Allocate a new target map */
		int *new_n_target = MEM_callocN(sizeof(int) * total_targets, "Surface Adj Targets");

		if (new_n_target) {
			/* Copy existing neighbors to the new map */
			int n_pos = 0;

			for (int index = 0; index < active_points; index++) {
				new_n_index[index] = n_pos;
				memcpy(&new_n_target[n_pos], &ed->n_target[ed->n_index[index]], sizeof(int) * ed->n_num[index]);

				/* Reset count to old, but advance position by new, leaving a gap to fill below. */
				n_pos += new_n_num[index];
				new_n_num[index] = ed->n_num[index];
			}

			assert(n_pos == total_targets);

			/* Add symmetrized - this loop behavior must exactly match the count pass above */
			for (int index = 0; index < active_points; index++) {
				if (ed->flags[index] & ADJ_BORDER_PIXEL) {
					continue;
				}

				for (int i = 0, idx = ed->n_index[index]; i < ed->n_num[index]; i++) {
					const int target = ed->n_target[idx + i];

					if (!dynamicPaint_pointHasNeighbor(ed, target, index)) {
						const int num = new_n_num[target]++;
						new_n_target[new_n_index[target] + num] = index;
					}
				}
			}

			/* Swap maps */
			MEM_freeN(ed->n_target);
			ed->n_target = new_n_target;

			MEM_freeN(ed->n_index);
			ed->n_index = new_n_index;

			MEM_freeN(ed->n_num);
			ed->n_num = new_n_num;

			ed->total_targets = total_targets;
			return true;
		}
	}

	if (new_n_index)
		MEM_freeN(new_n_index);
	if (new_n_num)
		MEM_freeN(new_n_num);

	return false;
}

int dynamicPaint_createUVSurface(Scene *scene, DynamicPaintSurface *surface, float *progress, short *do_update)
{
	/* Antialias jitter point relative coords */
	const int aa_samples = (surface->flags & MOD_DPAINT_ANTIALIAS) ? 5 : 1;
	char uvname[MAX_CUSTOMDATA_LAYER_NAME];
	uint32_t active_points = 0;
	bool error = false;

	PaintSurfaceData *sData;
	DynamicPaintCanvasSettings *canvas = surface->canvas;
	Mesh *mesh = canvas->mesh;

	PaintUVPoint *tempPoints = NULL;
	Vec3f *tempWeights = NULL;
	const MLoopTri *mlooptri = NULL;
	const MLoopUV *mloopuv = NULL;
	const MLoop *mloop = NULL;

	Bounds2D *faceBB = NULL;
	int *final_index;

	*progress = 0.0f;
	*do_update = true;

	if (!mesh)
		return setError(canvas, N_("Canvas mesh not updated"));
	if (surface->format != MOD_DPAINT_SURFACE_F_IMAGESEQ)
		return setError(canvas, N_("Cannot bake non-'image sequence' formats"));

	mloop = mesh->mloop;
	mlooptri = BKE_mesh_runtime_looptri_ensure(mesh);;
	const int tottri = BKE_mesh_runtime_looptri_len(mesh);

	/* get uv map */
	if (CustomData_has_layer(&mesh->ldata, CD_MLOOPUV)) {
		CustomData_validate_layer_name(&mesh->ldata, CD_MLOOPUV, surface->uvlayer_name, uvname);
		mloopuv = CustomData_get_layer_named(&mesh->ldata, CD_MLOOPUV, uvname);
	}

	/* Check for validity */
	if (!mloopuv)
		return setError(canvas, N_("No UV data on canvas"));
	if (surface->image_resolution < 16 || surface->image_resolution > 8192)
		return setError(canvas, N_("Invalid resolution"));

	const int w = surface->image_resolution;
	const int h = w;

	/*
	 * Start generating the surface
	 */
	printf("DynamicPaint: Preparing UV surface of %ix%i pixels and %i tris.\n", w, h, tottri);

	/* Init data struct */
	if (surface->data)
		dynamicPaint_freeSurfaceData(surface);
	sData = surface->data = MEM_callocN(sizeof(PaintSurfaceData), "PaintSurfaceData");
	if (!surface->data)
		return setError(canvas, N_("Not enough free memory"));

	tempPoints = MEM_callocN(w * h * sizeof(*tempPoints), "Temp PaintUVPoint");
	if (!tempPoints)
		error = true;

	final_index = MEM_callocN(w * h * sizeof(*final_index), "Temp UV Final Indexes");
	if (!final_index)
		error = true;

	tempWeights = MEM_mallocN(w * h * aa_samples * sizeof(*tempWeights), "Temp bWeights");
	if (!tempWeights)
		error = true;

	/*
	 * Generate a temporary bounding box array for UV faces to optimize
	 * the pixel-inside-a-face search.
	 */
	if (!error) {
		faceBB = MEM_mallocN(tottri * sizeof(*faceBB), "MPCanvasFaceBB");
		if (!faceBB)
			error = true;
	}

	*progress = 0.01f;
	*do_update = true;

	if (!error) {
		for (int i = 0; i < tottri; i++) {
			copy_v2_v2(faceBB[i].min, mloopuv[mlooptri[i].tri[0]].uv);
			copy_v2_v2(faceBB[i].max, mloopuv[mlooptri[i].tri[0]].uv);

			for (int j = 1; j < 3; j++) {
				minmax_v2v2_v2(faceBB[i].min, faceBB[i].max, mloopuv[mlooptri[i].tri[j]].uv);
			}
		}

		*progress = 0.02f;
		*do_update = true;

		/* Loop through every pixel and check if pixel is uv-mapped on a canvas face. */
		DynamicPaintCreateUVSurfaceData data = {
		    .surface = surface, .tempPoints = tempPoints, .tempWeights = tempWeights,
		    .mlooptri = mlooptri, .mloopuv = mloopuv, .mloop = mloop, .tottri = tottri,
		    .faceBB = faceBB,
		};
		{
			ParallelRangeSettings settings;
			BLI_parallel_range_settings_defaults(&settings);
			settings.use_threading = (h > 64 || tottri > 1000);
			BLI_task_parallel_range(0, h,
			                        &data,
			                        dynamic_paint_create_uv_surface_direct_cb,
			                        &settings);
		}

		*progress = 0.04f;
		*do_update = true;

		/*
		 * Now loop through every pixel that was left without index
		 * and find if they have neighboring pixels that have an index.
		 * If so use that polygon as pixel surface.
		 * (To avoid seams on uv island edges)
		 */
		data.active_points = &active_points;
		{
			ParallelRangeSettings settings;
			BLI_parallel_range_settings_defaults(&settings);
			settings.use_threading = (h > 64);
			BLI_task_parallel_range(0, h,
			                        &data,
			                        dynamic_paint_create_uv_surface_neighbor_cb,
			                        &settings);
		}

		*progress = 0.06f;
		*do_update = true;

		/* Generate surface adjacency data. */
		{
			int cursor = 0;

			/* Create a temporary array of final indexes (before unassigned
			 * pixels have been dropped) */
			for (int i = 0; i < w * h; i++) {
				if (tempPoints[i].tri_index != -1) {
					final_index[i] = cursor;
					cursor++;
				}
			}
			/* allocate memory */
			sData->total_points = w * h;
			dynamicPaint_initAdjacencyData(surface, true);

			if (sData->adj_data) {
				PaintAdjData *ed = sData->adj_data;
				int n_pos = 0;

				MeshElemMap *vert_to_looptri_map;
				int *vert_to_looptri_map_mem;

				BKE_mesh_vert_looptri_map_create(
				        &vert_to_looptri_map, &vert_to_looptri_map_mem,
				        mesh->mvert, mesh->totvert, mlooptri, tottri, mloop, mesh->totloop);

				int total_border = 0;

				for (int ty = 0; ty < h; ty++) {
					for (int tx = 0; tx < w; tx++) {
						const int index = tx + w * ty;

						if (tempPoints[index].tri_index != -1) {
							ed->n_index[final_index[index]] = n_pos;
							ed->n_num[final_index[index]] = 0;

							if (tempPoints[index].neighbour_pixel != -1) {
								ed->flags[final_index[index]] |= ADJ_BORDER_PIXEL;
								total_border++;
							}

							for (int i = 0; i < 8; i++) {
								/* Try to find a neighboring pixel in defined direction. If not found, -1 is returned */
								const int n_target = dynamic_paint_find_neighbour_pixel(
								                         &data, vert_to_looptri_map, w, h, tx, ty, i);

								if (n_target >= 0 && n_target != index) {
									if (!dynamicPaint_pointHasNeighbor(ed, final_index[index], final_index[n_target])) {
										ed->n_target[n_pos] = final_index[n_target];
										ed->n_num[final_index[index]]++;
										n_pos++;
									}
								}
								else if (n_target == ON_MESH_EDGE || n_target == OUT_OF_TEXTURE) {
									ed->flags[final_index[index]] |= ADJ_ON_MESH_EDGE;
								}
							}
						}
					}
				}

				MEM_freeN(vert_to_looptri_map);
				MEM_freeN(vert_to_looptri_map_mem);

				/* Make neighbors symmetric */
				if (!dynamicPaint_symmetrizeAdjData(ed, active_points)) {
					error = true;
				}

				/* Create a list of border pixels */
				ed->border = MEM_callocN(sizeof(int) * total_border, "Border Pixel Index");

				if (ed->border) {
					ed->total_border = total_border;

					for (int i = 0, next = 0; i < active_points; i++) {
						if (ed->flags[i] & ADJ_BORDER_PIXEL) {
							ed->border[next++] = i;
						}
					}
				}

#if 0
				/* -----------------------------------------------------------------
				 * For debug, write a dump of adjacency data to a file.
				 * -----------------------------------------------------------------*/
				FILE *dump_file = fopen("dynpaint-adj-data.txt", "w");
				int *tmp = MEM_callocN(sizeof(int) * active_points, "tmp");
				for (int ty = 0; ty < h; ty++) {
					for (int tx = 0; tx < w; tx++) {
						const int index = tx + w * ty;
						if (tempPoints[index].tri_index != -1)
							tmp[final_index[index]] = index;
					}
				}
				for (int ty = 0; ty < h; ty++) {
					for (int tx = 0; tx < w; tx++) {
						const int index = tx + w * ty;
						const int fidx = final_index[index];

						if (tempPoints[index].tri_index != -1) {
							int nidx = tempPoints[index].neighbour_pixel;
							fprintf(dump_file, "%d\t%d,%d\t%u\t%d,%d\t%d\t", fidx, tx, h-1-ty, tempPoints[index].tri_index, nidx<0?-1:(nidx%w), nidx<0?-1:h-1-(nidx/w), ed->flags[fidx]);
							for (int i = 0; i < ed->n_num[fidx]; i++) {
								int tgt = tmp[ed->n_target[ed->n_index[fidx]+i]];
								fprintf(dump_file, "%s%d,%d", i?" ":"", tgt%w, h-1-tgt/w);
							}
							fprintf(dump_file, "\n");
						}
					}
				}
				MEM_freeN(tmp);
				fclose(dump_file);
#endif
			}
		}

		*progress = 0.08f;
		*do_update = true;

		/* Create final surface data without inactive points */
		ImgSeqFormatData *f_data = MEM_callocN(sizeof(*f_data), "ImgSeqFormatData");
		if (f_data) {
			f_data->uv_p = MEM_callocN(active_points * sizeof(*f_data->uv_p), "PaintUVPoint");
			f_data->barycentricWeights =
			        MEM_callocN(active_points * aa_samples * sizeof(*f_data->barycentricWeights), "PaintUVPoint");

			if (!f_data->uv_p || !f_data->barycentricWeights)
				error = 1;
		}
		else {
			error = 1;
		}

		/* in case of allocation error, free everything */
		if (error) {
			if (f_data) {
				if (f_data->uv_p)
					MEM_freeN(f_data->uv_p);
				if (f_data->barycentricWeights)
					MEM_freeN(f_data->barycentricWeights);
				MEM_freeN(f_data);
			}
			sData->total_points = 0;
		}
		else {
			sData->total_points = (int)active_points;
			sData->format_data = f_data;

			for (int index = 0, cursor = 0; index < (w * h); index++) {
				if (tempPoints[index].tri_index != -1) {
					memcpy(&f_data->uv_p[cursor], &tempPoints[index], sizeof(PaintUVPoint));
					memcpy(&f_data->barycentricWeights[cursor * aa_samples], &tempWeights[index * aa_samples],
					       sizeof(*tempWeights) * aa_samples);
					cursor++;
				}
			}
		}
	}
	if (error == 1)
		setError(canvas, N_("Not enough free memory"));

	if (faceBB)
		MEM_freeN(faceBB);
	if (tempPoints)
		MEM_freeN(tempPoints);
	if (tempWeights)
		MEM_freeN(tempWeights);
	if (final_index)
		MEM_freeN(final_index);

	/* Init surface type data */
	if (!error) {
		dynamicPaint_allocateSurfaceType(surface);

#if 0
		/* -----------------------------------------------------------------
		 * For debug, output pixel statuses to the color map
		 * -----------------------------------------------------------------*/
		for (index = 0; index < sData->total_points; index++) {
			ImgSeqFormatData *f_data = (ImgSeqFormatData *)sData->format_data;
			PaintUVPoint *uvPoint = &((PaintUVPoint *)f_data->uv_p)[index];
			PaintPoint *pPoint = &((PaintPoint *)sData->type_data)[index];
			pPoint->alpha = 1.0f;

			/* Every pixel that is assigned as "edge pixel" gets blue color */
			if (uvPoint->neighbour_pixel != -1)
				pPoint->color[2] = 1.0f;
			/* and every pixel that finally got an polygon gets red color */
			/* green color shows pixel face index hash */
			if (uvPoint->tri_index != -1) {
				pPoint->color[0] = 1.0f;
				pPoint->color[1] = (float)(uvPoint->tri_index % 255) / 256.0f;
			}
		}
#endif

		dynamicPaint_setInitialColor(scene, surface);
	}

	*progress = 0.09f;
	*do_update = true;

	return (error == 0);
}

/*
 * Outputs an image file from uv surface data.
 */
typedef struct DynamicPaintOutputSurfaceImageData {
	const DynamicPaintSurface *surface;
	ImBuf *ibuf;
} DynamicPaintOutputSurfaceImageData;

static void dynamic_paint_output_surface_image_paint_cb(
        void *__restrict userdata,
        const int index,
        const ParallelRangeTLS *__restrict UNUSED(tls))
{
	const DynamicPaintOutputSurfaceImageData *data = userdata;

	const DynamicPaintSurface *surface = data->surface;
	const PaintPoint *point = &((PaintPoint *)surface->data->type_data)[index];

	ImBuf *ibuf = data->ibuf;
	/* image buffer position */
	const int pos = ((ImgSeqFormatData *)(surface->data->format_data))->uv_p[index].pixel_index * 4;

	/* blend wet and dry layers */
	blendColors(point->color, point->color[3], point->e_color, point->e_color[3], &ibuf->rect_float[pos]);

	/* Multiply color by alpha if enabled */
	if (surface->flags & MOD_DPAINT_MULALPHA) {
		mul_v3_fl(&ibuf->rect_float[pos], ibuf->rect_float[pos + 3]);
	}
}

static void dynamic_paint_output_surface_image_displace_cb(
        void *__restrict userdata,
        const int index,
        const ParallelRangeTLS *__restrict UNUSED(tls))
{
	const DynamicPaintOutputSurfaceImageData *data = userdata;

	const DynamicPaintSurface *surface = data->surface;
	float depth = ((float *)surface->data->type_data)[index];

	ImBuf *ibuf = data->ibuf;
	/* image buffer position */
	const int pos = ((ImgSeqFormatData *)(surface->data->format_data))->uv_p[index].pixel_index * 4;

	if (surface->depth_clamp)
		depth /= surface->depth_clamp;

	if (surface->disp_type == MOD_DPAINT_DISP_DISPLACE) {
		depth = (0.5f - depth / 2.0f);
	}

	CLAMP(depth, 0.0f, 1.0f);

	copy_v3_fl(&ibuf->rect_float[pos], depth);
	ibuf->rect_float[pos + 3] = 1.0f;
}

static void dynamic_paint_output_surface_image_wave_cb(
        void *__restrict userdata,
        const int index,
        const ParallelRangeTLS *__restrict UNUSED(tls))
{
	const DynamicPaintOutputSurfaceImageData *data = userdata;

	const DynamicPaintSurface *surface = data->surface;
	const PaintWavePoint *wPoint = &((PaintWavePoint *)surface->data->type_data)[index];
	float depth = wPoint->height;

	ImBuf *ibuf = data->ibuf;
	/* image buffer position */
	const int pos = ((ImgSeqFormatData *)(surface->data->format_data))->uv_p[index].pixel_index * 4;

	if (surface->depth_clamp)
		depth /= surface->depth_clamp;

	depth = (0.5f + depth / 2.0f);
	CLAMP(depth, 0.0f, 1.0f);

	copy_v3_fl(&ibuf->rect_float[pos], depth);
	ibuf->rect_float[pos + 3] = 1.0f;
}

static void dynamic_paint_output_surface_image_wetmap_cb(
        void *__restrict userdata,
        const int index,
        const ParallelRangeTLS *__restrict UNUSED(tls))
{
	const DynamicPaintOutputSurfaceImageData *data = userdata;

	const DynamicPaintSurface *surface = data->surface;
	const PaintPoint *point = &((PaintPoint *)surface->data->type_data)[index];

	ImBuf *ibuf = data->ibuf;
	/* image buffer position */
	const int pos = ((ImgSeqFormatData *)(surface->data->format_data))->uv_p[index].pixel_index * 4;

	copy_v3_fl(&ibuf->rect_float[pos], (point->wetness > 1.0f) ? 1.0f : point->wetness);
	ibuf->rect_float[pos + 3] = 1.0f;
}

void dynamicPaint_outputSurfaceImage(DynamicPaintSurface *surface, char *filename, short output_layer)
{
	ImBuf *ibuf = NULL;
	PaintSurfaceData *sData = surface->data;
	/* OpenEXR or PNG */
	int format = (surface->image_fileformat & MOD_DPAINT_IMGFORMAT_OPENEXR) ? R_IMF_IMTYPE_OPENEXR : R_IMF_IMTYPE_PNG;
	char output_file[FILE_MAX];

	if (!sData->type_data) {
		setError(surface->canvas, N_("Image save failed: invalid surface"));
		return;
	}
	/* if selected format is openexr, but current build doesn't support one */
#ifndef WITH_OPENEXR
	if (format == R_IMF_IMTYPE_OPENEXR)
		format = R_IMF_IMTYPE_PNG;
#endif
	BLI_strncpy(output_file, filename, sizeof(output_file));
	BKE_image_path_ensure_ext_from_imtype(output_file, format);

	/* Validate output file path */
	BLI_path_abs(output_file, BKE_main_blendfile_path_from_global());
	BLI_make_existing_file(output_file);

	/* Init image buffer */
	ibuf = IMB_allocImBuf(surface->image_resolution, surface->image_resolution, 32, IB_rectfloat);
	if (ibuf == NULL) {
		setError(surface->canvas, N_("Image save failed: not enough free memory"));
		return;
	}

	DynamicPaintOutputSurfaceImageData data = {.surface = surface, .ibuf = ibuf};
	switch (surface->type) {
		case MOD_DPAINT_SURFACE_T_PAINT:
			switch (output_layer) {
				case 0:
				{
					ParallelRangeSettings settings;
					BLI_parallel_range_settings_defaults(&settings);
					settings.use_threading = (sData->total_points > 10000);
					BLI_task_parallel_range(
					        0, sData->total_points,
					        &data,
					        dynamic_paint_output_surface_image_paint_cb,
					        &settings);
					break;
				}
				case 1:
				{
					ParallelRangeSettings settings;
					BLI_parallel_range_settings_defaults(&settings);
					settings.use_threading = (sData->total_points > 10000);
					BLI_task_parallel_range(
					        0, sData->total_points,
					        &data,
					        dynamic_paint_output_surface_image_wetmap_cb,
					        &settings);
					break;
				}
				default:
					BLI_assert(0);
					break;
			}
			break;
		case MOD_DPAINT_SURFACE_T_DISPLACE:
			switch (output_layer) {
				case 0:
				{
					ParallelRangeSettings settings;
					BLI_parallel_range_settings_defaults(&settings);
					settings.use_threading = (sData->total_points > 10000);
					BLI_task_parallel_range(
					        0, sData->total_points,
					        &data,
					        dynamic_paint_output_surface_image_displace_cb,
					        &settings);
					break;
				}
				case 1:
					break;
				default:
					BLI_assert(0);
					break;
			}
			break;
		case MOD_DPAINT_SURFACE_T_WAVE:
			switch (output_layer) {
				case 0:
				{
					ParallelRangeSettings settings;
					BLI_parallel_range_settings_defaults(&settings);
					settings.use_threading = (sData->total_points > 10000);
					BLI_task_parallel_range(
					        0, sData->total_points,
					        &data,
					        dynamic_paint_output_surface_image_wave_cb,
					        &settings);
					break;
				}
				case 1:
					break;
				default:
					BLI_assert(0);
					break;
			}
			break;
		default:
			BLI_assert(0);
			break;
	}

	/* Set output format, png in case exr isn't supported */
#ifdef WITH_OPENEXR
	if (format == R_IMF_IMTYPE_OPENEXR) {   /* OpenEXR 32-bit float */
		ibuf->ftype = IMB_FTYPE_OPENEXR;
		ibuf->foptions.flag |= OPENEXR_COMPRESS;
	}
	else
#endif
	{
		ibuf->ftype = IMB_FTYPE_PNG;
		ibuf->foptions.quality = 15;
	}

	/* Save image */
	IMB_saveiff(ibuf, output_file, IB_rectfloat);
	IMB_freeImBuf(ibuf);
}


<<<<<<< HEAD
=======
/***************************** Material / Texture Sampling ******************************/

/* stores a copy of required materials to allow doing adjustments
 *  without interfering the render/preview */
typedef struct BrushMaterials {
	Material *mat;
	Material **ob_mats;
	int tot;
} BrushMaterials;

/* Initialize materials for brush object:
 *  Calculates inverse matrices for linked objects, updates
 *  volume caches etc. */
static void dynamicPaint_updateBrushMaterials(Object *brushOb, Material *ui_mat, Scene *scene, BrushMaterials *bMats)
{
	/* Calculate inverse transformation matrix
	 *  for this object */
	invert_m4_m4(brushOb->imat, brushOb->obmat);
	copy_m4_m4(brushOb->imat_ren, brushOb->imat);

	/* Now process every material linked to this brush object */
	if ((ui_mat == NULL) && brushOb->mat && brushOb->totcol) {
		int i, tot = (*give_totcolp(brushOb));

		/* allocate material pointer array */
		if (tot) {
			bMats->ob_mats = MEM_callocN(sizeof(Material *) * (tot), "BrushMaterials");
			for (i = 0; i < tot; i++) {
				bMats->ob_mats[i] = RE_sample_material_init(give_current_material(brushOb, (i + 1)), scene);
			}
		}
		bMats->tot = tot;
	}
	else {
		bMats->mat = RE_sample_material_init(ui_mat, scene);
	}
}

/* free all data allocated by dynamicPaint_updateBrushMaterials() */
static void dynamicPaint_freeBrushMaterials(BrushMaterials *bMats)
{
	/* Now process every material linked to this brush object */
	if (bMats->ob_mats) {
		int i;
		for (i = 0; i < bMats->tot; i++) {
			RE_sample_material_free(bMats->ob_mats[i]);
		}
		MEM_freeN(bMats->ob_mats);
	}
	else if (bMats->mat) {
		RE_sample_material_free(bMats->mat);
	}
}

/*
 * Get material diffuse color and alpha (including linked textures) in given coordinates
 */
static void dynamicPaint_doMaterialTex(
        const BrushMaterials *bMats, float color[3], float *alpha, Object *brushOb,
        const float volume_co[3], const float surface_co[3],
        int triIndex, DerivedMesh *orcoDm)
{
	Material *mat = bMats->mat;

	const MLoopTri *mlooptri = orcoDm->getLoopTriArray(orcoDm);
	const MPoly *mpoly = orcoDm->getPolyArray(orcoDm);

	/* If no material defined, use the one assigned to the mesh face */
	if (mat == NULL) {
		if (bMats->ob_mats) {
			int mat_nr = mpoly[mlooptri[triIndex].poly].mat_nr;
			if (mat_nr >= (*give_totcolp(brushOb)))
				return;
			mat = bMats->ob_mats[mat_nr];
			if (mat == NULL)
				return;    /* No material assigned */
		}
		else {
			return;
		}
	}
	RE_sample_material_color(mat, color, alpha, volume_co, surface_co, triIndex, orcoDm, brushOb);
}


>>>>>>> d7f55c4f
/***************************** Ray / Nearest Point Utils ******************************/


/*  A modified callback to bvh tree raycast. The tree must have been built using bvhtree_from_mesh_looptri.
 *   userdata must be a BVHMeshCallbackUserdata built from the same mesh as the tree.
 *
 * To optimize brush detection speed this doesn't calculate hit coordinates or normal.
 */
static void mesh_tris_spherecast_dp(void *userdata, int index, const BVHTreeRay *ray, BVHTreeRayHit *hit)
{
	const BVHTreeFromMesh *data = (BVHTreeFromMesh *) userdata;
	const MVert *vert = data->vert;
	const MLoopTri *mlooptri = data->looptri;
	const MLoop *mloop = data->loop;

	const float *t0, *t1, *t2;
	float dist;

	t0 = vert[mloop[mlooptri[index].tri[0]].v].co;
	t1 = vert[mloop[mlooptri[index].tri[1]].v].co;
	t2 = vert[mloop[mlooptri[index].tri[2]].v].co;

	dist = bvhtree_ray_tri_intersection(ray, hit->dist, t0, t1, t2);

	if (dist >= 0 && dist < hit->dist) {
		hit->index = index;
		hit->dist = dist;
		hit->no[0] = 0.0f;
	}
}

/* A modified callback to bvh tree nearest point. The tree must have been built using bvhtree_from_mesh_looptri.
 * userdata must be a BVHMeshCallbackUserdata built from the same mesh as the tree.
 *
 * To optimize brush detection speed this doesn't calculate hit normal.
 */
static void mesh_tris_nearest_point_dp(void *userdata, int index, const float co[3], BVHTreeNearest *nearest)
{
	const BVHTreeFromMesh *data = (BVHTreeFromMesh *) userdata;
	const MVert *vert = data->vert;
	const MLoopTri *mlooptri = data->looptri;
	const MLoop *mloop = data->loop;
	float nearest_tmp[3], dist_sq;

	const float *t0, *t1, *t2;
	t0 = vert[mloop[mlooptri[index].tri[0]].v].co;
	t1 = vert[mloop[mlooptri[index].tri[1]].v].co;
	t2 = vert[mloop[mlooptri[index].tri[2]].v].co;

	closest_on_tri_to_point_v3(nearest_tmp, co, t0, t1, t2);
	dist_sq = len_squared_v3v3(co, nearest_tmp);

	if (dist_sq < nearest->dist_sq) {
		nearest->index = index;
		nearest->dist_sq = dist_sq;
		copy_v3_v3(nearest->co, nearest_tmp);
		nearest->no[0] = 0.0f;
	}
}


/***************************** Brush Painting Calls ******************************/

/**
 * Mix color values to canvas point.
 *
 * \param surface: Canvas surface
 * \param index: Surface point index
 * \param paintFlags: paint object flags
 * \param paintColor,paintAlpha,paintWetness: To be mixed paint values
 * \param timescale: Value used to adjust time dependent
 * operations when using substeps
 */
static void dynamicPaint_mixPaintColors(
        const DynamicPaintSurface *surface, const int index, const int paintFlags,
        const float paintColor[3], const float paintAlpha, const float paintWetness, const float timescale)
{
	PaintPoint *pPoint = &((PaintPoint *)surface->data->type_data)[index];

	/* Add paint */
	if (!(paintFlags & MOD_DPAINT_ERASE)) {
		float mix[4];
		float temp_alpha = paintAlpha * ((paintFlags & MOD_DPAINT_ABS_ALPHA) ? 1.0f : timescale);

		/* mix brush color with wet layer color */
		blendColors(pPoint->e_color, pPoint->e_color[3], paintColor, temp_alpha, mix);
		copy_v3_v3(pPoint->e_color, mix);

		/* mix wetness and alpha depending on selected alpha mode */
		if (paintFlags & MOD_DPAINT_ABS_ALPHA) {
			/* update values to the brush level unless they're higher already */
			CLAMP_MIN(pPoint->e_color[3], paintAlpha);
			CLAMP_MIN(pPoint->wetness, paintWetness);
		}
		else {
			float wetness = paintWetness;
			CLAMP(wetness, 0.0f, 1.0f);
			pPoint->e_color[3] = mix[3];
			pPoint->wetness = pPoint->wetness * (1.0f - wetness) + wetness;
		}

		CLAMP_MIN(pPoint->wetness, MIN_WETNESS);

		pPoint->state = DPAINT_PAINT_NEW;
	}
	/* Erase paint */
	else {
		float a_ratio, a_highest;
		float wetness;
		float invFact = 1.0f - paintAlpha;

		/*
		 * Make highest alpha to match erased value
		 * but maintain alpha ratio
		 */
		if (paintFlags & MOD_DPAINT_ABS_ALPHA) {
			a_highest = max_ff(pPoint->color[3], pPoint->e_color[3]);
			if (a_highest > invFact) {
				a_ratio = invFact / a_highest;

				pPoint->e_color[3] *= a_ratio;
				pPoint->color[3] *= a_ratio;
			}
		}
		else {
			pPoint->e_color[3] -= paintAlpha * timescale;
			CLAMP_MIN(pPoint->e_color[3], 0.0f);
			pPoint->color[3] -= paintAlpha * timescale;
			CLAMP_MIN(pPoint->color[3], 0.0f);
		}

		wetness = (1.0f - paintWetness) * pPoint->e_color[3];
		CLAMP_MAX(pPoint->wetness, wetness);
	}
}

/* applies given brush intersection value for wave surface */
static void dynamicPaint_mixWaveHeight(
        PaintWavePoint *wPoint, const DynamicPaintBrushSettings *brush, float isect_height)
{
	const float isect_change = isect_height - wPoint->brush_isect;
	const float wave_factor = brush->wave_factor;
	bool hit = false;

	/* intersection marked regardless of brush type or hit */
	wPoint->brush_isect = isect_height;
	wPoint->state = DPAINT_WAVE_ISECT_CHANGED;

	isect_height *= wave_factor;

	/* determine hit depending on wave_factor */
	if (wave_factor > 0.0f && wPoint->height > isect_height)
		hit = true;
	else if (wave_factor < 0.0f && wPoint->height < isect_height)
		hit = true;

	if (hit) {
		switch (brush->wave_type) {
			case MOD_DPAINT_WAVEB_DEPTH:
				wPoint->height = isect_height;
				wPoint->state = DPAINT_WAVE_OBSTACLE;
				wPoint->velocity = 0.0f;
				break;
			case MOD_DPAINT_WAVEB_FORCE:
				wPoint->velocity = isect_height;
				break;
			case MOD_DPAINT_WAVEB_REFLECT:
				wPoint->state = DPAINT_WAVE_REFLECT_ONLY;
				break;
			case MOD_DPAINT_WAVEB_CHANGE:
				if (isect_change < 0.0f)
					wPoint->height += isect_change * wave_factor;
				break;
			default:
				BLI_assert(0);
				break;
		}
	}
}

/*
 * add brush results to the surface data depending on surface type
 */
static void dynamicPaint_updatePointData(
        const DynamicPaintSurface *surface, const int index, const DynamicPaintBrushSettings *brush,
        float paint[3], float influence, float depth, float vel_factor, const float timescale)
{
	PaintSurfaceData *sData = surface->data;
	float strength;

	/* apply influence scale */
	influence *= surface->influence_scale;
	depth *= surface->influence_scale;

	strength = influence * brush->alpha;
	CLAMP(strength, 0.0f, 1.0f);

	/* Sample velocity colorband if required */
	if (brush->flags & (MOD_DPAINT_VELOCITY_ALPHA | MOD_DPAINT_VELOCITY_COLOR | MOD_DPAINT_VELOCITY_DEPTH)) {
		float coba_res[4];
		vel_factor /= brush->max_velocity;
		CLAMP(vel_factor, 0.0f, 1.0f);

		if (BKE_colorband_evaluate(brush->vel_ramp, vel_factor, coba_res)) {
			if (brush->flags & MOD_DPAINT_VELOCITY_COLOR) {
				copy_v3_v3(paint, coba_res);
			}
			if (brush->flags & MOD_DPAINT_VELOCITY_ALPHA)
				strength *= coba_res[3];
			if (brush->flags & MOD_DPAINT_VELOCITY_DEPTH)
				depth *= coba_res[3];
		}
	}

	/* mix paint surface */
	if (surface->type == MOD_DPAINT_SURFACE_T_PAINT) {
		float paintWetness = brush->wetness * strength;
		float paintAlpha = strength;

		dynamicPaint_mixPaintColors(surface, index, brush->flags, paint, paintAlpha, paintWetness, timescale);
	}
	/* displace surface */
	else if (surface->type == MOD_DPAINT_SURFACE_T_DISPLACE) {
		float *value = (float *)sData->type_data;

		if (surface->flags & MOD_DPAINT_DISP_INCREMENTAL)
			depth = value[index] + depth;

		if (surface->depth_clamp) {
			CLAMP(depth, 0.0f - surface->depth_clamp, surface->depth_clamp);
		}

		if (brush->flags & MOD_DPAINT_ERASE) {
			value[index] *= (1.0f - strength);
			CLAMP_MIN(value[index], 0.0f);
		}
		else {
			CLAMP_MIN(value[index], depth);
		}
	}
	/* vertex weight group surface */
	else if (surface->type == MOD_DPAINT_SURFACE_T_WEIGHT) {
		float *value = (float *)sData->type_data;

		if (brush->flags & MOD_DPAINT_ERASE) {
			value[index] *= (1.0f - strength);
			CLAMP_MIN(value[index], 0.0f);
		}
		else {
			CLAMP_MIN(value[index], strength);
		}
	}
	/* wave surface */
	else if (surface->type == MOD_DPAINT_SURFACE_T_WAVE) {
		if (brush->wave_clamp) {
			CLAMP(depth, 0.0f - brush->wave_clamp, brush->wave_clamp);
		}

		dynamicPaint_mixWaveHeight(&((PaintWavePoint *)sData->type_data)[index], brush, 0.0f - depth);
	}

	/* doing velocity based painting */
	if (sData->bData->brush_velocity) {
		sData->bData->brush_velocity[index * 4 + 3] *= influence;
	}
}

/* checks whether surface and brush bounds intersect depending on brush type */
static bool meshBrush_boundsIntersect(Bounds3D *b1, Bounds3D *b2, DynamicPaintBrushSettings *brush, float brush_radius)
{
	if (brush->collision == MOD_DPAINT_COL_VOLUME)
		return boundsIntersect(b1, b2);
	else if (brush->collision == MOD_DPAINT_COL_DIST || brush->collision == MOD_DPAINT_COL_VOLDIST)
		return boundsIntersectDist(b1, b2, brush_radius);
	return true;
}

/* calculate velocity for mesh vertices */
typedef struct DynamicPaintBrushVelocityData {
	Vec3f *brush_vel;

	const MVert *mvert_p;
	const MVert *mvert_c;

	float (*obmat)[4];
	float (*prev_obmat)[4];

	const float timescale;
} DynamicPaintBrushVelocityData;

static void dynamic_paint_brush_velocity_compute_cb(
        void *__restrict userdata,
        const int i,
        const ParallelRangeTLS *__restrict UNUSED(tls))
{
	const DynamicPaintBrushVelocityData *data = userdata;

	Vec3f *brush_vel = data->brush_vel;

	const MVert *mvert_p = data->mvert_p;
	const MVert *mvert_c = data->mvert_c;

	float (*obmat)[4] = data->obmat;
	float (*prev_obmat)[4] = data->prev_obmat;

	const float timescale = data->timescale;

	float p1[3], p2[3];

	copy_v3_v3(p1, mvert_p[i].co);
	mul_m4_v3(prev_obmat, p1);

	copy_v3_v3(p2, mvert_c[i].co);
	mul_m4_v3(obmat, p2);

	sub_v3_v3v3(brush_vel[i].v, p2, p1);
	mul_v3_fl(brush_vel[i].v, 1.0f / timescale);
}

static void dynamicPaint_brushMeshCalculateVelocity(
        Depsgraph *depsgraph, Scene *scene,
        Object *ob, DynamicPaintBrushSettings *brush, Vec3f **brushVel, float timescale)
{
	float prev_obmat[4][4];
	Mesh *mesh_p, *mesh_c;
	MVert *mvert_p, *mvert_c;
	int numOfVerts_p, numOfVerts_c;

	float cur_sfra = scene->r.subframe;
	int cur_fra = scene->r.cfra;
	float prev_sfra = cur_sfra - timescale;
	int prev_fra = cur_fra;

	if (prev_sfra < 0.0f) {
		prev_sfra += 1.0f;
		prev_fra = cur_fra - 1;
	}

	/* previous frame mesh */
	scene->r.cfra = prev_fra;
	scene->r.subframe = prev_sfra;

	BKE_object_modifier_update_subframe(
	            depsgraph, scene, ob, true, SUBFRAME_RECURSION, BKE_scene_frame_get(scene), eModifierType_DynamicPaint);
	mesh_p = BKE_mesh_copy_for_eval(brush->mesh, false);
	numOfVerts_p = mesh_p->totvert;
	mvert_p = mesh_p->mvert;
	copy_m4_m4(prev_obmat, ob->obmat);

	/* current frame mesh */
	scene->r.cfra = cur_fra;
	scene->r.subframe = cur_sfra;

	BKE_object_modifier_update_subframe(
	            depsgraph, scene, ob, true, SUBFRAME_RECURSION, BKE_scene_frame_get(scene), eModifierType_DynamicPaint);
	mesh_c = brush->mesh;
	numOfVerts_c = mesh_c->totvert;
	mvert_c = mesh_c->mvert;

	(*brushVel) = (struct Vec3f *) MEM_mallocN(numOfVerts_c * sizeof(Vec3f), "Dynamic Paint brush velocity");
	if (!(*brushVel))
		return;

	/* if mesh is constructive -> num of verts has changed, only use current frame derived mesh */
	if (numOfVerts_p != numOfVerts_c)
		mvert_p = mvert_c;

	/* calculate speed */
	DynamicPaintBrushVelocityData data = {
		.brush_vel = *brushVel,
		.mvert_p = mvert_p, .mvert_c = mvert_c, .obmat = ob->obmat, .prev_obmat = prev_obmat,
		.timescale = timescale,
	};
	ParallelRangeSettings settings;
	BLI_parallel_range_settings_defaults(&settings);
	settings.use_threading = (numOfVerts_c > 10000);
	BLI_task_parallel_range(0, numOfVerts_c,
	                        &data,
	                        dynamic_paint_brush_velocity_compute_cb,
	                        &settings);

	BKE_id_free(NULL, mesh_p);
}

/* calculate velocity for object center point */
static void dynamicPaint_brushObjectCalculateVelocity(
        Depsgraph *depsgraph, Scene *scene, Object *ob, Vec3f *brushVel, float timescale)
{
	float prev_obmat[4][4];
	float cur_loc[3] = {0.0f}, prev_loc[3] = {0.0f};

	float cur_sfra = scene->r.subframe;
	int cur_fra = scene->r.cfra;
	float prev_sfra = cur_sfra - timescale;
	int prev_fra = cur_fra;

	if (prev_sfra < 0.0f) {
		prev_sfra += 1.0f;
		prev_fra = cur_fra - 1;
	}

	/* previous frame mesh */
	scene->r.cfra = prev_fra;
	scene->r.subframe = prev_sfra;
	BKE_object_modifier_update_subframe(
	            depsgraph, scene, ob, false, SUBFRAME_RECURSION, BKE_scene_frame_get(scene), eModifierType_DynamicPaint);
	copy_m4_m4(prev_obmat, ob->obmat);

	/* current frame mesh */
	scene->r.cfra = cur_fra;
	scene->r.subframe = cur_sfra;
	BKE_object_modifier_update_subframe(
	            depsgraph, scene, ob, false, SUBFRAME_RECURSION, BKE_scene_frame_get(scene), eModifierType_DynamicPaint);

	/* calculate speed */
	mul_m4_v3(prev_obmat, prev_loc);
	mul_m4_v3(ob->obmat, cur_loc);

	sub_v3_v3v3(brushVel->v, cur_loc, prev_loc);
	mul_v3_fl(brushVel->v, 1.0f / timescale);
}

typedef struct DynamicPaintPaintData {
	const DynamicPaintSurface *surface;
	const DynamicPaintBrushSettings *brush;
	Object *brushOb;
	const Scene *scene;
	const float timescale;
	const int c_index;

	Mesh *mesh;
	const MVert *mvert;
	const MLoop *mloop;
	const MLoopTri *mlooptri;
	const float brush_radius;
	const float *avg_brushNor;
	const Vec3f *brushVelocity;

	const ParticleSystem *psys;
	const float solidradius;

	void *treeData;

	float *pointCoord;
} DynamicPaintPaintData;

/*
 * Paint a brush object mesh to the surface
 */
static void dynamic_paint_paint_mesh_cell_point_cb_ex(
        void *__restrict userdata,
        const int id,
        const ParallelRangeTLS *__restrict UNUSED(tls))
{
	const DynamicPaintPaintData *data = userdata;

	const DynamicPaintSurface *surface = data->surface;
	const PaintSurfaceData *sData = surface->data;
	const PaintBakeData *bData = sData->bData;
	VolumeGrid *grid = bData->grid;

	const DynamicPaintBrushSettings *brush = data->brush;

	const float timescale = data->timescale;
	const int c_index = data->c_index;

	const MVert *mvert = data->mvert;
	const MLoop *mloop = data->mloop;
	const MLoopTri *mlooptri = data->mlooptri;
	const float brush_radius = data->brush_radius;
	const float *avg_brushNor = data->avg_brushNor;
	const Vec3f *brushVelocity = data->brushVelocity;

	BVHTreeFromMesh *treeData = data->treeData;

	const int index = grid->t_index[grid->s_pos[c_index] + id];
	const int samples = bData->s_num[index];
	int ss;
	float total_sample = (float)samples;
	float brushStrength = 0.0f; /* brush influence factor */
	float depth = 0.0f; /* brush intersection depth */
	float velocity_val = 0.0f;

	float paintColor[3] = {0.0f};
	int numOfHits = 0;

	/* for image sequence anti-aliasing, use gaussian factors */
	if (samples > 1 && surface->format == MOD_DPAINT_SURFACE_F_IMAGESEQ)
		total_sample = gaussianTotal;

	/* Supersampling */
	for (ss = 0; ss < samples; ss++) {
		float ray_start[3], ray_dir[3];
		float sample_factor = 0.0f;
		float sampleStrength = 0.0f;
		BVHTreeRayHit hit;
		BVHTreeNearest nearest;
		short hit_found = 0;

		/* volume sample */
		float volume_factor = 0.0f;
		/* proximity sample */
		float proximity_factor = 0.0f;
		float prox_colorband[4] = {0.0f};
		const bool inner_proximity = (brush->flags & MOD_DPAINT_INVERSE_PROX &&
		                              brush->collision == MOD_DPAINT_COL_VOLDIST);

		/* hit data */
		float hitCoord[3];
		int hitTri = -1;

		/* Supersampling factor */
		if (samples > 1 && surface->format == MOD_DPAINT_SURFACE_F_IMAGESEQ)
			sample_factor = gaussianFactors[ss];
		else
			sample_factor = 1.0f;

		/* Get current sample position in world coordinates */
		copy_v3_v3(ray_start, bData->realCoord[bData->s_pos[index] + ss].v);
		copy_v3_v3(ray_dir, bData->bNormal[index].invNorm);

		/* a simple hack to minimize chance of ray leaks at identical ray <-> edge locations */
		add_v3_fl(ray_start, 0.001f);

		hit.index = -1;
		hit.dist = BVH_RAYCAST_DIST_MAX;
		nearest.index = -1;
		nearest.dist_sq = brush_radius * brush_radius; /* find_nearest uses squared distance */

		/* Check volume collision */
		if (ELEM(brush->collision, MOD_DPAINT_COL_VOLUME, MOD_DPAINT_COL_VOLDIST)) {
			BLI_bvhtree_ray_cast(treeData->tree, ray_start, ray_dir, 0.0f, &hit, mesh_tris_spherecast_dp, treeData);
			if (hit.index != -1) {
				/* We hit a triangle, now check if collision point normal is facing the point */

				/* For optimization sake, hit point normal isn't calculated in ray cast loop */
				const int vtri[3] = {
				    mloop[mlooptri[hit.index].tri[0]].v,
				    mloop[mlooptri[hit.index].tri[1]].v,
				    mloop[mlooptri[hit.index].tri[2]].v,
				};
				float dot;

				normal_tri_v3(hit.no, mvert[vtri[0]].co, mvert[vtri[1]].co, mvert[vtri[2]].co);
				dot = dot_v3v3(ray_dir, hit.no);

				/* If ray and hit face normal are facing same direction
				 * hit point is inside a closed mesh. */
				if (dot >= 0.0f) {
					const float dist = hit.dist;
					const int f_index = hit.index;

					/* Also cast a ray in opposite direction to make sure
					 * point is at least surrounded by two brush faces */
					negate_v3(ray_dir);
					hit.index = -1;
					hit.dist = BVH_RAYCAST_DIST_MAX;

					BLI_bvhtree_ray_cast(
					            treeData->tree, ray_start, ray_dir, 0.0f, &hit, mesh_tris_spherecast_dp, treeData);

					if (hit.index != -1) {
						/* Add factor on supersample filter */
						volume_factor = 1.0f;
						hit_found = HIT_VOLUME;

						/* Mark hit info */
						madd_v3_v3v3fl(hitCoord, ray_start, ray_dir, hit.dist); /* Calculate final hit coordinates */
						depth += dist * sample_factor;
						hitTri = f_index;
					}
				}
			}
		}

		/* Check proximity collision */
		if (ELEM(brush->collision, MOD_DPAINT_COL_DIST, MOD_DPAINT_COL_VOLDIST) &&
		    (!hit_found || (brush->flags & MOD_DPAINT_INVERSE_PROX)))
		{
			float proxDist = -1.0f;
			float hitCo[3] = {0.0f, 0.0f, 0.0f};
			int tri = 0;

			/* if inverse prox and no hit found, skip this sample */
			if (inner_proximity && !hit_found)
				continue;

			/* If pure distance proximity, find the nearest point on the mesh */
			if (!(brush->flags & MOD_DPAINT_PROX_PROJECT)) {
				BLI_bvhtree_find_nearest(treeData->tree, ray_start, &nearest, mesh_tris_nearest_point_dp, treeData);
				if (nearest.index != -1) {
					proxDist = sqrtf(nearest.dist_sq);
					copy_v3_v3(hitCo, nearest.co);
					tri = nearest.index;
				}
			}
			else { /* else cast a ray in defined projection direction */
				float proj_ray[3] = {0.0f};

				if (brush->ray_dir == MOD_DPAINT_RAY_CANVAS) {
					copy_v3_v3(proj_ray, bData->bNormal[index].invNorm);
					negate_v3(proj_ray);
				}
				else if (brush->ray_dir == MOD_DPAINT_RAY_BRUSH_AVG) {
					copy_v3_v3(proj_ray, avg_brushNor);
				}
				else { /* MOD_DPAINT_RAY_ZPLUS */
					proj_ray[2] = 1.0f;
				}
				hit.index = -1;
				hit.dist = brush_radius;

				/* Do a face normal directional raycast, and use that distance */
				BLI_bvhtree_ray_cast(
				            treeData->tree, ray_start, proj_ray, 0.0f, &hit, mesh_tris_spherecast_dp, treeData);
				if (hit.index != -1) {
					proxDist = hit.dist;
					madd_v3_v3v3fl(hitCo, ray_start, proj_ray, hit.dist); /* Calculate final hit coordinates */
					tri = hit.index;
				}
			}

			/* If a hit was found, calculate required values */
			if (proxDist >= 0.0f && proxDist <= brush_radius) {
				proximity_factor = proxDist / brush_radius;
				CLAMP(proximity_factor, 0.0f, 1.0f);
				if (!inner_proximity)
					proximity_factor = 1.0f - proximity_factor;

				hit_found = HIT_PROXIMITY;

				/* if no volume hit, use prox point face info */
				if (hitTri == -1) {
					copy_v3_v3(hitCoord, hitCo);
					hitTri = tri;
				}
			}
		}

		/* mix final sample strength depending on brush settings */
		if (hit_found) {
			/* if "negate volume" enabled, negate all factors within volume*/
			if (brush->collision == MOD_DPAINT_COL_VOLDIST &&
			    brush->flags & MOD_DPAINT_NEGATE_VOLUME)
			{
				volume_factor = 1.0f - volume_factor;
				if (inner_proximity)
					proximity_factor = 1.0f - proximity_factor;
			}

			/* apply final sample depending on final hit type */
			if (hit_found == HIT_VOLUME) {
				sampleStrength = volume_factor;
			}
			else if (hit_found == HIT_PROXIMITY) {
				/* apply falloff curve to the proximity_factor */
				if (brush->proximity_falloff == MOD_DPAINT_PRFALL_RAMP &&
				    BKE_colorband_evaluate(brush->paint_ramp, (1.0f - proximity_factor), prox_colorband))
				{
					proximity_factor = prox_colorband[3];
				}
				else if (brush->proximity_falloff == MOD_DPAINT_PRFALL_CONSTANT) {
					proximity_factor = (!inner_proximity || brush->flags & MOD_DPAINT_NEGATE_VOLUME) ? 1.0f : 0.0f;
				}
				/* apply sample */
				sampleStrength = proximity_factor;
			}

			sampleStrength *= sample_factor;
		}
		else {
			continue;
		}

		/* velocity brush, only do on main sample */
		if (brush->flags & MOD_DPAINT_USES_VELOCITY && ss == 0 && brushVelocity) {
			float weights[3];
			float brushPointVelocity[3];
			float velocity[3];

			const int v1 = mloop[mlooptri[hitTri].tri[0]].v;
			const int v2 = mloop[mlooptri[hitTri].tri[1]].v;
			const int v3 = mloop[mlooptri[hitTri].tri[2]].v;

			/* calculate barycentric weights for hit point */
			interp_weights_tri_v3(weights, mvert[v1].co, mvert[v2].co, mvert[v3].co, hitCoord);

			/* simple check based on brush surface velocity,
			 * todo: perhaps implement something that handles volume movement as well. */

			/* interpolate vertex speed vectors to get hit point velocity */
			interp_v3_v3v3v3(brushPointVelocity,
			                 brushVelocity[v1].v,
			                 brushVelocity[v2].v,
			                 brushVelocity[v3].v, weights);

			/* substract canvas point velocity */
			if (bData->velocity) {
				sub_v3_v3v3(velocity, brushPointVelocity, bData->velocity[index].v);
			}
			else {
				copy_v3_v3(velocity, brushPointVelocity);
			}
			velocity_val = normalize_v3(velocity);

			/* if brush has smudge enabled store brush velocity */
			if (surface->type == MOD_DPAINT_SURFACE_T_PAINT &&
			    brush->flags & MOD_DPAINT_DO_SMUDGE && bData->brush_velocity)
			{
				copy_v3_v3(&bData->brush_velocity[index * 4], velocity);
				bData->brush_velocity[index * 4 + 3] = velocity_val;
			}
		}

		/*
		 * Process hit color and alpha
		 */
		if (surface->type == MOD_DPAINT_SURFACE_T_PAINT) {
			float sampleColor[3];
			float alpha_factor = 1.0f;

			sampleColor[0] = brush->r;
			sampleColor[1] = brush->g;
			sampleColor[2] = brush->b;

<<<<<<< HEAD
			/* Sample proximity colorband if required	*/
=======
			/* Get material+textures color on hit point if required */
			if (brush_usesMaterial(brush, scene)) {
				dynamicPaint_doMaterialTex(bMats, sampleColor, &alpha_factor, brushOb,
				                           bData->realCoord[bData->s_pos[index] + ss].v,
				                           hitCoord, hitTri, dm);
			}

			/* Sample proximity colorband if required */
>>>>>>> d7f55c4f
			if ((hit_found == HIT_PROXIMITY) &&
			    (brush->proximity_falloff == MOD_DPAINT_PRFALL_RAMP))
			{
				if (!(brush->flags & MOD_DPAINT_RAMP_ALPHA)) {
					sampleColor[0] = prox_colorband[0];
					sampleColor[1] = prox_colorband[1];
					sampleColor[2] = prox_colorband[2];
				}
			}

			/* Add AA sample */
			paintColor[0] += sampleColor[0];
			paintColor[1] += sampleColor[1];
			paintColor[2] += sampleColor[2];
			sampleStrength *= alpha_factor;
			numOfHits++;
		}

		/* apply sample strength */
		brushStrength += sampleStrength;
	} // end supersampling


	/* if any sample was inside paint range */
	if (brushStrength > 0.0f || depth > 0.0f) {
		/* apply supersampling results */
		if (samples > 1) {
			brushStrength /= total_sample;
		}
		CLAMP(brushStrength, 0.0f, 1.0f);

		if (surface->type == MOD_DPAINT_SURFACE_T_PAINT) {
			/* Get final pixel color and alpha */
			paintColor[0] /= numOfHits;
			paintColor[1] /= numOfHits;
			paintColor[2] /= numOfHits;
		}
		/* get final object space depth */
		else if (ELEM(surface->type, MOD_DPAINT_SURFACE_T_DISPLACE, MOD_DPAINT_SURFACE_T_WAVE)) {
			depth /= bData->bNormal[index].normal_scale * total_sample;
		}

		dynamicPaint_updatePointData(surface, index, brush, paintColor, brushStrength, depth, velocity_val, timescale);
	}
}

static int dynamicPaint_paintMesh(Depsgraph *depsgraph, DynamicPaintSurface *surface,
                                  DynamicPaintBrushSettings *brush,
                                  Object *brushOb,
                                  Scene *scene,
                                  float timescale)
{
	PaintSurfaceData *sData = surface->data;
	PaintBakeData *bData = sData->bData;
	Mesh *mesh = NULL;
	Vec3f *brushVelocity = NULL;
	MVert *mvert = NULL;
	const MLoopTri *mlooptri = NULL;
	const MLoop *mloop = NULL;

	if (brush->flags & MOD_DPAINT_USES_VELOCITY)
		dynamicPaint_brushMeshCalculateVelocity(depsgraph, scene, brushOb, brush, &brushVelocity, timescale);

	if (!brush->mesh)
		return 0;

	{
		BVHTreeFromMesh treeData = {NULL};
		float avg_brushNor[3] = {0.0f};
		const float brush_radius = brush->paint_distance * surface->radius_scale;
		int numOfVerts;
		int ii;
		Bounds3D mesh_bb = {{0}};
		VolumeGrid *grid = bData->grid;

		mesh = BKE_mesh_copy_for_eval(brush->mesh, false);
		mvert = mesh->mvert;
		mlooptri = BKE_mesh_runtime_looptri_ensure(mesh);
		mloop = mesh->mloop;
		numOfVerts = mesh->totvert;

		/* Transform collider vertices to global space
		 * (Faster than transforming per surface point
		 * coordinates and normals to object space) */
		for (ii = 0; ii < numOfVerts; ii++) {
			mul_m4_v3(brushOb->obmat, mvert[ii].co);
			boundInsert(&mesh_bb, mvert[ii].co);

			/* for proximity project calculate average normal */
			if (brush->flags & MOD_DPAINT_PROX_PROJECT && brush->collision != MOD_DPAINT_COL_VOLUME) {
				float nor[3];
				normal_short_to_float_v3(nor, mvert[ii].no);
				mul_mat3_m4_v3(brushOb->obmat, nor);
				normalize_v3(nor);

				add_v3_v3(avg_brushNor, nor);
			}
		}

		if (brush->flags & MOD_DPAINT_PROX_PROJECT && brush->collision != MOD_DPAINT_COL_VOLUME) {
			mul_v3_fl(avg_brushNor, 1.0f / (float)numOfVerts);
			/* instead of null vector use positive z */
			if (UNLIKELY(normalize_v3(avg_brushNor) == 0.0f)) {
				avg_brushNor[2] = 1.0f;
			}
		}

		/* check bounding box collision */
		if (grid && meshBrush_boundsIntersect(&grid->grid_bounds, &mesh_bb, brush, brush_radius)) {
<<<<<<< HEAD
			/* Build a bvh tree from transformed vertices	*/
			if (BKE_bvhtree_from_mesh_get(&treeData, mesh, BVHTREE_FROM_LOOPTRI, 4)) {
=======
			/* Build a bvh tree from transformed vertices */
			if (bvhtree_from_mesh_get(&treeData, dm, BVHTREE_FROM_LOOPTRI, 4)) {
>>>>>>> d7f55c4f
				int c_index;
				int total_cells = grid->dim[0] * grid->dim[1] * grid->dim[2];

				/* loop through space partitioning grid */
				for (c_index = 0; c_index < total_cells; c_index++) {
					/* check grid cell bounding box */
					if (!grid->s_num[c_index] ||
					    !meshBrush_boundsIntersect(&grid->bounds[c_index], &mesh_bb, brush, brush_radius))
					{
						continue;
					}

					/* loop through cell points and process brush */
					DynamicPaintPaintData data = {
					    .surface = surface,
					    .brush = brush, .brushOb = brushOb,
					    .scene = scene, .timescale = timescale, .c_index = c_index,
					    .mesh = mesh, .mvert = mvert, .mloop = mloop, .mlooptri = mlooptri,
					    .brush_radius = brush_radius, .avg_brushNor = avg_brushNor, .brushVelocity = brushVelocity,
					    .treeData = &treeData
					};
					ParallelRangeSettings settings;
					BLI_parallel_range_settings_defaults(&settings);
					settings.use_threading = (grid->s_num[c_index] > 250);
					BLI_task_parallel_range(0, grid->s_num[c_index],
					                        &data,
					                        dynamic_paint_paint_mesh_cell_point_cb_ex,
					                        &settings);
				}
			}
		}
		/* free bvh tree */
		free_bvhtree_from_mesh(&treeData);
		BKE_id_free(NULL, mesh);

	}

	/* free brush velocity data */
	if (brushVelocity)
		MEM_freeN(brushVelocity);

	return 1;
}

/*
 * Paint a particle system to the surface
 */
static void dynamic_paint_paint_particle_cell_point_cb_ex(
        void *__restrict userdata,
        const int id,
        const ParallelRangeTLS *__restrict UNUSED(tls))
{
	const DynamicPaintPaintData *data = userdata;

	const DynamicPaintSurface *surface = data->surface;
	const PaintSurfaceData *sData = surface->data;
	const PaintBakeData *bData = sData->bData;
	VolumeGrid *grid = bData->grid;

	const DynamicPaintBrushSettings *brush = data->brush;

	const ParticleSystem *psys = data->psys;

	const float timescale = data->timescale;
	const int c_index = data->c_index;

	KDTree *tree = data->treeData;

	const float solidradius = data->solidradius;
	const float smooth = brush->particle_smooth * surface->radius_scale;
	const float range = solidradius + smooth;
	const float particle_timestep = 0.04f * psys->part->timetweak;

	const int index = grid->t_index[grid->s_pos[c_index] + id];
	float disp_intersect = 0.0f;
	float radius = 0.0f;
	float strength = 0.0f;
	int part_index = -1;

	/*
	 * With predefined radius, there is no variation between particles.
	 * It's enough to just find the nearest one.
	 */
	{
		KDTreeNearest nearest;
		float smooth_range, part_solidradius;

		/* Find nearest particle and get distance to it */
		BLI_kdtree_find_nearest(tree, bData->realCoord[bData->s_pos[index]].v, &nearest);
		/* if outside maximum range, no other particle can influence either */
		if (nearest.dist > range)
			return;

		if (brush->flags & MOD_DPAINT_PART_RAD) {
			/* use particles individual size */
			ParticleData *pa = psys->particles + nearest.index;
			part_solidradius = pa->size;
		}
		else {
			part_solidradius = solidradius;
		}
		radius = part_solidradius + smooth;
		if (nearest.dist < radius) {
			/* distances inside solid radius has maximum influence -> dist = 0 */
			smooth_range = max_ff(0.0f, (nearest.dist - part_solidradius));
			/* do smoothness if enabled */
			if (smooth)
				smooth_range /= smooth;

			strength = 1.0f - smooth_range;
			disp_intersect = radius - nearest.dist;
			part_index = nearest.index;
		}
	}
	/* If using random per particle radius and closest particle didn't give max influence */
	if (brush->flags & MOD_DPAINT_PART_RAD && strength < 1.0f && psys->part->randsize > 0.0f) {
		/*
		 * If we use per particle radius, we have to sample all particles
		 * within max radius range
		 */
		KDTreeNearest *nearest;

		float smooth_range = smooth * (1.0f - strength), dist;
		/* calculate max range that can have particles with higher influence than the nearest one */
		const float max_range = smooth - strength * smooth + solidradius;
		/* Make gcc happy! */
		dist = max_range;

		const int particles = BLI_kdtree_range_search(
		                          tree, bData->realCoord[bData->s_pos[index]].v, &nearest, max_range);

		/* Find particle that produces highest influence */
		for (int n = 0; n < particles; n++) {
			ParticleData *pa = &psys->particles[nearest[n].index];

			/* skip if out of range */
			if (nearest[n].dist > (pa->size + smooth))
				continue;

			/* update hit data */
			const float s_range = nearest[n].dist - pa->size;
			/* skip if higher influence is already found */
			if (smooth_range < s_range)
				continue;

			/* update hit data */
			smooth_range = s_range;
			dist = nearest[n].dist;
			part_index = nearest[n].index;

			/* If inside solid range and no disp depth required, no need to seek further */
			if ((s_range < 0.0f) && !ELEM(surface->type, MOD_DPAINT_SURFACE_T_DISPLACE, MOD_DPAINT_SURFACE_T_WAVE)) {
				break;
			}
		}

		if (nearest)
			MEM_freeN(nearest);

		/* now calculate influence for this particle */
		const float rad = radius + smooth;
		if ((rad - dist) > disp_intersect) {
			disp_intersect = radius - dist;
			radius = rad;
		}

		/* do smoothness if enabled */
		CLAMP_MIN(smooth_range, 0.0f);
		if (smooth)
			smooth_range /= smooth;

		const float str = 1.0f - smooth_range;
		/* if influence is greater, use this one */
		if (str > strength)
			strength = str;
	}

	if (strength > 0.001f) {
		float paintColor[4] = {0.0f};
		float depth = 0.0f;
		float velocity_val = 0.0f;

		/* apply velocity */
		if ((brush->flags & MOD_DPAINT_USES_VELOCITY) && (part_index != -1)) {
			float velocity[3];
			ParticleData *pa = psys->particles + part_index;
			mul_v3_v3fl(velocity, pa->state.vel, particle_timestep);

			/* substract canvas point velocity */
			if (bData->velocity) {
				sub_v3_v3(velocity, bData->velocity[index].v);
			}
			velocity_val = normalize_v3(velocity);

			/* store brush velocity for smudge */
			if ((surface->type == MOD_DPAINT_SURFACE_T_PAINT) &&
			    (brush->flags & MOD_DPAINT_DO_SMUDGE && bData->brush_velocity))
			{
				copy_v3_v3(&bData->brush_velocity[index * 4], velocity);
				bData->brush_velocity[index * 4 + 3] = velocity_val;
			}
		}

		if (surface->type == MOD_DPAINT_SURFACE_T_PAINT) {
			copy_v3_v3(paintColor, &brush->r);
		}
		else if (ELEM(surface->type, MOD_DPAINT_SURFACE_T_DISPLACE, MOD_DPAINT_SURFACE_T_WAVE)) {
			/* get displace depth */
			disp_intersect = (1.0f - sqrtf(disp_intersect / radius)) * radius;
			depth = max_ff(0.0f, (radius - disp_intersect) / bData->bNormal[index].normal_scale);
		}

		dynamicPaint_updatePointData(surface, index, brush, paintColor, strength, depth, velocity_val, timescale);
	}
}

static int dynamicPaint_paintParticles(DynamicPaintSurface *surface,
                                       ParticleSystem *psys,
                                       DynamicPaintBrushSettings *brush,
                                       float timescale)
{
	ParticleSettings *part = psys->part;
	PaintSurfaceData *sData = surface->data;
	PaintBakeData *bData = sData->bData;
	VolumeGrid *grid = bData->grid;

	KDTree *tree;
	int particlesAdded = 0;
	int invalidParticles = 0;
	int p = 0;

	const float solidradius = surface->radius_scale *
	                          ((brush->flags & MOD_DPAINT_PART_RAD) ? part->size : brush->particle_radius);
	const float smooth = brush->particle_smooth * surface->radius_scale;

	const float range = solidradius + smooth;

	Bounds3D part_bb = {{0}};

	if (psys->totpart < 1)
		return 1;

	/*
	 * Build a kd-tree to optimize distance search
	 */
	tree = BLI_kdtree_new(psys->totpart);

	/* loop through particles and insert valid ones to the tree */
	p = 0;
	for (ParticleData *pa = psys->particles; p < psys->totpart; p++, pa++) {
		/* Proceed only if particle is active */
		if ((pa->alive == PARS_UNBORN && (part->flag & PART_UNBORN) == 0) ||
		    (pa->alive == PARS_DEAD && (part->flag & PART_DIED) == 0) ||
		    (pa->flag & PARS_UNEXIST))
		{
			continue;
		}

		/* for debug purposes check if any NAN particle proceeds
		 * For some reason they get past activity check, this should rule most of them out */
		if (isnan(pa->state.co[0]) || isnan(pa->state.co[1]) || isnan(pa->state.co[2])) {
			invalidParticles++;
			continue;
		}

		/* make sure particle is close enough to canvas */
		if (!boundIntersectPoint(&grid->grid_bounds, pa->state.co, range))
			continue;

		BLI_kdtree_insert(tree, p, pa->state.co);

		/* calc particle system bounds */
		boundInsert(&part_bb, pa->state.co);

		particlesAdded++;
	}
	if (invalidParticles)
		printf("Warning: Invalid particle(s) found!\n");

	/* If no suitable particles were found, exit */
	if (particlesAdded < 1) {
		BLI_kdtree_free(tree);
		return 1;
	}

	/* begin thread safe malloc */
	BLI_threaded_malloc_begin();

	/* only continue if particle bb is close enough to canvas bb */
	if (boundsIntersectDist(&grid->grid_bounds, &part_bb, range)) {
		int c_index;
		int total_cells = grid->dim[0] * grid->dim[1] * grid->dim[2];

		/* balance tree */
		BLI_kdtree_balance(tree);

		/* loop through space partitioning grid */
		for (c_index = 0; c_index < total_cells; c_index++) {
			/* check cell bounding box */
			if (!grid->s_num[c_index] ||
			    !boundsIntersectDist(&grid->bounds[c_index], &part_bb, range))
			{
				continue;
			}

			/* loop through cell points */
			DynamicPaintPaintData data = {
			    .surface = surface,
			    .brush = brush, .psys = psys,
			    .solidradius = solidradius, .timescale = timescale, .c_index = c_index,
			    .treeData = tree,
			};
			ParallelRangeSettings settings;
			BLI_parallel_range_settings_defaults(&settings);
			settings.use_threading = (grid->s_num[c_index] > 250);
			BLI_task_parallel_range(0, grid->s_num[c_index],
			                        &data,
			                        dynamic_paint_paint_particle_cell_point_cb_ex,
			                        &settings);
		}
	}
	BLI_threaded_malloc_end();
	BLI_kdtree_free(tree);

	return 1;
}

/* paint a single point of defined proximity radius to the surface */
static void dynamic_paint_paint_single_point_cb_ex(
        void *__restrict userdata,
        const int index,
        const ParallelRangeTLS *__restrict UNUSED(tls))
{
	const DynamicPaintPaintData *data = userdata;

	const DynamicPaintSurface *surface = data->surface;
	const PaintSurfaceData *sData = surface->data;
	const PaintBakeData *bData = sData->bData;

	const DynamicPaintBrushSettings *brush = data->brush;

	const float timescale = data->timescale;

	const float brush_radius = data->brush_radius;
	const Vec3f *brushVelocity = data->brushVelocity;

	float *pointCoord = data->pointCoord;

	const float distance = len_v3v3(pointCoord, bData->realCoord[bData->s_pos[index]].v);
	float colorband[4] = {0.0f};
	float strength;

	if (distance > brush_radius)
		return;

	/* Smooth range or color ramp */
	if (brush->proximity_falloff == MOD_DPAINT_PRFALL_SMOOTH ||
	    brush->proximity_falloff == MOD_DPAINT_PRFALL_RAMP)
	{
		strength = 1.0f - distance / brush_radius;
		CLAMP(strength, 0.0f, 1.0f);
	}
	else {
		strength = 1.0f;
	}

	if (strength >= 0.001f) {
		float paintColor[3] = {0.0f};
		float depth = 0.0f;
		float velocity_val = 0.0f;

		/* color ramp */
		if (brush->proximity_falloff == MOD_DPAINT_PRFALL_RAMP &&
		    BKE_colorband_evaluate(brush->paint_ramp, (1.0f - strength), colorband))
		{
			strength = colorband[3];
		}

		if (brush->flags & MOD_DPAINT_USES_VELOCITY) {
			float velocity[3];

			/* substract canvas point velocity */
			if (bData->velocity) {
				sub_v3_v3v3(velocity, brushVelocity->v, bData->velocity[index].v);
			}
			else {
				copy_v3_v3(velocity, brushVelocity->v);
			}
			velocity_val = len_v3(velocity);

			/* store brush velocity for smudge */
			if (surface->type == MOD_DPAINT_SURFACE_T_PAINT &&
			    brush->flags & MOD_DPAINT_DO_SMUDGE && bData->brush_velocity)
			{
				mul_v3_v3fl(&bData->brush_velocity[index * 4], velocity, 1.0f / velocity_val);
				bData->brush_velocity[index * 4 + 3] = velocity_val;
			}
		}

		if (surface->type == MOD_DPAINT_SURFACE_T_PAINT) {
			if (brush->proximity_falloff == MOD_DPAINT_PRFALL_RAMP &&
			    !(brush->flags & MOD_DPAINT_RAMP_ALPHA))
			{
				paintColor[0] = colorband[0];
				paintColor[1] = colorband[1];
				paintColor[2] = colorband[2];
			}
			else {
				paintColor[0] = brush->r;
				paintColor[1] = brush->g;
				paintColor[2] = brush->b;
			}
		}
		else if (ELEM(surface->type, MOD_DPAINT_SURFACE_T_DISPLACE, MOD_DPAINT_SURFACE_T_WAVE)) {
			/* get displace depth */
			const float disp_intersect = (1.0f - sqrtf((brush_radius - distance) / brush_radius)) * brush_radius;
			depth = max_ff(0.0f, (brush_radius - disp_intersect) / bData->bNormal[index].normal_scale);
		}
		dynamicPaint_updatePointData(surface, index, brush, paintColor, strength, depth, velocity_val, timescale);
	}
}

static int dynamicPaint_paintSinglePoint(
        Depsgraph *depsgraph, DynamicPaintSurface *surface, float *pointCoord, DynamicPaintBrushSettings *brush,
        Object *brushOb, Scene *scene, float timescale)
{
	PaintSurfaceData *sData = surface->data;
	float brush_radius = brush->paint_distance * surface->radius_scale;
	Vec3f brushVel;

	if (brush->flags & MOD_DPAINT_USES_VELOCITY)
		dynamicPaint_brushObjectCalculateVelocity(depsgraph, scene, brushOb, &brushVel, timescale);

	const MVert *mvert = brush->mesh->mvert;

	/*
	 * Loop through every surface point
	 */
	DynamicPaintPaintData data = {
	    .surface = surface,
	    .brush = brush, .brushOb = brushOb,
	    .scene = scene, .timescale = timescale,
	    .mvert = mvert,
	    .brush_radius = brush_radius, .brushVelocity = &brushVel,
	    .pointCoord = pointCoord,
	};
	ParallelRangeSettings settings;
	BLI_parallel_range_settings_defaults(&settings);
	settings.use_threading = (sData->total_points > 1000);
	BLI_task_parallel_range(0, sData->total_points,
	                        &data,
	                        dynamic_paint_paint_single_point_cb_ex,
	                        &settings);

	return 1;
}


/***************************** Dynamic Paint Step / Baking ******************************/

/*
 * Calculate current frame distances and directions for adjacency data
 */

static void dynamic_paint_prepare_adjacency_cb(
        void *__restrict userdata,
        const int index,
        const ParallelRangeTLS *__restrict UNUSED(tls))
{
	PaintSurfaceData *sData = userdata;
	PaintBakeData *bData = sData->bData;
	BakeAdjPoint *bNeighs = bData->bNeighs;
	PaintAdjData *adj_data = sData->adj_data;
	Vec3f *realCoord = bData->realCoord;

	const int num_neighs = adj_data->n_num[index];

	for (int i = 0; i < num_neighs; i++) {
		const int n_index = adj_data->n_index[index] + i;
		const int t_index = adj_data->n_target[n_index];

		/* dir vec */
		sub_v3_v3v3(bNeighs[n_index].dir, realCoord[bData->s_pos[t_index]].v, realCoord[bData->s_pos[index]].v);
		/* dist */
		bNeighs[n_index].dist = normalize_v3(bNeighs[n_index].dir);
	}
}

static void dynamicPaint_prepareAdjacencyData(DynamicPaintSurface *surface, const bool force_init)
{
	PaintSurfaceData *sData = surface->data;
	PaintBakeData *bData = sData->bData;
	BakeAdjPoint *bNeighs;
	PaintAdjData *adj_data = sData->adj_data;

	int index;

	if ((!surface_usesAdjDistance(surface) && !force_init) || !sData->adj_data)
		return;

	if (bData->bNeighs)
		MEM_freeN(bData->bNeighs);
	bNeighs = bData->bNeighs = MEM_mallocN(sData->adj_data->total_targets * sizeof(*bNeighs), "PaintEffectBake");
	if (!bNeighs)
		return;

	ParallelRangeSettings settings;
	BLI_parallel_range_settings_defaults(&settings);
	settings.use_threading = (sData->total_points > 1000);
	BLI_task_parallel_range(0, sData->total_points,
	                        sData,
	                        dynamic_paint_prepare_adjacency_cb,
	                        &settings);

	/* calculate average values (single thread).
	 * Note: tried to put this in threaded callback (using _finalize feature), but gave ~30% slower result! */
	bData->average_dist = 0.0;
	for (index = 0; index < sData->total_points; index++) {
		int numOfNeighs = adj_data->n_num[index];

		for (int i = 0; i < numOfNeighs; i++) {
			bData->average_dist += (double)bNeighs[adj_data->n_index[index] + i].dist;
		}
	}
	bData->average_dist /= adj_data->total_targets;
}

/* find two adjacency points (closest_id) and influence (closest_d) to move paint towards when affected by a force  */
static void surface_determineForceTargetPoints(
        const PaintSurfaceData *sData, const int index, const float force[3], float closest_d[2], int closest_id[2])
{
	BakeAdjPoint *bNeighs = sData->bData->bNeighs;
	const int numOfNeighs = sData->adj_data->n_num[index];
	int i;

	closest_id[0] = closest_id[1] = -1;
	closest_d[0] = closest_d[1] = -1.0f;

	/* find closest neigh */
	for (i = 0; i < numOfNeighs; i++) {
		const int n_index = sData->adj_data->n_index[index] + i;
		const float dir_dot = dot_v3v3(bNeighs[n_index].dir, force);

		if (dir_dot > closest_d[0] && dir_dot > 0.0f) {
			closest_d[0] = dir_dot;
			closest_id[0] = n_index;
		}
	}

	if (closest_d[0] < 0.0f)
		return;

	/* find second closest neigh */
	for (i = 0; i < numOfNeighs; i++) {
		const int n_index = sData->adj_data->n_index[index] + i;

		if (n_index == closest_id[0])
			continue;

		const float dir_dot = dot_v3v3(bNeighs[n_index].dir, force);
		const float closest_dot = dot_v3v3(bNeighs[n_index].dir, bNeighs[closest_id[0]].dir);

		/* only accept neighbor at "other side" of the first one in relation to force dir
		 * so make sure angle between this and closest neigh is greater than first angle. */
		if (dir_dot > closest_d[1] && closest_dot < closest_d[0] && dir_dot > 0.0f) {
			closest_d[1] = dir_dot;
			closest_id[1] = n_index;
		}
	}

	/* if two valid neighs found, calculate how force effect is divided evenly between them
	 * (so that d[0] + d[1] = 1.0) */
	if (closest_id[1] != -1) {
		float force_proj[3];
		float tangent[3];
		const float neigh_diff = acosf(dot_v3v3(bNeighs[closest_id[0]].dir, bNeighs[closest_id[1]].dir));
		float force_intersect;
		float temp;

		/* project force vector on the plane determined by these two neighbor points
		 * and calculate relative force angle from it. */
		cross_v3_v3v3(tangent, bNeighs[closest_id[0]].dir, bNeighs[closest_id[1]].dir);
		normalize_v3(tangent);
		force_intersect = dot_v3v3(force, tangent);
		madd_v3_v3v3fl(force_proj, force, tangent, (-1.0f) * force_intersect);
		normalize_v3(force_proj);

		/* get drip factor based on force dir in relation to angle between those neighbors */
		temp = dot_v3v3(bNeighs[closest_id[0]].dir, force_proj);
		CLAMP(temp, -1.0f, 1.0f); /* float precision might cause values > 1.0f that return infinite */
		closest_d[1] = acosf(temp) / neigh_diff;
		closest_d[0] = 1.0f - closest_d[1];

		/* and multiply depending on how deeply force intersects surface */
		temp = fabsf(force_intersect);
		CLAMP(temp, 0.0f, 1.0f);
		mul_v2_fl(closest_d, acosf(temp) / (float)M_PI_2);
	}
	else {
		/* if only single neighbor, still linearize force intersection effect */
		closest_d[0] = 1.0f - acosf(closest_d[0]) / (float)M_PI_2;
	}
}

static void dynamicPaint_doSmudge(DynamicPaintSurface *surface, DynamicPaintBrushSettings *brush, float timescale)
{
	PaintSurfaceData *sData = surface->data;
	PaintBakeData *bData = sData->bData;
	BakeAdjPoint *bNeighs = sData->bData->bNeighs;
	int index, steps, step;
	float eff_scale, max_velocity = 0.0f;

	if (!sData->adj_data)
		return;

	/* find max velocity */
	for (index = 0; index < sData->total_points; index++) {
		float vel = bData->brush_velocity[index * 4 + 3];
		CLAMP_MIN(max_velocity, vel);
	}

	steps = (int)ceil((double)max_velocity / bData->average_dist * (double)timescale);
	CLAMP(steps, 0, 12);
	eff_scale = brush->smudge_strength / (float)steps * timescale;

	for (step = 0; step < steps; step++) {
		for (index = 0; index < sData->total_points; index++) {
			int i;

			if (sData->adj_data->flags[index] & ADJ_BORDER_PIXEL)
				continue;

			PaintPoint *pPoint = &((PaintPoint *)sData->type_data)[index];
			float smudge_str = bData->brush_velocity[index * 4 + 3];

			/* force targets */
			int closest_id[2];
			float closest_d[2];

			if (!smudge_str)
				continue;

			/* get force affect points */
			surface_determineForceTargetPoints(sData, index, &bData->brush_velocity[index * 4], closest_d, closest_id);

			/* Apply movement towards those two points */
			for (i = 0; i < 2; i++) {
				int n_index = closest_id[i];
				if (n_index != -1 && closest_d[i] > 0.0f) {
					float dir_dot = closest_d[i], dir_factor;
					float speed_scale = eff_scale * smudge_str / bNeighs[n_index].dist;
					PaintPoint *ePoint = &((PaintPoint *)sData->type_data)[sData->adj_data->n_target[n_index]];

					/* just skip if angle is too extreme */
					if (dir_dot <= 0.0f)
						continue;

					dir_factor = dir_dot * speed_scale;
					CLAMP_MAX(dir_factor, brush->smudge_strength);

					/* mix new color and alpha */
					mixColors(ePoint->color, ePoint->color[3], pPoint->color, pPoint->color[3], dir_factor);
					ePoint->color[3] = ePoint->color[3] * (1.0f - dir_factor) + pPoint->color[3] * dir_factor;

					/* smudge "wet layer" */
					mixColors(ePoint->e_color, ePoint->e_color[3], pPoint->e_color, pPoint->e_color[3], dir_factor);
					ePoint->e_color[3] = ePoint->e_color[3] * (1.0f - dir_factor) + pPoint->e_color[3] * dir_factor;
					pPoint->wetness *= (1.0f - dir_factor);
				}
			}
		}
	}
}

typedef struct DynamicPaintEffectData {
	const DynamicPaintSurface *surface;
	Scene *scene;

	float *force;
	ListBase *effectors;
	const void *prevPoint;
	const float eff_scale;

	uint8_t *point_locks;

	const float wave_speed;
	const float wave_scale;
	const float wave_max_slope;

	const float dt;
	const float min_dist;
	const float damp_factor;
	const bool reset_wave;
} DynamicPaintEffectData;

/*
 * Prepare data required by effects for current frame.
 * Returns number of steps required
 */
static void dynamic_paint_prepare_effect_cb(
        void *__restrict userdata,
        const int index,
        const ParallelRangeTLS *__restrict UNUSED(tls))
{
	const DynamicPaintEffectData *data = userdata;

	const DynamicPaintSurface *surface = data->surface;
	const PaintSurfaceData *sData = surface->data;
	const PaintBakeData *bData = sData->bData;
	Vec3f *realCoord = bData->realCoord;

	Scene *scene = data->scene;

	float *force = data->force;
	ListBase *effectors = data->effectors;

	float forc[3] = {0};
	float vel[3] = {0};

	/* apply force fields */
	if (effectors) {
		EffectedPoint epoint;
		pd_point_from_loc(scene, realCoord[bData->s_pos[index]].v, vel, index, &epoint);
		epoint.vel_to_sec = 1.0f;
		BKE_effectors_apply(effectors, NULL, surface->effector_weights, &epoint, forc, NULL);
	}

	/* if global gravity is enabled, add it too */
	if (scene->physics_settings.flag & PHYS_GLOBAL_GRAVITY)
		/* also divide by 10 to about match default grav
		 * with default force strength (1.0). */
		madd_v3_v3fl(forc, scene->physics_settings.gravity,
		             surface->effector_weights->global_gravity * surface->effector_weights->weight[0] / 10.f);

	/* add surface point velocity and acceleration if enabled */
	if (bData->velocity) {
		if (surface->drip_vel)
			madd_v3_v3fl(forc, bData->velocity[index].v, surface->drip_vel * (-1.0f));

		/* acceleration */
		if (bData->prev_velocity && surface->drip_acc) {
			float acc[3];
			copy_v3_v3(acc, bData->velocity[index].v);
			sub_v3_v3(acc, bData->prev_velocity[index].v);
			madd_v3_v3fl(forc, acc, surface->drip_acc * (-1.0f));
		}
	}

	/* force strength, and normalize force vec */
	force[index * 4 + 3] = normalize_v3_v3(&force[index * 4], forc);
}

static int dynamicPaint_prepareEffectStep(
        struct Depsgraph *depsgraph, DynamicPaintSurface *surface, Scene *scene, Object *ob, float **force, float timescale)
{
	double average_force = 0.0f;
	float shrink_speed = 0.0f, spread_speed = 0.0f;
	float fastest_effect, avg_dist;
	int steps;
	PaintSurfaceData *sData = surface->data;
	PaintBakeData *bData = sData->bData;

	/* Init force data if required */
	if (surface->effect & MOD_DPAINT_EFFECT_DO_DRIP) {
		ListBase *effectors = BKE_effectors_create(depsgraph, ob, NULL, surface->effector_weights);

		/* allocate memory for force data (dir vector + strength) */
		*force = MEM_mallocN(sData->total_points * 4 * sizeof(float), "PaintEffectForces");

		if (*force) {
			DynamicPaintEffectData data = {
				.surface = surface, .scene = scene,
				.force = *force, .effectors = effectors,
			};
			ParallelRangeSettings settings;
			BLI_parallel_range_settings_defaults(&settings);
			settings.use_threading = (sData->total_points > 1000);
			BLI_task_parallel_range(0, sData->total_points,
			                        &data,
			                        dynamic_paint_prepare_effect_cb,
			                        &settings);

			/* calculate average values (single thread) */
			for (int index = 0; index < sData->total_points; index++) {
				average_force += (double)(*force)[index * 4 + 3];
			}
			average_force /= sData->total_points;
		}
		BKE_effectors_free(effectors);
	}

	/* Get number of required steps using average point distance
	 * so that just a few ultra close pixels wont up substeps to max. */

	/* adjust number of required substep by fastest active effect */
	if (surface->effect & MOD_DPAINT_EFFECT_DO_SPREAD)
		spread_speed = surface->spread_speed;
	if (surface->effect & MOD_DPAINT_EFFECT_DO_SHRINK)
		shrink_speed = surface->shrink_speed;

	fastest_effect = max_fff(spread_speed, shrink_speed, average_force);
	avg_dist = bData->average_dist * (double)CANVAS_REL_SIZE / (double)getSurfaceDimension(sData);

	steps = (int)ceilf(1.5f * EFF_MOVEMENT_PER_FRAME * fastest_effect / avg_dist * timescale);
	CLAMP(steps, 1, 20);

	return steps;
}

/**
 * Processes active effect step.
 */
static void dynamic_paint_effect_spread_cb(
        void *__restrict userdata,
        const int index,
        const ParallelRangeTLS *__restrict UNUSED(tls))
{
	const DynamicPaintEffectData *data = userdata;

	const DynamicPaintSurface *surface = data->surface;
	const PaintSurfaceData *sData = surface->data;

	if (sData->adj_data->flags[index] & ADJ_BORDER_PIXEL)
		return;

	const int numOfNeighs = sData->adj_data->n_num[index];
	BakeAdjPoint *bNeighs = sData->bData->bNeighs;
	PaintPoint *pPoint = &((PaintPoint *)sData->type_data)[index];
	const PaintPoint *prevPoint = data->prevPoint;
	const float eff_scale = data->eff_scale;

	const int *n_index = sData->adj_data->n_index;
	const int *n_target = sData->adj_data->n_target;

	/* Loop through neighboring points */
	for (int i = 0; i < numOfNeighs; i++) {
		const int n_idx = n_index[index] + i;
		float w_factor;
		const PaintPoint *pPoint_prev = &prevPoint[n_target[n_idx]];
		const float speed_scale = (bNeighs[n_idx].dist < eff_scale) ? 1.0f : eff_scale / bNeighs[n_idx].dist;
		const float color_mix = min_fff(pPoint_prev->wetness, pPoint->wetness, 1.0f) * 0.25f * surface->color_spread_speed;

		/* do color mixing */
		if (color_mix)
			mixColors(pPoint->e_color, pPoint->e_color[3], pPoint_prev->e_color, pPoint_prev->e_color[3], color_mix);

		/* Only continue if surrounding point has higher wetness */
		if (pPoint_prev->wetness < pPoint->wetness || pPoint_prev->wetness < MIN_WETNESS)
			continue;

		w_factor = 1.0f / numOfNeighs * min_ff(pPoint_prev->wetness, 1.0f) * speed_scale;
		CLAMP(w_factor, 0.0f, 1.0f);

		/* mix new wetness and color */
		pPoint->wetness = pPoint->wetness + w_factor * (pPoint_prev->wetness - pPoint->wetness);
		pPoint->e_color[3] = mixColors(pPoint->e_color, pPoint->e_color[3],
		                               pPoint_prev->e_color, pPoint_prev->e_color[3], w_factor);
	}
}

static void dynamic_paint_effect_shrink_cb(
        void *__restrict userdata,
        const int index,
        const ParallelRangeTLS *__restrict UNUSED(tls))
{
	const DynamicPaintEffectData *data = userdata;

	const DynamicPaintSurface *surface = data->surface;
	const PaintSurfaceData *sData = surface->data;

	if (sData->adj_data->flags[index] & ADJ_BORDER_PIXEL)
		return;

	const int numOfNeighs = sData->adj_data->n_num[index];
	BakeAdjPoint *bNeighs = sData->bData->bNeighs;
	PaintPoint *pPoint = &((PaintPoint *)sData->type_data)[index];
	const PaintPoint *prevPoint = data->prevPoint;
	const float eff_scale = data->eff_scale;
	float totalAlpha = 0.0f;

	const int *n_index = sData->adj_data->n_index;
	const int *n_target = sData->adj_data->n_target;

	/* Loop through neighboring points */
	for (int i = 0; i < numOfNeighs; i++) {
		const int n_idx = n_index[index] + i;
		const float speed_scale = (bNeighs[n_idx].dist < eff_scale) ? 1.0f : eff_scale / bNeighs[n_idx].dist;
		const PaintPoint *pPoint_prev = &prevPoint[n_target[n_idx]];
		float a_factor, ea_factor, w_factor;

		totalAlpha += pPoint_prev->e_color[3];

		/* Check if neighboring point has lower alpha,
		 * if so, decrease this point's alpha as well. */
		if (pPoint->color[3] <= 0.0f && pPoint->e_color[3] <= 0.0f && pPoint->wetness <= 0.0f)
			continue;

		/* decrease factor for dry paint alpha */
		a_factor = max_ff((1.0f - pPoint_prev->color[3]) / numOfNeighs * (pPoint->color[3] - pPoint_prev->color[3]) * speed_scale, 0.0f);
		/* decrease factor for wet paint alpha */
		ea_factor = max_ff((1.0f - pPoint_prev->e_color[3]) / 8 * (pPoint->e_color[3] - pPoint_prev->e_color[3]) * speed_scale, 0.0f);
		/* decrease factor for paint wetness */
		w_factor = max_ff((1.0f - pPoint_prev->wetness) / 8 * (pPoint->wetness - pPoint_prev->wetness) * speed_scale, 0.0f);

		pPoint->color[3] -= a_factor;
		CLAMP_MIN(pPoint->color[3], 0.0f);
		pPoint->e_color[3] -= ea_factor;
		CLAMP_MIN(pPoint->e_color[3], 0.0f);
		pPoint->wetness -= w_factor;
		CLAMP_MIN(pPoint->wetness, 0.0f);
	}
}

static void dynamic_paint_effect_drip_cb(
        void *__restrict userdata,
        const int index,
        const ParallelRangeTLS *__restrict UNUSED(tls))
{
	const DynamicPaintEffectData *data = userdata;

	const DynamicPaintSurface *surface = data->surface;
	const PaintSurfaceData *sData = surface->data;

	if (sData->adj_data->flags[index] & ADJ_BORDER_PIXEL)
		return;

	BakeAdjPoint *bNeighs = sData->bData->bNeighs;
	PaintPoint *pPoint = &((PaintPoint *)sData->type_data)[index];
	const PaintPoint *prevPoint = data->prevPoint;
	const PaintPoint *pPoint_prev = &prevPoint[index];
	const float *force = data->force;
	const float eff_scale = data->eff_scale;

	const int *n_target = sData->adj_data->n_target;

	uint8_t *point_locks = data->point_locks;

	int closest_id[2];
	float closest_d[2];

	/* adjust drip speed depending on wetness */
	float w_factor = pPoint_prev->wetness - 0.025f;
	if (w_factor <= 0)
		return;
	CLAMP(w_factor, 0.0f, 1.0f);

	float ppoint_wetness_diff = 0.0f;

	/* get force affect points */
	surface_determineForceTargetPoints(sData, index, &force[index * 4], closest_d, closest_id);

	/* Apply movement towards those two points */
	for (int i = 0; i < 2; i++) {
		const int n_idx = closest_id[i];
		if (n_idx != -1 && closest_d[i] > 0.0f) {
			const float dir_dot = closest_d[i];

			/* just skip if angle is too extreme */
			if (dir_dot <= 0.0f)
				continue;

			float dir_factor, a_factor;
			const float speed_scale = eff_scale * force[index * 4 + 3] / bNeighs[n_idx].dist;

			const unsigned int n_trgt = (unsigned int)n_target[n_idx];

			/* Sort of spinlock, but only for given ePoint.
			 * Since the odds a same ePoint is modified at the same time by several threads is very low, this is
			 * much more efficient than a global spin lock. */
			const unsigned int epointlock_idx = n_trgt / 8;
			const uint8_t epointlock_bitmask = 1 << (n_trgt & 7);  /* 7 == 0b111 */
			while (atomic_fetch_and_or_uint8(&point_locks[epointlock_idx], epointlock_bitmask) & epointlock_bitmask);

			PaintPoint *ePoint = &((PaintPoint *)sData->type_data)[n_trgt];
			const float e_wet = ePoint->wetness;

			dir_factor = min_ff(0.5f, dir_dot * min_ff(speed_scale, 1.0f) * w_factor);

			/* mix new wetness */
			ePoint->wetness += dir_factor;
			CLAMP(ePoint->wetness, 0.0f, MAX_WETNESS);

			/* mix new color */
			a_factor = dir_factor / pPoint_prev->wetness;
			CLAMP(a_factor, 0.0f, 1.0f);
			mixColors(ePoint->e_color, ePoint->e_color[3], pPoint_prev->e_color, pPoint_prev->e_color[3], a_factor);
			/* dripping is supposed to preserve alpha level */
			if (pPoint_prev->e_color[3] > ePoint->e_color[3]) {
				ePoint->e_color[3] += a_factor * pPoint_prev->e_color[3];
				CLAMP_MAX(ePoint->e_color[3], pPoint_prev->e_color[3]);
			}

			/* Decrease paint wetness on current point
			 * (just store diff here, that way we can only lock current point once at the end to apply it). */
			ppoint_wetness_diff += (ePoint->wetness - e_wet);

#ifndef NDEBUG
			{
				uint8_t ret = atomic_fetch_and_and_uint8(&point_locks[epointlock_idx], ~epointlock_bitmask);
				BLI_assert(ret & epointlock_bitmask);
			}
#else
			atomic_fetch_and_and_uint8(&point_locks[epointlock_idx], ~epointlock_bitmask);
#endif
		}
	}

	{
		const unsigned int ppointlock_idx = index / 8;
		const uint8_t ppointlock_bitmask = 1 << (index & 7);  /* 7 == 0b111 */
		while (atomic_fetch_and_or_uint8(&point_locks[ppointlock_idx], ppointlock_bitmask) & ppointlock_bitmask);

		pPoint->wetness -= ppoint_wetness_diff;
		CLAMP(pPoint->wetness, 0.0f, MAX_WETNESS);

#ifndef NDEBUG
		{
			uint8_t ret = atomic_fetch_and_and_uint8(&point_locks[ppointlock_idx], ~ppointlock_bitmask);
			BLI_assert(ret & ppointlock_bitmask);
		}
#else
		atomic_fetch_and_and_uint8(&point_locks[ppointlock_idx], ~ppointlock_bitmask);
#endif
	}
}

static void dynamicPaint_doEffectStep(
        DynamicPaintSurface *surface, float *force, PaintPoint *prevPoint, float timescale, float steps)
{
	PaintSurfaceData *sData = surface->data;

	const float distance_scale = getSurfaceDimension(sData) / CANVAS_REL_SIZE;
	timescale /= steps;

	if (!sData->adj_data)
		return;

	/*
	 * Spread Effect
	 */
	if (surface->effect & MOD_DPAINT_EFFECT_DO_SPREAD) {
		const float eff_scale = distance_scale * EFF_MOVEMENT_PER_FRAME * surface->spread_speed * timescale;

		/* Copy current surface to the previous points array to read unmodified values */
		memcpy(prevPoint, sData->type_data, sData->total_points * sizeof(struct PaintPoint));

		DynamicPaintEffectData data = {
			.surface = surface, .prevPoint = prevPoint, .eff_scale = eff_scale,
		};
		ParallelRangeSettings settings;
		BLI_parallel_range_settings_defaults(&settings);
		settings.use_threading = (sData->total_points > 1000);
		BLI_task_parallel_range(0, sData->total_points,
		                        &data,
		                        dynamic_paint_effect_spread_cb,
		                        &settings);
	}

	/*
	 * Shrink Effect
	 */
	if (surface->effect & MOD_DPAINT_EFFECT_DO_SHRINK) {
		const float eff_scale = distance_scale * EFF_MOVEMENT_PER_FRAME * surface->shrink_speed * timescale;

		/* Copy current surface to the previous points array to read unmodified values */
		memcpy(prevPoint, sData->type_data, sData->total_points * sizeof(struct PaintPoint));

		DynamicPaintEffectData data = {
			.surface = surface, .prevPoint = prevPoint, .eff_scale = eff_scale,
		};
		ParallelRangeSettings settings;
		BLI_parallel_range_settings_defaults(&settings);
		settings.use_threading = (sData->total_points > 1000);
		BLI_task_parallel_range(0, sData->total_points,
		                        &data,
		                        dynamic_paint_effect_shrink_cb,
		                        &settings);
	}

	/*
	 * Drip Effect
	 */
	if (surface->effect & MOD_DPAINT_EFFECT_DO_DRIP && force) {
		const float eff_scale = distance_scale * EFF_MOVEMENT_PER_FRAME * timescale / 2.0f;

		/* Same as BLI_bitmask, but handled atomicaly as 'ePoint' locks. */
		const size_t point_locks_size = (sData->total_points / 8) + 1;
		uint8_t *point_locks = MEM_callocN(sizeof(*point_locks) * point_locks_size, __func__);

		/* Copy current surface to the previous points array to read unmodified values */
		memcpy(prevPoint, sData->type_data, sData->total_points * sizeof(struct PaintPoint));

		DynamicPaintEffectData data = {
		    .surface = surface, .prevPoint = prevPoint,
		    .eff_scale = eff_scale, .force = force,
		    .point_locks = point_locks,
		};
		ParallelRangeSettings settings;
		BLI_parallel_range_settings_defaults(&settings);
		settings.use_threading = (sData->total_points > 1000);
		BLI_task_parallel_range(0, sData->total_points,
		                        &data,
		                        dynamic_paint_effect_drip_cb,
		                        &settings);

		MEM_freeN(point_locks);
	}
}

static void dynamic_paint_border_cb(
        void *__restrict userdata,
        const int b_index,
        const ParallelRangeTLS *__restrict UNUSED(tls))
{
	const DynamicPaintEffectData *data = userdata;

	const DynamicPaintSurface *surface = data->surface;
	const PaintSurfaceData *sData = surface->data;

	const int index = sData->adj_data->border[b_index];

	const int numOfNeighs = sData->adj_data->n_num[index];
	PaintPoint *pPoint = &((PaintPoint *)sData->type_data)[index];

	const int *n_index = sData->adj_data->n_index;
	const int *n_target = sData->adj_data->n_target;

	/* Average neighboring points. Intermediaries use premultiplied alpha. */
	float mix_color[4] = { 0.0f, 0.0f, 0.0f, 0.0f };
	float mix_e_color[4] = { 0.0f, 0.0f, 0.0f, 0.0f };
	float mix_wetness = 0.0f;

	for (int i = 0; i < numOfNeighs; i++) {
		const int n_idx = n_index[index] + i;
		const int target = n_target[n_idx];

		PaintPoint *pPoint2 = &((PaintPoint *)sData->type_data)[target];

		assert(!(sData->adj_data->flags[target] & ADJ_BORDER_PIXEL));

		madd_v3_v3fl(mix_color, pPoint2->color, pPoint2->color[3]);
		mix_color[3] += pPoint2->color[3];

		madd_v3_v3fl(mix_e_color, pPoint2->e_color, pPoint2->e_color[3]);
		mix_e_color[3] += pPoint2->e_color[3];

		mix_wetness += pPoint2->wetness;
	}

	const float divisor = 1.0f / numOfNeighs;

	if (mix_color[3]) {
		pPoint->color[3] = mix_color[3] * divisor;
		mul_v3_v3fl(pPoint->color, mix_color, divisor / pPoint->color[3]);
	}
	else {
		pPoint->color[3] = 0.0f;
	}

	if (mix_e_color[3]) {
		pPoint->e_color[3] = mix_e_color[3] * divisor;
		mul_v3_v3fl(pPoint->e_color, mix_e_color, divisor / pPoint->e_color[3]);
	}
	else {
		pPoint->e_color[3] = 0.0f;
	}

	pPoint->wetness = mix_wetness / numOfNeighs;
}

static void dynamicPaint_doBorderStep(DynamicPaintSurface *surface)
{
	PaintSurfaceData *sData = surface->data;

	if (!sData->adj_data || !sData->adj_data->border)
		return;

	/* Don't use prevPoint, relying on the condition that neighbors are never border pixels. */
	DynamicPaintEffectData data = {
		.surface = surface
	};

	ParallelRangeSettings settings;
	BLI_parallel_range_settings_defaults(&settings);
	settings.use_threading = (sData->adj_data->total_border > 1000);
	BLI_task_parallel_range(0, sData->adj_data->total_border,
	                        &data,
	                        dynamic_paint_border_cb,
	                        &settings);
}

static void dynamic_paint_wave_step_cb(
        void *__restrict userdata,
        const int index,
        const ParallelRangeTLS *__restrict UNUSED(tls))
{
	const DynamicPaintEffectData *data = userdata;

	const DynamicPaintSurface *surface = data->surface;
	const PaintSurfaceData *sData = surface->data;
	BakeAdjPoint *bNeighs = sData->bData->bNeighs;
	const PaintWavePoint *prevPoint = data->prevPoint;

	const float wave_speed = data->wave_speed;
	const float wave_scale = data->wave_scale;
	const float wave_max_slope = data->wave_max_slope;

	const float dt = data->dt;
	const float min_dist = data->min_dist;
	const float damp_factor = data->damp_factor;

	PaintWavePoint *wPoint = &((PaintWavePoint *)sData->type_data)[index];
	const int numOfNeighs = sData->adj_data->n_num[index];
	float force = 0.0f, avg_dist = 0.0f, avg_height = 0.0f, avg_n_height = 0.0f;
	int numOfN = 0, numOfRN = 0;

	if (wPoint->state > 0)
		return;

	const int *n_index = sData->adj_data->n_index;
	const int *n_target = sData->adj_data->n_target;
	const int *adj_flags = sData->adj_data->flags;

	/* calculate force from surrounding points */
	for (int i = 0; i < numOfNeighs; i++) {
		const int n_idx = n_index[index] + i;
		float dist = bNeighs[n_idx].dist * wave_scale;
		const PaintWavePoint *tPoint = &prevPoint[n_target[n_idx]];

		if (!dist || tPoint->state > 0)
			continue;

		CLAMP_MIN(dist, min_dist);
		avg_dist += dist;
		numOfN++;

		/* count average height for edge points for open borders */
		if (!(adj_flags[n_target[n_idx]] & ADJ_ON_MESH_EDGE)) {
			avg_n_height += tPoint->height;
			numOfRN++;
		}

		force += (tPoint->height - wPoint->height) / (dist * dist);
		avg_height += tPoint->height;
	}
	avg_dist = (numOfN) ? avg_dist / numOfN : 0.0f;

	if (surface->flags & MOD_DPAINT_WAVE_OPEN_BORDERS && adj_flags[index] & ADJ_ON_MESH_EDGE) {
		/* if open borders, apply a fake height to keep waves going on */
		avg_n_height = (numOfRN) ? avg_n_height / numOfRN : 0.0f;
		wPoint->height = (dt * wave_speed * avg_n_height + wPoint->height * avg_dist) /
		                 (avg_dist + dt * wave_speed);
	}
	/* else do wave eq */
	else {
		/* add force towards zero height based on average dist */
		if (avg_dist)
			force += (0.0f - wPoint->height) * surface->wave_spring / (avg_dist * avg_dist) / 2.0f;

		/* change point velocity */
		wPoint->velocity += force * dt * wave_speed * wave_speed;
		/* damping */
		wPoint->velocity *= damp_factor;
		/* and new height */
		wPoint->height += wPoint->velocity * dt;

		/* limit wave slope steepness */
		if (wave_max_slope && avg_dist) {
			const float max_offset = wave_max_slope * avg_dist;
			const float offset = (numOfN) ? (avg_height / numOfN - wPoint->height) : 0.0f;
			if (offset > max_offset)
				wPoint->height += offset - max_offset;
			else if (offset < -max_offset)
				wPoint->height += offset + max_offset;
		}
	}

	if (data->reset_wave) {
		/* if there wasn't any brush intersection, clear isect height */
		if (wPoint->state == DPAINT_WAVE_NONE) {
			wPoint->brush_isect = 0.0f;
		}
		wPoint->state = DPAINT_WAVE_NONE;
	}
}

static void dynamicPaint_doWaveStep(DynamicPaintSurface *surface, float timescale)
{
	PaintSurfaceData *sData = surface->data;
	BakeAdjPoint *bNeighs = sData->bData->bNeighs;
	int index;
	int steps, ss;
	float dt, min_dist, damp_factor;
	const float wave_speed = surface->wave_speed;
	const float wave_max_slope = (surface->wave_smoothness >= 0.01f) ? (0.5f / surface->wave_smoothness) : 0.0f;
	double average_dist = 0.0f;
	const float canvas_size = getSurfaceDimension(sData);
	const float wave_scale = CANVAS_REL_SIZE / canvas_size;

	/* allocate memory */
	PaintWavePoint *prevPoint = MEM_mallocN(
	        sData->total_points * sizeof(PaintWavePoint), __func__);
	if (!prevPoint)
		return;

	/* calculate average neigh distance (single thread) */
	for (index = 0; index < sData->total_points; index++) {
		int i;
		int numOfNeighs = sData->adj_data->n_num[index];

		for (i = 0; i < numOfNeighs; i++) {
			average_dist += (double)bNeighs[sData->adj_data->n_index[index] + i].dist;
		}
	}
	average_dist  *= (double)wave_scale / sData->adj_data->total_targets;

	/* determine number of required steps */
	steps = (int)ceil((double)(WAVE_TIME_FAC * timescale * surface->wave_timescale) /
	                  (average_dist / (double)wave_speed / 3));
	CLAMP(steps, 1, 20);
	timescale /= steps;

	/* apply simulation values for final timescale */
	dt = WAVE_TIME_FAC * timescale * surface->wave_timescale;
	min_dist = wave_speed * dt * 1.5f;
	damp_factor = pow((1.0f - surface->wave_damping), timescale * surface->wave_timescale);

	for (ss = 0; ss < steps; ss++) {
		/* copy previous frame data */
		memcpy(prevPoint, sData->type_data, sData->total_points * sizeof(PaintWavePoint));

		DynamicPaintEffectData data = {
		    .surface = surface, .prevPoint = prevPoint,
		    .wave_speed = wave_speed, .wave_scale = wave_scale, .wave_max_slope = wave_max_slope,
		    .dt = dt, .min_dist = min_dist, .damp_factor = damp_factor, .reset_wave = (ss == steps - 1),
		};
		ParallelRangeSettings settings;
		BLI_parallel_range_settings_defaults(&settings);
		settings.use_threading = (sData->total_points > 1000);
		BLI_task_parallel_range(0, sData->total_points,
		                        &data, dynamic_paint_wave_step_cb,
		                        &settings);
	}

	MEM_freeN(prevPoint);
}

/* Do dissolve and fading effects */
static bool dynamic_paint_surface_needs_dry_dissolve(DynamicPaintSurface *surface)
{
	return (((surface->type == MOD_DPAINT_SURFACE_T_PAINT) &&
	         (surface->flags & (MOD_DPAINT_USE_DRYING | MOD_DPAINT_DISSOLVE))) ||
	        (ELEM(surface->type, MOD_DPAINT_SURFACE_T_DISPLACE, MOD_DPAINT_SURFACE_T_WEIGHT) &&
	         (surface->flags & MOD_DPAINT_DISSOLVE)));
}

typedef struct DynamicPaintDissolveDryData {
	const DynamicPaintSurface *surface;
	const float timescale;
} DynamicPaintDissolveDryData;

static void dynamic_paint_surface_pre_step_cb(
        void *__restrict userdata,
        const int index,
        const ParallelRangeTLS *__restrict UNUSED(tls))
{
	const DynamicPaintDissolveDryData *data = userdata;

	const DynamicPaintSurface *surface = data->surface;
	const PaintSurfaceData *sData = surface->data;
	const float timescale = data->timescale;

	/* Do drying dissolve effects */
	if (surface->type == MOD_DPAINT_SURFACE_T_PAINT) {
		PaintPoint *pPoint = &((PaintPoint *)sData->type_data)[index];
		/* drying */
		if (surface->flags & MOD_DPAINT_USE_DRYING) {
			if (pPoint->wetness >= MIN_WETNESS) {
				int i;
				float dry_ratio, f_color[4];
				float p_wetness = pPoint->wetness;

				value_dissolve(&pPoint->wetness, surface->dry_speed, timescale,
				               (surface->flags & MOD_DPAINT_DRY_LOG) != 0);
				CLAMP_MIN(pPoint->wetness, 0.0f);

				if (pPoint->wetness < surface->color_dry_threshold) {
					dry_ratio = pPoint->wetness / p_wetness;

					/*
					 * Slowly "shift" paint from wet layer to dry layer as it drys:
					 */
					/* make sure alpha values are within proper range */
					CLAMP(pPoint->color[3], 0.0f, 1.0f);
					CLAMP(pPoint->e_color[3], 0.0f, 1.0f);

					/* get current final blended color of these layers */
					blendColors(pPoint->color, pPoint->color[3], pPoint->e_color, pPoint->e_color[3], f_color);
					/* reduce wet layer alpha by dry factor */
					pPoint->e_color[3] *= dry_ratio;

					/* now calculate new alpha for dry layer that keeps final blended color unchanged */
					pPoint->color[3] = (f_color[3] - pPoint->e_color[3]) / (1.0f - pPoint->e_color[3]);
					/* for each rgb component, calculate a new dry layer color that keeps the final blend color
					 * with these new alpha values. (wet layer color doesn't change)*/
					if (pPoint->color[3]) {
						for (i = 0; i < 3; i++) {
							pPoint->color[i] = (f_color[i] * f_color[3] - pPoint->e_color[i] * pPoint->e_color[3]) /
							                   (pPoint->color[3] * (1.0f - pPoint->e_color[3]));
						}
					}
				}

				pPoint->state = DPAINT_PAINT_WET;
			}
			/* in case of just dryed paint, just mix it to the dry layer and mark it empty */
			else if (pPoint->state > 0) {
				float f_color[4];
				blendColors(pPoint->color, pPoint->color[3], pPoint->e_color, pPoint->e_color[3], f_color);
				copy_v4_v4(pPoint->color, f_color);
				/* clear wet layer */
				pPoint->wetness = 0.0f;
				pPoint->e_color[3] = 0.0f;
				pPoint->state = DPAINT_PAINT_DRY;
			}
		}

		if (surface->flags & MOD_DPAINT_DISSOLVE) {
			value_dissolve(&pPoint->color[3], surface->diss_speed, timescale,
			               (surface->flags & MOD_DPAINT_DISSOLVE_LOG) != 0);
			CLAMP_MIN(pPoint->color[3], 0.0f);

			value_dissolve(&pPoint->e_color[3], surface->diss_speed, timescale,
			               (surface->flags & MOD_DPAINT_DISSOLVE_LOG) != 0);
			CLAMP_MIN(pPoint->e_color[3], 0.0f);
		}
	}
	/* dissolve for float types */
	else if (surface->flags & MOD_DPAINT_DISSOLVE &&
	         (surface->type == MOD_DPAINT_SURFACE_T_DISPLACE || surface->type == MOD_DPAINT_SURFACE_T_WEIGHT))
	{
		float *point = &((float *)sData->type_data)[index];
		/* log or linear */
		value_dissolve(point, surface->diss_speed, timescale, (surface->flags & MOD_DPAINT_DISSOLVE_LOG) != 0);
		CLAMP_MIN(*point, 0.0f);
	}
}

static bool dynamicPaint_surfaceHasMoved(DynamicPaintSurface *surface, Object *ob)
{
	PaintSurfaceData *sData = surface->data;
	PaintBakeData *bData = sData->bData;
	Mesh *mesh = surface->canvas->mesh;
	MVert *mvert = mesh->mvert;

	int numOfVerts = mesh->totvert;
	int i;

	if (!bData->prev_verts)
		return true;

	/* matrix comparison */
	if (!equals_m4m4(bData->prev_obmat, ob->obmat))
		return true;

	/* vertices */
	for (i = 0; i < numOfVerts; i++) {
		if (!equals_v3v3(bData->prev_verts[i].co, mvert[i].co)) {
			return true;
		}
	}

	return false;
}

/* Prepare for surface step by creating PaintBakeNormal data */
typedef struct DynamicPaintGenerateBakeData {
	const DynamicPaintSurface *surface;
	Object *ob;

	const MVert *mvert;
	const Vec3f *canvas_verts;

	const bool do_velocity_data;
	const bool new_bdata;
} DynamicPaintGenerateBakeData;

static void dynamic_paint_generate_bake_data_cb(
        void *__restrict userdata,
        const int index,
        const ParallelRangeTLS *__restrict UNUSED(tls))
{
	const DynamicPaintGenerateBakeData *data = userdata;

	const DynamicPaintSurface *surface = data->surface;
	const PaintSurfaceData *sData = surface->data;
	const PaintAdjData *adj_data = sData->adj_data;
	const PaintBakeData *bData = sData->bData;

	Object *ob = data->ob;

	const MVert *mvert = data->mvert;
	const Vec3f *canvas_verts = data->canvas_verts;

	const bool do_velocity_data = data->do_velocity_data;
	const bool new_bdata = data->new_bdata;

	float prev_point[3] = {0.0f, 0.0f, 0.0f};
	float temp_nor[3];

	if (do_velocity_data && !new_bdata) {
		copy_v3_v3(prev_point, bData->realCoord[bData->s_pos[index]].v);
	}

	/*
	 * Calculate current 3D-position and normal of each surface point
	 */
	if (surface->format == MOD_DPAINT_SURFACE_F_IMAGESEQ) {
		float n1[3], n2[3], n3[3];
		const ImgSeqFormatData *f_data = (ImgSeqFormatData *)sData->format_data;
		const PaintUVPoint *tPoint = &((PaintUVPoint *)f_data->uv_p)[index];

		bData->s_num[index] = (surface->flags & MOD_DPAINT_ANTIALIAS) ? 5 : 1;
		bData->s_pos[index] = index * bData->s_num[index];

		/* per sample coordinates */
		for (int ss = 0; ss < bData->s_num[index]; ss++) {
			interp_v3_v3v3v3(bData->realCoord[bData->s_pos[index] + ss].v,
			                 canvas_verts[tPoint->v1].v,
			                 canvas_verts[tPoint->v2].v,
			                 canvas_verts[tPoint->v3].v,
			                 f_data->barycentricWeights[index * bData->s_num[index] + ss].v);
		}

		/* Calculate current pixel surface normal */
		normal_short_to_float_v3(n1, mvert[tPoint->v1].no);
		normal_short_to_float_v3(n2, mvert[tPoint->v2].no);
		normal_short_to_float_v3(n3, mvert[tPoint->v3].no);

		interp_v3_v3v3v3(temp_nor, n1, n2, n3, f_data->barycentricWeights[index * bData->s_num[index]].v);
		normalize_v3(temp_nor);
		if (ELEM(surface->type, MOD_DPAINT_SURFACE_T_DISPLACE, MOD_DPAINT_SURFACE_T_WAVE)) {
			/* Prepare surface normal directional scale to easily convert
			 * brush intersection amount between global and local space */
			float scaled_nor[3];
			mul_v3_v3v3(scaled_nor, temp_nor, ob->size);
			bData->bNormal[index].normal_scale = len_v3(scaled_nor);
		}
		mul_mat3_m4_v3(ob->obmat, temp_nor);
		normalize_v3(temp_nor);
		negate_v3_v3(bData->bNormal[index].invNorm, temp_nor);
	}
	else if (surface->format == MOD_DPAINT_SURFACE_F_VERTEX) {
		int ss;
		if (surface->flags & MOD_DPAINT_ANTIALIAS && adj_data) {
			bData->s_num[index] = adj_data->n_num[index] + 1;
			bData->s_pos[index] = adj_data->n_index[index] + index;
		}
		else {
			bData->s_num[index] = 1;
			bData->s_pos[index] = index;
		}

		/* calculate position for each sample */
		for (ss = 0; ss < bData->s_num[index]; ss++) {
			/* first sample is always point center */
			copy_v3_v3(bData->realCoord[bData->s_pos[index] + ss].v, canvas_verts[index].v);
			if (ss > 0) {
				int t_index = adj_data->n_index[index] + (ss - 1);
				/* get vertex position at 1/3 of each neigh edge */
				mul_v3_fl(bData->realCoord[bData->s_pos[index] + ss].v, 2.0f / 3.0f);
				madd_v3_v3fl(bData->realCoord[bData->s_pos[index] + ss].v,
				             canvas_verts[adj_data->n_target[t_index]].v, 1.0f / 3.0f);
			}
		}

		/* normal */
		normal_short_to_float_v3(temp_nor, mvert[index].no);
		if (ELEM(surface->type, MOD_DPAINT_SURFACE_T_DISPLACE, MOD_DPAINT_SURFACE_T_WAVE)) {
			/* Prepare surface normal directional scale to easily convert
			 * brush intersection amount between global and local space */
			float scaled_nor[3];
			mul_v3_v3v3(scaled_nor, temp_nor, ob->size);
			bData->bNormal[index].normal_scale = len_v3(scaled_nor);
		}
		mul_mat3_m4_v3(ob->obmat, temp_nor);
		normalize_v3(temp_nor);
		negate_v3_v3(bData->bNormal[index].invNorm, temp_nor);
	}

	/* calculate speed vector */
	if (do_velocity_data && !new_bdata && !bData->clear) {
		sub_v3_v3v3(bData->velocity[index].v, bData->realCoord[bData->s_pos[index]].v, prev_point);
	}
}

static int dynamicPaint_generateBakeData(DynamicPaintSurface *surface, Depsgraph *depsgraph, Object *ob)
{
	PaintSurfaceData *sData = surface->data;
	PaintBakeData *bData = sData->bData;
	Mesh *mesh = surface->canvas->mesh;
	int index;
	bool new_bdata = false;
	const bool do_velocity_data = ((surface->effect & MOD_DPAINT_EFFECT_DO_DRIP) ||
	                               (surface_getBrushFlags(surface, depsgraph) & BRUSH_USES_VELOCITY));
	const bool do_accel_data = (surface->effect & MOD_DPAINT_EFFECT_DO_DRIP) != 0;

	int canvasNumOfVerts = mesh->totvert;
	MVert *mvert = mesh->mvert;
	Vec3f *canvas_verts;

	if (bData) {
		const bool surface_moved = dynamicPaint_surfaceHasMoved(surface, ob);

		/* get previous speed for accelertaion */
		if (do_accel_data && bData->prev_velocity && bData->velocity)
			memcpy(bData->prev_velocity, bData->velocity, sData->total_points * sizeof(Vec3f));

		/* reset speed vectors */
		if (do_velocity_data && bData->velocity && (bData->clear || !surface_moved))
			memset(bData->velocity, 0, sData->total_points * sizeof(Vec3f));

		/* if previous data exists and mesh hasn't moved, no need to recalc */
		if (!surface_moved)
			return 1;
	}

	canvas_verts = (struct Vec3f *) MEM_mallocN(canvasNumOfVerts * sizeof(struct Vec3f), "Dynamic Paint transformed canvas verts");
	if (!canvas_verts)
		return 0;

	/* allocate memory if required */
	if (!bData) {
		sData->bData = bData = (struct PaintBakeData *) MEM_callocN(sizeof(struct PaintBakeData), "Dynamic Paint bake data");
		if (!bData) {
			if (canvas_verts)
				MEM_freeN(canvas_verts);
			return 0;
		}

		/* Init bdata */
		bData->bNormal = (struct PaintBakeNormal *) MEM_mallocN(sData->total_points * sizeof(struct PaintBakeNormal), "Dynamic Paint step data");
		bData->s_pos = MEM_mallocN(sData->total_points * sizeof(unsigned int), "Dynamic Paint bData s_pos");
		bData->s_num = MEM_mallocN(sData->total_points * sizeof(unsigned int), "Dynamic Paint bData s_num");
		bData->realCoord = (struct Vec3f *) MEM_mallocN(surface_totalSamples(surface) * sizeof(Vec3f), "Dynamic Paint point coords");
		bData->prev_verts = MEM_mallocN(canvasNumOfVerts * sizeof(MVert), "Dynamic Paint bData prev_verts");

		/* if any allocation failed, free everything */
		if (!bData->bNormal || !bData->s_pos || !bData->s_num || !bData->realCoord || !canvas_verts) {
			if (bData->bNormal)
				MEM_freeN(bData->bNormal);
			if (bData->s_pos)
				MEM_freeN(bData->s_pos);
			if (bData->s_num)
				MEM_freeN(bData->s_num);
			if (bData->realCoord)
				MEM_freeN(bData->realCoord);
			if (canvas_verts)
				MEM_freeN(canvas_verts);

			return setError(surface->canvas, N_("Not enough free memory"));
		}

		new_bdata = true;
	}

	if (do_velocity_data && !bData->velocity) {
		bData->velocity = (struct Vec3f *) MEM_callocN(sData->total_points * sizeof(Vec3f), "Dynamic Paint velocity");
	}
	if (do_accel_data && !bData->prev_velocity) {
		bData->prev_velocity = (struct Vec3f *) MEM_mallocN(sData->total_points * sizeof(Vec3f), "Dynamic Paint prev velocity");
		/* copy previous vel */
		if (bData->prev_velocity && bData->velocity)
			memcpy(bData->prev_velocity, bData->velocity, sData->total_points * sizeof(Vec3f));
	}

	/*
	 * Make a transformed copy of canvas derived mesh vertices to avoid recalculation.
	 */
	bData->mesh_bounds.valid = false;
	for (index = 0; index < canvasNumOfVerts; index++) {
		copy_v3_v3(canvas_verts[index].v, mvert[index].co);
		mul_m4_v3(ob->obmat, canvas_verts[index].v);
		boundInsert(&bData->mesh_bounds, canvas_verts[index].v);
	}

	/*
	 * Prepare each surface point for a new step
	 */
	DynamicPaintGenerateBakeData data = {
	    .surface = surface, .ob = ob,
	    .mvert = mvert, .canvas_verts = canvas_verts,
	    .do_velocity_data = do_velocity_data, .new_bdata = new_bdata,
	};
	ParallelRangeSettings settings;
	BLI_parallel_range_settings_defaults(&settings);
	settings.use_threading = (sData->total_points > 1000);
	BLI_task_parallel_range(0, sData->total_points,
	                        &data,
	                        dynamic_paint_generate_bake_data_cb,
	                        &settings);

	MEM_freeN(canvas_verts);

	/* generate surface space partitioning grid */
	surfaceGenerateGrid(surface);
	/* calculate current frame adjacency point distances and global dirs */
	dynamicPaint_prepareAdjacencyData(surface, false);

	/* Copy current frame vertices to check against in next frame */
	copy_m4_m4(bData->prev_obmat, ob->obmat);
	memcpy(bData->prev_verts, mvert, canvasNumOfVerts * sizeof(MVert));

	bData->clear = 0;

	return 1;
}

/*
 * Do Dynamic Paint step. Paints scene brush objects of current state/frame to the surface.
 */
static int dynamicPaint_doStep(
        Depsgraph *depsgraph, Scene *scene,
        Object *ob, DynamicPaintSurface *surface, float timescale, float subframe)
{
	PaintSurfaceData *sData = surface->data;
	PaintBakeData *bData = sData->bData;
	DynamicPaintCanvasSettings *canvas = surface->canvas;
	const bool for_render = (DEG_get_mode(depsgraph) == DAG_EVAL_RENDER);
	int ret = 1;

	if (sData->total_points < 1)
		return 0;

	if (dynamic_paint_surface_needs_dry_dissolve(surface)) {
		DynamicPaintDissolveDryData data = {.surface = surface, .timescale = timescale};
		ParallelRangeSettings settings;
		BLI_parallel_range_settings_defaults(&settings);
		settings.use_threading = (sData->total_points > 1000);
		BLI_task_parallel_range(0, sData->total_points,
		                        &data,
		                        dynamic_paint_surface_pre_step_cb,
		                        &settings);
	}

	/*
	 * Loop through surface's target paint objects and do painting
	 */
	{
		unsigned int numobjects;
		Object **objects = BKE_collision_objects_create(depsgraph, NULL, surface->brush_group, &numobjects, eModifierType_DynamicPaint);

		/* backup current scene frame */
		int scene_frame = scene->r.cfra;
		float scene_subframe = scene->r.subframe;

		for (int i = 0; i < numobjects; i++) {
			Object *brushObj = objects[i];

<<<<<<< HEAD
			/* check if target has an active dp modifier	*/
			ModifierData *md = modifiers_findByType(brushObj, eModifierType_DynamicPaint);
=======
			/* check if target has an active dp modifier */
			md = modifiers_findByType(brushObj, eModifierType_DynamicPaint);
>>>>>>> d7f55c4f
			if (md && md->mode & (eModifierMode_Realtime | eModifierMode_Render)) {
				DynamicPaintModifierData *pmd2 = (DynamicPaintModifierData *)md;
				/* make sure we're dealing with a brush */
				if (pmd2->brush) {
					DynamicPaintBrushSettings *brush = pmd2->brush;

					/* calculate brush speed vectors if required */
					if (surface->type == MOD_DPAINT_SURFACE_T_PAINT && brush->flags & MOD_DPAINT_DO_SMUDGE) {
						bData->brush_velocity = MEM_callocN(sData->total_points * sizeof(float) * 4, "Dynamic Paint brush velocity");
						/* init adjacency data if not already */
						if (!sData->adj_data)
							dynamicPaint_initAdjacencyData(surface, true);
						if (!bData->bNeighs)
							dynamicPaint_prepareAdjacencyData(surface, true);
					}

					/* update object data on this subframe */
					if (subframe) {
						scene_setSubframe(scene, subframe);
						BKE_object_modifier_update_subframe(depsgraph, scene, brushObj, true, SUBFRAME_RECURSION,
						                                    BKE_scene_frame_get(scene), eModifierType_DynamicPaint);
					}
<<<<<<< HEAD

=======
					/* Prepare materials if required */
					if (brush_usesMaterial(brush, scene))
						dynamicPaint_updateBrushMaterials(brushObj, brush->mat, scene, &bMats);
>>>>>>> d7f55c4f

					/* Apply brush on the surface depending on it's collision type */
					if (brush->psys && brush->psys->part &&
					    ELEM(brush->psys->part->type, PART_EMITTER, PART_FLUID) &&
					    psys_check_enabled(brushObj, brush->psys, for_render))
					{
						/* Paint a particle system */
						BKE_animsys_evaluate_animdata(depsgraph, scene, &brush->psys->part->id, brush->psys->part->adt,
						                              BKE_scene_frame_get(scene), ADT_RECALC_ANIM);
						dynamicPaint_paintParticles(surface, brush->psys, brush, timescale);
					}
					/* Object center distance: */
					if (brush->collision == MOD_DPAINT_COL_POINT && brushObj != ob) {
						dynamicPaint_paintSinglePoint(depsgraph, surface, brushObj->loc, brush, brushObj, scene, timescale);
					}
					/* Mesh volume/proximity: */
					else if (brushObj != ob) {
						dynamicPaint_paintMesh(depsgraph, surface, brush, brushObj, scene, timescale);
					}

					/* reset object to it's original state */
					if (subframe) {
						scene->r.cfra = scene_frame;
						scene->r.subframe = scene_subframe;
						BKE_object_modifier_update_subframe(depsgraph, scene, brushObj, true, SUBFRAME_RECURSION,
						                                    BKE_scene_frame_get(scene), eModifierType_DynamicPaint);
					}

					/* process special brush effects, like smudge */
					if (bData->brush_velocity) {
						if (surface->type == MOD_DPAINT_SURFACE_T_PAINT && brush->flags & MOD_DPAINT_DO_SMUDGE)
							dynamicPaint_doSmudge(surface, brush, timescale);
						MEM_freeN(bData->brush_velocity);
						bData->brush_velocity = NULL;
					}
				}
			}
		}

		BKE_collision_objects_free(objects);
	}

	/* surfaces operations that use adjacency data */
	if (sData->adj_data && bData->bNeighs) {
		/* wave type surface simulation step */
		if (surface->type == MOD_DPAINT_SURFACE_T_WAVE) {
			dynamicPaint_doWaveStep(surface, timescale);
		}

		/* paint surface effects */
		if (surface->effect && surface->type == MOD_DPAINT_SURFACE_T_PAINT) {
			int steps = 1, s;
			PaintPoint *prevPoint;
			float *force = NULL;

			/* Allocate memory for surface previous points to read unchanged values from */
			prevPoint = MEM_mallocN(sData->total_points * sizeof(struct PaintPoint), "PaintSurfaceDataCopy");
			if (!prevPoint)
				return setError(canvas, N_("Not enough free memory"));

			/* Prepare effects and get number of required steps */
			steps = dynamicPaint_prepareEffectStep(depsgraph, surface, scene, ob, &force, timescale);
			for (s = 0; s < steps; s++) {
				dynamicPaint_doEffectStep(surface, force, prevPoint, timescale, (float)steps);
			}

			/* Free temporary effect data */
			if (prevPoint)
				MEM_freeN(prevPoint);
			if (force)
				MEM_freeN(force);
		}

		/* paint island border pixels */
		if (surface->type == MOD_DPAINT_SURFACE_T_PAINT) {
			dynamicPaint_doBorderStep(surface);
		}
	}

	return ret;
}

/*
 * Calculate a single frame and included subframes for surface
 */
int dynamicPaint_calculateFrame(
        DynamicPaintSurface *surface, struct Depsgraph *depsgraph,
        Scene *scene, Object *cObject, int frame)
{
	float timescale = 1.0f;

	/* apply previous displace on derivedmesh if incremental surface */
	if (surface->flags & MOD_DPAINT_DISP_INCREMENTAL)
		dynamicPaint_applySurfaceDisplace(surface, surface->canvas->mesh);

	/* update bake data */
	dynamicPaint_generateBakeData(surface, depsgraph, cObject);

	/* don't do substeps for first frame */
	if (surface->substeps && (frame != surface->start_frame)) {
		int st;
		timescale = 1.0f / (surface->substeps + 1);

		for (st = 1; st <= surface->substeps; st++) {
			float subframe = ((float) st) / (surface->substeps + 1);
			if (!dynamicPaint_doStep(depsgraph, scene, cObject, surface, timescale, subframe))
				return 0;
		}
	}

	return dynamicPaint_doStep(depsgraph, scene, cObject, surface, timescale, 0.0f);
}<|MERGE_RESOLUTION|>--- conflicted
+++ resolved
@@ -77,14 +77,10 @@
 #include "BKE_pointcache.h"
 #include "BKE_scene.h"
 
-<<<<<<< HEAD
 #include "DEG_depsgraph.h"
 #include "DEG_depsgraph_query.h"
 
 /* for image output	*/
-=======
-/* for image output */
->>>>>>> d7f55c4f
 #include "IMB_imbuf_types.h"
 #include "IMB_imbuf.h"
 
@@ -3326,94 +3322,6 @@
 }
 
 
-<<<<<<< HEAD
-=======
-/***************************** Material / Texture Sampling ******************************/
-
-/* stores a copy of required materials to allow doing adjustments
- *  without interfering the render/preview */
-typedef struct BrushMaterials {
-	Material *mat;
-	Material **ob_mats;
-	int tot;
-} BrushMaterials;
-
-/* Initialize materials for brush object:
- *  Calculates inverse matrices for linked objects, updates
- *  volume caches etc. */
-static void dynamicPaint_updateBrushMaterials(Object *brushOb, Material *ui_mat, Scene *scene, BrushMaterials *bMats)
-{
-	/* Calculate inverse transformation matrix
-	 *  for this object */
-	invert_m4_m4(brushOb->imat, brushOb->obmat);
-	copy_m4_m4(brushOb->imat_ren, brushOb->imat);
-
-	/* Now process every material linked to this brush object */
-	if ((ui_mat == NULL) && brushOb->mat && brushOb->totcol) {
-		int i, tot = (*give_totcolp(brushOb));
-
-		/* allocate material pointer array */
-		if (tot) {
-			bMats->ob_mats = MEM_callocN(sizeof(Material *) * (tot), "BrushMaterials");
-			for (i = 0; i < tot; i++) {
-				bMats->ob_mats[i] = RE_sample_material_init(give_current_material(brushOb, (i + 1)), scene);
-			}
-		}
-		bMats->tot = tot;
-	}
-	else {
-		bMats->mat = RE_sample_material_init(ui_mat, scene);
-	}
-}
-
-/* free all data allocated by dynamicPaint_updateBrushMaterials() */
-static void dynamicPaint_freeBrushMaterials(BrushMaterials *bMats)
-{
-	/* Now process every material linked to this brush object */
-	if (bMats->ob_mats) {
-		int i;
-		for (i = 0; i < bMats->tot; i++) {
-			RE_sample_material_free(bMats->ob_mats[i]);
-		}
-		MEM_freeN(bMats->ob_mats);
-	}
-	else if (bMats->mat) {
-		RE_sample_material_free(bMats->mat);
-	}
-}
-
-/*
- * Get material diffuse color and alpha (including linked textures) in given coordinates
- */
-static void dynamicPaint_doMaterialTex(
-        const BrushMaterials *bMats, float color[3], float *alpha, Object *brushOb,
-        const float volume_co[3], const float surface_co[3],
-        int triIndex, DerivedMesh *orcoDm)
-{
-	Material *mat = bMats->mat;
-
-	const MLoopTri *mlooptri = orcoDm->getLoopTriArray(orcoDm);
-	const MPoly *mpoly = orcoDm->getPolyArray(orcoDm);
-
-	/* If no material defined, use the one assigned to the mesh face */
-	if (mat == NULL) {
-		if (bMats->ob_mats) {
-			int mat_nr = mpoly[mlooptri[triIndex].poly].mat_nr;
-			if (mat_nr >= (*give_totcolp(brushOb)))
-				return;
-			mat = bMats->ob_mats[mat_nr];
-			if (mat == NULL)
-				return;    /* No material assigned */
-		}
-		else {
-			return;
-		}
-	}
-	RE_sample_material_color(mat, color, alpha, volume_co, surface_co, triIndex, orcoDm, brushOb);
-}
-
-
->>>>>>> d7f55c4f
 /***************************** Ray / Nearest Point Utils ******************************/
 
 
@@ -4139,18 +4047,7 @@
 			sampleColor[1] = brush->g;
 			sampleColor[2] = brush->b;
 
-<<<<<<< HEAD
-			/* Sample proximity colorband if required	*/
-=======
-			/* Get material+textures color on hit point if required */
-			if (brush_usesMaterial(brush, scene)) {
-				dynamicPaint_doMaterialTex(bMats, sampleColor, &alpha_factor, brushOb,
-				                           bData->realCoord[bData->s_pos[index] + ss].v,
-				                           hitCoord, hitTri, dm);
-			}
-
 			/* Sample proximity colorband if required */
->>>>>>> d7f55c4f
 			if ((hit_found == HIT_PROXIMITY) &&
 			    (brush->proximity_falloff == MOD_DPAINT_PRFALL_RAMP))
 			{
@@ -4260,13 +4157,8 @@
 
 		/* check bounding box collision */
 		if (grid && meshBrush_boundsIntersect(&grid->grid_bounds, &mesh_bb, brush, brush_radius)) {
-<<<<<<< HEAD
-			/* Build a bvh tree from transformed vertices	*/
+			/* Build a bvh tree from transformed vertices */
 			if (BKE_bvhtree_from_mesh_get(&treeData, mesh, BVHTREE_FROM_LOOPTRI, 4)) {
-=======
-			/* Build a bvh tree from transformed vertices */
-			if (bvhtree_from_mesh_get(&treeData, dm, BVHTREE_FROM_LOOPTRI, 4)) {
->>>>>>> d7f55c4f
 				int c_index;
 				int total_cells = grid->dim[0] * grid->dim[1] * grid->dim[2];
 
@@ -6026,13 +5918,8 @@
 		for (int i = 0; i < numobjects; i++) {
 			Object *brushObj = objects[i];
 
-<<<<<<< HEAD
-			/* check if target has an active dp modifier	*/
+			/* check if target has an active dp modifier */
 			ModifierData *md = modifiers_findByType(brushObj, eModifierType_DynamicPaint);
-=======
-			/* check if target has an active dp modifier */
-			md = modifiers_findByType(brushObj, eModifierType_DynamicPaint);
->>>>>>> d7f55c4f
 			if (md && md->mode & (eModifierMode_Realtime | eModifierMode_Render)) {
 				DynamicPaintModifierData *pmd2 = (DynamicPaintModifierData *)md;
 				/* make sure we're dealing with a brush */
@@ -6055,13 +5942,7 @@
 						BKE_object_modifier_update_subframe(depsgraph, scene, brushObj, true, SUBFRAME_RECURSION,
 						                                    BKE_scene_frame_get(scene), eModifierType_DynamicPaint);
 					}
-<<<<<<< HEAD
-
-=======
-					/* Prepare materials if required */
-					if (brush_usesMaterial(brush, scene))
-						dynamicPaint_updateBrushMaterials(brushObj, brush->mat, scene, &bMats);
->>>>>>> d7f55c4f
+
 
 					/* Apply brush on the surface depending on it's collision type */
 					if (brush->psys && brush->psys->part &&
