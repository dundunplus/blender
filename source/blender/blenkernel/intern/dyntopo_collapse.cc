--- conflicted
+++ resolved
@@ -936,17 +936,8 @@
     BM_idmap_release(pbvh->bm_idmap, reinterpret_cast<BMElem *>(e2), true);
     BM_edge_kill(pbvh->header.bm, e2);
 
-<<<<<<< HEAD
-  if (0) {  // XXX v_conn->e && !v_conn->e->l) {
-    BM_log_edge_removed(pbvh->header.bm, pbvh->bm_log, v_conn->e);
-    if (BM_idmap_get_id(pbvh->bm_idmap, reinterpret_cast<BMElem *>(v_conn->e)) != BM_ID_NONE) {
-      BM_idmap_release(pbvh->bm_idmap, reinterpret_cast<BMElem *>(v_conn->e), true);
-    }
-   //XXX BM_edge_kill(pbvh->header.bm, v_conn->e);
-=======
     dyntopo_add_flag(pbvh, v2, SCULPTFLAG_NEED_VALENCE | SCULPTFLAG_NEED_TRIANGULATE);
     BKE_sculpt_boundary_flag_update(eq_ctx->ss, {reinterpret_cast<intptr_t>(v2)});
->>>>>>> b49a18e4
   }
 
   if (!v_conn->e) {
