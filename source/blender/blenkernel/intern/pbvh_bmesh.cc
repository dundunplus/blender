/* SPDX-License-Identifier: GPL-2.0-or-later */

/** \file
 * \ingroup bke
 */

/*

TODO:

Convergence improvements:
1. DONE: Limit number of edges processed per run.
2. DONE: Scale split steps by ratio of long to short edges to
   prevent runaway tesselation.
3. DONE: Detect and dissolve three and four valence vertices that are surrounded by
   all tris.
4. DONE: Use different (coarser) brush spacing for applying dyntopo

Drawing improvements:
4. PARTIAL DONE: Build and cache vertex index buffers, to reduce GPU bandwidth

Topology rake:
5. DONE: Enable new curvature topology rake code and add to UI.
6. DONE: Add code to cache curvature data per vertex in a CD layer.

*/

#include "MEM_guardedalloc.h"

#include "BLI_alloca.h"
#include "BLI_buffer.h"
#include "BLI_ghash.h"
#include "BLI_hash.h"
#include "BLI_heap_simple.h"
#include "BLI_math.h"
#include "BLI_memarena.h"
#include "BLI_rand.h"
#include "BLI_rand.hh"
#include "BLI_sort_utils.h"
#include "BLI_span.hh"
#include "BLI_task.h"
#include "BLI_utildefines.h"

#include "BLI_hive_alloc.hh"
#include "BLI_index_range.hh"
#include "BLI_map.hh"
#include "BLI_math_vector_types.hh"
#include "BLI_set.hh"
#include "BLI_vector.hh"

#include "PIL_time.h"
#include "atomic_ops.h"

#include "DNA_material_types.h"
#include "DNA_mesh_types.h"

#include "BKE_DerivedMesh.h"
#include "BKE_ccg.h"
#include "BKE_context.h"
#include "BKE_global.h"
#include "BKE_paint.h"
#include "BKE_pbvh.h"

#include "DRW_pbvh.hh"

#include "atomic_ops.h"
#include "bmesh.h"
#include "bmesh_log.h"
#include "dyntopo_intern.hh"
#include "pbvh_intern.hh"

#include "../../bmesh/intern/bmesh_hive_alloc_intern.hh"

#include <cmath>
#include <cstdio>
#include <cstdlib>

using blender::Span;

#include <cstdarg>

using blender::float2;
using blender::float3;
using blender::IndexRange;
using blender::Map;
using blender::RandomNumberGenerator;
using blender::Set;
using blender::Vector;

template<typename T> T *c_array_from_vector(Vector<T> &array)
{
  T *ret = MEM_cnew_array<T>(array.size(), __func__);
  memcpy(static_cast<void *>(ret), static_cast<void *>(array.data()), sizeof(T) * array.size());
  return ret;
}

static void _debugprint(const char *fmt, ...)
{
  va_list args;
  va_start(args, fmt);
  vprintf(fmt, args);
  va_end(args);
}

#ifdef PBVH_BMESH_DEBUG
void pbvh_bmesh_check_nodes_simple(PBVH *pbvh)
{
  for (int i = 0; i < pbvh->totnode; i++) {
    PBVHNode *node = pbvh->nodes + i;
    BMFace *f;

    if (!(node->flag & PBVH_Leaf)) {
      continue;
    }

    TGSET_ITER (f, node->bm_faces) {
      if (!f || f->head.htype != BM_FACE) {
        _debugprint("Corrupted (freed?) face in node->bm_faces\n");
        continue;
      }

      if (BM_ELEM_CD_GET_INT(f, pbvh->cd_face_node_offset) != i) {
        _debugprint("Face in more then one node\n");
      }
    }
    TGSET_ITER_END;
  }
}

void pbvh_bmesh_check_nodes(PBVH *pbvh)
{
  for (int i = 0; i < pbvh->totnode; i++) {
    PBVHNode *node = pbvh->nodes + i;

    if (node->flag & PBVH_Leaf) {
      pbvh_bmesh_check_other_verts(node);
    }
  }

  BMVert *v;
  BMIter iter;

  BM_ITER_MESH (v, &iter, pbvh->header.bm, BM_VERTS_OF_MESH) {
    int ni = BM_ELEM_CD_GET_INT(v, pbvh->cd_vert_node_offset);

    if (ni >= 0 && (!v->e || !v->e->l)) {
      _debugprint("wire vert had node reference: %p (type %d)\n", v, v->head.htype);
      // BM_ELEM_CD_SET_INT(v, pbvh->cd_vert_node_offset, DYNTOPO_NODE_NONE);
    }

    if (ni < -1 || ni >= pbvh->totnode) {
      _debugprint("vert node ref was invalid: %p (type %d)\n", v, v->head.htype);
      continue;
    }

    if (ni == -1) {
      continue;
    }

    PBVHNode *node = pbvh->nodes + ni;
    if (!(node->flag & PBVH_Leaf) || !node->bm_unique_verts) {
      _debugprint("vert node ref was in non leaf node");
      continue;
    }

    if (!BLI_table_gset_haskey(node->bm_unique_verts, v)) {
      _debugprint("vert not in node->bm_unique_verts\n");
    }

    if (BLI_table_gset_haskey(node->bm_other_verts, v)) {
      _debugprint("vert in node->bm_other_verts");
    }

    BKE_pbvh_bmesh_check_valence(pbvh, (PBVHVertRef){.i = (intptr_t)v});

    if (BM_vert_edge_count(v) != BM_ELEM_CD_GET_INT(v, pbvh->cd_valence)) {
      _debugprint("cached vertex valence mismatch; old: %d, should be: %d\n",
                  mv->valence,
                  BM_vert_edge_count(v));
    }
  }

  for (int i = 0; i < pbvh->totnode; i++) {
    PBVHNode *node = pbvh->nodes + i;
    BMVert *v;
    BMFace *f;

    // delete nodes should
    if (node->flag & PBVH_Delete) {
      _debugprint("orphaned delete node\n");
    }

    if (!(node->flag & PBVH_Leaf)) {
      if (node->bm_unique_verts || node->bm_other_verts || node->bm_faces) {
        _debugprint("dangling leaf pointers in non-leaf node\n");
      }

      continue;
    }

    TGSET_ITER (v, node->bm_unique_verts) {
      int ni = BM_ELEM_CD_GET_INT(v, pbvh->cd_vert_node_offset);

      if (ni != i) {
        if (ni >= 0 && ni < pbvh->totnode) {
          PBVHNode *node2 = pbvh->nodes + ni;
          _debugprint("v node offset is wrong, %d\n",
                      !node2->bm_unique_verts ? 0 :
                                                BLI_table_gset_haskey(node2->bm_unique_verts, v));
        }
        else {
          _debugprint("v node offset is wrong\n");
        }
      }

      if (!v || v->head.htype != BM_VERT) {
        _debugprint("corruption in pbvh! bm_unique_verts\n");
      }
      else if (BLI_table_gset_haskey(node->bm_other_verts, v)) {
        _debugprint("v in both unique and other verts\n");
      }
    }
    TGSET_ITER_END;

    TGSET_ITER (f, node->bm_faces) {
      if (!f || f->head.htype != BM_FACE) {
        _debugprint("corruption in pbvh! bm_faces\n");
        continue;
      }

      int ni = BM_ELEM_CD_GET_INT(f, pbvh->cd_face_node_offset);
      if (pbvh->nodes + ni != node) {
        _debugprint("face in multiple nodes!\n");
      }
    }
    TGSET_ITER_END;

    TGSET_ITER (v, node->bm_other_verts) {
      if (!v || v->head.htype != BM_VERT) {
        _debugprint("corruption in pbvh! bm_other_verts\n");
      }
      else if (BLI_table_gset_haskey(node->bm_unique_verts, v)) {
        _debugprint("v in both unique and other verts\n");
      }
    }
    TGSET_ITER_END;
  }
}

extern "C" void BKE_pbvh_bmesh_check_nodes(PBVH *pbvh)
{
  pbvh_bmesh_check_nodes(pbvh);
}
#else
extern "C" void BKE_pbvh_bmesh_check_nodes(PBVH * /*pbvh*/) {}
#endif

/** \} */

/****************************** Vertex/Face APIs ******************************/
namespace blender::bke::dyntopo {

void pbvh_kill_vert(PBVH *pbvh, BMVert *v, bool log_vert, bool log_edges)
{
  BMEdge *e = v->e;
  bm_logstack_push();

  if (e && log_edges) {
    do {
      BM_log_edge_removed(pbvh->header.bm, pbvh->bm_log, e);
    } while ((e = BM_DISK_EDGE_NEXT(e, v)) != v->e);
  }

  /* Release IDs. */
  if (e) {
    do {
      BMLoop *l = e->l;
      if (l) {
        do {
          int id = BM_idmap_get_id(pbvh->bm_idmap, reinterpret_cast<BMElem *>(l->f));
          if (id != BM_ID_NONE) {
            BM_idmap_release(pbvh->bm_idmap, (BMElem *)l->f, true);
          }
        } while ((l = l->radial_next) != e->l);
      }

      BM_idmap_release(pbvh->bm_idmap, (BMElem *)e, true);
    } while ((e = BM_DISK_EDGE_NEXT(e, v)) != v->e);
  }

  if (log_vert) {
    BM_log_vert_removed(pbvh->header.bm, pbvh->bm_log, v);
  }

  BM_idmap_release(pbvh->bm_idmap, (BMElem *)v, true);
  BM_vert_kill(pbvh->header.bm, v);
  bm_logstack_pop();
}

static BMVert *pbvh_bmesh_vert_create(PBVH *pbvh,
                                      int node_index,
                                      const float co[3],
                                      const float no[3],
                                      BMVert *v_example,
                                      const int /*cd_vert_mask_offset*/)
{
  PBVHNode *node = &pbvh->nodes[node_index];

  BLI_assert((pbvh->totnode == 1 || node_index) && node_index <= pbvh->totnode);

  /* avoid initializing customdata because its quite involved */
  BMVert *v = BM_vert_create(pbvh->header.bm, co, nullptr, BM_CREATE_NOP);

  pbvh_boundary_update_bmesh(pbvh, v);
  dyntopo_add_flag(pbvh, v, SCULPTFLAG_NEED_VALENCE);

  if (v_example) {
    v->head.hflag = v_example->head.hflag;

    CustomData_bmesh_copy_data(
        &pbvh->header.bm->vdata, &pbvh->header.bm->vdata, v_example->head.data, &v->head.data);

    /* This value is logged below */
    copy_v3_v3(v->no, no);

    // keep MSculptVert copied from v_example as-is
  }
  else {
#if 0 /* XXX: do we need to load original data here ? */
    MSculptVert *mv = BKE_PBVH_SCULPTVERT(pbvh->cd_sculpt_vert, v);

    copy_v3_v3(mv->origco, co);
    copy_v3_v3(mv->origno, no);
    mv->origmask = 0.0f;
#endif

    /* This value is logged below */
    copy_v3_v3(v->no, no);
  }

  BLI_table_gset_insert(node->bm_unique_verts, v);
  BM_ELEM_CD_SET_INT(v, pbvh->cd_vert_node_offset, node_index);

  node->flag |= PBVH_UpdateDrawBuffers | PBVH_UpdateBB | PBVH_UpdateTris | PBVH_UpdateOtherVerts;

  /* Log the new vertex */
  BM_log_vert_added(pbvh->header.bm, pbvh->bm_log, v);
  v->head.index = pbvh->header.bm->totvert;  // set provisional index

  return v;
}

static BMFace *bmesh_face_create_edge_log(PBVH *pbvh,
                                          BMVert *v_tri[3],
                                          BMEdge *e_tri[3],
                                          const BMFace *f_example)
{
  BMFace *f;

  if (!e_tri) {
    BMEdge *e_tri2[3];

    for (int i = 0; i < 3; i++) {
      BMVert *v1 = v_tri[i];
      BMVert *v2 = v_tri[(i + 1) % 3];

      BMEdge *e = BM_edge_exists(v1, v2);

      if (!e) {
        e = BM_edge_create(pbvh->header.bm, v1, v2, nullptr, BM_CREATE_NOP);
        BM_log_edge_added(pbvh->header.bm, pbvh->bm_log, e);
      }

      e_tri2[i] = e;
    }

    // f = BM_face_create_verts(pbvh->header.bm, v_tri, 3, f_example, BM_CREATE_NOP, true);
    f = BM_face_create(pbvh->header.bm, v_tri, e_tri2, 3, f_example, BM_CREATE_NOP);
  }
  else {
    f = BM_face_create(pbvh->header.bm, v_tri, e_tri, 3, f_example, BM_CREATE_NOP);
  }

  if (f_example) {
    f->head.hflag = f_example->head.hflag;
  }

  return f;
}

/**
 * \note Callers are responsible for checking if the face exists before adding.
 */
BMFace *pbvh_bmesh_face_create(PBVH *pbvh,
                               int node_index,
                               BMVert *v_tri[3],
                               BMEdge *e_tri[3],
                               const BMFace *f_example,
                               bool ensure_verts,
                               bool log_face)
{
  PBVHNode *node = &pbvh->nodes[node_index];

  /* ensure we never add existing face */
  BLI_assert(!BM_face_exists(v_tri, 3));

  BMFace *f = bmesh_face_create_edge_log(pbvh, v_tri, e_tri, f_example);

  BLI_table_gset_insert(node->bm_faces, f);
  BM_ELEM_CD_SET_INT(f, pbvh->cd_face_node_offset, node_index);

  /* mark node for update */
  node->flag |= PBVH_UpdateDrawBuffers | PBVH_UpdateNormals | PBVH_UpdateTris |
                PBVH_UpdateOtherVerts | PBVH_UpdateCurvatureDir | PBVH_UpdateTriAreas;
  node->flag &= ~PBVH_FullyHidden;

  /* Log the new face */
  if (log_face) {
    BM_log_face_added(pbvh->header.bm, pbvh->bm_log, f);
  }

  int cd_vert_node = pbvh->cd_vert_node_offset;

  if (ensure_verts) {
    BMLoop *l = f->l_first;
    do {
      int ni = BM_ELEM_CD_GET_INT(l->v, cd_vert_node);

      if (ni == DYNTOPO_NODE_NONE) {
        BLI_table_gset_add(node->bm_unique_verts, l->v);
        BM_ELEM_CD_SET_INT(l->v, cd_vert_node, node_index);

        node->flag |= PBVH_UpdateDrawBuffers | PBVH_UpdateBB | PBVH_UpdateTris |
                      PBVH_UpdateOtherVerts;
      }

      pbvh_boundary_update_bmesh(pbvh, l->v);
      dyntopo_add_flag(pbvh, l->v, SCULPTFLAG_NEED_VALENCE);

      l = l->next;
    } while (l != f->l_first);
  }
  else {
    BMLoop *l = f->l_first;
    do {
      pbvh_boundary_update_bmesh(pbvh, l->v);
      dyntopo_add_flag(pbvh, l->v, SCULPTFLAG_NEED_VALENCE);
    } while ((l = l->next) != f->l_first);
  }

  return f;
}

BMVert *BKE_pbvh_vert_create_bmesh(
    PBVH *pbvh, float co[3], float no[3], PBVHNode *node, BMVert *v_example)
{
  if (!node) {
    for (int i = 0; i < pbvh->totnode; i++) {
      PBVHNode *node2 = pbvh->nodes + i;

      if (!(node2->flag & PBVH_Leaf)) {
        continue;
      }

      /* Ensure we have at least some node somewhere picked. */
      node = node2;

      bool ok = true;

      for (int j = 0; j < 3; j++) {
        if (co[j] < node2->vb.bmin[j] || co[j] >= node2->vb.bmax[j]) {
          continue;
        }
      }

      if (ok) {
        break;
      }
    }
  }

  BMVert *v;

  if (!node) {
    printf("possible pbvh error\n");
    v = BM_vert_create(pbvh->header.bm, co, v_example, BM_CREATE_NOP);
    BM_ELEM_CD_SET_INT(v, pbvh->cd_vert_node_offset, DYNTOPO_NODE_NONE);

    pbvh_boundary_update_bmesh(pbvh, v);
    dyntopo_add_flag(pbvh, v, SCULPTFLAG_NEED_VALENCE);

#if 0 /* XXX: do we need to load origco here? */
    copy_v3_v3(mv->origco, co);
#endif

    return v;
  }

  return pbvh_bmesh_vert_create(
      pbvh, node - pbvh->nodes, co, no, v_example, pbvh->cd_vert_mask_offset);
}

PBVHNode *BKE_pbvh_node_from_face_bmesh(PBVH *pbvh, BMFace *f)
{
  return pbvh->nodes + BM_ELEM_CD_GET_INT(f, pbvh->cd_face_node_offset);
}

BMFace *BKE_pbvh_face_create_bmesh(PBVH *pbvh,
                                   BMVert *v_tri[3],
                                   BMEdge *e_tri[3],
                                   const BMFace *f_example)
{
  int ni = DYNTOPO_NODE_NONE;

  for (int i = 0; i < 3; i++) {
    BMVert *v = v_tri[i];
    BMLoop *l;
    BMIter iter;

    BM_ITER_ELEM (l, &iter, v, BM_LOOPS_OF_VERT) {
      int ni2 = BM_ELEM_CD_GET_INT(l->f, pbvh->cd_face_node_offset);
      if (ni2 != DYNTOPO_NODE_NONE) {
        ni = ni2;
        break;
      }
    }
  }

  if (ni == DYNTOPO_NODE_NONE) {
    BMFace *f;

    /* No existing nodes? Find one. */
    for (int i = 0; i < pbvh->totnode; i++) {
      PBVHNode *node = pbvh->nodes + i;

      if (!(node->flag & PBVH_Leaf)) {
        continue;
      }

      for (int j = 0; j < 3; j++) {
        BMVert *v = v_tri[j];

        bool ok = true;

        for (int k = 0; k < 3; k++) {
          if (v->co[k] < node->vb.bmin[k] || v->co[k] >= node->vb.bmax[k]) {
            ok = false;
          }
        }

        if (ok &&
            (ni == DYNTOPO_NODE_NONE || BLI_table_gset_len(node->bm_faces) < pbvh->leaf_limit)) {
          ni = i;
          break;
        }
      }

      if (ni != DYNTOPO_NODE_NONE) {
        break;
      }
    }

    if (ni == DYNTOPO_NODE_NONE) {
      /* Empty pbvh? */
      f = bmesh_face_create_edge_log(pbvh, v_tri, e_tri, f_example);

      BM_ELEM_CD_SET_INT(f, pbvh->cd_face_node_offset, DYNTOPO_NODE_NONE);

      return f;
    }
  }

  return pbvh_bmesh_face_create(pbvh, ni, v_tri, e_tri, f_example, true, true);
}

#define pbvh_bmesh_node_vert_use_count_is_equal(pbvh, node, v, n) \
  (pbvh_bmesh_node_vert_use_count_at_most(pbvh, node, v, (n) + 1) == n)

static int pbvh_bmesh_node_vert_use_count_at_most(PBVH *pbvh,
                                                  PBVHNode *node,
                                                  BMVert *v,
                                                  const int count_max)
{
  int count = 0;
  BMFace *f;

  BM_FACES_OF_VERT_ITER_BEGIN (f, v) {
    PBVHNode *f_node = pbvh_bmesh_node_from_face(pbvh, f);
    if (f_node == node) {
      count++;
      if (count == count_max) {
        return count;
      }
    }
  }
  BM_FACES_OF_VERT_ITER_END;

  return count;
}

/* Return a node that uses vertex 'v' other than its current owner */
static PBVHNode *pbvh_bmesh_vert_other_node_find(PBVH *pbvh, BMVert *v)
{
  PBVHNode *current_node = pbvh_bmesh_node_from_vert(pbvh, v);
  BMFace *f;

  BM_FACES_OF_VERT_ITER_BEGIN (f, v) {
    PBVHNode *f_node = pbvh_bmesh_node_from_face(pbvh, f);

    if (f_node != current_node) {
      return f_node;
    }
  }
  BM_FACES_OF_VERT_ITER_END;

  return nullptr;
}

static void pbvh_bmesh_vert_ownership_transfer(PBVH *pbvh, PBVHNode *new_owner, BMVert *v)
{
  PBVHNode *current_owner = pbvh_bmesh_node_from_vert(pbvh, v);
  /* Mark node for update. */

  if (current_owner) {
    current_owner->flag |= PBVH_UpdateDrawBuffers | PBVH_UpdateBB;

    BLI_assert(current_owner != new_owner);

    /* Remove current ownership. */
    BLI_table_gset_remove(current_owner->bm_unique_verts, v, nullptr);
  }

  /* Set new ownership. */
  BM_ELEM_CD_SET_INT(v, pbvh->cd_vert_node_offset, new_owner - pbvh->nodes);
  BLI_table_gset_insert(new_owner->bm_unique_verts, v);

  /* Mark node for update. */
  new_owner->flag |= PBVH_UpdateDrawBuffers | PBVH_UpdateBB | PBVH_UpdateOtherVerts;
}

void pbvh_bmesh_vert_remove(PBVH *pbvh, BMVert *v)
{
  /* never match for first time */
  int f_node_index_prev = DYNTOPO_NODE_NONE;
  const int updateflag = PBVH_UpdateDrawBuffers | PBVH_UpdateBB | PBVH_UpdateTris |
                         PBVH_UpdateNormals | PBVH_UpdateOtherVerts;

  PBVHNode *v_node = pbvh_bmesh_node_from_vert(pbvh, v);

  if (v_node && v_node->bm_unique_verts) {
    BLI_table_gset_remove(v_node->bm_unique_verts, v, nullptr);
    v_node->flag |= (PBVHNodeFlags)updateflag;
  }

  BM_ELEM_CD_SET_INT(v, pbvh->cd_vert_node_offset, DYNTOPO_NODE_NONE);

  /* Have to check each neighboring face's node */
  BMFace *f;
  BM_FACES_OF_VERT_ITER_BEGIN (f, v) {
    const int f_node_index = pbvh_bmesh_node_index_from_face(pbvh, f);

    if (f_node_index == DYNTOPO_NODE_NONE) {
      continue;
    }

    /* faces often share the same node,
     * quick check to avoid redundant #BLI_table_gset_remove calls */
    if (f_node_index_prev != f_node_index) {
      f_node_index_prev = f_node_index;

      PBVHNode *f_node = &pbvh->nodes[f_node_index];
      f_node->flag |= (PBVHNodeFlags)updateflag;  // flag update of bm_other_verts

      BLI_assert(!BLI_table_gset_haskey(f_node->bm_unique_verts, v));
    }
  }
  BM_FACES_OF_VERT_ITER_END;
}

void pbvh_bmesh_face_remove(
    PBVH *pbvh, BMFace *f, bool log_face, bool check_verts, bool ensure_ownership_transfer)
{
  PBVHNode *f_node = pbvh_bmesh_node_from_face(pbvh, f);

  if (!f_node || !(f_node->flag & PBVH_Leaf)) {
    printf("%s: pbvh corruption\n", __func__);
    fflush(stdout);
    return;
  }

  bm_logstack_push();

  /* Check if any of this face's vertices need to be removed
   * from the node */
  if (check_verts) {
    BMLoop *l_first = BM_FACE_FIRST_LOOP(f);
    BMLoop *l_iter = l_first;
    do {
      BMVert *v = l_iter->v;
      if (pbvh_bmesh_node_vert_use_count_is_equal(pbvh, f_node, v, 1)) {
        if (BM_ELEM_CD_GET_INT(v, pbvh->cd_vert_node_offset) == f_node - pbvh->nodes) {
          // if (BLI_table_gset_haskey(f_node->bm_unique_verts, v)) {
          /* Find a different node that uses 'v' */
          PBVHNode *new_node;

          new_node = pbvh_bmesh_vert_other_node_find(pbvh, v);
          // BLI_assert(new_node || BM_vert_face_count_is_equal(v, 1));

          if (new_node) {
            pbvh_bmesh_vert_ownership_transfer(pbvh, new_node, v);
          }
          else if (ensure_ownership_transfer && !BM_vert_face_count_is_equal(v, 1)) {
            pbvh_bmesh_vert_remove(pbvh, v);

            f_node->flag |= PBVH_RebuildNodeVerts | PBVH_UpdateOtherVerts;
            // printf("failed to find new_node\n");
          }
        }
      }
    } while ((l_iter = l_iter->next) != l_first);
  }

  /* Remove face from node and top level */
  BLI_table_gset_remove(f_node->bm_faces, f, nullptr);
  BM_ELEM_CD_SET_INT(f, pbvh->cd_face_node_offset, DYNTOPO_NODE_NONE);

  /* Log removed face */
  if (log_face) {
    BM_log_face_removed(pbvh->header.bm, pbvh->bm_log, f);
  }

  /* mark node for update */
  f_node->flag |= PBVH_UpdateDrawBuffers | PBVH_UpdateNormals | PBVH_UpdateTris |
                  PBVH_UpdateOtherVerts | PBVH_UpdateTriAreas | PBVH_UpdateCurvatureDir;

  bm_logstack_pop();
}
}  // namespace blender::bke::dyntopo

/****************************** Building ******************************/

/* Update node data after splitting */
static void pbvh_bmesh_node_finalize(PBVH *pbvh,
                                     const int node_index,
                                     const int cd_vert_node_offset,
                                     const int cd_face_node_offset,
                                     bool add_orco)
{
  PBVHNode *n = &pbvh->nodes[node_index];
  bool has_visible = false;

  n->draw_batches = nullptr;

  /* Create vert hash sets */
  if (!n->bm_unique_verts) {
    n->bm_unique_verts = BLI_table_gset_new("bm_unique_verts");
  }
  n->bm_other_verts = BLI_table_gset_new("bm_other_verts");

  BB_reset(&n->vb);
  BB_reset(&n->orig_vb);
  BMFace *f;

  TGSET_ITER (f, n->bm_faces) {
    /* Update ownership of faces */
    BM_ELEM_CD_SET_INT(f, cd_face_node_offset, node_index);

    /* Update vertices */
    BMLoop *l_first = BM_FACE_FIRST_LOOP(f);
    BMLoop *l_iter = l_first;

    do {
      BMVert *v = l_iter->v;

      int *flags = BM_ELEM_CD_PTR<int *>(v, pbvh->cd_boundary_flag);
      *flags |= SCULPT_BOUNDARY_NEEDS_UPDATE;

      if (!BLI_table_gset_haskey(n->bm_unique_verts, v)) {
        if (BM_ELEM_CD_GET_INT(v, cd_vert_node_offset) != DYNTOPO_NODE_NONE) {
          BLI_table_gset_add(n->bm_other_verts, v);
        }
        else {
          BLI_table_gset_insert(n->bm_unique_verts, v);
          BM_ELEM_CD_SET_INT(v, cd_vert_node_offset, node_index);
        }
      }
      /* Update node bounding box */
      BB_expand(&n->vb, v->co);
      BB_expand(&n->orig_vb, BM_ELEM_CD_PTR<float *>(v, pbvh->cd_origco));
    } while ((l_iter = l_iter->next) != l_first);

    if (!BM_elem_flag_test(f, BM_ELEM_HIDDEN)) {
      has_visible = true;
    }
  }
  TGSET_ITER_END

  BLI_assert(n->vb.bmin[0] <= n->vb.bmax[0] && n->vb.bmin[1] <= n->vb.bmax[1] &&
             n->vb.bmin[2] <= n->vb.bmax[2]);

  /* Build GPU buffers for new node and update vertex normals */
  BKE_pbvh_node_mark_rebuild_draw(n);

  BKE_pbvh_node_fully_hidden_set(n, !has_visible);
  n->flag |= PBVH_UpdateNormals | PBVH_UpdateCurvatureDir | PBVH_UpdateTris;
  n->flag |= PBVH_UpdateBB | PBVH_UpdateOriginalBB | PBVH_Defragment;

  n->flag |= PBVH_UpdateTopology;

  if (add_orco) {
    BKE_pbvh_bmesh_check_tris(pbvh, n);
  }
}

static void pbvh_print_mem_size(PBVH *pbvh)
{
  BMesh *bm = pbvh->header.bm;
  CustomData *cdatas[4] = {&bm->vdata, &bm->edata, &bm->ldata, &bm->pdata};

  int tots[4] = {bm->totvert, bm->totedge, bm->totloop, bm->totface};
  int sizes[4] = {
      (int)sizeof(BMVert), (int)sizeof(BMEdge), (int)sizeof(BMLoop), (int)sizeof(BMFace)};

  float memsize1[4] = {0.0f, 0.0f, 0.0f, 0.0f};
  float memsize2[4] = {0.0f, 0.0f, 0.0f, 0.0f};
  float tot = 0.0f;

  for (int i = 0; i < 4; i++) {
    CustomData *cdata = cdatas[i];

    memsize1[i] = (float)(sizes[i] * tots[i]) / 1024.0f / 1024.0f;
    memsize2[i] = (float)(cdata->totsize * tots[i]) / 1024.0f / 1024.0f;

    tot += memsize1[i] + memsize2[i];
  }

  printf("base sizes:\n");
  printf("  v: %.2fmb e: %.2fmb l: %.2fmb f: %.2fmb\n",
         memsize1[0],
         memsize1[1],
         memsize1[2],
         memsize1[3]);

  printf("custom attribute sizes:\n");
  printf("  v: %.2fmb e: %.2fmb l: %.2fmb f: %.2fmb\n",
         memsize2[0],
         memsize2[1],
         memsize2[2],
         memsize2[3]);

  int ptrsize = (int)sizeof(void *);

  float memsize3[3] = {(float)(ptrsize * pbvh->bm_idmap->map_size) / 1024.0f / 1024.0f,
                       (float)(ptrsize * pbvh->bm_idmap->freelist.capacity()) / 1024.0f / 1024.0f,
                       pbvh->bm_idmap->free_idx_map ?
                           (float)(4 * pbvh->bm_idmap->free_idx_map->capacity()) / 1024.0f /
                               1024.0f :
                           0.0f};

  printf("idmap sizes:\n  map_size: %.2fmb freelist_len: %.2fmb free_ids_size: %.2fmb\n",
         memsize3[0],
         memsize3[1],
         memsize3[2]);

  tot += memsize3[0] + memsize3[1] + memsize3[2];

  printf("total: %.2f\n", tot);
}

/* Recursively split the node if it exceeds the leaf_limit */
static void pbvh_bmesh_node_split(
    PBVH *pbvh, const BBC *bbc_array, int node_index, bool add_orco, int depth)
{
  const int cd_vert_node_offset = pbvh->cd_vert_node_offset;
  const int cd_face_node_offset = pbvh->cd_face_node_offset;
  PBVHNode *n = &pbvh->nodes[node_index];

#ifdef PROXY_ADVANCED
  BKE_pbvh_free_proxyarray(pbvh, n);
#endif

  if (n->depth >= PBVH_STACK_FIXED_DEPTH || BLI_table_gset_len(n->bm_faces) <= pbvh->leaf_limit) {
    /* Node limit not exceeded */
    pbvh_bmesh_node_finalize(pbvh, node_index, cd_vert_node_offset, cd_face_node_offset, add_orco);
    return;
  }

  /* Calculate bounding box around primitive centroids */
  BB cb;
  BB_reset(&cb);
  BMFace *f;

  TGSET_ITER (f, n->bm_faces) {
    const BBC *bbc = &bbc_array[BM_elem_index_get(f)];

    BB_expand(&cb, bbc->bcentroid);
  }
  TGSET_ITER_END

  /* Find widest axis and its midpoint */
  const int axis = BB_widest_axis(&cb);
  const float mid = (cb.bmax[axis] + cb.bmin[axis]) * 0.5f;

  if (isnan(mid)) {
    printf("NAN ERROR! %s\n", __func__);
  }

  /* Add two new child nodes */
  const int children = pbvh->totnode;
  n->children_offset = children;
  pbvh_grow_nodes(pbvh, pbvh->totnode + 2);

  /* Array reallocated, update current node pointer */
  n = &pbvh->nodes[node_index];

  /* Initialize children */
  PBVHNode *c1 = &pbvh->nodes[children], *c2 = &pbvh->nodes[children + 1];

  c1->draw_batches = c2->draw_batches = nullptr;
  c1->depth = c2->depth = n->depth + 1;

  c1->flag |= PBVH_Leaf;
  c2->flag |= PBVH_Leaf;

  c1->bm_faces = BLI_table_gset_new_ex("bm_faces", BLI_table_gset_len(n->bm_faces) / 2);
  c2->bm_faces = BLI_table_gset_new_ex("bm_faces", BLI_table_gset_len(n->bm_faces) / 2);

  c1->bm_unique_verts = BLI_table_gset_new("bm_unique_verts");
  c2->bm_unique_verts = BLI_table_gset_new("bm_unique_verts");

  c1->bm_other_verts = c2->bm_other_verts = nullptr;

  /* Partition the parent node's faces between the two children */
  TGSET_ITER (f, n->bm_faces) {
    const BBC *bbc = &bbc_array[BM_elem_index_get(f)];

    if (bbc->bcentroid[axis] < mid) {
      BLI_table_gset_insert(c1->bm_faces, f);
    }
    else {
      BLI_table_gset_insert(c2->bm_faces, f);
    }
  }
  TGSET_ITER_END
#if 0
    /* Enforce at least one primitive in each node */
    TableGSet *empty = nullptr,*other;
  if (BLI_table_gset_len(c1->bm_faces) == 0) {
    empty = c1->bm_faces;
    other = c2->bm_faces;
  } else if (BLI_table_gset_len(c2->bm_faces) == 0) {
    empty = c2->bm_faces;
    other = c1->bm_faces;
  }

  if (empty) {
    void *key;
    TGSET_ITER (key,other) {
      BLI_table_gset_insert(empty,key);
      BLI_table_gset_remove(other,key,nullptr);
      break;
    }
    TGSET_ITER_END
  }
#endif
  /* Clear this node */

  BMVert *v;

  /* Assign verts to c1 and c2.  Note that the previous
     method of simply marking them as untaken and rebuilding
     unique verts later doesn't work, as it assumes that dyntopo
     never assigns verts to nodes that don't contain their
     faces.*/
  if (n->bm_unique_verts) {
    TGSET_ITER (v, n->bm_unique_verts) {
      if (v->co[axis] < mid) {
        BM_ELEM_CD_SET_INT(v, cd_vert_node_offset, (c1 - pbvh->nodes));
        BLI_table_gset_add(c1->bm_unique_verts, v);
      }
      else {
        BM_ELEM_CD_SET_INT(v, cd_vert_node_offset, (c2 - pbvh->nodes));
        BLI_table_gset_add(c2->bm_unique_verts, v);
      }
    }
    TGSET_ITER_END

    BLI_table_gset_free(n->bm_unique_verts, nullptr);
  }

  if (n->bm_faces) {
    /* Unclaim faces */
    TGSET_ITER (f, n->bm_faces) {
      BM_ELEM_CD_SET_INT(f, cd_face_node_offset, DYNTOPO_NODE_NONE);
    }
    TGSET_ITER_END

    BLI_table_gset_free(n->bm_faces, nullptr);
  }

  if (n->bm_other_verts) {
    BLI_table_gset_free(n->bm_other_verts, nullptr);
  }

  if (n->layer_disp) {
    MEM_freeN(n->layer_disp);
  }

  if (n->tribuf || n->tri_buffers) {
    BKE_pbvh_bmesh_free_tris(pbvh, n);
  }

  n->bm_faces = nullptr;
  n->bm_unique_verts = nullptr;
  n->bm_other_verts = nullptr;
  n->layer_disp = nullptr;

  if (n->draw_batches) {
    DRW_pbvh_node_free(n->draw_batches);
    n->draw_batches = nullptr;
  }
  n->flag &= ~PBVH_Leaf;

  /* Recurse */
  pbvh_bmesh_node_split(pbvh, bbc_array, children, add_orco, depth + 1);
  pbvh_bmesh_node_split(pbvh, bbc_array, children + 1, add_orco, depth + 1);

  /* Array maybe reallocated, update current node pointer */
  n = &pbvh->nodes[node_index];

  /* Update bounding box */
  BB_reset(&n->vb);
  BB_expand_with_bb(&n->vb, &pbvh->nodes[n->children_offset].vb);
  BB_expand_with_bb(&n->vb, &pbvh->nodes[n->children_offset + 1].vb);
  n->orig_vb = n->vb;
}

/* Recursively split the node if it exceeds the leaf_limit */
bool pbvh_bmesh_node_limit_ensure(PBVH *pbvh, int node_index)
{
  TableGSet *bm_faces = pbvh->nodes[node_index].bm_faces;
  const int bm_faces_size = BLI_table_gset_len(bm_faces);

  if (bm_faces_size <= pbvh->leaf_limit || pbvh->nodes[node_index].depth >= PBVH_STACK_FIXED_DEPTH)
  {
    /* Node limit not exceeded */
    return false;
  }

  /* Trigger draw manager cache invalidation. */
  pbvh->draw_cache_invalid = true;

  /* For each BMFace, store the AABB and AABB centroid */
  BBC *bbc_array = MEM_cnew_array<BBC>(bm_faces_size, "BBC");

  BMFace *f;

  int i;

  /*
  TGSET_ITER_INDEX(f, bm_faces, i)
  {
  }
  TGSET_ITER_INDEX_END
  printf("size: %d %d\n", i + 1, bm_faces_size);
  */

  TGSET_ITER_INDEX(f, bm_faces, i)
  {
    BBC *bbc = &bbc_array[i];

    BB_reset((BB *)bbc);
    BMLoop *l_first = BM_FACE_FIRST_LOOP(f);
    BMLoop *l_iter = l_first;
    do {
      BB_expand((BB *)bbc, l_iter->v->co);
    } while ((l_iter = l_iter->next) != l_first);
    BBC_update_centroid(bbc);

    /* so we can do direct lookups on 'bbc_array' */
    BM_elem_index_set(f, i); /* set_dirty! */
  }
  TGSET_ITER_INDEX_END

  /* Likely this is already dirty. */
  pbvh->header.bm->elem_index_dirty |= BM_FACE;

  pbvh_bmesh_node_split(pbvh, bbc_array, node_index, false, 0);

  MEM_freeN(bbc_array);

  return true;
}

/**********************************************************************/

static bool point_in_node(const PBVHNode *node, const float co[3])
{
  return co[0] >= node->vb.bmin[0] && co[0] <= node->vb.bmax[0] && co[1] >= node->vb.bmin[1] &&
         co[1] <= node->vb.bmax[1] && co[2] >= node->vb.bmin[2] && co[2] <= node->vb.bmax[2];
}

void bke_pbvh_insert_face_finalize(PBVH *pbvh, BMFace *f, const int ni)
{
  PBVHNode *node = pbvh->nodes + ni;
  BM_ELEM_CD_SET_INT(f, pbvh->cd_face_node_offset, ni);

  if (!(node->flag & PBVH_Leaf)) {
    printf("%s: major pbvh corruption error\n", __func__);
    return;
  }

  BLI_table_gset_add(node->bm_faces, f);

  PBVHNodeFlags updateflag = PBVH_UpdateTris | PBVH_UpdateBB | PBVH_UpdateDrawBuffers |
                             PBVH_UpdateCurvatureDir | PBVH_UpdateOtherVerts;
  updateflag |= PBVH_UpdateColor | PBVH_UpdateMask | PBVH_UpdateNormals | PBVH_UpdateOriginalBB;
  updateflag |= PBVH_UpdateVisibility | PBVH_UpdateRedraw | PBVH_RebuildDrawBuffers |
                PBVH_UpdateTriAreas | PBVH_Defragment;

  node->flag |= updateflag;

  // ensure verts are in pbvh
  BMLoop *l = f->l_first;
  do {
    const int ni2 = BM_ELEM_CD_GET_INT(l->v, pbvh->cd_vert_node_offset);

    BB_expand(&node->vb, l->v->co);
    BB_expand(&node->orig_vb, BM_ELEM_CD_PTR<float *>(l->v, pbvh->cd_origco));

    if (ni2 == DYNTOPO_NODE_NONE) {
      BM_ELEM_CD_SET_INT(l->v, pbvh->cd_vert_node_offset, ni);
      BLI_table_gset_add(node->bm_unique_verts, l->v);
    }
    else {
      PBVHNode *node2 = pbvh->nodes + ni2;

      if (ni != ni2) {
        BLI_table_gset_add(node->bm_other_verts, l->v);
      }

      node2->flag |= updateflag;

      float *origco = pbvh->cd_origco != -1 ? BM_ELEM_CD_PTR<float *>(l->v, pbvh->cd_origco) :
                                              l->v->co;

      BB_expand(&node2->vb, l->v->co);
      BB_expand(&node2->orig_vb, origco);
    }
    l = l->next;
  } while (l != f->l_first);
}

void bke_pbvh_insert_face(PBVH *pbvh, struct BMFace *f)
{
  int i = 0;
  bool ok = false;
  int ni = -1;

  while (i < pbvh->totnode) {
    PBVHNode *node = pbvh->nodes + i;
    bool ok2 = false;

    if (node->flag & PBVH_Leaf) {
      ok = true;
      ni = i;
      break;
    }

    if (node->children_offset == 0) {
      continue;
    }

    for (int j = 0; j < 2; j++) {
      int ni2 = node->children_offset + j;
      if (ni2 == 0) {
        continue;
      }

      PBVHNode *node2 = pbvh->nodes + ni2;
      BMLoop *l = f->l_first;

      do {
        if (point_in_node(node2, l->v->co)) {
          i = ni2;
          ok2 = true;
          break;
        }

        l = l->next;
      } while (l != f->l_first);

      if (ok2) {
        break;
      }
    }

    if (!ok2) {
      break;
    }
  }

  if (!ok) {
    // find closest node
    float co[3];
    int tot = 0;
    BMLoop *l = f->l_first;

    zero_v3(co);

    do {
      add_v3_v3(co, l->v->co);
      l = l->next;
      tot++;
    } while (l != f->l_first);

    mul_v3_fl(co, 1.0f / (float)tot);
    float mindis = 1e17;

    for (int i = 0; i < pbvh->totnode; i++) {
      PBVHNode *node = pbvh->nodes + i;

      if (!(node->flag & PBVH_Leaf)) {
        continue;
      }

      float cent[3];
      add_v3_v3v3(cent, node->vb.bmin, node->vb.bmax);
      mul_v3_fl(cent, 0.5f);

      float dis = len_squared_v3v3(co, cent);
      if (dis < mindis) {
        mindis = dis;
        ni = i;
      }
    }
  }

  if (ni < 0 || !(pbvh->nodes[ni].flag & PBVH_Leaf)) {
    fprintf(stderr, "pbvh error! failed to find node to insert face into!\n");
    fflush(stderr);
    return;
  }

  bke_pbvh_insert_face_finalize(pbvh, f, ni);
}

static void pbvh_bmesh_regen_node_verts(PBVH *pbvh, PBVHNode *node, bool report)
{
  node->flag &= ~PBVH_RebuildNodeVerts;

  int usize = BLI_table_gset_len(node->bm_unique_verts);
  int osize = BLI_table_gset_len(node->bm_other_verts);

  TableGSet *old_unique_verts = node->bm_unique_verts;
  TableGSet *old_other_verts = node->bm_other_verts;

  const int cd_vert_node = pbvh->cd_vert_node_offset;
  const int ni = (int)(node - pbvh->nodes);

  auto check_vert = [&](BMVert *v) {
    if (BM_elem_is_free(reinterpret_cast<BMElem *>(v), BM_VERT)) {
      if (report) {
        printf("%s: corrupted vertex %p\n", __func__, v);
      }
      return;
    }
    int ni2 = BM_ELEM_CD_GET_INT(v, cd_vert_node);

    bool bad = ni2 == ni || ni2 < 0 || ni2 >= pbvh->totnode;
    bad = bad || pbvh->nodes[ni2].flag & PBVH_Delete;
    bad = bad || !(pbvh->nodes[ni2].flag & PBVH_Leaf);

    if (bad) {
      BM_ELEM_CD_SET_INT(v, cd_vert_node, DYNTOPO_NODE_NONE);
    }
  };

  BMVert *v;
  TGSET_ITER (v, old_unique_verts) {
    check_vert(v);
  }
  TGSET_ITER_END;

  TGSET_ITER (v, old_other_verts) {
    check_vert(v);
  }
  TGSET_ITER_END;

  node->bm_unique_verts = BLI_table_gset_new("bm_unique_verts");
  node->bm_other_verts = BLI_table_gset_new("bm_other_verts");

  bool update = false;

  BMFace *f;
  TGSET_ITER (f, node->bm_faces) {
    BMLoop *l = f->l_first;
    do {
      int ni2 = BM_ELEM_CD_GET_INT(l->v, cd_vert_node);

      if (ni2 == DYNTOPO_NODE_NONE) {
        BM_ELEM_CD_SET_INT(l->v, cd_vert_node, ni);
        ni2 = ni;
        update = true;
      }

      if (ni2 == ni) {
        BLI_table_gset_add(node->bm_unique_verts, l->v);
      }
      else {
        BLI_table_gset_add(node->bm_other_verts, l->v);
      }
    } while ((l = l->next) != f->l_first);
  }
  TGSET_ITER_END;

  TGSET_ITER (v, old_unique_verts) {
    if (BM_elem_is_free(reinterpret_cast<BMElem *>(v), BM_VERT)) {
      if (report) {
        printf("%s: corrupted vertex %p\n", __func__, v);
      }
      continue;
    }

    if (BM_ELEM_CD_GET_INT(v, pbvh->cd_vert_node_offset) == -1) {
      // try to find node to insert into
      BMIter iter2;
      BMFace *f2;
      bool ok = false;

      BM_ITER_ELEM (f2, &iter2, v, BM_FACES_OF_VERT) {
        int ni2 = BM_ELEM_CD_GET_INT(f2, pbvh->cd_face_node_offset);

        if (ni2 >= 0) {
          BM_ELEM_CD_SET_INT(v, pbvh->cd_vert_node_offset, ni2);
          PBVHNode *node = pbvh->nodes + ni2;

          BLI_table_gset_add(node->bm_unique_verts, v);
          BLI_table_gset_remove(node->bm_other_verts, v, nullptr);

          ok = true;
          break;
        }
      }

      if (!ok) {
        printf("pbvh error: orphaned vert node reference\n");
      }
    }
  }
  TGSET_ITER_END;

  if (usize != BLI_table_gset_len(node->bm_unique_verts)) {
    update = true;
#if 0
    printf("possible pbvh error: bm_unique_verts might have had bad data. old: %d, new: %d\n",
      usize,
      BLI_table_gset_len(node->bm_unique_verts));
#endif
  }

  if (osize != BLI_table_gset_len(node->bm_other_verts)) {
    update = true;
#if 0
    printf("possible pbvh error: bm_other_verts might have had bad data. old: %d, new: %d\n",
      osize,
      BLI_table_gset_len(node->bm_other_verts));
#endif
  }

  if (update) {
    node->flag |= PBVH_UpdateNormals | PBVH_UpdateDrawBuffers | PBVH_RebuildDrawBuffers |
                  PBVH_UpdateBB;
    node->flag |= PBVH_UpdateOriginalBB | PBVH_UpdateRedraw | PBVH_UpdateColor | PBVH_UpdateTris |
                  PBVH_UpdateVisibility;
  }

  BLI_table_gset_free(old_unique_verts, nullptr);
  BLI_table_gset_free(old_other_verts, nullptr);
}

void BKE_pbvh_bmesh_mark_node_regen(PBVH * /*pbvh*/, PBVHNode *node)
{
  node->flag |= PBVH_RebuildNodeVerts;
}

PBVHNode *BKE_pbvh_get_node_leaf_safe(PBVH *pbvh, int i)
{
  if (i >= 0 && i < pbvh->totnode) {
    PBVHNode *node = pbvh->nodes + i;
    if ((node->flag & PBVH_Leaf) && !(node->flag & PBVH_Delete)) {
      return node;
    }
  }

  return nullptr;
}

void BKE_pbvh_bmesh_regen_node_verts(PBVH *pbvh, bool report)
{
  for (int i = 0; i < pbvh->totnode; i++) {
    PBVHNode *node = pbvh->nodes + i;

    if (!(node->flag & PBVH_Leaf) || !(node->flag & PBVH_RebuildNodeVerts)) {
      continue;
    }

    pbvh_bmesh_regen_node_verts(pbvh, node, report);
  }
}

/************************* Called from pbvh.c *************************/

static bool pbvh_poly_hidden(PBVH * /*pbvh*/, BMFace *f)
{
  return BM_elem_flag_test(f, BM_ELEM_HIDDEN);
}

bool BKE_pbvh_bmesh_check_origdata(SculptSession *ss, BMVert *v, int /*stroke_id*/)
{
  PBVHVertRef vertex = {(intptr_t)v};
  return blender::bke::paint::get_original_vertex(ss, vertex, nullptr, nullptr, nullptr, nullptr);
}

bool pbvh_bmesh_node_raycast(SculptSession *ss,
                             PBVH *pbvh,
                             PBVHNode *node,
                             const float ray_start[3],
                             const float ray_normal[3],
                             struct IsectRayPrecalc *isect_precalc,
                             int *hit_count,
                             float *depth,
                             float *back_depth,
                             bool use_original,
                             PBVHVertRef *r_active_vertex,
                             PBVHFaceRef *r_active_face,
                             float *r_face_normal,
                             int stroke_id)
{
  bool hit = false;
  float nearest_vertex_co[3] = {0.0f};

  BKE_pbvh_bmesh_check_tris(pbvh, node);

  for (int i = 0; i < node->tribuf->tottri; i++) {
    PBVHTri *tri = node->tribuf->tris + i;
    BMVert *verts[3] = {
        (BMVert *)node->tribuf->verts[tri->v[0]].i,
        (BMVert *)node->tribuf->verts[tri->v[1]].i,
        (BMVert *)node->tribuf->verts[tri->v[2]].i,
    };

    float *cos[3];
    float *nos[3];

    if (use_original) {
      BKE_pbvh_bmesh_check_origdata(ss, verts[0], stroke_id);
      BKE_pbvh_bmesh_check_origdata(ss, verts[1], stroke_id);
      BKE_pbvh_bmesh_check_origdata(ss, verts[2], stroke_id);

      cos[0] = BM_ELEM_CD_PTR<float *>(verts[0], pbvh->cd_origco);
      cos[1] = BM_ELEM_CD_PTR<float *>(verts[1], pbvh->cd_origco);
      cos[2] = BM_ELEM_CD_PTR<float *>(verts[2], pbvh->cd_origco);

      nos[0] = BM_ELEM_CD_PTR<float *>(verts[0], pbvh->cd_origno);
      nos[1] = BM_ELEM_CD_PTR<float *>(verts[1], pbvh->cd_origno);
      nos[2] = BM_ELEM_CD_PTR<float *>(verts[2], pbvh->cd_origno);
    }
    else {
      for (int j = 0; j < 3; j++) {
        cos[j] = verts[j]->co;
        nos[j] = verts[j]->no;
      }
    }

    if (ray_face_intersection_depth_tri(
            ray_start, isect_precalc, cos[0], cos[1], cos[2], depth, back_depth, hit_count))
    {
      hit = true;

      if (r_face_normal) {
        normal_tri_v3(r_face_normal, cos[0], cos[1], cos[2]);
      }

      if (r_active_vertex) {
        float location[3] = {0.0f};
        madd_v3_v3v3fl(location, ray_start, ray_normal, *depth);
        for (int j = 0; j < 3; j++) {
          if (j == 0 ||
              len_squared_v3v3(location, cos[j]) < len_squared_v3v3(location, nearest_vertex_co)) {
            copy_v3_v3(nearest_vertex_co, cos[j]);
            r_active_vertex->i = (intptr_t)verts[j];
          }
        }
      }

      if (r_active_face) {
        *r_active_face = tri->f;
      }
    }
  }

  return hit;
}

bool BKE_pbvh_bmesh_node_raycast_detail(PBVH *pbvh,
                                        PBVHNode *node,
                                        const float ray_start[3],
                                        struct IsectRayPrecalc *isect_precalc,
                                        float *depth,
                                        float *r_edge_length)
{
  if (node->flag & PBVH_FullyHidden) {
    return false;
  }

  BKE_pbvh_bmesh_check_tris(pbvh, node);
  for (int i = 0; i < node->tribuf->tottri; i++) {
    PBVHTri *tri = node->tribuf->tris + i;
    BMVert *v1 = (BMVert *)node->tribuf->verts[tri->v[0]].i;
    BMVert *v2 = (BMVert *)node->tribuf->verts[tri->v[1]].i;
    BMVert *v3 = (BMVert *)node->tribuf->verts[tri->v[2]].i;
    BMFace *f = (BMFace *)tri->f.i;

    if (pbvh_poly_hidden(pbvh, f)) {
      continue;
    }

    bool hit_local = ray_face_intersection_tri(
        ray_start, isect_precalc, v1->co, v2->co, v3->co, depth);

    if (hit_local) {
      float len1 = len_squared_v3v3(v1->co, v2->co);
      float len2 = len_squared_v3v3(v2->co, v3->co);
      float len3 = len_squared_v3v3(v3->co, v1->co);

      /* detail returned will be set to the maximum allowed size, so take max here */
      *r_edge_length = sqrtf(max_fff(len1, len2, len3));

      return true;
    }
  }

  return false;
}

bool pbvh_bmesh_node_nearest_to_ray(SculptSession *ss,
                                    PBVH *pbvh,
                                    PBVHNode *node,
                                    const float ray_start[3],
                                    const float ray_normal[3],
                                    float *depth,
                                    float *dist_sq,
                                    bool use_original,
                                    int stroke_id)
{
  bool hit = false;

  BKE_pbvh_bmesh_check_tris(pbvh, node);
  PBVHTriBuf *tribuf = node->tribuf;

  for (int i = 0; i < tribuf->tottri; i++) {
    PBVHTri *tri = tribuf->tris + i;
    BMFace *f = (BMFace *)tri->f.i;

    if (pbvh_poly_hidden(pbvh, f)) {
      continue;
    }

    BMVert *v1 = (BMVert *)tribuf->verts[tri->v[0]].i;
    BMVert *v2 = (BMVert *)tribuf->verts[tri->v[1]].i;
    BMVert *v3 = (BMVert *)tribuf->verts[tri->v[2]].i;

    float *co1, *co2, *co3;

    if (use_original) {
      BKE_pbvh_bmesh_check_origdata(ss, v1, stroke_id);
      BKE_pbvh_bmesh_check_origdata(ss, v2, stroke_id);
      BKE_pbvh_bmesh_check_origdata(ss, v3, stroke_id);

      co1 = BM_ELEM_CD_PTR<float *>(v1, pbvh->cd_origco);
      co2 = BM_ELEM_CD_PTR<float *>(v2, pbvh->cd_origco);
      co3 = BM_ELEM_CD_PTR<float *>(v3, pbvh->cd_origco);
    }
    else {
      co1 = v1->co;
      co2 = v2->co;
      co3 = v3->co;
    }

    hit |= ray_face_nearest_tri(ray_start, ray_normal, co1, co2, co3, depth, dist_sq);
  }

  return hit;
}

struct UpdateNormalsTaskData {
  PBVHNode *node;
  Vector<BMVert *> border_verts;
  int cd_flag;
  int cd_vert_node_offset;
  int cd_face_node_offset;
  int node_nr;
};

static void pbvh_update_normals_task_cb(void *__restrict userdata,
                                        const int n,
                                        const TaskParallelTLS *__restrict /* tls */)
{
  BMVert *v;
  BMFace *f;
  UpdateNormalsTaskData *data = ((UpdateNormalsTaskData *)userdata) + n;
  PBVHNode *node = data->node;
  const int node_nr = data->node_nr;

  const int cd_face_node_offset = data->cd_face_node_offset;
  const int cd_vert_node_offset = data->cd_vert_node_offset;

  node->flag |= PBVH_UpdateCurvatureDir;

#ifdef NORMAL_VERT_BAD
#  undef NORMAL_VERT_BAD
#endif
#define NORMAL_VERT_BAD(v) \
  (!v->e || BM_ELEM_CD_GET_INT((v), cd_vert_node_offset) != node_nr || \
   ((*BM_ELEM_CD_PTR<uint8_t *>(v, data->cd_flag)) & SCULPTFLAG_PBVH_BOUNDARY))

  const char tag = BM_ELEM_TAG_ALT;

  TGSET_ITER (v, node->bm_unique_verts) {
    PBVH_CHECK_NAN(v->no);

    if (NORMAL_VERT_BAD(v)) {
      v->head.hflag |= tag;
      data->border_verts.append(v);
      continue;
    }

    v->head.hflag &= ~tag;

    BMEdge *e = v->e;
    do {
      BMLoop *l = e->l;

      if (!l) {
        continue;
      }

      do {
        if (BM_ELEM_CD_GET_INT(l->f, cd_face_node_offset) != node_nr) {
          v->head.hflag |= tag;
          goto loop_exit;
        }
      } while ((l = l->radial_next) != e->l);
    } while ((e = BM_DISK_EDGE_NEXT(e, v)) != v->e);
  loop_exit:

    if (v->head.hflag & tag) {
      data->border_verts.append(v);
      continue;
    }

    zero_v3(v->no);
  }
  TGSET_ITER_END

  TGSET_ITER (f, node->bm_faces) {
    BM_face_normal_update(f);

    PBVH_CHECK_NAN(f->no);

    BMLoop *l = f->l_first;
    do {
      PBVH_CHECK_NAN(l->v->no);

      if (BM_ELEM_CD_GET_INT(l->v, cd_vert_node_offset) == node_nr && !(l->v->head.hflag & tag)) {
        add_v3_v3(l->v->no, f->no);
      }
    } while ((l = l->next) != f->l_first);
  }
  TGSET_ITER_END

  TGSET_ITER (v, node->bm_unique_verts) {
    PBVH_CHECK_NAN(v->no);

    if (dot_v3v3(v->no, v->no) == 0.0f) {
      data->border_verts.append(v);

      continue;
    }

    if (!(v->head.hflag & tag)) {
      normalize_v3(v->no);
    }
  }
  TGSET_ITER_END

  node->flag &= ~PBVH_UpdateNormals;
}

void pbvh_bmesh_normals_update(PBVH *pbvh, Span<PBVHNode *> nodes)
{
  TaskParallelSettings settings;
  Vector<UpdateNormalsTaskData> datas;
  datas.resize(nodes.size());

  for (int i : nodes.index_range()) {
    datas[i].node = nodes[i];
    datas[i].cd_flag = pbvh->cd_flag;
    datas[i].cd_vert_node_offset = pbvh->cd_vert_node_offset;
    datas[i].cd_face_node_offset = pbvh->cd_face_node_offset;
    datas[i].node_nr = nodes[i] - pbvh->nodes;

    BKE_pbvh_bmesh_check_tris(pbvh, nodes[i]);
  }

  BKE_pbvh_parallel_range_settings(&settings, true, nodes.size());
  BLI_task_parallel_range(0, nodes.size(), datas.data(), pbvh_update_normals_task_cb, &settings);

  /* not sure it's worth calling BM_mesh_elem_index_ensure here */
#if 0
  BLI_bitmap *visit = BLI_BITMAP_NEW(bm->totvert, "visit");
  BM_mesh_elem_index_ensure(bm, BM_VERT);
#endif

  for (int i = 0; i < datas.size(); i++) {
    UpdateNormalsTaskData *data = &datas[i];

#if 0
    printf("%.2f%% : %d %d\n",
      100.0f * (float)data->tot_border_verts / (float)data->node->bm_unique_verts->length,
      data->tot_border_verts,
      data->node->bm_unique_verts->length);
#endif

    for (int j = 0; j < data->border_verts.size(); j++) {
      BMVert *v = data->border_verts[j];

      if (BM_elem_is_free((BMElem *)v, BM_VERT)) {
        printf("%s: error, v was freed!\n", __func__);
        continue;
      }

#if 0
      if (v->head.index < 0 || v->head.index >= bm->totvert) {
        printf("%s: error, v->head.index was out of bounds!\n", __func__);
        continue;
      }

      if (BLI_BITMAP_TEST(visit, v->head.index)) {
        continue;
      }

      BLI_BITMAP_ENABLE(visit, v->head.index);
#endif

      // manual iteration
      BMEdge *e = v->e;

      if (!e) {
        continue;
      }

      zero_v3(v->no);

      do {
        if (e->l) {
          add_v3_v3(v->no, e->l->f->no);
        }
        e = BM_DISK_EDGE_NEXT(e, v);
      } while (e != v->e);

      normalize_v3(v->no);
    }
  }

#if 0
  MEM_SAFE_FREE(visit);
#endif
}

struct FastNodeBuildInfo {
  int totface; /* number of faces */
  int start;   /* start of faces in array */
  int depth;
  int node_index;
  struct FastNodeBuildInfo *child1;
  struct FastNodeBuildInfo *child2;
  float cent[3], no[3];
  int tag;
};

/**
 * Recursively split the node if it exceeds the leaf_limit.
 * This function is multi-thread-able since each invocation applies
 * to a sub part of the arrays.
 */
static void pbvh_bmesh_node_limit_ensure_fast(PBVH *pbvh,
                                              BMFace **nodeinfo,
                                              BBC *bbc_array,
                                              FastNodeBuildInfo *node,
                                              Vector<FastNodeBuildInfo *> &leaves,
                                              MemArena *arena)
{
  FastNodeBuildInfo *child1, *child2;

  if (node->totface <= pbvh->leaf_limit || node->depth >= PBVH_STACK_FIXED_DEPTH) {
    return;
  }

  /* Calculate bounding box around primitive centroids */
  BB cb;
  BB_reset(&cb);
  for (int i = 0; i < node->totface; i++) {
    BMFace *f = nodeinfo[i + node->start];
    BBC *bbc = &bbc_array[BM_elem_index_get(f)];

    BB_expand(&cb, bbc->bcentroid);
  }

  /* initialize the children */

  /* Find widest axis and its midpoint */
  const int axis = BB_widest_axis(&cb);
  const float mid = (cb.bmax[axis] + cb.bmin[axis]) * 0.5f;

  int num_child1 = 0, num_child2 = 0;

  /* split vertices along the middle line */
  const int end = node->start + node->totface;
  for (int i = node->start; i < end - num_child2; i++) {
    BMFace *f = nodeinfo[i];
    BBC *bbc = &bbc_array[BM_elem_index_get(f)];

    if (bbc->bcentroid[axis] > mid) {
      int i_iter = end - num_child2 - 1;
      int candidate = -1;
      /* found a face that should be part of another node, look for a face to substitute with */

      for (; i_iter > i; i_iter--) {
        BMFace *f_iter = nodeinfo[i_iter];
        const BBC *bbc_iter = &bbc_array[BM_elem_index_get(f_iter)];
        if (bbc_iter->bcentroid[axis] <= mid) {
          candidate = i_iter;
          break;
        }

        num_child2++;
      }

      if (candidate != -1) {
        BMFace *tmp = nodeinfo[i];
        nodeinfo[i] = nodeinfo[candidate];
        nodeinfo[candidate] = tmp;
        /* increase both counts */
        num_child1++;
        num_child2++;
      }
      else {
        /* not finding candidate means second half of array part is full of
         * second node parts, just increase the number of child nodes for it */
        num_child2++;
      }
    }
    else {
      num_child1++;
    }
  }

  /* ensure at least one child in each node */
  if (num_child2 == 0) {
    num_child2++;
    num_child1--;
  }
  else if (num_child1 == 0) {
    num_child1++;
    num_child2--;
  }

  /* at this point, faces should have been split along the array range sequentially,
   * each sequential part belonging to one node only */
  BLI_assert((num_child1 + num_child2) == node->totface);

  node->child1 = child1 = (FastNodeBuildInfo *)BLI_memarena_alloc(arena,
                                                                  sizeof(FastNodeBuildInfo));
  node->child2 = child2 = (FastNodeBuildInfo *)BLI_memarena_alloc(arena,
                                                                  sizeof(FastNodeBuildInfo));

  child1->totface = num_child1;
  child1->start = node->start;
  child1->depth = node->depth + 1;

  child2->totface = num_child2;
  child2->start = node->start + num_child1;
  child2->depth = node->depth + 2;

  child1->child1 = child1->child2 = child2->child1 = child2->child2 = nullptr;

  pbvh_bmesh_node_limit_ensure_fast(pbvh, nodeinfo, bbc_array, child1, leaves, arena);
  pbvh_bmesh_node_limit_ensure_fast(pbvh, nodeinfo, bbc_array, child2, leaves, arena);

  if (!child1->child1 && !child1->child2) {
    leaves.append(child1);
  }

  if (!child2->child1 && !child2->child2) {
    leaves.append(child2);
  }
}

struct LeafBuilderThreadData {
  PBVH *pbvh;
  BMFace **nodeinfo;
  BBC *bbc_array;
  Vector<FastNodeBuildInfo *> leaves;
};

static void pbvh_bmesh_create_leaf_fast_task_cb(void *__restrict userdata,
                                                const int i,
                                                const TaskParallelTLS *__restrict /* tls */)
{
  LeafBuilderThreadData *data = (LeafBuilderThreadData *)userdata;
  PBVH *pbvh = data->pbvh;
  BMFace **nodeinfo = data->nodeinfo;
  BBC *bbc_array = data->bbc_array;
  struct FastNodeBuildInfo *node = data->leaves[i];

  /* node does not have children so it's a leaf node, populate with faces and tag accordingly
   * this is an expensive part but it's not so easily thread-able due to vertex node indices */
  // const int cd_vert_node_offset = pbvh->cd_vert_node_offset;
  const int cd_face_node_offset = pbvh->cd_face_node_offset;

  PBVHNode *n = pbvh->nodes + node->node_index;
  const int node_index = node->node_index;

  bool has_visible = false;

  /* Build GPU buffers for new node */

  n->flag = PBVH_Leaf | PBVH_UpdateTris | PBVH_UpdateBB | PBVH_UpdateOriginalBB |
            PBVH_UpdateTriAreas | PBVH_UpdateColor | PBVH_UpdateVisibility |
            PBVH_UpdateDrawBuffers | PBVH_RebuildDrawBuffers | PBVH_UpdateCurvatureDir |
            PBVH_UpdateMask | PBVH_UpdateRedraw;

  n->bm_faces = BLI_table_gset_new_ex("bm_faces", node->totface);

  /* Create vert hash sets */
  n->bm_unique_verts = BLI_table_gset_new_ex("bm_unique_verts", node->totface * 3);
  n->bm_other_verts = BLI_table_gset_new_ex("bm_other_verts", node->totface * 3);

  BB_reset(&n->vb);

  const int end = node->start + node->totface;

  for (int i = node->start; i < end; i++) {
    BMFace *f = nodeinfo[i];
    BBC *bbc = &bbc_array[BM_elem_index_get(f)];

    /* Update ownership of faces */
    BLI_table_gset_insert(n->bm_faces, f);
    BM_ELEM_CD_SET_INT(f, cd_face_node_offset, node_index);

    /* Update vertices */
    BMLoop *l_first = BM_FACE_FIRST_LOOP(f);
    BMLoop *l_iter = l_first;
    do {
      BMVert *v = l_iter->v;

      int old = BM_ELEM_CD_GET_INT(v, pbvh->cd_vert_node_offset);

      char *ptr = (char *)v->head.data;
      ptr += pbvh->cd_vert_node_offset;

      if (old == DYNTOPO_NODE_NONE &&
          atomic_cas_int32((int32_t *)ptr, DYNTOPO_NODE_NONE, node_index) == DYNTOPO_NODE_NONE)
      {
        BLI_table_gset_insert(n->bm_unique_verts, v);
      }
      else {
        BLI_table_gset_add(n->bm_other_verts, v);
      }
    } while ((l_iter = l_iter->next) != l_first);

    /* Update node bounding box */
    if (!pbvh_poly_hidden(pbvh, f)) {
      has_visible = true;
    }

    BB_expand_with_bb(&n->vb, (BB *)bbc);
  }

  BLI_assert(n->vb.bmin[0] <= n->vb.bmax[0] && n->vb.bmin[1] <= n->vb.bmax[1] &&
             n->vb.bmin[2] <= n->vb.bmax[2]);

  n->orig_vb = n->vb;

  BKE_pbvh_node_fully_hidden_set(n, !has_visible);
  n->flag |= PBVH_UpdateNormals | PBVH_UpdateCurvatureDir;
}

static void pbvh_bmesh_create_nodes_fast_recursive_create(PBVH *pbvh,
                                                          BMFace **nodeinfo,
                                                          BBC *bbc_array,
                                                          struct FastNodeBuildInfo *node)
{
  /* two cases, node does not have children or does have children */
  if (node->child1) {
    int children_offset = pbvh->totnode;
    pbvh_grow_nodes(pbvh, pbvh->totnode + 2);

    PBVHNode *n = pbvh->nodes + node->node_index;
    n->children_offset = children_offset;

    n->depth = node->depth;
    (n + 1)->depth = node->child1->depth;
    (n + 2)->depth = node->child2->depth;

    node->child1->node_index = children_offset;
    node->child2->node_index = children_offset + 1;

    pbvh_bmesh_create_nodes_fast_recursive_create(pbvh, nodeinfo, bbc_array, node->child1);
    pbvh_bmesh_create_nodes_fast_recursive_create(pbvh, nodeinfo, bbc_array, node->child2);
  }
}

static void pbvh_bmesh_create_nodes_fast_recursive_final(PBVH *pbvh,
                                                         BMFace **nodeinfo,
                                                         BBC *bbc_array,
                                                         struct FastNodeBuildInfo *node)
{
  /* two cases, node does not have children or does have children */
  if (node->child1) {
    pbvh_bmesh_create_nodes_fast_recursive_final(pbvh, nodeinfo, bbc_array, node->child1);
    pbvh_bmesh_create_nodes_fast_recursive_final(pbvh, nodeinfo, bbc_array, node->child2);

    PBVHNode *n = pbvh->nodes + node->node_index;

    /* Update bounding box */
    BB_reset(&n->vb);
    BB_expand_with_bb(&n->vb, &pbvh->nodes[node->child1->node_index].vb);
    BB_expand_with_bb(&n->vb, &pbvh->nodes[node->child2->node_index].vb);
    n->orig_vb = n->vb;
  }
}

/***************************** Public API *****************************/

//#define MV_COLOR_BOUNDARY

#ifdef MV_COLOR_BOUNDARY
static int color_boundary_key(float col[4])
{
  const float steps = 2.0f;
  float hsv[3];

  rgb_to_hsv(col[0], col[1], col[2], hsv, hsv + 1, hsv + 2);

  int x = (int)((hsv[0] * 0.5f + 0.5f) * steps + 0.5f);
  int y = (int)(hsv[1] * steps + 0.5f);
  int z = (int)(hsv[2] * steps + 0.5f);

  return z * steps * steps + y * steps + x;
}
#endif

static bool test_colinear_tri(BMFace *f)
{
  BMLoop *l = f->l_first;

  float area_limit = 0.00001f;
  area_limit = len_squared_v3v3(l->v->co, l->next->v->co) * 0.001;

  return area_tri_v3(l->v->co, l->next->v->co, l->prev->v->co) <= area_limit;
}

float BKE_pbvh_test_sharp_faces_bmesh(BMFace *f1, BMFace *f2, float limit)
{
  float angle = saacos(dot_v3v3(f1->no, f2->no));

#if 0  // XXX
  float no1[3], no2[3];
  normal_tri_v3(no1, f1->l_first->v->co, f1->l_first->next->v->co, f1->l_first->next->next->v->co);
  normal_tri_v3(no2, f2->l_first->v->co, f2->l_first->next->v->co, f2->l_first->next->next->v->co);

  angle = saacos(dot_v3v3(no1, no2));
#endif

  /* Detect coincident triangles. */
  if (f1->len == 3 && test_colinear_tri(f1)) {
    return false;
  }
  if (f2->len == 3 && test_colinear_tri(f2)) {
    return false;
  }

  /* Try to ignore folded over edges. */
  if (angle > M_PI * 0.6) {
    return false;
  }

  return angle > limit;
}

void BKE_pbvh_update_vert_boundary(int cd_faceset_offset,
                                   int cd_vert_node_offset,
                                   int cd_face_node_offset,
                                   int /*cd_vcol*/,
                                   int cd_boundary_flag,
                                   const int cd_flag,
                                   const int cd_valence,
                                   BMVert *v,
                                   const CustomData *ldata,
                                   const int totuv,
                                   const bool do_uvs,
                                   float sharp_angle_limit)
{
  int newflag = *BM_ELEM_CD_PTR<uint8_t *>(v, cd_flag);
  int boundflag = 0;

  BMEdge *e = v->e;
  newflag &= ~(SCULPTFLAG_VERT_FSET_HIDDEN | SCULPTFLAG_PBVH_BOUNDARY);

  if (!e) {
    boundflag |= SCULPT_BOUNDARY_MESH;

    BM_ELEM_CD_SET_INT(v, cd_valence, 0);
    BM_ELEM_CD_SET_INT(v, cd_boundary_flag, 0);
    *BM_ELEM_CD_PTR<uint8_t *>(v, cd_flag) = newflag;

    return;
  }

  int val = 0;

  int ni = BM_ELEM_CD_GET_INT(v, cd_vert_node_offset);

  int sharpcount = 0;
  int seamcount = 0;
  int quadcount = 0;

#ifdef MV_COLOR_BOUNDARY
  int last_key = -1;
#endif

#if 0
  struct FaceSetRef {
    int fset;
    BMVert *v2;
    BMEdge *e;
  } *fsets = nullptr;
#endif
  Vector<int, 16> fsets;

  float(*lastuv)[2] = do_uvs ? (float(*)[2])BLI_array_alloca(lastuv, totuv) : nullptr;
  float(*lastuv2)[2] = do_uvs ? (float(*)[2])BLI_array_alloca(lastuv2, totuv) : nullptr;

  int *disjount_uv_count = do_uvs ? (int *)BLI_array_alloca(disjount_uv_count, totuv) : nullptr;
  int *cd_uvs = (int *)BLI_array_alloca(cd_uvs, totuv);
  int base_uv_idx = ldata->typemap[CD_PROP_FLOAT2];
  bool uv_first = true;

  if (do_uvs) {
    for (int i = 0; i < totuv; i++) {
      CustomDataLayer *layer = ldata->layers + base_uv_idx + i;
      cd_uvs[i] = layer->offset;
      disjount_uv_count[i] = 0;
    }
  }

  int sharp_angle_num = 0;
  do {
    BMVert *v2 = v == e->v1 ? e->v2 : e->v1;

    if (BM_ELEM_CD_GET_INT(v2, cd_vert_node_offset) != ni) {
      newflag |= SCULPTFLAG_PBVH_BOUNDARY;
    }

    if (e->l && e->l != e->l->radial_next) {
      if (BKE_pbvh_test_sharp_faces_bmesh(e->l->f, e->l->radial_next->f, sharp_angle_limit)) {
        boundflag |= SCULPT_BOUNDARY_SHARP_ANGLE;
        sharp_angle_num++;
      }
    }

    if (e->head.hflag & BM_ELEM_SEAM) {
      boundflag |= SCULPT_BOUNDARY_SEAM;
      seamcount++;

      if (seamcount > 2) {
        boundflag |= SCULPT_CORNER_SEAM;
      }
    }

#ifdef MV_COLOR_BOUNDARY
#  error "fix me! need to handle loops too"
#endif

#ifdef MV_COLOR_BOUNDARY  // CURRENTLY BROKEN
    if (cd_vcol >= 0) {
      float *color1 = BM_ELEM_CD_PTR<float *>(v, cd_vcol);
      float *color2 = BM_ELEM_CD_PTR<float *>(v2, cd_vcol);

      int colorkey1 = color_boundary_key(color1);
      int colorkey2 = color_boundary_key(color2);

      if (colorkey1 != colorkey2) {
        boundflag |= SCUKPT_BOUNDARY_FACE_SETS;
      }
    }
#endif

    if (!(e->head.hflag & BM_ELEM_SMOOTH)) {
      boundflag |= SCULPT_BOUNDARY_SHARP_MARK;
      sharpcount++;

      if (sharpcount > 2) {
        boundflag |= SCULPT_CORNER_SHARP_MARK;
      }
    }

    if (e->l) {
      /* detect uv island boundaries */
      if (do_uvs && totuv) {
        BMLoop *l_iter = e->l;
        do {
          BMLoop *l = l_iter->v != v ? l_iter->next : l_iter;

          for (int i = 0; i < totuv; i++) {
            float *luv = BM_ELEM_CD_PTR<float *>(l, cd_uvs[i]);

            if (uv_first) {
              copy_v2_v2(lastuv[i], luv);
              copy_v2_v2(lastuv2[i], luv);

              continue;
            }

            const float uv_snap_limit = 0.01f * 0.01f;

            float dist = len_squared_v2v2(luv, lastuv[i]);
            bool same = dist <= uv_snap_limit;

            bool corner = len_squared_v2v2(lastuv[i], lastuv2[i]) > uv_snap_limit &&
                          len_squared_v2v2(lastuv[i], luv) > uv_snap_limit &&
                          len_squared_v2v2(lastuv2[i], luv) > uv_snap_limit;

            if (!same) {
              boundflag |= SCULPT_BOUNDARY_UV;
            }

            if (corner) {
              boundflag |= SCULPT_CORNER_UV;
            }

            if (!same) {
              copy_v2_v2(lastuv2[i], lastuv[i]);
              copy_v2_v2(lastuv[i], luv);
            }
          }

          uv_first = false;
        } while ((l_iter = l_iter->radial_next) != e->l);
      }

      if (BM_ELEM_CD_GET_INT(e->l->f, cd_face_node_offset) != ni) {
        newflag |= SCULPTFLAG_PBVH_BOUNDARY;
      }

      if (e->l != e->l->radial_next) {
        if (e->l->f->len > 3) {
          quadcount++;
        }

        if (e->l->radial_next->f->len > 3) {
          quadcount++;
        }

        if (BM_ELEM_CD_GET_INT(e->l->radial_next->f, cd_face_node_offset) != ni) {
          newflag |= SCULPTFLAG_PBVH_BOUNDARY;
        }
      }

      if (e->l->f->len > 3) {
        newflag |= SCULPTFLAG_NEED_TRIANGULATE;
      }

      if (cd_faceset_offset != -1) {
        int fset = BM_ELEM_CD_GET_INT(e->l->f, cd_faceset_offset);

        bool ok = true;
        for (int i = 0; i < fsets.size(); i++) {
          if (fsets[i] == fset) {
            ok = false;
          }
        }

        if (ok) {
          fsets.append(fset);
        }
      }

      // also check e->l->radial_next, in case we are not manifold
      // which can mess up the loop order
      if (e->l->radial_next != e->l) {
        if (cd_faceset_offset != -1) {
          // fset = abs(BM_ELEM_CD_GET_INT(e->l->radial_next->f, cd_faceset_offset));
          int fset2 = BM_ELEM_CD_GET_INT(e->l->radial_next->f, cd_faceset_offset);

          bool ok2 = true;
          for (int i = 0; i < fsets.size(); i++) {
            if (fsets[i] == fset2) {
              ok2 = false;
            }
          }

          if (ok2) {
            fsets.append(fset2);
          }
        }

        if (e->l->radial_next->f->len > 3) {
          newflag |= SCULPTFLAG_NEED_TRIANGULATE;
        }
      }
    }

    if (!e->l || e->l->radial_next == e->l) {
      boundflag |= SCULPT_BOUNDARY_MESH;
    }

    val++;
  } while ((e = BM_DISK_EDGE_NEXT(e, v)) != v->e);

  if (fsets.size() > 1) {
    boundflag |= SCULPT_BOUNDARY_FACE_SET;
  }

  if (fsets.size() > 2) {
    boundflag |= SCULPT_CORNER_FACE_SET;
  }

  if (sharp_angle_num > 2) {
    boundflag |= SCULPT_CORNER_SHARP_ANGLE;
  }

  if (!ELEM(sharpcount, 0, 2)) {
    boundflag |= SCULPT_CORNER_SHARP_MARK;
  }

  if (seamcount == 1) {
    boundflag |= SCULPT_CORNER_SEAM;
  }

  if ((boundflag & SCULPT_BOUNDARY_MESH) && quadcount >= 3) {
    boundflag |= SCULPT_CORNER_MESH;
  }

  /* XXX: does this need to be threadsafe? */
  BM_ELEM_CD_SET_INT(v, cd_boundary_flag, boundflag);
  *(BM_ELEM_CD_PTR<uint8_t *>(v, cd_flag)) = newflag;
  BM_ELEM_CD_SET_INT(v, cd_valence, val);
}

bool BKE_pbvh_check_vert_boundary(PBVH *pbvh, BMVert *v)
{
  return pbvh_check_vert_boundary(pbvh, v);
}

void BKE_pbvh_sharp_limit_set(PBVH *pbvh, float limit)
{
  pbvh->sharp_angle_limit = limit;
}

/*Used by symmetrize to update boundary flags*/
void BKE_pbvh_recalc_bmesh_boundary(PBVH *pbvh)
{
  BMVert *v;
  BMIter iter;

  BM_ITER_MESH (v, &iter, pbvh->header.bm, BM_VERTS_OF_MESH) {
    BKE_pbvh_update_vert_boundary(pbvh->cd_faceset_offset,
                                  pbvh->cd_vert_node_offset,
                                  pbvh->cd_face_node_offset,
                                  pbvh->cd_vcol_offset,
                                  pbvh->cd_boundary_flag,
                                  pbvh->cd_flag,
                                  pbvh->cd_valence,
                                  v,
                                  &pbvh->header.bm->ldata,
                                  pbvh->flags & PBVH_IGNORE_UVS ? 0 : pbvh->totuv,
                                  pbvh->flags & PBVH_IGNORE_UVS,
                                  pbvh->sharp_angle_limit);
  }
}

void BKE_pbvh_set_idmap(PBVH *pbvh, BMIdMap *idmap)
{
  pbvh->bm_idmap = idmap;
}

/* Build a PBVH from a BMesh */
void BKE_pbvh_build_bmesh(PBVH *pbvh,
                          Mesh *me,
                          BMesh *bm,
                          bool smooth_shading,
                          BMLog *log,
                          BMIdMap *idmap,
                          const int cd_vert_node_offset,
                          const int cd_face_node_offset,
                          const int cd_face_areas,
                          const int cd_boundary_flag,
                          const int /*cd_flag_offset*/,
                          const int /*cd_valence_offset*/,
                          const int cd_origco,
                          const int cd_origno,
                          bool fast_draw)
{
  // coalese_pbvh(pbvh, bm);

  pbvh->bm_idmap = idmap;

  pbvh->cd_face_area = cd_face_areas;
  pbvh->cd_vert_node_offset = cd_vert_node_offset;
  pbvh->cd_face_node_offset = cd_face_node_offset;
  pbvh->cd_vert_mask_offset = CustomData_get_offset(&bm->vdata, CD_PAINT_MASK);
  pbvh->cd_boundary_flag = cd_boundary_flag;
  pbvh->cd_origco = cd_origco;
  pbvh->cd_origno = cd_origno;

  pbvh->cd_flag = CustomData_get_offset_named(
      &pbvh->header.bm->vdata, CD_PROP_INT8, ".sculpt_flags");
  pbvh->cd_valence = CustomData_get_offset_named(
      &pbvh->header.bm->vdata, CD_PROP_INT8, ".sculpt_valence");
  pbvh->cd_boundary_flag = CustomData_get_offset_named(
      &pbvh->header.bm->vdata, CD_PROP_INT8, ".sculpt_boundary_flags");

  pbvh->mesh = me;

  smooth_shading |= fast_draw;

  pbvh->header.bm = bm;

  blender::bke::dyntopo::detail_size_set(pbvh, 0.75f, 0.4f);

  pbvh->header.type = PBVH_BMESH;
  pbvh->bm_log = log;
  pbvh->cd_faceset_offset = CustomData_get_offset_named(
      &pbvh->header.bm->pdata, CD_PROP_INT32, ".sculpt_face_set");

  int tottri = poly_to_tri_count(bm->totface, bm->totloop);

  /* TODO: choose leaf limit better */
  if (tottri > 4 * 1000 * 1000) {
    pbvh->leaf_limit = 10000;
  }
  else {
    pbvh->leaf_limit = 1000;
  }

  BMIter iter;
  BMVert *v;

  if (smooth_shading) {
    pbvh->flags |= PBVH_DYNTOPO_SMOOTH_SHADING;
  }

  if (fast_draw) {
    pbvh->flags |= PBVH_FAST_DRAW;
  }

  /* bounding box array of all faces, no need to recalculate every time */
  BBC *bbc_array = MEM_cnew_array<BBC>(bm->totface, "BBC");
  BMFace **nodeinfo = MEM_cnew_array<BMFace *>(bm->totface, "nodeinfo");
  MemArena *arena = BLI_memarena_new(BLI_MEMARENA_STD_BUFSIZE, "fast PBVH node storage");

  BMFace *f;
  int i;
  BM_ITER_MESH_INDEX (f, &iter, bm, BM_FACES_OF_MESH, i) {
    BBC *bbc = &bbc_array[i];
    BMLoop *l_first = BM_FACE_FIRST_LOOP(f);
    BMLoop *l_iter = l_first;

    // check for currupted faceset
    if (pbvh->cd_faceset_offset != -1 && BM_ELEM_CD_GET_INT(f, pbvh->cd_faceset_offset) == 0) {
      BM_ELEM_CD_SET_INT(f, pbvh->cd_faceset_offset, 1);
    }

    BB_reset((BB *)bbc);
    do {
      BB_expand((BB *)bbc, l_iter->v->co);
    } while ((l_iter = l_iter->next) != l_first);
    BBC_update_centroid(bbc);

    /* so we can do direct lookups on 'bbc_array' */
    BM_elem_index_set(f, i); /* set_dirty! */
    nodeinfo[i] = f;
    BM_ELEM_CD_SET_INT(f, cd_face_node_offset, DYNTOPO_NODE_NONE);
  }
  /* Likely this is already dirty. */
  bm->elem_index_dirty |= BM_FACE;

  BM_ITER_MESH (v, &iter, bm, BM_VERTS_OF_MESH) {
    BM_ELEM_CD_SET_INT(v, cd_vert_node_offset, DYNTOPO_NODE_NONE);
  }

  /* setup root node */
  struct FastNodeBuildInfo rootnode = {0};

  Vector<FastNodeBuildInfo *> leaves;

  rootnode.totface = bm->totface;
  int totleaf = 0;

  /* start recursion, assign faces to nodes accordingly */
  pbvh_bmesh_node_limit_ensure_fast(pbvh, nodeinfo, bbc_array, &rootnode, leaves, arena);

  pbvh_grow_nodes(pbvh, 1);
  rootnode.node_index = 0;

  pbvh_bmesh_create_nodes_fast_recursive_create(pbvh, nodeinfo, bbc_array, &rootnode);
  totleaf = leaves.size();

  if (!totleaf) {
    leaves.append(&rootnode);
    totleaf = 1;
  }

  /* build leaf nodes */
  LeafBuilderThreadData tdata;
  tdata.pbvh = pbvh;
  tdata.nodeinfo = nodeinfo;
  tdata.bbc_array = bbc_array;
  tdata.leaves = leaves;

  TaskParallelSettings settings;
  BKE_pbvh_parallel_range_settings(&settings, true, totleaf);
  BLI_task_parallel_range(0, totleaf, &tdata, pbvh_bmesh_create_leaf_fast_task_cb, &settings);

  /* take root node and visit and populate children recursively */
  pbvh_bmesh_create_nodes_fast_recursive_final(pbvh, nodeinfo, bbc_array, &rootnode);

  BLI_memarena_free(arena);
  MEM_freeN(bbc_array);
  MEM_freeN(nodeinfo);

  if (me) { /* Ensure pbvh->vcol_type, vcol_domain and cd_vcol_offset are up to date. */
    CustomDataLayer *cl;
    eAttrDomain domain;

    BKE_pbvh_get_color_layer(pbvh, me, &cl, &domain);
  }

  /*final check that nodes are sufficiently subdivided*/
  int totnode = pbvh->totnode;

  for (int i = 0; i < totnode; i++) {
    PBVHNode *n = pbvh->nodes + i;

    if (totnode != pbvh->totnode) {
#ifdef PROXY_ADVANCED
      BKE_pbvh_free_proxyarray(pbvh, n);
#endif
    }

    if (n->flag & PBVH_Leaf) {
      /* Recursively split nodes that have gotten too many
       * elements */
      pbvh_bmesh_node_limit_ensure(pbvh, i);
    }
  }

  pbvh_print_mem_size(pbvh);

  /* update face areas */
  const int cd_face_area = pbvh->cd_face_area;
  for (int i = 0; i < pbvh->totnode; i++) {
    PBVHNode *node = pbvh->nodes + i;

    if (!(node->flag & PBVH_Leaf)) {
      continue;
    }

    BKE_pbvh_bmesh_check_tris(pbvh, node);

    node->flag |= PBVH_UpdateTriAreas | PBVH_Defragment;
    BKE_pbvh_check_tri_areas(pbvh, node);

    int area_src_i = pbvh->face_area_i ^ 1;
    int area_dst_i = pbvh->face_area_i;

    /* make sure read side of double buffer is set too */
    TGSET_ITER (f, node->bm_faces) {
      float *areabuf = BM_ELEM_CD_PTR<float *>(f, cd_face_area);
      areabuf[area_dst_i] = areabuf[area_src_i];
    }
    TGSET_ITER_END;
  }

  blender::bke::pbvh::defragment_pbvh(pbvh, false);
  BM_mesh_elem_table_ensure(pbvh->header.bm, BM_VERT | BM_EDGE | BM_FACE);
  BM_mesh_elem_index_ensure(pbvh->header.bm, BM_VERT | BM_EDGE | BM_FACE);
}

void BKE_pbvh_set_bm_log(PBVH *pbvh, BMLog *log)
{
  pbvh->bm_log = log;
  BM_log_set_idmap(log, pbvh->bm_idmap);
}

namespace blender::bke::dyntopo {
bool remesh_topology_nodes(blender::bke::dyntopo::BrushTester *brush_tester,
                           SculptSession *ss,
                           PBVH *pbvh,
                           bool (*searchcb)(PBVHNode *node, void *data),
                           void (*undopush)(PBVHNode *node, void *data),
                           void *searchdata,
                           PBVHTopologyUpdateMode mode,
                           const bool use_frontface,
                           float3 view_normal,
                           bool updatePBVH,
                           DyntopoMaskCB mask_cb,
                           void *mask_cb_data,
                           int edge_limit_multiply)
{
  bool modified = false;
  Vector<PBVHNode *> nodes;

  for (int i = 0; i < pbvh->totnode; i++) {
    PBVHNode *node = pbvh->nodes + i;

    if (!(node->flag & PBVH_Leaf) || !searchcb(node, searchdata)) {
      continue;
    }

    if (node->flag & PBVH_Leaf) {
      undopush(node, searchdata);

      nodes.append(node);
    }
  }

  for (PBVHNode *node : nodes) {
    node->flag |= PBVH_UpdateCurvatureDir;
    BKE_pbvh_node_mark_topology_update(node);
  }

  modified = remesh_topology(brush_tester,
                             ss,
                             pbvh,
                             mode,
                             use_frontface,
                             view_normal,
                             updatePBVH,
                             mask_cb,
                             mask_cb_data,
                             edge_limit_multiply);

  return modified;
}
}  // namespace blender::bke::dyntopo

static void pbvh_free_tribuf(PBVHTriBuf *tribuf)
{
  MEM_SAFE_FREE(tribuf->verts);
  MEM_SAFE_FREE(tribuf->tris);
  MEM_SAFE_FREE(tribuf->loops);
  MEM_SAFE_FREE(tribuf->edges);

  tribuf->verts = nullptr;
  tribuf->tris = nullptr;
  tribuf->loops = nullptr;
  tribuf->edges = nullptr;

  tribuf->totloop = tribuf->tottri = tribuf->totedge = tribuf->totvert = 0;

  tribuf->verts_size = 0;
  tribuf->tris_size = 0;
  tribuf->edges_size = 0;
}

PBVHTriBuf *BKE_pbvh_bmesh_get_tris(PBVH *pbvh, PBVHNode *node)
{
  BKE_pbvh_bmesh_check_tris(pbvh, node);

  return node->tribuf;
}

void BKE_pbvh_bmesh_free_tris(PBVH * /*pbvh*/, PBVHNode *node)
{
  if (node->tribuf) {
    pbvh_free_tribuf(node->tribuf);
    MEM_delete<PBVHTriBuf>(node->tribuf);
    node->tribuf = nullptr;
  }

  if (node->tri_buffers) {
    for (PBVHTriBuf &tri : *node->tri_buffers) {
      pbvh_free_tribuf(&tri);
    }

    MEM_delete<blender::Vector<PBVHTriBuf>>(node->tri_buffers);
    node->tri_buffers = nullptr;
  }
}

BLI_INLINE PBVHTri *pbvh_tribuf_add_tri(PBVHTriBuf *tribuf)
{
  tribuf->tottri++;

  if (tribuf->tottri >= tribuf->tris_size) {
    size_t newsize = (size_t)32 + (size_t)tribuf->tris_size + (size_t)(tribuf->tris_size >> 1);

    if (!tribuf->tris) {
      tribuf->tris = MEM_cnew_array<PBVHTri>(newsize, "tribuf tris");
    }
    else {
      tribuf->tris = (PBVHTri *)MEM_reallocN_id(
          (void *)tribuf->tris, sizeof(*tribuf->tris) * newsize, "tribuf tris");
    }

    tribuf->tris_size = newsize;
  }

  return tribuf->tris + tribuf->tottri - 1;
}

BLI_INLINE void pbvh_tribuf_add_vert(PBVHTriBuf *tribuf, PBVHVertRef vertex, BMLoop *l)
{
  tribuf->totvert++;
  tribuf->totloop++;

  if (tribuf->totvert >= tribuf->verts_size) {
    size_t newsize = (size_t)32 + (size_t)(tribuf->verts_size << 1);

    if (!tribuf->verts) {
      tribuf->verts = MEM_cnew_array<PBVHVertRef>(newsize, "tribuf verts");
      tribuf->loops = MEM_cnew_array<intptr_t>(newsize, "tribuf loops");
    }
    else {
      tribuf->verts = (PBVHVertRef *)MEM_reallocN_id(
          (void *)tribuf->verts, sizeof(*tribuf->verts) * newsize, "tribuf verts");
      tribuf->loops = (intptr_t *)MEM_reallocN_id(
          (void *)tribuf->loops, sizeof(*tribuf->loops) * newsize, "tribuf loops");
    }

    tribuf->verts_size = newsize;
  }

  tribuf->verts[tribuf->totvert - 1] = vertex;
  tribuf->loops[tribuf->totloop - 1] = (uintptr_t)l;
}

BLI_INLINE void pbvh_tribuf_add_edge(PBVHTriBuf *tribuf, int v1, int v2)
{
  tribuf->totedge++;

  if (tribuf->totedge >= tribuf->edges_size) {
    size_t newsize = (size_t)32 + (size_t)(tribuf->edges_size << 1);

    if (!tribuf->edges) {
      tribuf->edges = MEM_cnew_array<int>(2ULL * newsize, "tribuf edges");
    }
    else {
      tribuf->edges = (int *)MEM_reallocN_id(
          (void *)tribuf->edges, sizeof(*tribuf->edges) * 2ULL * newsize, "tribuf edges");
    }

    tribuf->edges_size = newsize;
  }

  int i = (tribuf->totedge - 1) * 2;

  tribuf->edges[i] = v1;
  tribuf->edges[i + 1] = v2;
}

void pbvh_bmesh_check_other_verts(PBVHNode *node)
{
  if (!(node->flag & PBVH_UpdateOtherVerts)) {
    return;
  }

  node->flag &= ~PBVH_UpdateOtherVerts;

  if (node->bm_other_verts) {
    BLI_table_gset_free(node->bm_other_verts, nullptr);
  }

  node->bm_other_verts = BLI_table_gset_new("bm_other_verts");
  BMFace *f;

  TGSET_ITER (f, node->bm_faces) {
    BMLoop *l = f->l_first;

    do {
      if (!BLI_table_gset_haskey(node->bm_unique_verts, l->v)) {
        BLI_table_gset_add(node->bm_other_verts, l->v);
      }
    } while ((l = l->next) != f->l_first);
  }
  TGSET_ITER_END;
}

static void pbvh_init_tribuf(PBVHNode *node, PBVHTriBuf *tribuf)
{
  tribuf->tottri = 0;
  tribuf->tris_size = 0;
  tribuf->verts_size = 0;
  tribuf->mat_nr = 0;
  tribuf->tottri = 0;
  tribuf->totvert = 0;
  tribuf->totloop = 0;
  tribuf->totedge = 0;

  tribuf->edges = nullptr;
  tribuf->verts = nullptr;
  tribuf->tris = nullptr;
  tribuf->loops = nullptr;
}

static uintptr_t tri_loopkey(BMLoop *l, int mat_nr, int cd_fset, int cd_uvs[], int totuv)
{
  uintptr_t key = (uintptr_t)mat_nr;

  key ^= (uintptr_t)l->v;

  if (cd_fset >= 0) {
    // key ^= (uintptr_t)BLI_hash_int(BM_ELEM_CD_GET_INT(l->f, cd_fset));
    key ^= (uintptr_t)BM_ELEM_CD_GET_INT(l->f, cd_fset);
  }

  for (int i = 0; i < totuv; i++) {
    float *luv = BM_ELEM_CD_PTR<float *>(l, cd_uvs[i]);
    float snap = 4196.0f;

    uintptr_t x = (uintptr_t)(luv[0] * snap);
    uintptr_t y = (uintptr_t)(luv[1] * snap);

    uintptr_t key2 = y * snap + x;
    key ^= key2;
  }

  return key;
}
/* In order to perform operations on the original node coordinates
 * (currently just raycast), store the node's triangles and vertices.
 *
 * Skips triangles that are hidden. */
bool BKE_pbvh_bmesh_check_tris(PBVH *pbvh, PBVHNode *node)
{
  BMesh *bm = pbvh->header.bm;

  if (!(node->flag & PBVH_UpdateTris) && node->tribuf) {
    return false;
  }

  int totuv = CustomData_number_of_layers(&bm->ldata, CD_PROP_FLOAT2);
  int *cd_uvs = (int *)BLI_array_alloca(cd_uvs, totuv);

  for (int i = 0; i < totuv; i++) {
    int idx = CustomData_get_layer_index_n(&bm->ldata, CD_PROP_FLOAT2, i);
    cd_uvs[i] = bm->ldata.layers[idx].offset;
  }

  node->flag |= PBVH_UpdateOtherVerts;

  int mat_map[MAXMAT];

  for (int i = 0; i < MAXMAT; i++) {
    mat_map[i] = -1;
  }

  if (node->tribuf || node->tri_buffers) {
    BKE_pbvh_bmesh_free_tris(pbvh, node);
  }

  node->tribuf = MEM_new<PBVHTriBuf>("node->tribuf");
  pbvh_init_tribuf(node, node->tribuf);

  Vector<BMLoop *, 128> loops;
  Vector<blender::uint3, 128> loops_idx;
  Vector<PBVHTriBuf> tribufs;

  node->flag &= ~PBVH_UpdateTris;

  const int edgeflag = BM_ELEM_TAG_ALT;

  BMFace *f;

  float min[3], max[3];

  INIT_MINMAX(min, max);

  TGSET_ITER (f, node->bm_faces) {
    if (pbvh_poly_hidden(pbvh, f)) {
      continue;
    }

    /* Clear edgeflag for building edge indices later. */
    BMLoop *l = f->l_first;
    do {
      l->e->head.hflag &= ~edgeflag;
    } while ((l = l->next) != f->l_first);

    const int mat_nr = f->mat_nr;

    if (mat_map[mat_nr] == -1) {
      PBVHTriBuf _tribuf = {0};

      mat_map[mat_nr] = tribufs.size();

      pbvh_init_tribuf(node, &_tribuf);
      _tribuf.mat_nr = mat_nr;
      tribufs.append(_tribuf);
    }

#ifdef DYNTOPO_DYNAMIC_TESS
    int tottri = (f->len - 2);

    loops.resize(f->len);
    loops_idx.resize(tottri);

    BM_face_calc_tessellation(f, true, loops.data(), (uint(*)[3])loops_idx.data());

    for (int i = 0; i < tottri; i++) {
      PBVHTri *tri = pbvh_tribuf_add_tri(node->tribuf);
      PBVHTriBuf *mat_tribuf = &tribufs[mat_map[mat_nr]];
      PBVHTri *mat_tri = pbvh_tribuf_add_tri(mat_tribuf);

      tri->eflag = mat_tri->eflag = 0;
      //
      for (int j = 0; j < 3; j++) {
        // BMLoop *l0 = loops[loops_idx[i][(j + 2) % 3]];
        BMLoop *l = loops[loops_idx[i][j]];
        BMLoop *l2 = loops[loops_idx[i][(j + 1) % 3]];

        void **val = nullptr;
        BMEdge *e = BM_edge_exists(l->v, l2->v);

        if (e) {
          tri->eflag |= 1 << j;
          mat_tri->eflag |= 1 << j;
        }

        uintptr_t loopkey = tri_loopkey(l, mat_nr, pbvh->cd_faceset_offset, cd_uvs, totuv);

        bool existed = node->tribuf->vertmap.add(loopkey, node->tribuf->totvert);
        if (!existed) {
          PBVHVertRef sv = {(intptr_t)l->v};
          minmax_v3v3_v3(min, max, l->v->co);
          pbvh_tribuf_add_vert(node->tribuf, sv, l);
        }

        tri->v[j] = (intptr_t)val[0];
        tri->l[j] = (intptr_t)l;

        existed = mat_tribuf->vertmap.add(loopkey, mat_tribuf->totvert);
        if (!existed) {
          PBVHVertRef sv = {(intptr_t)l->v};
          minmax_v3v3_v3(min, max, l->v->co);
          pbvh_tribuf_add_vert(mat_tribuf, sv, l);
        }

        mat_tri->v[j] = (intptr_t)val[0];
        mat_tri->l[j] = (intptr_t)l;
      }

      copy_v3_v3(tri->no, f->no);
      copy_v3_v3(mat_tri->no, f->no);
      tri->f.i = (intptr_t)f;
      mat_tri->f.i = (intptr_t)f;
    }
#else
    PBVHTri *tri = pbvh_tribuf_add_tri(node->tribuf);
    PBVHTriBuf *mat_tribuf = tribufs + mat_map[mat_nr];
    PBVHTri *mat_tri = pbvh_tribuf_add_tri(mat_tribuf);

    BMLoop *l = f->l_first;
    int j = 0;

    do {
      void **val = nullptr;

      if (!BLI_ghash_ensure_p(vmap, l->v, &val)) {
        PBVHVertRef sv = {(intptr_t)l->v};

        minmax_v3v3_v3(min, max, l->v->co);

        *val = (void *)node->tribuf->totvert;
        pbvh_tribuf_add_vert(node->tribuf, sv);
      }

      tri->v[j] = (intptr_t)val[0];
      tri->l[j] = (intptr_t)l;

      val = nullptr;
      if (!BLI_ghash_ensure_p(mat_vmaps[mat_nr], l->v, &val)) {
        PBVHVertRef sv = {(intptr_t)l->v};

        minmax_v3v3_v3(min, max, l->v->co);

        *val = (void *)mat_tribuf->totvert;
        pbvh_tribuf_add_vert(mat_tribuf, sv);
      }

      mat_tri->v[j] = (intptr_t)val[0];
      mat_tri->l[j] = (intptr_t)l;

      j++;

      if (j >= 3) {
        break;
      }

      l = l->next;
    } while (l != f->l_first);

    copy_v3_v3(tri->no, f->no);
    tri->f.i = (intptr_t)f;
#endif
  }
  TGSET_ITER_END

  TGSET_ITER (f, node->bm_faces) {
    if (pbvh_poly_hidden(pbvh, f)) {
      continue;
    }

    int mat_nr = f->mat_nr;
    PBVHTriBuf *mat_tribuf = &tribufs[mat_map[mat_nr]];

    BMLoop *l = f->l_first;
    do {
      if (l->e->head.hflag & edgeflag) {
        continue;
      }

      l->e->head.hflag |= edgeflag;

      int v1 = node->tribuf->vertmap.lookup_default((uintptr_t)l->e->v1, 0);
      int v2 = node->tribuf->vertmap.lookup_default((uintptr_t)l->e->v2, 0);

      pbvh_tribuf_add_edge(node->tribuf, v1, v2);

      v1 = mat_tribuf->vertmap.lookup_default((uintptr_t)l->e->v1, 0);
      v2 = mat_tribuf->vertmap.lookup_default((uintptr_t)l->e->v2, 0);

      pbvh_tribuf_add_edge(mat_tribuf, v1, v2);
    } while ((l = l->next) != f->l_first);
  }
  TGSET_ITER_END

  bm->elem_index_dirty |= BM_VERT;

  node->tri_buffers = new Vector<PBVHTriBuf>(tribufs);

  if (node->tribuf->totvert) {
    copy_v3_v3(node->tribuf->min, min);
    copy_v3_v3(node->tribuf->max, max);
  }
  else {
    zero_v3(node->tribuf->min);
    zero_v3(node->tribuf->max);
  }

  return true;
}

static int pbvh_count_subtree_verts(PBVH *pbvh, PBVHNode *n)
{
  if (n->flag & PBVH_Leaf) {
    n->subtree_tottri = BLI_table_gset_len(
        n->bm_faces);  // n->tm_unique_verts->length + n->tm_other_verts->length;
    return n->subtree_tottri;
  }

  int ni = n->children_offset;

  int ret = pbvh_count_subtree_verts(pbvh, pbvh->nodes + ni);
  ret += pbvh_count_subtree_verts(pbvh, pbvh->nodes + ni + 1);

  n->subtree_tottri = ret;

  return ret;
}

void BKE_pbvh_bmesh_update_all_valence(PBVH *pbvh)
{
  BMIter iter;
  BMVert *v;

  BM_ITER_MESH (v, &iter, pbvh->header.bm, BM_VERTS_OF_MESH) {
    BKE_pbvh_bmesh_update_valence(pbvh, BKE_pbvh_make_vref((intptr_t)v));
  }
}

void BKE_pbvh_bmesh_on_mesh_change(PBVH *pbvh)
{
  BMIter iter;
  BMVert *v;

  for (int i = 0; i < pbvh->totnode; i++) {
    PBVHNode *node = pbvh->nodes + i;

    if (node->flag & PBVH_Leaf) {
      node->flag |= PBVH_UpdateTriAreas | PBVH_UpdateCurvatureDir;
    }
  }

  BM_ITER_MESH (v, &iter, pbvh->header.bm, BM_VERTS_OF_MESH) {
    int *flags = BM_ELEM_CD_PTR<int *>(v, pbvh->cd_boundary_flag);
    *flags |= SCULPT_BOUNDARY_NEEDS_UPDATE;

    dyntopo_add_flag(pbvh, v, SCULPTFLAG_NEED_TRIANGULATE | SCULPTFLAG_NEED_VALENCE);
    BKE_pbvh_bmesh_update_valence(pbvh, BKE_pbvh_make_vref((intptr_t)v));
  }
}

bool BKE_pbvh_bmesh_mark_update_valence(PBVH *pbvh, PBVHVertRef vertex)
{
  BMVert *v = (BMVert *)vertex.i;

  bool ret = (*BM_ELEM_CD_PTR<uint8_t *>(v, pbvh->cd_flag)) & SCULPTFLAG_NEED_VALENCE;
  dyntopo_add_flag(pbvh, v, SCULPTFLAG_NEED_VALENCE);

  return ret;
}

bool BKE_pbvh_bmesh_check_valence(PBVH *pbvh, PBVHVertRef vertex)
{
  BMVert *v = (BMVert *)vertex.i;

  if (*BM_ELEM_CD_PTR<uint8_t *>(v, pbvh->cd_flag) & SCULPTFLAG_NEED_VALENCE) {
    BKE_pbvh_bmesh_update_valence(pbvh, vertex);
    return true;
  }

  return false;
}

void BKE_pbvh_bmesh_update_valence(PBVH *pbvh, PBVHVertRef vertex)
{
  BMVert *v = (BMVert *)vertex.i;
  BMEdge *e;

  uint8_t *flag = BM_ELEM_CD_PTR<uint8_t *>(v, pbvh->cd_flag);
  uint *valence = BM_ELEM_CD_PTR<uint *>(v, pbvh->cd_valence);

  *flag &= ~SCULPTFLAG_NEED_VALENCE;

  if (!v->e) {
    *valence = 0;
    return;
  }

  *valence = 0;

  e = v->e;

  if (!e) {
    return;
  }

  do {
    (*valence)++;

    e = v == e->v1 ? e->v1_disk_link.next : e->v2_disk_link.next;

    if (!e) {
      printf("bmesh error!\n");
      break;
    }
  } while (e != v->e);
}

static void pbvh_bmesh_join_subnodes(PBVH *pbvh, PBVHNode *node, PBVHNode *parent)
{
  if (!(node->flag & PBVH_Leaf)) {
    int ni = node->children_offset;

    if (ni > 0 && ni < pbvh->totnode - 1) {
      pbvh_bmesh_join_subnodes(pbvh, pbvh->nodes + ni, parent);
      pbvh_bmesh_join_subnodes(pbvh, pbvh->nodes + ni + 1, parent);
    }
    else {
      printf("node corruption: %d\n", ni);
      return;
    }
    if (node != parent) {
      node->flag |= PBVH_Delete; /* Mark for deletion. */
      blender::bke::pbvh::node_release_hive(pbvh, node);
    }

    return;
  }

  if (node != parent) {
    node->flag |= PBVH_Delete; /* Mark for deletion. */
    blender::bke::pbvh::node_release_hive(pbvh, node);
  }

  BMVert *v;

  TGSET_ITER (v, node->bm_unique_verts) {
    BLI_table_gset_add(parent->bm_unique_verts, v);

    int *flags = BM_ELEM_CD_PTR<int *>(v, pbvh->cd_boundary_flag);
    *flags |= SCULPT_BOUNDARY_NEEDS_UPDATE;

    BM_ELEM_CD_SET_INT(v, pbvh->cd_vert_node_offset, DYNTOPO_NODE_NONE);
  }
  TGSET_ITER_END

  // printf("  subtotface: %d\n", BLI_table_gset_len(node->bm_faces));

  BMFace *f;
  TGSET_ITER (f, node->bm_faces) {
    BLI_table_gset_add(parent->bm_faces, f);
    BM_ELEM_CD_SET_INT(f, pbvh->cd_face_node_offset, DYNTOPO_NODE_NONE);
  }
  TGSET_ITER_END
}

static void BKE_pbvh_bmesh_correct_tree(PBVH *pbvh, PBVHNode *node, PBVHNode * /*parent*/)
{
  const int size_lower = pbvh->leaf_limit - (pbvh->leaf_limit >> 1);

  if (node->flag & PBVH_Leaf) {
    return;
  }

  if (node->subtree_tottri < size_lower && node != pbvh->nodes) {
    node->bm_unique_verts = BLI_table_gset_new("bm_unique_verts");
    node->bm_other_verts = BLI_table_gset_new("bm_other_verts");
    node->bm_faces = BLI_table_gset_new("bm_faces");

    pbvh_bmesh_join_subnodes(pbvh, pbvh->nodes + node->children_offset, node);
    pbvh_bmesh_join_subnodes(pbvh, pbvh->nodes + node->children_offset + 1, node);

    node->children_offset = 0;
    node->flag |= PBVH_Leaf | PBVH_UpdateRedraw | PBVH_UpdateBB | PBVH_UpdateDrawBuffers |
                  PBVH_RebuildDrawBuffers | PBVH_UpdateOriginalBB | PBVH_UpdateMask |
                  PBVH_UpdateVisibility | PBVH_UpdateColor | PBVH_UpdateNormals | PBVH_UpdateTris;

    TableGSet *other = BLI_table_gset_new(__func__);
    BMVert *v;

    node->children_offset = 0;
    node->draw_batches = nullptr;

    // rebuild bm_other_verts
    BMFace *f;
    TGSET_ITER (f, node->bm_faces) {
      BMLoop *l = f->l_first;

      if (BM_elem_is_free((BMElem *)f, BM_FACE)) {
        printf("%s: corrupted face %p.\n", __func__, f);
        BLI_table_gset_remove(node->bm_faces, f, nullptr);
        continue;
      }

      BM_ELEM_CD_SET_INT(f, pbvh->cd_face_node_offset, DYNTOPO_NODE_NONE);

      do {
        if (!BLI_table_gset_haskey(node->bm_unique_verts, l->v)) {
          BLI_table_gset_add(other, l->v);
        }
        l = l->next;
      } while (l != f->l_first);
    }
    TGSET_ITER_END

    BLI_table_gset_free(node->bm_other_verts, nullptr);
    node->bm_other_verts = other;

    BB_reset(&node->vb);

#if 1
    TGSET_ITER (v, node->bm_unique_verts) {
      BB_expand(&node->vb, v->co);
    }
    TGSET_ITER_END

    TGSET_ITER (v, node->bm_other_verts) {
      BB_expand(&node->vb, v->co);
    }
    TGSET_ITER_END
#endif

    // printf("totface: %d\n", BLI_table_gset_len(node->bm_faces));
    node->orig_vb = node->vb;

    return;
  }

  int ni = node->children_offset;

  for (int i = 0; i < 2; i++, ni++) {
    PBVHNode *child = pbvh->nodes + ni;
    BKE_pbvh_bmesh_correct_tree(pbvh, child, node);
  }
}

/* Deletes PBVH_Delete marked nodes. */
static void pbvh_bmesh_compact_tree(PBVH *bvh)
{
  // compact nodes
  int totnode = 0;
  for (int i = 0; i < bvh->totnode; i++) {
    PBVHNode *n = bvh->nodes + i;

    if (!(n->flag & PBVH_Delete)) {
      if (!(n->flag & PBVH_Leaf)) {
        PBVHNode *n1 = bvh->nodes + n->children_offset;
        PBVHNode *n2 = bvh->nodes + n->children_offset + 1;

        if ((n1->flag & PBVH_Delete) != (n2->flag & PBVH_Delete)) {
          printf("un-deleting an empty node\n");
          PBVHNode *n3 = n1->flag & PBVH_Delete ? n1 : n2;

          n3->bm_hive = 0; /* New hive needed. */
          n3->flag = PBVH_Leaf | PBVH_UpdateTris;
          n3->bm_unique_verts = BLI_table_gset_new("bm_unique_verts");
          n3->bm_other_verts = BLI_table_gset_new("bm_other_verts");
          n3->bm_faces = BLI_table_gset_new("bm_faces");
          n3->tribuf = nullptr;
          n3->draw_batches = nullptr;
        }
        else if ((n1->flag & PBVH_Delete) && (n2->flag & PBVH_Delete)) {
          n->children_offset = 0;
          n->flag |= PBVH_Leaf | PBVH_UpdateTris;
          n->bm_hive = 0; /* New hive needed. */

          if (!n->bm_unique_verts) {
            // should not happen
            n->bm_unique_verts = BLI_table_gset_new("bm_unique_verts");
            n->bm_other_verts = BLI_table_gset_new("bm_other_verts");
            n->bm_faces = BLI_table_gset_new("bm_faces");
            n->tribuf = nullptr;
            n->draw_batches = nullptr;
          }
        }
      }

      totnode++;
    }
  }

  int *map = MEM_cnew_array<int>(bvh->totnode, "bmesh map temp");

  // build idx map for child offsets
  int j = 0;
  for (int i = 0; i < bvh->totnode; i++) {
    PBVHNode *n = bvh->nodes + i;

    if (!(n->flag & PBVH_Delete)) {
      map[i] = j++;
    }
    else if (1) {
      if (n->layer_disp) {
        MEM_freeN(n->layer_disp);
        n->layer_disp = nullptr;
      }

      pbvh_free_draw_buffers(bvh, n);

      if (n->vert_indices) {
        MEM_freeN((void *)n->vert_indices);
        n->vert_indices = nullptr;
      }
      if (n->face_vert_indices) {
        MEM_freeN((void *)n->face_vert_indices);
        n->face_vert_indices = nullptr;
      }

      if (n->tribuf || n->tri_buffers) {
        BKE_pbvh_bmesh_free_tris(bvh, n);
      }

      if (n->bm_unique_verts) {
        BLI_table_gset_free(n->bm_unique_verts, nullptr);
        n->bm_unique_verts = nullptr;
      }

      if (n->bm_other_verts) {
        BLI_table_gset_free(n->bm_other_verts, nullptr);
        n->bm_other_verts = nullptr;
      }

      if (n->bm_faces) {
        BLI_table_gset_free(n->bm_faces, nullptr);
        n->bm_faces = nullptr;
      }

#ifdef PROXY_ADVANCED
      BKE_pbvh_free_proxyarray(bvh, n);
#endif
    }
  }

  // compact node array
  j = 0;
  for (int i = 0; i < bvh->totnode; i++) {
    if (!(bvh->nodes[i].flag & PBVH_Delete)) {
      if (bvh->nodes[i].children_offset >= bvh->totnode - 1) {
        printf("error %i %i\n", i, bvh->nodes[i].children_offset);
        continue;
      }

      int i1 = map[bvh->nodes[i].children_offset];
      int i2 = map[bvh->nodes[i].children_offset + 1];

      if (bvh->nodes[i].children_offset >= bvh->totnode) {
        printf("bad child node reference %d->%d, totnode: %d\n",
               i,
               bvh->nodes[i].children_offset,
               bvh->totnode);
        continue;
      }

      if (bvh->nodes[i].children_offset && i2 != i1 + 1) {
        printf("      pbvh corruption during node join %d %d\n", i1, i2);
      }

      bvh->nodes[j] = bvh->nodes[i];
      bvh->nodes[j].children_offset = i1;

      j++;
    }
  }

  if (j != totnode) {
    printf("pbvh error: %s", __func__);
  }

  if (bvh->totnode != j) {
    memset(bvh->nodes + j, 0, sizeof(*bvh->nodes) * (bvh->totnode - j));
    bvh->node_mem_count = j;
  }

  bvh->totnode = j;

  // set vert/face node indices again
  for (int i = 0; i < bvh->totnode; i++) {
    PBVHNode *n = bvh->nodes + i;

    if (!(n->flag & PBVH_Leaf)) {
      continue;
    }

    if (!n->bm_unique_verts) {
      printf("ERROR!\n");
      n->bm_unique_verts = BLI_table_gset_new("bleh");
      n->bm_other_verts = BLI_table_gset_new("bleh");
      n->bm_faces = BLI_table_gset_new("bleh");
    }

    BMVert *v;

    TGSET_ITER (v, n->bm_unique_verts) {
      BM_ELEM_CD_SET_INT(v, bvh->cd_vert_node_offset, i);
    }
    TGSET_ITER_END

    BMFace *f;

    TGSET_ITER (f, n->bm_faces) {
      BM_ELEM_CD_SET_INT(f, bvh->cd_face_node_offset, i);
    }
    TGSET_ITER_END
  }

  Vector<BMVert *> scratch;

  for (int i = 0; i < bvh->totnode; i++) {
    PBVHNode *n = bvh->nodes + i;

    if (!(n->flag & PBVH_Leaf)) {
      continue;
    }

    scratch.clear();
    BMVert *v;

    TGSET_ITER (v, n->bm_other_verts) {
      int ni = BM_ELEM_CD_GET_INT(v, bvh->cd_vert_node_offset);
      if (ni == DYNTOPO_NODE_NONE) {
        scratch.append(v);
      }
      // BM_ELEM_CD_SET_INT(v, bvh->cd_vert_node_offset, i);
    }
    TGSET_ITER_END

    int slen = scratch.size();
    for (int j = 0; j < slen; j++) {
      BMVert *v = scratch[j];

      BLI_table_gset_remove(n->bm_other_verts, v, nullptr);
      BLI_table_gset_add(n->bm_unique_verts, v);
      BM_ELEM_CD_SET_INT(v, bvh->cd_vert_node_offset, i);
    }
  }

  MEM_freeN(map);
}

/* Prunes leaf nodes that are too small or degenerate. */
static void pbvh_bmesh_balance_tree(PBVH *pbvh)
{
  float *overlaps = MEM_cnew_array<float>(pbvh->totnode, "overlaps");
  PBVHNode **parentmap = MEM_cnew_array<PBVHNode *>(pbvh->totnode, "parentmap");
  int *depthmap = MEM_cnew_array<int>(pbvh->totnode, "depthmap");

  Vector<PBVHNode *> stack;
  Vector<BMFace *> faces;
  Vector<PBVHNode *> substack;

  for (int i = 0; i < pbvh->totnode; i++) {
    PBVHNode *node = pbvh->nodes + i;

    if ((node->flag & PBVH_Leaf) || node->children_offset == 0) {
      continue;
    }

    if (node->children_offset < pbvh->totnode) {
      parentmap[node->children_offset] = node;
    }

    if (node->children_offset + 1 < pbvh->totnode) {
      parentmap[node->children_offset + 1] = node;
    }
  }

  const int cd_vert_node = pbvh->cd_vert_node_offset;
  const int cd_face_node = pbvh->cd_face_node_offset;

  bool modified = false;

  stack.append(pbvh->nodes);

  while (stack.size() > 0) {
    PBVHNode *node = stack.pop_last();
    BB clip;

    if (!(node->flag & PBVH_Leaf) && node->children_offset > 0) {
      PBVHNode *child1 = pbvh->nodes + node->children_offset;
      PBVHNode *child2 = pbvh->nodes + node->children_offset + 1;

      float volume = BB_volume(&child1->vb) + BB_volume(&child2->vb);

      /* dissolve nodes whose children overlap by more then a percentage
        of the total volume.  we use a simple huerstic to calculate the
        cutoff threshold.*/

      BB_intersect(&clip, &child1->vb, &child2->vb);
      float overlap = BB_volume(&clip);
      float factor;

      factor = 0.2f;

      bool bad = overlap > volume * factor;

      bad |= child1->bm_faces && !BLI_table_gset_len(child1->bm_faces);
      bad |= child2->bm_faces && !BLI_table_gset_len(child2->bm_faces);

      if (bad) {
        modified = true;

        substack.clear();
        substack.append(child1);
        substack.append(child2);

        while (substack.size() > 0) {
          PBVHNode *node2 = substack.pop_last();

          node2->flag |= PBVH_Delete;
          blender::bke::pbvh::node_release_hive(pbvh, node2);

          if (node2->flag & PBVH_Leaf) {
            BMFace *f;
            BMVert *v;

            TGSET_ITER (f, node2->bm_faces) {
              if (BM_ELEM_CD_GET_INT(f, cd_face_node) == -1) {
                // eek!
                continue;
              }

              BM_ELEM_CD_SET_INT(f, cd_face_node, DYNTOPO_NODE_NONE);
              faces.append(f);
            }
            TGSET_ITER_END;

            TGSET_ITER (v, node2->bm_unique_verts) {
              int *flags = BM_ELEM_CD_PTR<int *>(v, pbvh->cd_boundary_flag);
              *flags |= SCULPT_BOUNDARY_NEEDS_UPDATE;

              BM_ELEM_CD_SET_INT(v, cd_vert_node, DYNTOPO_NODE_NONE);
            }
            TGSET_ITER_END;
          }
          else if (node2->children_offset > 0 && node2->children_offset < pbvh->totnode) {
            substack.append(pbvh->nodes + node2->children_offset);

            if (node2->children_offset + 1 < pbvh->totnode) {
              substack.append(pbvh->nodes + node2->children_offset + 1);
            }
          }
        }
      }

      if (node->children_offset < pbvh->totnode) {
        stack.append(child1);
      }

      if (node->children_offset + 1 < pbvh->totnode) {
        stack.append(child2);
      }
    }
  }

  if (modified) {
    pbvh_bmesh_compact_tree(pbvh);

    printf("joined nodes; %d faces\n", (int)faces.size());

    for (int i : IndexRange(faces.size())) {
      if (BM_elem_is_free((BMElem *)faces[i], BM_FACE)) {
        printf("corrupted face in pbvh tree; faces[i]: %p\n", faces[i]);
        continue;
      }

      if (BM_ELEM_CD_GET_INT(faces[i], cd_face_node) != DYNTOPO_NODE_NONE) {
        // printf("duplicate faces in pbvh_bmesh_balance_tree!\n");
        continue;
      }

      bke_pbvh_insert_face(pbvh, faces[i]);
    }
  }

  MEM_SAFE_FREE(parentmap);
  MEM_SAFE_FREE(overlaps);
  MEM_SAFE_FREE(depthmap);

  blender::bke::pbvh::defragment_pbvh(pbvh, false);
}

/* Fix any orphaned empty leaves that survived other stages of culling.*/
static void pbvh_fix_orphan_leaves(PBVH *pbvh)
{
  for (int i = 0; i < pbvh->totnode; i++) {
    PBVHNode *node = pbvh->nodes + i;

    if (!(node->flag & PBVH_Leaf) || (node->flag & PBVH_Delete) ||
        BLI_table_gset_len(node->bm_faces) != 0)
    {
      continue;
    }

    /* Find parent node. */
    PBVHNode *parent = nullptr;

    for (int j = 0; j < pbvh->totnode; j++) {
      if (pbvh->nodes[j].children_offset == i || pbvh->nodes[j].children_offset + 1 == i) {
        parent = pbvh->nodes + j;
        break;
      }
    }

    if (!parent) {
      printf("%s: node corruption, could not find parent node!\n", __func__);
      continue;
    }

    PBVHNode *other = pbvh->nodes + (parent->children_offset == i ? i + 1 : i - 1);

    if (other->flag & PBVH_Delete) {
      printf("%s: error!\n", __func__);
      continue;
    }

    while (!(other->flag & PBVH_Leaf)) {
      PBVHNode *a = pbvh->nodes + other->children_offset;
      PBVHNode *b = pbvh->nodes + other->children_offset + 1;

      if (!(a->flag & PBVH_Delete) && (a->flag & PBVH_Leaf) && BLI_table_gset_len(a->bm_faces) > 1)
      {
        other = a;
      }
      else if (!(b->flag & PBVH_Delete) && (b->flag & PBVH_Leaf) &&
               BLI_table_gset_len(b->bm_faces) > 1) {
        other = b;
      }
      else {
        other = nullptr;
        break;
      }
    }

    if (other == nullptr || BLI_table_gset_len(other->bm_faces) < 1) {
      printf("%s: other was nullptr\n", __func__);
      continue;
    }

    /* Steal a single face from other */
    BMFace *f;
    PBVHNodeFlags updateflag = PBVH_UpdateOtherVerts | PBVH_UpdateBB | PBVH_UpdateOriginalBB |
                               PBVH_UpdateTris | PBVH_UpdateTriAreas | PBVH_RebuildDrawBuffers |
                               PBVH_RebuildNodeVerts | PBVH_RebuildPixels | PBVH_UpdateNormals |
                               PBVH_UpdateCurvatureDir | PBVH_UpdateRedraw | PBVH_UpdateVisibility;

    TGSET_ITER (f, other->bm_faces) {
      BLI_table_gset_remove(other->bm_faces, static_cast<void *>(f), nullptr);
      BLI_table_gset_add(node->bm_faces, static_cast<void *>(f));
      BM_ELEM_CD_SET_INT(f, pbvh->cd_face_node_offset, i);

      BMVert *v = f->l_first->v;
      int node_i = BM_ELEM_CD_GET_INT(v, pbvh->cd_vert_node_offset);
      if (node_i != DYNTOPO_NODE_NONE) {
        PBVHNode *node = pbvh->nodes + node_i;
        if (BLI_table_gset_haskey(node->bm_unique_verts, static_cast<void *>(v))) {
          BLI_table_gset_remove(node->bm_unique_verts, static_cast<void *>(v), nullptr);
        }
      }

      BM_ELEM_CD_SET_INT(v, pbvh->cd_vert_node_offset, i);
      BLI_table_gset_add(node->bm_unique_verts, v);

      node->flag |= updateflag;
      other->flag |= updateflag;

      printf("%s: Patched empty leaf node.\n", __func__);
      break;
    }
    TGSET_ITER_END;
  }
}

static void pbvh_bmesh_join_nodes(PBVH *pbvh)
{
  if (pbvh->totnode < 2) {
    return;
  }

  pbvh_count_subtree_verts(pbvh, pbvh->nodes);
  BKE_pbvh_bmesh_correct_tree(pbvh, pbvh->nodes, nullptr);
  pbvh_fix_orphan_leaves(pbvh);

  /* Compact nodes. */
  int totnode = 0;
  int *map = MEM_cnew_array<int>(pbvh->totnode, "bmesh map temp");

  for (int i = 0; i < pbvh->totnode; i++) {
    for (int j = 0; j < pbvh->totnode; j++) {
      if (i == j || !pbvh->nodes[i].draw_batches) {
        continue;
      }

      if (pbvh->nodes[i].draw_batches == pbvh->nodes[j].draw_batches) {
        printf("%s: error %d %d\n", __func__, i, j);

        pbvh->nodes[j].draw_batches = nullptr;
      }
    }
  }

  /* Build index map for child offsets. */
  int j = 0;
  for (int i = 0; i < pbvh->totnode; i++) {
    PBVHNode *n = pbvh->nodes + i;

    if (!(n->flag & PBVH_Delete)) {
      map[i] = j++;
      totnode++;
    }
    else {
      if (n->layer_disp) {
        MEM_freeN(n->layer_disp);
        n->layer_disp = nullptr;
      }

      pbvh_free_draw_buffers(pbvh, n);

      if (n->vert_indices) {
        MEM_freeN((void *)n->vert_indices);
        n->vert_indices = nullptr;
      }
      if (n->face_vert_indices) {
        MEM_freeN((void *)n->face_vert_indices);
        n->face_vert_indices = nullptr;
      }

      if (n->tribuf || n->tri_buffers) {
        BKE_pbvh_bmesh_free_tris(pbvh, n);
      }

      if (n->bm_unique_verts) {
        BLI_table_gset_free(n->bm_unique_verts, nullptr);
        n->bm_unique_verts = nullptr;
      }

      if (n->bm_other_verts) {
        BLI_table_gset_free(n->bm_other_verts, nullptr);
        n->bm_other_verts = nullptr;
      }

      if (n->bm_faces) {
        BLI_table_gset_free(n->bm_faces, nullptr);
        n->bm_faces = nullptr;
      }

#ifdef PROXY_ADVANCED
      BKE_pbvh_free_proxyarray(pbvh, n);
#endif
    }
  }

  // compact node array
  j = 0;
  for (int i = 0; i < pbvh->totnode; i++) {
    if (!(pbvh->nodes[i].flag & PBVH_Delete)) {
      if (pbvh->nodes[i].children_offset >= pbvh->totnode - 1) {
        printf("%s: error %i %i\n", __func__, i, pbvh->nodes[i].children_offset);
        continue;
      }

      int i1 = map[pbvh->nodes[i].children_offset];
      int i2 = map[pbvh->nodes[i].children_offset + 1];

      if (pbvh->nodes[i].children_offset >= pbvh->totnode) {
        printf("%s: Bad child node reference %d->%d, totnode: %d\n",
               __func__,
               i,
               pbvh->nodes[i].children_offset,
               pbvh->totnode);
        continue;
      }

      if (pbvh->nodes[i].children_offset && i2 != i1 + 1) {
        printf("      pbvh corruption during node join %d %d\n", i1, i2);
      }

      pbvh->nodes[j] = pbvh->nodes[i];
      pbvh->nodes[j].children_offset = i1;

      j++;
    }
  }

  if (j != totnode) {
    printf("%s: pbvh error.\n", __func__);
  }

  if (pbvh->totnode != j) {
    memset(pbvh->nodes + j, 0, sizeof(*pbvh->nodes) * (pbvh->totnode - j));
    pbvh->node_mem_count = j;
  }

  pbvh->totnode = j;

  // set vert/face node indices again
  for (int i = 0; i < pbvh->totnode; i++) {
    PBVHNode *n = pbvh->nodes + i;

    if (!(n->flag & PBVH_Leaf)) {
      continue;
    }

    if (!n->bm_unique_verts) {
      printf("%s: ERROR!\n", __func__);
      n->bm_unique_verts = BLI_table_gset_new("bleh");
      n->bm_other_verts = BLI_table_gset_new("bleh");
      n->bm_faces = BLI_table_gset_new("bleh");
    }

    BMVert *v;

    TGSET_ITER (v, n->bm_unique_verts) {
      BM_ELEM_CD_SET_INT(v, pbvh->cd_vert_node_offset, i);
    }
    TGSET_ITER_END

    BMFace *f;

    TGSET_ITER (f, n->bm_faces) {
      BM_ELEM_CD_SET_INT(f, pbvh->cd_face_node_offset, i);
    }
    TGSET_ITER_END
  }

  Vector<BMVert *> scratch;

  for (int i = 0; i < pbvh->totnode; i++) {
    PBVHNode *n = pbvh->nodes + i;

    if (!(n->flag & PBVH_Leaf)) {
      continue;
    }

    scratch.clear();
    BMVert *v;

    TGSET_ITER (v, n->bm_other_verts) {
      int ni = BM_ELEM_CD_GET_INT(v, pbvh->cd_vert_node_offset);
      if (ni == DYNTOPO_NODE_NONE) {
        scratch.append(v);
      }
      // BM_ELEM_CD_SET_INT(v, pbvh->cd_vert_node_offset, i);
    }
    TGSET_ITER_END

    for (int j : IndexRange(scratch.size())) {
      BMVert *v = scratch[j];

      BLI_table_gset_remove(n->bm_other_verts, v, nullptr);
      BLI_table_gset_add(n->bm_unique_verts, v);
      BM_ELEM_CD_SET_INT(v, pbvh->cd_vert_node_offset, i);
    }
  }

  MEM_freeN(map);
}

namespace blender::bke::dyntopo {
void after_stroke(PBVH *pbvh, bool force_balance)
{
  int totnode = pbvh->totnode;

  BKE_pbvh_update_bounds(pbvh, (PBVH_UpdateBB | PBVH_UpdateOriginalBB | PBVH_UpdateRedraw));

  pbvh_bmesh_check_nodes(pbvh);
  pbvh_bmesh_join_nodes(pbvh);
  pbvh_bmesh_check_nodes(pbvh);

  BKE_pbvh_update_bounds(pbvh, (PBVH_UpdateBB | PBVH_UpdateOriginalBB | PBVH_UpdateRedraw));

  if (force_balance || pbvh->balance_counter++ == 10) {
    pbvh_bmesh_balance_tree(pbvh);
    pbvh_bmesh_check_nodes(pbvh);
    pbvh->balance_counter = 0;

    totnode = pbvh->totnode;

    for (int i = 0; i < totnode; i++) {
      PBVHNode *n = pbvh->nodes + i;

      if (totnode != pbvh->totnode) {
#ifdef PROXY_ADVANCED
        BKE_pbvh_free_proxyarray(pbvh, n);
#endif
      }

      if (n->flag & PBVH_Leaf) {
        /* Recursively split nodes that have gotten too many
         * elements */
        pbvh_bmesh_node_limit_ensure(pbvh, i);
      }
    }
  }

  pbvh_print_mem_size(pbvh);
  blender::bke::pbvh::defragment_pbvh(pbvh, true);
}
}  // namespace blender::bke::dyntopo

void BKE_pbvh_node_mark_topology_update(PBVHNode *node)
{
  node->flag |= PBVH_UpdateTopology;
}

TableGSet *BKE_pbvh_bmesh_node_unique_verts(PBVHNode *node)
{
  return node->bm_unique_verts;
}

TableGSet *BKE_pbvh_bmesh_node_other_verts(PBVHNode *node)
{
  pbvh_bmesh_check_other_verts(node);
  return node->bm_other_verts;
}

struct TableGSet *BKE_pbvh_bmesh_node_faces(PBVHNode *node)
{
  return node->bm_faces;
}

/****************************** Debugging *****************************/

void BKE_pbvh_update_offsets(PBVH *pbvh,
                             const int cd_vert_node_offset,
                             const int cd_face_node_offset,
                             const int cd_face_areas,
                             const int cd_boundary_flag,
                             const int cd_flag,
                             const int cd_valence,
                             const int cd_origco,
                             const int cd_origno,
                             const int cd_curvature_dir)
{
  pbvh->cd_face_node_offset = cd_face_node_offset;
  pbvh->cd_vert_node_offset = cd_vert_node_offset;
  pbvh->cd_face_area = cd_face_areas;
  pbvh->cd_vert_mask_offset = CustomData_get_offset(&pbvh->header.bm->vdata, CD_PAINT_MASK);
  pbvh->cd_faceset_offset = CustomData_get_offset_named(
      &pbvh->header.bm->pdata, CD_PROP_INT32, ".sculpt_face_set");

  pbvh->totuv = CustomData_number_of_layers(&pbvh->header.bm->ldata, CD_PROP_FLOAT2);
  pbvh->cd_boundary_flag = cd_boundary_flag;
  pbvh->cd_curvature_dir = cd_curvature_dir;

  if (pbvh->bm_idmap) {
    BM_idmap_check_attributes(pbvh->bm_idmap);
  }

  pbvh->cd_flag = cd_flag;
  pbvh->cd_valence = cd_valence;
  pbvh->cd_origco = cd_origco;
  pbvh->cd_origno = cd_origno;
}

<<<<<<< HEAD
#define MAX_RE_CHILD 3
struct ReVertNode {
  int totvert, totchild;
  struct ReVertNode *parent;
  struct ReVertNode *children[MAX_RE_CHILD];
  BMVert *verts[];
};

BMesh *BKE_pbvh_reorder_bmesh(PBVH *pbvh)
{
  /*try to compute size of verts per node*/
  int vsize = sizeof(BMVert);
  vsize += pbvh->header.bm->vdata.totsize;

  // perhaps aim for l2 cache?
  const int limit = 1024;
  int leaf_limit = MAX2(limit / vsize, 4);

  BLI_mempool *pool = BLI_mempool_create(sizeof(ReVertNode) + sizeof(void *) * vsize, 0, 8192, 0);
  ReVertNode **vnodemap = (ReVertNode **)MEM_calloc_arrayN(
      pbvh->header.bm->totvert, sizeof(void *), "vnodemap");

  printf("leaf_limit: %d\n", leaf_limit);

  BMIter iter;
  BMVert *v;
  const char flag = BM_ELEM_TAG_ALT;
  int i = 0;

  BM_ITER_MESH (v, &iter, pbvh->header.bm, BM_VERTS_OF_MESH) {
    v->head.hflag &= ~flag;
    v->head.index = i++;
  }

  Vector<BMVert *> stack;

  BM_ITER_MESH (v, &iter, pbvh->header.bm, BM_VERTS_OF_MESH) {
    if (v->head.hflag & flag) {
      continue;
    }

    ReVertNode *node = (ReVertNode *)BLI_mempool_calloc(pool);

    stack.clear();
    stack.append(v);

    v->head.hflag |= flag;

    vnodemap[v->head.index] = node;
    node->verts[node->totvert++] = v;

    while (stack.size() > 0) {
      BMVert *v2 = stack.pop_last();
      BMEdge *e;

      if (node->totvert >= leaf_limit) {
        break;
      }

      if (!v2->e) {
        continue;
      }

      int len = node->totvert;

      e = v2->e;
      do {
        BMVert *v3 = BM_edge_other_vert(e, v2);

        if (!BM_elem_flag_test(v3, flag) && len < leaf_limit) {
          v3->head.hflag |= flag;

          vnodemap[v3->head.index] = node;
          node->verts[node->totvert++] = v3;

          len++;

          stack.append(v3);
        }

        e = e->v1 == v2 ? e->v1_disk_link.next : e->v2_disk_link.next;
      } while (e != v2->e);
    }
  }

  const int steps = 4;
  Vector<ReVertNode *> roots;

  for (int step = 0; step < steps; step++) {
    const bool last_step = step == steps - 1;

    BM_ITER_MESH_INDEX (v, &iter, pbvh->header.bm, BM_VERTS_OF_MESH, i) {
      BMEdge *e = v->e;

      if (!e) {
        continue;
      }

      ReVertNode *node = vnodemap[v->head.index];
      if (node->parent) {
        continue;
      }

      ReVertNode *parent = (ReVertNode *)BLI_mempool_calloc(pool);
      parent->children[0] = node;
      parent->totchild = 1;

      do {
        BMVert *v2 = BM_edge_other_vert(e, v);

        ReVertNode *node2 = vnodemap[v2->head.index];

        bool ok = node != node2 && !node2->parent;
        ok = ok && parent->totchild < MAX_RE_CHILD;

        for (int j = 0; j < parent->totchild; j++) {
          if (parent->children[j] == node2) {
            ok = false;
            break;
          }
        }

        if (ok) {
          parent->children[parent->totchild++] = node2;
          node2->parent = parent;
          break;
        }

        e = e->v1 == v ? e->v1_disk_link.next : e->v2_disk_link.next;
      } while (e != v->e);

      if (last_step) {
        roots.append(parent);
      }

      for (int j = 0; j < parent->totchild; j++) {
        parent->children[j]->parent = parent;
      }
    }

    BM_ITER_MESH_INDEX (v, &iter, pbvh->header.bm, BM_VERTS_OF_MESH, i) {
      while (vnodemap[i]->parent) {
        vnodemap[i] = vnodemap[i]->parent;
      }
    }
  }

  HiveIter loopiter;
  BM_hive_iternew(pbvh->header.bm->lhive, &loopiter, BM_LOOP);
  BMLoop *l = (BMLoop *)BM_hive_iterstep(&loopiter);
  BMEdge *e;
  BMFace *f;

  for (i = 0; l; l = (BMLoop *)BM_hive_iterstep(&loopiter), i++) {
    l->head.hflag &= ~flag;
  }
  BM_ITER_MESH (e, &iter, pbvh->header.bm, BM_EDGES_OF_MESH) {
    e->head.hflag &= ~flag;
  }

  BM_ITER_MESH (f, &iter, pbvh->header.bm, BM_FACES_OF_MESH) {
    f->head.hflag &= ~flag;
  }

  int totroot = roots.size();
  Vector<ReVertNode *> nstack;
  int vorder = 0, eorder = 0, lorder = 0, forder = 0;

  for (i = 0; i < totroot; i++) {
    nstack.clear();

    ReVertNode *node = roots[i];
    nstack.append(node);

    while (nstack.size() > 0) {
      ReVertNode *node2 = nstack.pop_last();

      if (node2->totchild == 0) {
        for (int j = 0; j < node2->totvert; j++) {
          v = node2->verts[j];

#if 0
          const int cd_vcol = CustomData_get_offset(&pbvh->header.bm->vdata,CD_PROP_COLOR);

          if (cd_vcol >= 0) {
            MPropCol *col = BM_ELEM_CD_PTR<MPropCol*>(node2->verts[j],cd_vcol);

            float r = 0.0f,g = 0.0f,b = 0.0f;

            ReVertNode *parent = node2->parent;
            for (int j = 0; parent->parent && j < 2; j++) {
              parent = parent->parent;
            }

            unsigned int p = (unsigned int)node2->parent;
            p = p % 65535;

            unsigned int p2 = (unsigned int)parent;
            p2 = p2 % 65535;

            r = ((float)vorder) * 0.01;
            g = ((float)p2) / 65535.0f;
            b = ((float)p2) / 65535.0f;

            r = cosf(r * 17.2343) * 0.5 + 0.5;
            g = cosf(g * 11.2343) * 0.5 + 0.5;
            b = cosf(b * 19.2343) * 0.5 + 0.5;

            col->color[0] = r;
            col->color[1] = g;
            col->color[2] = b;
            col->color[3] = 1.0f;
          }
#endif
          v->head.index = vorder++;

          BMEdge *e = v->e;
          if (!e) {
            continue;
          }

          do {
            if (!(e->head.hflag & flag)) {
              e->head.hflag |= flag;
              e->head.index = eorder++;
            }

            if (e->l) {
              BMLoop *l = e->l;

              do {
                if (!(l->head.hflag & flag)) {
                  l->head.hflag |= flag;
                  l->head.index = lorder++;
                }

                if (!(l->f->head.hflag & flag)) {
                  l->f->head.hflag |= flag;
                  l->f->head.index = forder++;
                }

                l = l->radial_next;
              } while (l != e->l);
            }
            e = e->v1 == v ? e->v1_disk_link.next : e->v2_disk_link.next;
          } while (e != v->e);
        }
      }
      else {
        for (int j = 0; j < node2->totchild; j++) {
          nstack.append(node2->children[j]);
        }
      }
    }
  }

  uint *vidx, *eidx, *lidx, *fidx;

  vidx = MEM_cnew_array<uint>(pbvh->header.bm->totvert, "vorder");
  eidx = MEM_cnew_array<uint>(pbvh->header.bm->totedge, "eorder");
  lidx = MEM_cnew_array<uint>(pbvh->header.bm->totloop, "lorder");
  fidx = MEM_cnew_array<uint>(pbvh->header.bm->totface, "forder");

  printf("v %d %d\n", vorder, pbvh->header.bm->totvert);
  printf("e %d %d\n", eorder, pbvh->header.bm->totedge);
  printf("l %d %d\n", lorder, pbvh->header.bm->totloop);
  printf("f %d %d\n", forder, pbvh->header.bm->totface);

  BM_ITER_MESH_INDEX (v, &iter, pbvh->header.bm, BM_VERTS_OF_MESH, i) {
    vidx[i] = (uint)v->head.index;
  }

  BM_ITER_MESH_INDEX (e, &iter, pbvh->header.bm, BM_EDGES_OF_MESH, i) {
    eidx[i] = (uint)e->head.index;
  }
  BM_ITER_MESH_INDEX (f, &iter, pbvh->header.bm, BM_FACES_OF_MESH, i) {
    fidx[i] = (uint)f->head.index;
  }

  BM_hive_iternew(pbvh->header.bm->lhive, &loopiter, BM_LOOP);
  l = (BMLoop *)BM_hive_iterstep(&loopiter);

  for (i = 0; l; l = (BMLoop *)BM_hive_iterstep(&loopiter), i++) {
    // handle orphaned loops
    if (!(l->head.hflag & flag)) {
      printf("warning in %s: orphaned loop!\n", __func__);
      l->head.index = lorder++;
    }

    lidx[i] = (uint)l->head.index;
  }

  printf("roots: %d\n", (int)roots.size());

  BM_mesh_remap(pbvh->header.bm, vidx, eidx, lidx, fidx);

  MEM_SAFE_FREE(vidx);
  MEM_SAFE_FREE(eidx);
  MEM_SAFE_FREE(lidx);
  MEM_SAFE_FREE(fidx);

  BLI_mempool_destroy(pool);
  MEM_SAFE_FREE(vnodemap);

  return pbvh->header.bm;
}

BMesh *BKE_pbvh_reorder_bmesh2(PBVH *pbvh)
{
  if (BKE_pbvh_type(pbvh) != PBVH_BMESH || pbvh->totnode == 0) {
    return pbvh->header.bm;
  }

  // try to group memory allocations by node
  struct TempNodeData {
    Vector<BMVert *> verts;
    Vector<BMEdge *> edges;
    Vector<BMFace *> faces;
  };

  Vector<TempNodeData> nodedata;
  nodedata.resize(pbvh->totnode);

  BMIter iter;
  int types[3] = {BM_VERTS_OF_MESH, BM_EDGES_OF_MESH, BM_FACES_OF_MESH};

#define VISIT_TAG BM_ELEM_TAG

  BM_mesh_elem_index_ensure(pbvh->header.bm, BM_VERT | BM_EDGE | BM_FACE);
  BM_mesh_elem_table_ensure(pbvh->header.bm, BM_VERT | BM_EDGE | BM_FACE);

  for (int i = 0; i < 3; i++) {
    BMHeader *elem;

    BM_ITER_MESH (elem, &iter, pbvh->header.bm, types[i]) {
      elem->hflag &= ~VISIT_TAG;
    }
  }

  for (int i = 0; i < pbvh->totnode; i++) {
    PBVHNode *node = pbvh->nodes + i;

    if (!(node->flag & PBVH_Leaf)) {
      continue;
    }

    Vector<BMVert *> &verts = nodedata[i].verts;
    Vector<BMEdge *> &edges = nodedata[i].edges;
    Vector<BMFace *> &faces = nodedata[i].faces;

    BMVert *v;
    BMFace *f;

    TGSET_ITER (v, node->bm_unique_verts) {
      if (v->head.hflag & VISIT_TAG) {
        continue;
      }

      v->head.hflag |= VISIT_TAG;
      verts.append(v);

      BMEdge *e = v->e;
      do {
        if (!(e->head.hflag & VISIT_TAG)) {
          e->head.hflag |= VISIT_TAG;
          edges.append(e);
        }
        e = v == e->v1 ? e->v1_disk_link.next : e->v2_disk_link.next;
      } while (e != v->e);
    }
    TGSET_ITER_END;

    TGSET_ITER (f, node->bm_faces) {
      if (f->head.hflag & VISIT_TAG) {
        continue;
      }

      faces.append(f);
      f->head.hflag |= VISIT_TAG;
    }
    TGSET_ITER_END;
  }

  BMAllocTemplate templ = {pbvh->header.bm->totvert,
                           pbvh->header.bm->totedge,
                           pbvh->header.bm->totloop,
                           pbvh->header.bm->totface};
  struct BMeshCreateParams params = {0};

  BMesh *bm2 = BM_mesh_create(&templ, &params);

  CustomData_copy_all_layout(&pbvh->header.bm->vdata, &bm2->vdata);
  CustomData_copy_all_layout(&pbvh->header.bm->edata, &bm2->edata);
  CustomData_copy_all_layout(&pbvh->header.bm->ldata, &bm2->ldata);
  CustomData_copy_all_layout(&pbvh->header.bm->pdata, &bm2->pdata);

  CustomData_bmesh_init_pool(&bm2->vdata, pbvh->header.bm->totvert, BM_VERT);
  CustomData_bmesh_init_pool(&bm2->edata, pbvh->header.bm->totedge, BM_EDGE);
  CustomData_bmesh_init_pool(&bm2->ldata, pbvh->header.bm->totloop, BM_LOOP);
  CustomData_bmesh_init_pool(&bm2->pdata, pbvh->header.bm->totface, BM_FACE);

  Vector<BMVert *> verts;
  Vector<BMEdge *> edges;
  Vector<BMFace *> faces;

  for (int i = 0; i < pbvh->totnode; i++) {
    for (int j = 0; j < nodedata[i].verts.size(); j++) {
      BMVert *v1 = nodedata[i].verts[j];
      BMVert *v2 = BM_vert_create(bm2, v1->co, nullptr, BM_CREATE_NOP);
      BM_elem_attrs_copy_ex(pbvh->header.bm, bm2, v1, v2, 0, 0L);

      v2->head.index = v1->head.index = verts.size();
      verts.append(v2);
    }
  }

  for (int i = 0; i < pbvh->totnode; i++) {
    for (int j = 0; j < nodedata[i].edges.size(); j++) {
      BMEdge *e1 = nodedata[i].edges[j];
      BMEdge *e2 = BM_edge_create(
          bm2, verts[e1->v1->head.index], verts[e1->v2->head.index], nullptr, BM_CREATE_NOP);
      BM_elem_attrs_copy_ex(pbvh->header.bm, bm2, e1, e2, 0, 0L);

      e2->head.index = e1->head.index = edges.size();
      edges.append(e2);
    }
  }

  Vector<BMVert *> fvs;
  Vector<BMEdge *> fes;

  for (int i = 0; i < pbvh->totnode; i++) {
    for (int j = 0; j < nodedata[i].faces.size(); j++) {
      BMFace *f1 = nodedata[i].faces[j];

      fvs.clear();
      fes.clear();

      int totloop = 0;
      BMLoop *l1 = f1->l_first;
      do {
        fvs.append(verts[l1->v->head.index]);
        fes.append(edges[l1->e->head.index]);
        l1 = l1->next;
        totloop++;
      } while (l1 != f1->l_first);

      BMFace *f2 = BM_face_create(bm2, fvs.data(), fes.data(), totloop, nullptr, BM_CREATE_NOP);
      f1->head.index = f2->head.index = faces.size();
      faces.append(f2);

      // CustomData_bmesh_copy_data(&pbvh->header.bm->pdata, &bm2->pdata, f1->head.data,
      // &f2->head.data);
      BM_elem_attrs_copy_ex(pbvh->header.bm, bm2, f1, f2, 0, 0L);

      BMLoop *l2 = f2->l_first;
      do {
        BM_elem_attrs_copy_ex(pbvh->header.bm, bm2, l1, l2, 0, 0L);

        l1 = l1->next;
        l2 = l2->next;
      } while (l2 != f2->l_first);
    }
  }

  for (int i = 0; i < pbvh->totnode; i++) {
    PBVHNode *node = pbvh->nodes + i;

    if (!(node->flag & PBVH_Leaf)) {
      continue;
    }

    int totunique = node->bm_unique_verts->length;
    int totother = node->bm_other_verts->length;
    int totface = node->bm_faces->length;

    TableGSet *bm_faces = BLI_table_gset_new_ex("bm_faces", totface);
    TableGSet *bm_other_verts = BLI_table_gset_new_ex("bm_other_verts", totunique);
    TableGSet *bm_unique_verts = BLI_table_gset_new_ex("bm_unique_verts", totother);

    BMVert *v;
    BMFace *f;

    TGSET_ITER (v, node->bm_unique_verts) {
      BLI_table_gset_insert(bm_unique_verts, verts[v->head.index]);
    }
    TGSET_ITER_END;
    TGSET_ITER (v, node->bm_other_verts) {
      BLI_table_gset_insert(bm_other_verts, verts[v->head.index]);
    }
    TGSET_ITER_END;
    TGSET_ITER (f, node->bm_faces) {
      BLI_table_gset_insert(bm_faces, faces[f->head.index]);
    }
    TGSET_ITER_END;

    BLI_table_gset_free(node->bm_faces, nullptr);
    BLI_table_gset_free(node->bm_other_verts, nullptr);
    BLI_table_gset_free(node->bm_unique_verts, nullptr);

    node->bm_faces = bm_faces;
    node->bm_other_verts = bm_other_verts;
    node->bm_unique_verts = bm_unique_verts;

    node->flag |= PBVH_UpdateTris | PBVH_UpdateRedraw;
  }

  BM_mesh_free(pbvh->header.bm);
  pbvh->header.bm = bm2;

  return bm2;
}

struct SortElem {
  BMElem *elem;
  int index;
  int cd_node_off;
};

static int sort_verts_faces(const void *va, const void *vb)
{
  SortElem *a = (SortElem *)va;
  SortElem *b = (SortElem *)vb;
  int ni1 = BM_ELEM_CD_GET_INT(a->elem, a->cd_node_off);
  int ni2 = BM_ELEM_CD_GET_INT(b->elem, b->cd_node_off);

  return ni1 - ni2;
}

static int sort_edges(const void *va, const void *vb)
{
  SortElem *a = (SortElem *)va;
  SortElem *b = (SortElem *)vb;

  BMEdge *e1 = (BMEdge *)a->elem;
  BMEdge *e2 = (BMEdge *)b->elem;

  int ni1 = BM_ELEM_CD_GET_INT(e1->v1, a->cd_node_off);
  int ni2 = BM_ELEM_CD_GET_INT(e1->v2, a->cd_node_off);
  int ni3 = BM_ELEM_CD_GET_INT(e2->v1, b->cd_node_off);
  int ni4 = BM_ELEM_CD_GET_INT(e2->v2, b->cd_node_off);

  return (ni1 + ni2) - (ni3 + ni4);
}

BMesh *BKE_pbvh_reorder_bmesh1(PBVH *pbvh)
{
  BMesh *bm = pbvh->header.bm;

  Vector<Vector<int>> save_other_vs;
  Vector<Vector<int>> save_unique_vs;
  Vector<Vector<int>> save_fs;

  save_other_vs.resize(pbvh->totnode);
  save_unique_vs.resize(pbvh->totnode);
  save_fs.resize(pbvh->totnode);

  SortElem *verts = MEM_cnew_array<SortElem>(bm->totvert, __func__);
  SortElem *edges = MEM_cnew_array<SortElem>(bm->totedge, __func__);
  SortElem *faces = MEM_cnew_array<SortElem>(bm->totface, __func__);

  BMIter iter;
  BMVert *v;
  BMEdge *e;
  BMFace *f;

  int i = 0;

  BM_ITER_MESH_INDEX (v, &iter, bm, BM_VERTS_OF_MESH, i) {
    verts[i].elem = (BMElem *)v;
    verts[i].cd_node_off = pbvh->cd_vert_node_offset;
    verts[i].index = i;
    v->head.index = i;
  }
  BM_ITER_MESH_INDEX (e, &iter, bm, BM_EDGES_OF_MESH, i) {
    edges[i].elem = (BMElem *)e;
    edges[i].cd_node_off = pbvh->cd_vert_node_offset;
    edges[i].index = i;
    e->head.index = i;
  }
  BM_ITER_MESH_INDEX (f, &iter, bm, BM_FACES_OF_MESH, i) {
    faces[i].elem = (BMElem *)f;
    faces[i].cd_node_off = pbvh->cd_face_node_offset;
    faces[i].index = i;
    f->head.index = i;
  }

  for (i = 0; i < pbvh->totnode; i++) {
    Vector<int> other_vs;
    Vector<int> unique_vs;
    Vector<int> fs;

    PBVHNode *node = pbvh->nodes + i;
    if (!(node->flag & PBVH_Leaf)) {
      continue;
    }

    BMVert *v;
    BMFace *f;

    TGSET_ITER (v, node->bm_unique_verts) {
      unique_vs.append(v->head.index);
    }
    TGSET_ITER_END;
    TGSET_ITER (v, node->bm_other_verts) {
      other_vs.append(v->head.index);
    }
    TGSET_ITER_END;
    TGSET_ITER (f, node->bm_faces) {
      fs.append(f->head.index);
    }
    TGSET_ITER_END;

    save_unique_vs[i] = unique_vs;
    save_other_vs[i] = other_vs;
    save_fs[i] = fs;
  }

  qsort(verts, bm->totvert, sizeof(SortElem), sort_verts_faces);
  qsort(edges, bm->totedge, sizeof(SortElem), sort_edges);
  qsort(faces, bm->totface, sizeof(SortElem), sort_verts_faces);

  uint *vs = MEM_cnew_array<uint>(bm->totvert, __func__);
  uint *es = MEM_cnew_array<uint>(bm->totedge, __func__);
  uint *fs = MEM_cnew_array<uint>(bm->totface, __func__);

  for (i = 0; i < bm->totvert; i++) {
    vs[i] = (uint)verts[i].index;
    verts[i].elem->head.index = verts[i].index;
  }
  for (i = 0; i < bm->totedge; i++) {
    es[i] = (uint)edges[i].index;
    edges[i].elem->head.index = edges[i].index;
  }
  for (i = 0; i < bm->totface; i++) {
    fs[i] = (uint)faces[i].index;
    faces[i].elem->head.index = faces[i].index;
  }

  BM_mesh_remap(bm, vs, es, nullptr, fs);

  // create new mappings
  BMVert **mapvs = MEM_cnew_array<BMVert *>(bm->totvert, __func__);
  BMEdge **mapes = MEM_cnew_array<BMEdge *>(bm->totedge, __func__);
  BMFace **mapfs = MEM_cnew_array<BMFace *>(bm->totface, __func__);

  BM_ITER_MESH (v, &iter, bm, BM_VERTS_OF_MESH) {
    mapvs[v->head.index] = v;
  }
  BM_ITER_MESH (e, &iter, bm, BM_EDGES_OF_MESH) {
    mapes[e->head.index] = e;
  }
  BM_ITER_MESH (f, &iter, bm, BM_FACES_OF_MESH) {
    mapfs[f->head.index] = f;
  }

  // rebuild bm_unique_verts bm_other_verts and bm_faces in pbvh nodes
  for (i = 0; i < pbvh->totnode; i++) {
    PBVHNode *node = pbvh->nodes + i;

    if (!(node->flag & PBVH_Leaf)) {
      continue;
    }

    int tot_unique_vs = BLI_table_gset_len(node->bm_unique_verts);
    int tot_other_vs = BLI_table_gset_len(node->bm_other_verts);
    int tot_fs = BLI_table_gset_len(node->bm_faces);

    BLI_table_gset_free(node->bm_unique_verts, nullptr);
    BLI_table_gset_free(node->bm_other_verts, nullptr);
    BLI_table_gset_free(node->bm_faces, nullptr);

    node->bm_unique_verts = BLI_table_gset_new("bm_unique_verts");
    node->bm_other_verts = BLI_table_gset_new("bm_other_verts");
    node->bm_faces = BLI_table_gset_new("bm_faces");

    Vector<int> &unique_vs = save_unique_vs[i];
    Vector<int> &other_vs = save_other_vs[i];
    Vector<int> &fs = save_fs[i];

    for (int j = 0; j < tot_unique_vs; j++) {
      BLI_table_gset_add(node->bm_unique_verts, mapvs[unique_vs[j]]);
    }
    for (int j = 0; j < tot_other_vs; j++) {
      BLI_table_gset_add(node->bm_other_verts, mapvs[other_vs[j]]);
    }

    for (int j = 0; j < tot_fs; j++) {
      BLI_table_gset_add(node->bm_faces, mapfs[fs[j]]);
    }

    node->flag |= PBVH_UpdateTris;
  }

  MEM_SAFE_FREE(mapvs);
  MEM_SAFE_FREE(mapes);
  MEM_SAFE_FREE(mapfs);

  bm->elem_index_dirty |= BM_VERT | BM_EDGE | BM_FACE;
  bm->elem_table_dirty |= BM_VERT | BM_EDGE | BM_FACE;

  MEM_SAFE_FREE(vs);
  MEM_SAFE_FREE(es);
  MEM_SAFE_FREE(fs);

  MEM_SAFE_FREE(verts);
  MEM_SAFE_FREE(edges);
  MEM_SAFE_FREE(faces);

  return pbvh->header.bm;
}

=======
>>>>>>> 7ffab539
/* restore bmesh references from previously indices saved by BKE_pbvh_bmesh_save_indices */
void BKE_pbvh_bmesh_from_saved_indices(PBVH *pbvh)
{
  BM_mesh_elem_table_ensure(pbvh->header.bm, BM_VERT | BM_EDGE | BM_FACE);
  BM_mesh_elem_index_ensure(pbvh->header.bm, BM_VERT | BM_EDGE | BM_FACE);

  Vector<BMLoop *> ltable;

  BMFace *f;
  BMIter iter;
  int i = 0;

  BM_ITER_MESH (f, &iter, pbvh->header.bm, BM_FACES_OF_MESH) {
    BMLoop *l = f->l_first;

    do {
      l->head.index = i++;
      ltable.append(l);
    } while ((l = l->next) != f->l_first);
  }

  for (int i = 0; i < pbvh->totnode; i++) {
    PBVHNode *node = pbvh->nodes + i;

    if (!(node->flag & PBVH_Leaf)) {
      continue;
    }

    BLI_table_gset_free(node->bm_unique_verts, nullptr);
    BLI_table_gset_free(node->bm_faces, nullptr);

    if (node->bm_other_verts) {
      BLI_table_gset_free(node->bm_other_verts, nullptr);
    }

    node->bm_other_verts = BLI_table_gset_new("bm_other_verts");
    node->flag |= PBVH_UpdateOtherVerts;

    node->bm_faces = BLI_table_gset_new("bm_faces");
    node->bm_unique_verts = BLI_table_gset_new("bm_verts");

    int j = 0;
    int *data = node->prim_indices;

    while (data[j] != -1 && j < node->totprim) {
      BMFace *f = pbvh->header.bm->ftable[data[j]];
      BM_ELEM_CD_SET_INT(f, pbvh->cd_face_node_offset, i);

      BLI_table_gset_insert(node->bm_faces, f);
      j++;
    }

    j++;

    while (j < node->totprim) {
      if (data[j] < 0 || data[j] >= pbvh->header.bm->totvert) {
        printf("%s: bad vertex at index %d!\n", __func__, data[j]);
        continue;
      }
      BMVert *v = pbvh->header.bm->vtable[data[j]];
      BM_ELEM_CD_SET_INT(v, pbvh->cd_vert_node_offset, i);

      BLI_table_gset_insert(node->bm_unique_verts, v);
      j++;
    }

    MEM_SAFE_FREE(node->prim_indices);

    // don't try to load invalid triangulation
    if (node->flag & PBVH_UpdateTris) {
      continue;
    }

    for (j = 0; j < node->tri_buffers->size() + 1; j++) {
      PBVHTriBuf *tribuf = j == node->tri_buffers->size() ? node->tribuf :
                                                            &((*node->tri_buffers)[j]);

      if (!tribuf) {
        break;
      }

      for (int k = 0; k < tribuf->totvert; k++) {
        tribuf->verts[k].i = (intptr_t)pbvh->header.bm->vtable[tribuf->verts[k].i];
      }

      for (int k = 0; k < tribuf->totloop; k++) {
        tribuf->loops[k] = (uintptr_t)ltable[tribuf->loops[k]];
      }

      for (int k = 0; k < tribuf->tottri; k++) {
        PBVHTri *tri = tribuf->tris + k;

        for (int l = 0; l < 3; l++) {
          tri->l[l] = (uintptr_t)ltable[tri->l[l]];
        }

        tri->f.i = (intptr_t)pbvh->header.bm->ftable[tri->f.i];
      }
    }

    node->prim_indices = nullptr;
    node->totprim = 0;
  }
}

static void pbvh_bmesh_fetch_cdrefs(PBVH *pbvh)
{
  BMesh *bm = pbvh->header.bm;

  int idx = CustomData_get_named_layer_index(
      &bm->vdata, CD_PROP_INT32, SCULPT_ATTRIBUTE_NAME(dyntopo_node_id_vertex));
  pbvh->cd_vert_node_offset = bm->vdata.layers[idx].offset;

  idx = CustomData_get_named_layer_index(
      &bm->pdata, CD_PROP_INT32, SCULPT_ATTRIBUTE_NAME(dyntopo_node_id_face));
  pbvh->cd_face_node_offset = bm->pdata.layers[idx].offset;

  idx = CustomData_get_named_layer_index(
      &bm->pdata, CD_PROP_FLOAT2, SCULPT_ATTRIBUTE_NAME(face_areas));
  pbvh->cd_face_area = bm->pdata.layers[idx].offset;

  pbvh->cd_vert_mask_offset = CustomData_get_offset(&bm->vdata, CD_PAINT_MASK);
  pbvh->cd_faceset_offset = CustomData_get_offset_named(
      &pbvh->header.bm->pdata, CD_PROP_INT32, ".sculpt_face_set");
}

void BKE_pbvh_bmesh_set_toolflags(PBVH *pbvh, bool use_toolflags)
{
  if (use_toolflags == pbvh->header.bm->use_toolflags) {
    return;
  }

  BM_mesh_toolflags_set(pbvh->header.bm, use_toolflags);

  /* Customdata layout might've changed. */
  pbvh_bmesh_fetch_cdrefs(pbvh);
}

float BKE_pbvh_bmesh_detail_size_avg_get(PBVH *pbvh)
{
  return (pbvh->bm_max_edge_len + pbvh->bm_min_edge_len) * 0.5f;
}

namespace blender::bke::pbvh {

void update_sharp_boundary_bmesh(BMVert *v, int cd_boundary_flag, const float sharp_angle_limit)
{
  int flag = BM_ELEM_CD_GET_INT(v, cd_boundary_flag);
  flag &= ~(SCULPT_BOUNDARY_UPDATE_SHARP_ANGLE | SCULPT_BOUNDARY_SHARP_ANGLE |
            SCULPT_CORNER_SHARP_ANGLE);

  if (!v->e) {
    return;
  }

  int sharp_num = 0;

  BMEdge *e = v->e;
  do {
    if (!e->l || e->l == e->l->radial_next) {
      continue;
    }

    if (BKE_pbvh_test_sharp_faces_bmesh(e->l->f, e->l->radial_next->f, sharp_angle_limit)) {
      flag |= SCULPT_BOUNDARY_SHARP_ANGLE;
      sharp_num++;
    }
  } while ((e = BM_DISK_EDGE_NEXT(e, v)) != v->e);

  if (sharp_num > 2) {
    flag |= SCULPT_CORNER_SHARP_ANGLE;
  }

  BM_ELEM_CD_SET_INT(v, cd_boundary_flag, flag);
}

void on_vert_move(BMVert *vold, BMVert *vnew, void *userdata, int /*hive*/)
{
  PBVH *pbvh = static_cast<PBVH *>(userdata);
  int vert_ni = BM_ELEM_CD_GET_INT(vold, pbvh->cd_vert_node_offset);

  BM_idmap_on_elem_moved(pbvh->bm_idmap, vold, vnew);

  if (vert_ni != DYNTOPO_NODE_NONE) {
    PBVHNode *node = pbvh->nodes + vert_ni;
    node->flag |= PBVH_UpdateTris;

    BLI_table_gset_remove(node->bm_unique_verts, static_cast<void *>(vold), nullptr);
    BLI_table_gset_insert(node->bm_unique_verts, static_cast<void *>(vnew));
  }

  BMEdge *e = vnew->e;
  do {
    if (!e->l) {
      continue;
    }

    BMLoop *l = e->l;
    do {
      int ni = BM_ELEM_CD_GET_INT(l->f, pbvh->cd_face_node_offset);
      if (ni != DYNTOPO_NODE_NONE && ni != vert_ni) {
        PBVHNode *node = pbvh->nodes + ni;

        node->flag |= PBVH_UpdateTris;
        BLI_table_gset_remove(node->bm_other_verts, static_cast<void *>(vold), nullptr);
        BLI_table_gset_insert(node->bm_other_verts, static_cast<void *>(vnew));
      }
    } while ((l = l->radial_next) != e->l);
  } while ((e = BM_DISK_EDGE_NEXT(e, vnew)) != vnew->e);
}

void on_face_move(BMFace *fold, BMFace *fnew, void *userdata, int /*hive*/)
{
  PBVH *pbvh = static_cast<PBVH *>(userdata);
  int face_ni = BM_ELEM_CD_GET_INT(fold, pbvh->cd_face_node_offset);

  if (face_ni != DYNTOPO_NODE_NONE) {
    PBVHNode *node = pbvh->nodes + face_ni;
    node->flag |= PBVH_UpdateTris;

    BLI_table_gset_remove(node->bm_faces, static_cast<void *>(fold), nullptr);
    BLI_table_gset_insert(node->bm_faces, static_cast<void *>(fnew));
  }
}

void set_hive_callbacks(PBVH *pbvh)
{
  BMesh *bm = pbvh->header.bm;

  BLI_assert(bm);
  bm->vhive_userdata = bm->ehive_userdata = bm->lhive_userdata = bm->fhive_userdata =
      static_cast<void *>(pbvh);
  bm->vhive_move_cb = on_vert_move;
  bm->fhive_move_cb = on_face_move;
}

static void ensure_hive_setup(PBVH *pbvh)
{
  BMesh *bm = pbvh->header.bm;

  set_hive_callbacks(pbvh);

  VertHive *vhive = static_cast<VertHive *>(bm->vhive);
  EdgeHive *ehive = static_cast<EdgeHive *>(bm->ehive);
  LoopHive *lhive = static_cast<LoopHive *>(bm->lhive);
  FaceHive *fhive = static_cast<FaceHive *>(bm->fhive);

  CustomDataHive *cd_vhive = bm->vdata.hive ? static_cast<CustomDataHive *>(bm->vdata.hive) :
                                              nullptr;
  CustomDataHive *cd_ehive = bm->edata.hive ? static_cast<CustomDataHive *>(bm->edata.hive) :
                                              nullptr;
  CustomDataHive *cd_lhive = bm->ldata.hive ? static_cast<CustomDataHive *>(bm->ldata.hive) :
                                              nullptr;
  CustomDataHive *cd_fhive = bm->pdata.hive ? static_cast<CustomDataHive *>(bm->pdata.hive) :
                                              nullptr;

  if (cd_vhive) {
    cd_vhive->ensure_hives(pbvh->bm_tot_hives + 1);
  }

  if (cd_ehive) {
    cd_ehive->ensure_hives(pbvh->bm_tot_hives + 1);
  }

  if (cd_lhive) {
    cd_lhive->ensure_hives(pbvh->bm_tot_hives + 1);
  }

  if (cd_fhive) {
    cd_fhive->ensure_hives(pbvh->bm_tot_hives + 1);
  }

  vhive->ensure_hives(pbvh->bm_tot_hives + 1);
  ehive->ensure_hives(pbvh->bm_tot_hives + 1);
  lhive->ensure_hives(pbvh->bm_tot_hives + 1);
  fhive->ensure_hives(pbvh->bm_tot_hives + 1);
}

void node_ensure_hive(PBVH *pbvh, PBVHNode *node)
{
  if (node->bm_hive > 0) {
    return;
  }

  if (pbvh->bm_free_hives.size() > 0) {
    node->bm_hive = pbvh->bm_free_hives.pop_last();
  }
  else {
    /* Leave hive 0 for scratch usage.*/
    node->bm_hive = 1 + (pbvh->bm_tot_hives++);
  }

  ensure_hive_setup(pbvh);
}

void node_release_hive(PBVH *pbvh, PBVHNode *node)
{
  if (node->bm_hive > 0) {
    pbvh->bm_free_hives.append(node->bm_hive);
  }
}

static bool defragment_node_face(PBVH *pbvh, PBVHNode *node, BMFace *f, BMFace **r_newf)
{
  BMesh *bm = pbvh->header.bm;
  bool modified = false;

  int ni = int(node - pbvh->nodes);

  EdgeHive *ehive = static_cast<EdgeHive *>(bm->ehive);
  LoopHive *lhive = static_cast<LoopHive *>(bm->lhive);
  FaceHive *fhive = static_cast<FaceHive *>(bm->fhive);

  CustomDataHive *cd_ehive = bm->edata.hive ? static_cast<CustomDataHive *>(bm->edata.hive) :
                                              nullptr;
  CustomDataHive *cd_lhive = bm->ldata.hive ? static_cast<CustomDataHive *>(bm->ldata.hive) :
                                              nullptr;
  CustomDataHive *cd_fhive = bm->pdata.hive ? static_cast<CustomDataHive *>(bm->pdata.hive) :
                                              nullptr;
  BMFace *old = f;
  f = fhive->move(f, node->bm_hive);

  if (cd_fhive) {
    f->head.data = cd_fhive->move((int *)f->head.data, node->bm_hive);
  }

  modified |= f != old;

  BM_idmap_on_elem_moved(pbvh->bm_idmap, old, f);

  BMLoop *l = f->l_first;
  do {
    BMLoop *lold = l;
    l = lhive->move(l, node->bm_hive);

    if (l->head.data) {
      l->head.data = static_cast<int *>(
          cd_lhive->move(static_cast<int *>(l->head.data), node->bm_hive));
    }

    modified |= l != lold;

    BMLoop *l2 = l;
    int max_ni = 0;
    do {
      int ni = BM_ELEM_CD_GET_INT(l2->f, pbvh->cd_face_node_offset);
      max_ni = max_ii(max_ni, ni);
    } while ((l2 = l2->radial_next) != l);

    if (max_ni == ni) {
      BMEdge *eold = l->e;

      node_ensure_hive(pbvh, &pbvh->nodes[max_ni]);
      ehive->move(l->e, pbvh->nodes[max_ni].bm_hive);
      l->e->head.data = cd_ehive->move(static_cast<int *>(l->e->head.data),
                                       pbvh->nodes[max_ni].bm_hive);

      BM_idmap_on_elem_moved(pbvh->bm_idmap, eold, l->e);
    }
  } while ((l = l->next) != f->l_first);

  if (r_newf) {
    *r_newf = f;
  }

  return modified;
}

static bool defragment_node_vert(PBVH *pbvh, PBVHNode *node, BMVert *v, BMVert **r_newv)
{
  bool modified = false;
  BMesh *bm = pbvh->header.bm;

  int ni = int(node - pbvh->nodes);
  VertHive *vhive = static_cast<VertHive *>(bm->vhive);
  CustomDataHive *cd_vhive = bm->vdata.hive ? static_cast<CustomDataHive *>(bm->vdata.hive) :
                                              nullptr;
  BMVert *vold = v;
  v = vhive->move(v, node->bm_hive);
  BM_idmap_on_elem_moved(pbvh->bm_idmap, vold, v);

  if (v->head.data) {
    v->head.data = static_cast<int *>(
        cd_vhive->move(static_cast<int *>(v->head.data), node->bm_hive));
  }

  if (r_newv) {
    *r_newv = v;
  }

  modified |= v != vold;

  return modified;
}
bool defragment_node(PBVH *pbvh, PBVHNode *node)
{
  node_ensure_hive(pbvh, node);
  ensure_hive_setup(pbvh);

  bool modified = false;

  /* Note: the hive callbacks will keep the PBVH nodes valid. */
  BMFace *f;
  TGSET_ITER (f, node->bm_faces) {
    modified |= defragment_node_face(pbvh, node, f, nullptr);
  }
  TGSET_ITER_END;

  BMVert *v;
  TGSET_ITER (v, node->bm_unique_verts) {
    modified |= defragment_node_vert(pbvh, node, v, nullptr);
  }
  TGSET_ITER_END;

  if (modified) {
    node->flag |= PBVH_UpdateTris;
  }

  node->flag &= ~PBVH_Defragment;
  return modified;
}

bool compact_hives(PBVH *pbvh)
{
  BMesh *bm = pbvh->header.bm;
  VertHive *vhive = static_cast<VertHive *>(bm->vhive);
  EdgeHive *ehive = static_cast<EdgeHive *>(bm->ehive);
  LoopHive *lhive = static_cast<LoopHive *>(bm->lhive);
  FaceHive *fhive = static_cast<FaceHive *>(bm->fhive);

  CustomDataHive *cd_vhive = bm->vdata.hive ? static_cast<CustomDataHive *>(bm->vdata.hive) :
                                              nullptr;
  CustomDataHive *cd_ehive = bm->edata.hive ? static_cast<CustomDataHive *>(bm->edata.hive) :
                                              nullptr;
  CustomDataHive *cd_lhive = bm->ldata.hive ? static_cast<CustomDataHive *>(bm->ldata.hive) :
                                              nullptr;
  CustomDataHive *cd_fhive = bm->pdata.hive ? static_cast<CustomDataHive *>(bm->pdata.hive) :
                                              nullptr;
  bool modified = false;

  modified |= vhive->compact();
  ehive->compact();
  lhive->compact();
  modified |= fhive->compact();

  if (cd_vhive) {
    cd_vhive->compact();
  }
  if (cd_ehive) {
    cd_ehive->compact();
  }
  if (cd_lhive) {
    cd_lhive->compact();
  }
  if (cd_fhive) {
    cd_fhive->compact();
  }

  return modified;
}

void fragment_node(PBVH *pbvh, PBVHNode *node)
{
  BMesh *bm = pbvh->header.bm;

  /* Increase the number of hives */
  pbvh->bm_tot_hives = max_ii(pbvh->bm_tot_hives, pbvh->totnode * 2);
  ensure_hive_setup(pbvh);

  node_ensure_hive(pbvh, node);

  node->flag |= PBVH_UpdateTris | PBVH_RebuildDrawBuffers | PBVH_UpdateDrawBuffers |
                PBVH_UpdateRedraw;

  VertHive *vhive = static_cast<VertHive *>(bm->vhive);
  EdgeHive *ehive = static_cast<EdgeHive *>(bm->ehive);
  LoopHive *lhive = static_cast<LoopHive *>(bm->lhive);
  FaceHive *fhive = static_cast<FaceHive *>(bm->fhive);

  CustomDataHive *cd_vhive = bm->vdata.hive ? static_cast<CustomDataHive *>(bm->vdata.hive) :
                                              nullptr;
  CustomDataHive *cd_ehive = bm->edata.hive ? static_cast<CustomDataHive *>(bm->edata.hive) :
                                              nullptr;
  CustomDataHive *cd_lhive = bm->ldata.hive ? static_cast<CustomDataHive *>(bm->ldata.hive) :
                                              nullptr;
  CustomDataHive *cd_fhive = bm->pdata.hive ? static_cast<CustomDataHive *>(bm->pdata.hive) :
                                              nullptr;

  RandomNumberGenerator rand(uint32_t(PIL_check_seconds_timer() * 10000.0));
  auto rand_hive = [&]() { return int(rand.get_float() * pbvh->bm_tot_hives * 0.99999f) + 1; };

  BMFace *f;
  TGSET_ITER (f, node->bm_faces) {
    BMFace *old = f;

    f = fhive->move(f, rand_hive());
    BM_idmap_on_elem_moved(pbvh->bm_idmap, old, f);

    if (cd_fhive) {
      f->head.data = cd_fhive->move((int *)f->head.data, rand_hive());
    }

    BMLoop *l = f->l_first;
    do {
      l = lhive->move(l, rand_hive());
      if (l->head.data) {
        l->head.data = cd_lhive->move((int *)l->head.data, rand_hive());
      }

      BMVert *vold = l->v;
      BMEdge *eold = l->e;

      vhive->move(l->v, rand_hive());
      ehive->move(l->e, rand_hive());

      BM_idmap_on_elem_moved(pbvh->bm_idmap, vold, l->v);
      BM_idmap_on_elem_moved(pbvh->bm_idmap, eold, l->e);

      if (l->v->head.data) {
        l->v->head.data = cd_vhive->move((int *)l->v->head.data, rand_hive());
      }

      if (l->e->head.data) {
        l->e->head.data = cd_ehive->move((int *)l->e->head.data, rand_hive());
      }
    } while ((l = l->next) != f->l_first);
  }
  TGSET_ITER_END;

  compact_hives(pbvh);
}

void assign_hives(PBVH *pbvh)
{
  for (int i = 0; i < pbvh->totnode; i++) {
    PBVHNode *node = &pbvh->nodes[i];
    if (node->flag & PBVH_Leaf) {
      node_ensure_hive(pbvh, node);
    }
  }

  ensure_hive_setup(pbvh);
}

static void defragment_pbvh_partial(PBVH *pbvh, double time_limit_ms = 150)
{
  bool modified = false;

  int totface = 0;
  int totvert = 0;

  Vector<PBVHNode *> nodes;
  for (int i = 0; i < pbvh->totnode; i++) {
    PBVHNode *node = &pbvh->nodes[i];

    if ((node->flag & PBVH_Leaf) && (node->flag & PBVH_Defragment)) {
      totvert += BLI_table_gset_len(node->bm_unique_verts);
      totface += BLI_table_gset_len(node->bm_faces);
      nodes.append(node);
    }
  }

  RandomNumberGenerator rand(uint32_t(PIL_check_seconds_timer() * 10000.0));
  double time = PIL_check_seconds_timer() * 1000.0;

  double f_prob = totface > 0.0f ? double(totvert) / double(totface) : 0.0f;
  int test_nr = totvert + totface;
  Set<BMFace *> f_done;
  Set<BMVert *> v_done;

  int totdone = 0;

  while (PIL_check_seconds_timer() * 1000.0 - time < time_limit_ms) {
    PBVHNode *node = nullptr;
    bool is_face = rand.get_float() > f_prob;
    BMFace *f = nullptr;
    BMVert *v = nullptr;
    bool ok = false;

    for (int i = 0; i < test_nr; i++) {
      node = nodes[rand.get_uint32() % nodes.size()];

      if (is_face) {
        int rand_i = rand.get_uint32() % node->bm_faces->cur;
        f = static_cast<BMFace *>(node->bm_faces->elems[rand_i]);
        if (f && f_done.add(f)) {
          ok = true;
          break;
        }
        else {
          f = nullptr;
        }
      }
      else {
        int rand_i = rand.get_uint32() % node->bm_unique_verts->cur;
        v = static_cast<BMVert *>(node->bm_unique_verts->elems[rand_i]);
        if (v && v_done.add(v)) {
          ok = true;
          break;
        }
        else {
          v = nullptr;
        }
      }
    }

    if (!ok) {
      /* Nothing found. */
      break;
    }

    bool modified2 = false;
    if (is_face) {
      modified2 = defragment_node_face(pbvh, node, f, nullptr);
    }
    else {
      modified2 = defragment_node_vert(pbvh, node, v, nullptr);
    }

    if (modified2) {
      node->flag |= PBVH_UpdateTris | PBVH_UpdateOtherVerts;
    }

    modified |= modified2;
    totdone++;
  }

  printf("totdone: %d out of %d, f_prob: %.4f\n", totdone, totvert + totface, float(f_prob));

  for (PBVHNode *node : nodes) {
    node->flag &= ~PBVH_Defragment;
  }

  if (modified) {
    compact_hives(pbvh);
    pbvh->header.bm->elem_index_dirty |= BM_VERT | BM_EDGE | BM_FACE;
    pbvh->header.bm->elem_table_dirty |= BM_VERT | BM_EDGE | BM_FACE;
  }
}

void defragment_pbvh(PBVH *pbvh, bool partial)
{
  ensure_hive_setup(pbvh);
  bool modified = false;

  if (partial) {
    defragment_pbvh_partial(pbvh);
    return;
  }

  for (int i : IndexRange(pbvh->totnode)) {
    PBVHNode *node = &pbvh->nodes[i];

    if (!(node->flag & PBVH_Leaf) || !(node->flag & PBVH_Defragment)) {
      continue;
    }

    modified |= defragment_node(pbvh, node);
  }

  if (modified) {
    compact_hives(pbvh);
    pbvh->header.bm->elem_index_dirty |= BM_VERT | BM_EDGE | BM_FACE;
    pbvh->header.bm->elem_table_dirty |= BM_VERT | BM_EDGE | BM_FACE;
  }
}
}  // namespace blender::bke::pbvh<|MERGE_RESOLUTION|>--- conflicted
+++ resolved
@@ -4019,721 +4019,6 @@
   pbvh->cd_origno = cd_origno;
 }
 
-<<<<<<< HEAD
-#define MAX_RE_CHILD 3
-struct ReVertNode {
-  int totvert, totchild;
-  struct ReVertNode *parent;
-  struct ReVertNode *children[MAX_RE_CHILD];
-  BMVert *verts[];
-};
-
-BMesh *BKE_pbvh_reorder_bmesh(PBVH *pbvh)
-{
-  /*try to compute size of verts per node*/
-  int vsize = sizeof(BMVert);
-  vsize += pbvh->header.bm->vdata.totsize;
-
-  // perhaps aim for l2 cache?
-  const int limit = 1024;
-  int leaf_limit = MAX2(limit / vsize, 4);
-
-  BLI_mempool *pool = BLI_mempool_create(sizeof(ReVertNode) + sizeof(void *) * vsize, 0, 8192, 0);
-  ReVertNode **vnodemap = (ReVertNode **)MEM_calloc_arrayN(
-      pbvh->header.bm->totvert, sizeof(void *), "vnodemap");
-
-  printf("leaf_limit: %d\n", leaf_limit);
-
-  BMIter iter;
-  BMVert *v;
-  const char flag = BM_ELEM_TAG_ALT;
-  int i = 0;
-
-  BM_ITER_MESH (v, &iter, pbvh->header.bm, BM_VERTS_OF_MESH) {
-    v->head.hflag &= ~flag;
-    v->head.index = i++;
-  }
-
-  Vector<BMVert *> stack;
-
-  BM_ITER_MESH (v, &iter, pbvh->header.bm, BM_VERTS_OF_MESH) {
-    if (v->head.hflag & flag) {
-      continue;
-    }
-
-    ReVertNode *node = (ReVertNode *)BLI_mempool_calloc(pool);
-
-    stack.clear();
-    stack.append(v);
-
-    v->head.hflag |= flag;
-
-    vnodemap[v->head.index] = node;
-    node->verts[node->totvert++] = v;
-
-    while (stack.size() > 0) {
-      BMVert *v2 = stack.pop_last();
-      BMEdge *e;
-
-      if (node->totvert >= leaf_limit) {
-        break;
-      }
-
-      if (!v2->e) {
-        continue;
-      }
-
-      int len = node->totvert;
-
-      e = v2->e;
-      do {
-        BMVert *v3 = BM_edge_other_vert(e, v2);
-
-        if (!BM_elem_flag_test(v3, flag) && len < leaf_limit) {
-          v3->head.hflag |= flag;
-
-          vnodemap[v3->head.index] = node;
-          node->verts[node->totvert++] = v3;
-
-          len++;
-
-          stack.append(v3);
-        }
-
-        e = e->v1 == v2 ? e->v1_disk_link.next : e->v2_disk_link.next;
-      } while (e != v2->e);
-    }
-  }
-
-  const int steps = 4;
-  Vector<ReVertNode *> roots;
-
-  for (int step = 0; step < steps; step++) {
-    const bool last_step = step == steps - 1;
-
-    BM_ITER_MESH_INDEX (v, &iter, pbvh->header.bm, BM_VERTS_OF_MESH, i) {
-      BMEdge *e = v->e;
-
-      if (!e) {
-        continue;
-      }
-
-      ReVertNode *node = vnodemap[v->head.index];
-      if (node->parent) {
-        continue;
-      }
-
-      ReVertNode *parent = (ReVertNode *)BLI_mempool_calloc(pool);
-      parent->children[0] = node;
-      parent->totchild = 1;
-
-      do {
-        BMVert *v2 = BM_edge_other_vert(e, v);
-
-        ReVertNode *node2 = vnodemap[v2->head.index];
-
-        bool ok = node != node2 && !node2->parent;
-        ok = ok && parent->totchild < MAX_RE_CHILD;
-
-        for (int j = 0; j < parent->totchild; j++) {
-          if (parent->children[j] == node2) {
-            ok = false;
-            break;
-          }
-        }
-
-        if (ok) {
-          parent->children[parent->totchild++] = node2;
-          node2->parent = parent;
-          break;
-        }
-
-        e = e->v1 == v ? e->v1_disk_link.next : e->v2_disk_link.next;
-      } while (e != v->e);
-
-      if (last_step) {
-        roots.append(parent);
-      }
-
-      for (int j = 0; j < parent->totchild; j++) {
-        parent->children[j]->parent = parent;
-      }
-    }
-
-    BM_ITER_MESH_INDEX (v, &iter, pbvh->header.bm, BM_VERTS_OF_MESH, i) {
-      while (vnodemap[i]->parent) {
-        vnodemap[i] = vnodemap[i]->parent;
-      }
-    }
-  }
-
-  HiveIter loopiter;
-  BM_hive_iternew(pbvh->header.bm->lhive, &loopiter, BM_LOOP);
-  BMLoop *l = (BMLoop *)BM_hive_iterstep(&loopiter);
-  BMEdge *e;
-  BMFace *f;
-
-  for (i = 0; l; l = (BMLoop *)BM_hive_iterstep(&loopiter), i++) {
-    l->head.hflag &= ~flag;
-  }
-  BM_ITER_MESH (e, &iter, pbvh->header.bm, BM_EDGES_OF_MESH) {
-    e->head.hflag &= ~flag;
-  }
-
-  BM_ITER_MESH (f, &iter, pbvh->header.bm, BM_FACES_OF_MESH) {
-    f->head.hflag &= ~flag;
-  }
-
-  int totroot = roots.size();
-  Vector<ReVertNode *> nstack;
-  int vorder = 0, eorder = 0, lorder = 0, forder = 0;
-
-  for (i = 0; i < totroot; i++) {
-    nstack.clear();
-
-    ReVertNode *node = roots[i];
-    nstack.append(node);
-
-    while (nstack.size() > 0) {
-      ReVertNode *node2 = nstack.pop_last();
-
-      if (node2->totchild == 0) {
-        for (int j = 0; j < node2->totvert; j++) {
-          v = node2->verts[j];
-
-#if 0
-          const int cd_vcol = CustomData_get_offset(&pbvh->header.bm->vdata,CD_PROP_COLOR);
-
-          if (cd_vcol >= 0) {
-            MPropCol *col = BM_ELEM_CD_PTR<MPropCol*>(node2->verts[j],cd_vcol);
-
-            float r = 0.0f,g = 0.0f,b = 0.0f;
-
-            ReVertNode *parent = node2->parent;
-            for (int j = 0; parent->parent && j < 2; j++) {
-              parent = parent->parent;
-            }
-
-            unsigned int p = (unsigned int)node2->parent;
-            p = p % 65535;
-
-            unsigned int p2 = (unsigned int)parent;
-            p2 = p2 % 65535;
-
-            r = ((float)vorder) * 0.01;
-            g = ((float)p2) / 65535.0f;
-            b = ((float)p2) / 65535.0f;
-
-            r = cosf(r * 17.2343) * 0.5 + 0.5;
-            g = cosf(g * 11.2343) * 0.5 + 0.5;
-            b = cosf(b * 19.2343) * 0.5 + 0.5;
-
-            col->color[0] = r;
-            col->color[1] = g;
-            col->color[2] = b;
-            col->color[3] = 1.0f;
-          }
-#endif
-          v->head.index = vorder++;
-
-          BMEdge *e = v->e;
-          if (!e) {
-            continue;
-          }
-
-          do {
-            if (!(e->head.hflag & flag)) {
-              e->head.hflag |= flag;
-              e->head.index = eorder++;
-            }
-
-            if (e->l) {
-              BMLoop *l = e->l;
-
-              do {
-                if (!(l->head.hflag & flag)) {
-                  l->head.hflag |= flag;
-                  l->head.index = lorder++;
-                }
-
-                if (!(l->f->head.hflag & flag)) {
-                  l->f->head.hflag |= flag;
-                  l->f->head.index = forder++;
-                }
-
-                l = l->radial_next;
-              } while (l != e->l);
-            }
-            e = e->v1 == v ? e->v1_disk_link.next : e->v2_disk_link.next;
-          } while (e != v->e);
-        }
-      }
-      else {
-        for (int j = 0; j < node2->totchild; j++) {
-          nstack.append(node2->children[j]);
-        }
-      }
-    }
-  }
-
-  uint *vidx, *eidx, *lidx, *fidx;
-
-  vidx = MEM_cnew_array<uint>(pbvh->header.bm->totvert, "vorder");
-  eidx = MEM_cnew_array<uint>(pbvh->header.bm->totedge, "eorder");
-  lidx = MEM_cnew_array<uint>(pbvh->header.bm->totloop, "lorder");
-  fidx = MEM_cnew_array<uint>(pbvh->header.bm->totface, "forder");
-
-  printf("v %d %d\n", vorder, pbvh->header.bm->totvert);
-  printf("e %d %d\n", eorder, pbvh->header.bm->totedge);
-  printf("l %d %d\n", lorder, pbvh->header.bm->totloop);
-  printf("f %d %d\n", forder, pbvh->header.bm->totface);
-
-  BM_ITER_MESH_INDEX (v, &iter, pbvh->header.bm, BM_VERTS_OF_MESH, i) {
-    vidx[i] = (uint)v->head.index;
-  }
-
-  BM_ITER_MESH_INDEX (e, &iter, pbvh->header.bm, BM_EDGES_OF_MESH, i) {
-    eidx[i] = (uint)e->head.index;
-  }
-  BM_ITER_MESH_INDEX (f, &iter, pbvh->header.bm, BM_FACES_OF_MESH, i) {
-    fidx[i] = (uint)f->head.index;
-  }
-
-  BM_hive_iternew(pbvh->header.bm->lhive, &loopiter, BM_LOOP);
-  l = (BMLoop *)BM_hive_iterstep(&loopiter);
-
-  for (i = 0; l; l = (BMLoop *)BM_hive_iterstep(&loopiter), i++) {
-    // handle orphaned loops
-    if (!(l->head.hflag & flag)) {
-      printf("warning in %s: orphaned loop!\n", __func__);
-      l->head.index = lorder++;
-    }
-
-    lidx[i] = (uint)l->head.index;
-  }
-
-  printf("roots: %d\n", (int)roots.size());
-
-  BM_mesh_remap(pbvh->header.bm, vidx, eidx, lidx, fidx);
-
-  MEM_SAFE_FREE(vidx);
-  MEM_SAFE_FREE(eidx);
-  MEM_SAFE_FREE(lidx);
-  MEM_SAFE_FREE(fidx);
-
-  BLI_mempool_destroy(pool);
-  MEM_SAFE_FREE(vnodemap);
-
-  return pbvh->header.bm;
-}
-
-BMesh *BKE_pbvh_reorder_bmesh2(PBVH *pbvh)
-{
-  if (BKE_pbvh_type(pbvh) != PBVH_BMESH || pbvh->totnode == 0) {
-    return pbvh->header.bm;
-  }
-
-  // try to group memory allocations by node
-  struct TempNodeData {
-    Vector<BMVert *> verts;
-    Vector<BMEdge *> edges;
-    Vector<BMFace *> faces;
-  };
-
-  Vector<TempNodeData> nodedata;
-  nodedata.resize(pbvh->totnode);
-
-  BMIter iter;
-  int types[3] = {BM_VERTS_OF_MESH, BM_EDGES_OF_MESH, BM_FACES_OF_MESH};
-
-#define VISIT_TAG BM_ELEM_TAG
-
-  BM_mesh_elem_index_ensure(pbvh->header.bm, BM_VERT | BM_EDGE | BM_FACE);
-  BM_mesh_elem_table_ensure(pbvh->header.bm, BM_VERT | BM_EDGE | BM_FACE);
-
-  for (int i = 0; i < 3; i++) {
-    BMHeader *elem;
-
-    BM_ITER_MESH (elem, &iter, pbvh->header.bm, types[i]) {
-      elem->hflag &= ~VISIT_TAG;
-    }
-  }
-
-  for (int i = 0; i < pbvh->totnode; i++) {
-    PBVHNode *node = pbvh->nodes + i;
-
-    if (!(node->flag & PBVH_Leaf)) {
-      continue;
-    }
-
-    Vector<BMVert *> &verts = nodedata[i].verts;
-    Vector<BMEdge *> &edges = nodedata[i].edges;
-    Vector<BMFace *> &faces = nodedata[i].faces;
-
-    BMVert *v;
-    BMFace *f;
-
-    TGSET_ITER (v, node->bm_unique_verts) {
-      if (v->head.hflag & VISIT_TAG) {
-        continue;
-      }
-
-      v->head.hflag |= VISIT_TAG;
-      verts.append(v);
-
-      BMEdge *e = v->e;
-      do {
-        if (!(e->head.hflag & VISIT_TAG)) {
-          e->head.hflag |= VISIT_TAG;
-          edges.append(e);
-        }
-        e = v == e->v1 ? e->v1_disk_link.next : e->v2_disk_link.next;
-      } while (e != v->e);
-    }
-    TGSET_ITER_END;
-
-    TGSET_ITER (f, node->bm_faces) {
-      if (f->head.hflag & VISIT_TAG) {
-        continue;
-      }
-
-      faces.append(f);
-      f->head.hflag |= VISIT_TAG;
-    }
-    TGSET_ITER_END;
-  }
-
-  BMAllocTemplate templ = {pbvh->header.bm->totvert,
-                           pbvh->header.bm->totedge,
-                           pbvh->header.bm->totloop,
-                           pbvh->header.bm->totface};
-  struct BMeshCreateParams params = {0};
-
-  BMesh *bm2 = BM_mesh_create(&templ, &params);
-
-  CustomData_copy_all_layout(&pbvh->header.bm->vdata, &bm2->vdata);
-  CustomData_copy_all_layout(&pbvh->header.bm->edata, &bm2->edata);
-  CustomData_copy_all_layout(&pbvh->header.bm->ldata, &bm2->ldata);
-  CustomData_copy_all_layout(&pbvh->header.bm->pdata, &bm2->pdata);
-
-  CustomData_bmesh_init_pool(&bm2->vdata, pbvh->header.bm->totvert, BM_VERT);
-  CustomData_bmesh_init_pool(&bm2->edata, pbvh->header.bm->totedge, BM_EDGE);
-  CustomData_bmesh_init_pool(&bm2->ldata, pbvh->header.bm->totloop, BM_LOOP);
-  CustomData_bmesh_init_pool(&bm2->pdata, pbvh->header.bm->totface, BM_FACE);
-
-  Vector<BMVert *> verts;
-  Vector<BMEdge *> edges;
-  Vector<BMFace *> faces;
-
-  for (int i = 0; i < pbvh->totnode; i++) {
-    for (int j = 0; j < nodedata[i].verts.size(); j++) {
-      BMVert *v1 = nodedata[i].verts[j];
-      BMVert *v2 = BM_vert_create(bm2, v1->co, nullptr, BM_CREATE_NOP);
-      BM_elem_attrs_copy_ex(pbvh->header.bm, bm2, v1, v2, 0, 0L);
-
-      v2->head.index = v1->head.index = verts.size();
-      verts.append(v2);
-    }
-  }
-
-  for (int i = 0; i < pbvh->totnode; i++) {
-    for (int j = 0; j < nodedata[i].edges.size(); j++) {
-      BMEdge *e1 = nodedata[i].edges[j];
-      BMEdge *e2 = BM_edge_create(
-          bm2, verts[e1->v1->head.index], verts[e1->v2->head.index], nullptr, BM_CREATE_NOP);
-      BM_elem_attrs_copy_ex(pbvh->header.bm, bm2, e1, e2, 0, 0L);
-
-      e2->head.index = e1->head.index = edges.size();
-      edges.append(e2);
-    }
-  }
-
-  Vector<BMVert *> fvs;
-  Vector<BMEdge *> fes;
-
-  for (int i = 0; i < pbvh->totnode; i++) {
-    for (int j = 0; j < nodedata[i].faces.size(); j++) {
-      BMFace *f1 = nodedata[i].faces[j];
-
-      fvs.clear();
-      fes.clear();
-
-      int totloop = 0;
-      BMLoop *l1 = f1->l_first;
-      do {
-        fvs.append(verts[l1->v->head.index]);
-        fes.append(edges[l1->e->head.index]);
-        l1 = l1->next;
-        totloop++;
-      } while (l1 != f1->l_first);
-
-      BMFace *f2 = BM_face_create(bm2, fvs.data(), fes.data(), totloop, nullptr, BM_CREATE_NOP);
-      f1->head.index = f2->head.index = faces.size();
-      faces.append(f2);
-
-      // CustomData_bmesh_copy_data(&pbvh->header.bm->pdata, &bm2->pdata, f1->head.data,
-      // &f2->head.data);
-      BM_elem_attrs_copy_ex(pbvh->header.bm, bm2, f1, f2, 0, 0L);
-
-      BMLoop *l2 = f2->l_first;
-      do {
-        BM_elem_attrs_copy_ex(pbvh->header.bm, bm2, l1, l2, 0, 0L);
-
-        l1 = l1->next;
-        l2 = l2->next;
-      } while (l2 != f2->l_first);
-    }
-  }
-
-  for (int i = 0; i < pbvh->totnode; i++) {
-    PBVHNode *node = pbvh->nodes + i;
-
-    if (!(node->flag & PBVH_Leaf)) {
-      continue;
-    }
-
-    int totunique = node->bm_unique_verts->length;
-    int totother = node->bm_other_verts->length;
-    int totface = node->bm_faces->length;
-
-    TableGSet *bm_faces = BLI_table_gset_new_ex("bm_faces", totface);
-    TableGSet *bm_other_verts = BLI_table_gset_new_ex("bm_other_verts", totunique);
-    TableGSet *bm_unique_verts = BLI_table_gset_new_ex("bm_unique_verts", totother);
-
-    BMVert *v;
-    BMFace *f;
-
-    TGSET_ITER (v, node->bm_unique_verts) {
-      BLI_table_gset_insert(bm_unique_verts, verts[v->head.index]);
-    }
-    TGSET_ITER_END;
-    TGSET_ITER (v, node->bm_other_verts) {
-      BLI_table_gset_insert(bm_other_verts, verts[v->head.index]);
-    }
-    TGSET_ITER_END;
-    TGSET_ITER (f, node->bm_faces) {
-      BLI_table_gset_insert(bm_faces, faces[f->head.index]);
-    }
-    TGSET_ITER_END;
-
-    BLI_table_gset_free(node->bm_faces, nullptr);
-    BLI_table_gset_free(node->bm_other_verts, nullptr);
-    BLI_table_gset_free(node->bm_unique_verts, nullptr);
-
-    node->bm_faces = bm_faces;
-    node->bm_other_verts = bm_other_verts;
-    node->bm_unique_verts = bm_unique_verts;
-
-    node->flag |= PBVH_UpdateTris | PBVH_UpdateRedraw;
-  }
-
-  BM_mesh_free(pbvh->header.bm);
-  pbvh->header.bm = bm2;
-
-  return bm2;
-}
-
-struct SortElem {
-  BMElem *elem;
-  int index;
-  int cd_node_off;
-};
-
-static int sort_verts_faces(const void *va, const void *vb)
-{
-  SortElem *a = (SortElem *)va;
-  SortElem *b = (SortElem *)vb;
-  int ni1 = BM_ELEM_CD_GET_INT(a->elem, a->cd_node_off);
-  int ni2 = BM_ELEM_CD_GET_INT(b->elem, b->cd_node_off);
-
-  return ni1 - ni2;
-}
-
-static int sort_edges(const void *va, const void *vb)
-{
-  SortElem *a = (SortElem *)va;
-  SortElem *b = (SortElem *)vb;
-
-  BMEdge *e1 = (BMEdge *)a->elem;
-  BMEdge *e2 = (BMEdge *)b->elem;
-
-  int ni1 = BM_ELEM_CD_GET_INT(e1->v1, a->cd_node_off);
-  int ni2 = BM_ELEM_CD_GET_INT(e1->v2, a->cd_node_off);
-  int ni3 = BM_ELEM_CD_GET_INT(e2->v1, b->cd_node_off);
-  int ni4 = BM_ELEM_CD_GET_INT(e2->v2, b->cd_node_off);
-
-  return (ni1 + ni2) - (ni3 + ni4);
-}
-
-BMesh *BKE_pbvh_reorder_bmesh1(PBVH *pbvh)
-{
-  BMesh *bm = pbvh->header.bm;
-
-  Vector<Vector<int>> save_other_vs;
-  Vector<Vector<int>> save_unique_vs;
-  Vector<Vector<int>> save_fs;
-
-  save_other_vs.resize(pbvh->totnode);
-  save_unique_vs.resize(pbvh->totnode);
-  save_fs.resize(pbvh->totnode);
-
-  SortElem *verts = MEM_cnew_array<SortElem>(bm->totvert, __func__);
-  SortElem *edges = MEM_cnew_array<SortElem>(bm->totedge, __func__);
-  SortElem *faces = MEM_cnew_array<SortElem>(bm->totface, __func__);
-
-  BMIter iter;
-  BMVert *v;
-  BMEdge *e;
-  BMFace *f;
-
-  int i = 0;
-
-  BM_ITER_MESH_INDEX (v, &iter, bm, BM_VERTS_OF_MESH, i) {
-    verts[i].elem = (BMElem *)v;
-    verts[i].cd_node_off = pbvh->cd_vert_node_offset;
-    verts[i].index = i;
-    v->head.index = i;
-  }
-  BM_ITER_MESH_INDEX (e, &iter, bm, BM_EDGES_OF_MESH, i) {
-    edges[i].elem = (BMElem *)e;
-    edges[i].cd_node_off = pbvh->cd_vert_node_offset;
-    edges[i].index = i;
-    e->head.index = i;
-  }
-  BM_ITER_MESH_INDEX (f, &iter, bm, BM_FACES_OF_MESH, i) {
-    faces[i].elem = (BMElem *)f;
-    faces[i].cd_node_off = pbvh->cd_face_node_offset;
-    faces[i].index = i;
-    f->head.index = i;
-  }
-
-  for (i = 0; i < pbvh->totnode; i++) {
-    Vector<int> other_vs;
-    Vector<int> unique_vs;
-    Vector<int> fs;
-
-    PBVHNode *node = pbvh->nodes + i;
-    if (!(node->flag & PBVH_Leaf)) {
-      continue;
-    }
-
-    BMVert *v;
-    BMFace *f;
-
-    TGSET_ITER (v, node->bm_unique_verts) {
-      unique_vs.append(v->head.index);
-    }
-    TGSET_ITER_END;
-    TGSET_ITER (v, node->bm_other_verts) {
-      other_vs.append(v->head.index);
-    }
-    TGSET_ITER_END;
-    TGSET_ITER (f, node->bm_faces) {
-      fs.append(f->head.index);
-    }
-    TGSET_ITER_END;
-
-    save_unique_vs[i] = unique_vs;
-    save_other_vs[i] = other_vs;
-    save_fs[i] = fs;
-  }
-
-  qsort(verts, bm->totvert, sizeof(SortElem), sort_verts_faces);
-  qsort(edges, bm->totedge, sizeof(SortElem), sort_edges);
-  qsort(faces, bm->totface, sizeof(SortElem), sort_verts_faces);
-
-  uint *vs = MEM_cnew_array<uint>(bm->totvert, __func__);
-  uint *es = MEM_cnew_array<uint>(bm->totedge, __func__);
-  uint *fs = MEM_cnew_array<uint>(bm->totface, __func__);
-
-  for (i = 0; i < bm->totvert; i++) {
-    vs[i] = (uint)verts[i].index;
-    verts[i].elem->head.index = verts[i].index;
-  }
-  for (i = 0; i < bm->totedge; i++) {
-    es[i] = (uint)edges[i].index;
-    edges[i].elem->head.index = edges[i].index;
-  }
-  for (i = 0; i < bm->totface; i++) {
-    fs[i] = (uint)faces[i].index;
-    faces[i].elem->head.index = faces[i].index;
-  }
-
-  BM_mesh_remap(bm, vs, es, nullptr, fs);
-
-  // create new mappings
-  BMVert **mapvs = MEM_cnew_array<BMVert *>(bm->totvert, __func__);
-  BMEdge **mapes = MEM_cnew_array<BMEdge *>(bm->totedge, __func__);
-  BMFace **mapfs = MEM_cnew_array<BMFace *>(bm->totface, __func__);
-
-  BM_ITER_MESH (v, &iter, bm, BM_VERTS_OF_MESH) {
-    mapvs[v->head.index] = v;
-  }
-  BM_ITER_MESH (e, &iter, bm, BM_EDGES_OF_MESH) {
-    mapes[e->head.index] = e;
-  }
-  BM_ITER_MESH (f, &iter, bm, BM_FACES_OF_MESH) {
-    mapfs[f->head.index] = f;
-  }
-
-  // rebuild bm_unique_verts bm_other_verts and bm_faces in pbvh nodes
-  for (i = 0; i < pbvh->totnode; i++) {
-    PBVHNode *node = pbvh->nodes + i;
-
-    if (!(node->flag & PBVH_Leaf)) {
-      continue;
-    }
-
-    int tot_unique_vs = BLI_table_gset_len(node->bm_unique_verts);
-    int tot_other_vs = BLI_table_gset_len(node->bm_other_verts);
-    int tot_fs = BLI_table_gset_len(node->bm_faces);
-
-    BLI_table_gset_free(node->bm_unique_verts, nullptr);
-    BLI_table_gset_free(node->bm_other_verts, nullptr);
-    BLI_table_gset_free(node->bm_faces, nullptr);
-
-    node->bm_unique_verts = BLI_table_gset_new("bm_unique_verts");
-    node->bm_other_verts = BLI_table_gset_new("bm_other_verts");
-    node->bm_faces = BLI_table_gset_new("bm_faces");
-
-    Vector<int> &unique_vs = save_unique_vs[i];
-    Vector<int> &other_vs = save_other_vs[i];
-    Vector<int> &fs = save_fs[i];
-
-    for (int j = 0; j < tot_unique_vs; j++) {
-      BLI_table_gset_add(node->bm_unique_verts, mapvs[unique_vs[j]]);
-    }
-    for (int j = 0; j < tot_other_vs; j++) {
-      BLI_table_gset_add(node->bm_other_verts, mapvs[other_vs[j]]);
-    }
-
-    for (int j = 0; j < tot_fs; j++) {
-      BLI_table_gset_add(node->bm_faces, mapfs[fs[j]]);
-    }
-
-    node->flag |= PBVH_UpdateTris;
-  }
-
-  MEM_SAFE_FREE(mapvs);
-  MEM_SAFE_FREE(mapes);
-  MEM_SAFE_FREE(mapfs);
-
-  bm->elem_index_dirty |= BM_VERT | BM_EDGE | BM_FACE;
-  bm->elem_table_dirty |= BM_VERT | BM_EDGE | BM_FACE;
-
-  MEM_SAFE_FREE(vs);
-  MEM_SAFE_FREE(es);
-  MEM_SAFE_FREE(fs);
-
-  MEM_SAFE_FREE(verts);
-  MEM_SAFE_FREE(edges);
-  MEM_SAFE_FREE(faces);
-
-  return pbvh->header.bm;
-}
-
-=======
->>>>>>> 7ffab539
 /* restore bmesh references from previously indices saved by BKE_pbvh_bmesh_save_indices */
 void BKE_pbvh_bmesh_from_saved_indices(PBVH *pbvh)
 {
