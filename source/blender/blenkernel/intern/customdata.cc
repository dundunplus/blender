--- conflicted
+++ resolved
@@ -2094,13 +2094,8 @@
 };
 const CustomData_MeshMasks CD_MASK_MESH = {
     /* vmask */ (CD_MASK_MVERT | CD_MASK_MDEFORMVERT | CD_MASK_MVERT_SKIN | CD_MASK_PAINT_MASK |
-<<<<<<< HEAD
                  CD_MASK_PROP_ALL | CD_MASK_PROP_COLOR | CD_MASK_CREASE | CD_MASK_MESH_ID),
     /* emask */ (CD_MASK_MEDGE | CD_MASK_FREESTYLE_EDGE | CD_MASK_PROP_ALL | CD_MASK_MESH_ID),
-=======
-                 CD_MASK_PROP_ALL | CD_MASK_PROP_COLOR | CD_MASK_CREASE),
-    /* emask */ (CD_MASK_MEDGE | CD_MASK_FREESTYLE_EDGE | CD_MASK_PROP_ALL),
->>>>>>> ec2e9a43
     /* fmask */ 0,
     /* pmask */
     (CD_MASK_MPOLY | CD_MASK_FACEMAP | CD_MASK_FREESTYLE_FACE | CD_MASK_PROP_ALL |
@@ -2111,14 +2106,9 @@
 };
 const CustomData_MeshMasks CD_MASK_EDITMESH = {
     /* vmask */ (CD_MASK_MDEFORMVERT | CD_MASK_PAINT_MASK | CD_MASK_MVERT_SKIN | CD_MASK_SHAPEKEY |
-<<<<<<< HEAD
                  CD_MASK_SHAPE_KEYINDEX | CD_MASK_PROP_ALL | CD_MASK_PROP_COLOR | CD_MASK_CREASE |
                  CD_MASK_MESH_ID),
     /* emask */ (CD_MASK_PROP_ALL | CD_MASK_MESH_ID),
-=======
-                 CD_MASK_SHAPE_KEYINDEX | CD_MASK_PROP_ALL | CD_MASK_PROP_COLOR | CD_MASK_CREASE),
-    /* emask */ (CD_MASK_PROP_ALL),
->>>>>>> ec2e9a43
     /* fmask */ 0,
     /* pmask */ (CD_MASK_FACEMAP | CD_MASK_PROP_ALL | CD_MASK_SCULPT_FACE_SETS | CD_MASK_MESH_ID),
     /* lmask */
@@ -2128,13 +2118,8 @@
 const CustomData_MeshMasks CD_MASK_DERIVEDMESH = {
     /* vmask */ (CD_MASK_ORIGINDEX | CD_MASK_MDEFORMVERT | CD_MASK_SHAPEKEY | CD_MASK_MVERT_SKIN |
                  CD_MASK_PAINT_MASK | CD_MASK_ORCO | CD_MASK_CLOTH_ORCO | CD_MASK_PROP_ALL |
-<<<<<<< HEAD
                  CD_MASK_PROP_COLOR | CD_MASK_CREASE | CD_MASK_MESH_ID),
     /* emask */ (CD_MASK_ORIGINDEX | CD_MASK_FREESTYLE_EDGE | CD_MASK_PROP_ALL | CD_MASK_MESH_ID),
-=======
-                 CD_MASK_PROP_COLOR | CD_MASK_CREASE),
-    /* emask */ (CD_MASK_ORIGINDEX | CD_MASK_FREESTYLE_EDGE | CD_MASK_PROP_ALL),
->>>>>>> ec2e9a43
     /* fmask */ (CD_MASK_ORIGINDEX | CD_MASK_ORIGSPACE | CD_MASK_PREVIEW_MCOL | CD_MASK_TANGENT),
     /* pmask */
     (CD_MASK_ORIGINDEX | CD_MASK_FREESTYLE_FACE | CD_MASK_FACEMAP | CD_MASK_PROP_ALL |
@@ -2147,15 +2132,10 @@
 const CustomData_MeshMasks CD_MASK_BMESH = {
     /* vmask */ (CD_MASK_MDEFORMVERT | CD_MASK_BWEIGHT | CD_MASK_MVERT_SKIN | CD_MASK_SHAPEKEY |
                  CD_MASK_SHAPE_KEYINDEX | CD_MASK_PAINT_MASK | CD_MASK_PROP_ALL |
-<<<<<<< HEAD
                  CD_MASK_PROP_COLOR | CD_MASK_CREASE | CD_MASK_MESH_ID | CD_MASK_DYNTOPO_VERT),
     /* emask */
     (CD_MASK_BWEIGHT | CD_MASK_CREASE | CD_MASK_FREESTYLE_EDGE | CD_MASK_PROP_ALL |
      CD_MASK_MESH_ID),
-=======
-                 CD_MASK_PROP_COLOR | CD_MASK_CREASE),
-    /* emask */ (CD_MASK_BWEIGHT | CD_MASK_CREASE | CD_MASK_FREESTYLE_EDGE | CD_MASK_PROP_ALL),
->>>>>>> ec2e9a43
     /* fmask */ 0,
     /* pmask */
     (CD_MASK_FREESTYLE_FACE | CD_MASK_FACEMAP | CD_MASK_PROP_ALL | CD_MASK_SCULPT_FACE_SETS |
@@ -5874,10 +5854,7 @@
   }
 
   CustomData_update_typemap(data);
-<<<<<<< HEAD
   CustomData_regen_active_refs(data);  // check for corrupted active layer refs
-=======
->>>>>>> ec2e9a43
 }
 
 #ifndef NDEBUG
