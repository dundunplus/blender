#include "MEM_guardedalloc.h"

#include "DNA_customdata_types.h"
#include "DNA_mesh_types.h"
#include "DNA_meshdata_types.h"
#include "DNA_modifier_types.h"
#include "DNA_object_types.h"

#include "BLI_alloca.h"
#include "BLI_array.hh"
#include "BLI_asan.h"
#include "BLI_bitmap.h"
#include "BLI_buffer.h"
#include "BLI_compiler_attrs.h"
#include "BLI_compiler_compat.h"
#include "BLI_ghash.h"
#include "BLI_heap.h"
#include "BLI_heap_minmax.hh"
#include "BLI_heap_simple.h"
#include "BLI_index_range.hh"
#include "BLI_linklist.h"
#include "BLI_map.hh"
#include "BLI_math.h"
#include "BLI_math_vector_types.hh"
#include "BLI_memarena.h"
#include "BLI_rand.h"
#include "BLI_rand.hh"
#include "BLI_set.hh"
#include "BLI_task.h"
#include "BLI_task.hh"
#include "BLI_utildefines.h"
#include "BLI_vector.hh"

#include "PIL_time.h"
#include "atomic_ops.h"

#include "BKE_customdata.h"
#include "BKE_dyntopo.hh"
#include "BKE_paint.h"
#include "BKE_pbvh.h"
#include "BKE_sculpt.hh"

#include "bmesh.h"
#include "bmesh_log.h"

#include "dyntopo_intern.hh"
#include "pbvh_intern.hh"

#include <cstdio>

#include <chrono>

//#define CLEAR_TAGS_IN_THREAD

#define EDGE_QUEUE_FLAG BM_ELEM_TAG

using blender::float2;
using blender::float3;
using blender::float4;
using blender::IndexRange;
using blender::Map;
using blender::Set;
using blender::Vector;

namespace blender::bke::dyntopo {

using namespace blender::bke::sculpt;

static void pbvh_split_edge(struct EdgeQueueContext *eq_ctx, BMEdge *e);

static void edge_queue_create_local(EdgeQueueContext *eq_ctx,
                                    PBVH *pbvh,
                                    PBVHTopologyUpdateMode local_mode);

static void surface_smooth_v_safe(
    SculptSession *ss, PBVH *pbvh, BMVert *v, float fac, bool reproject_cdata)
{
  float co[3];
  float origco[3], origco1[3];
  float origno1[3];
  float tan[3];
  float tot = 0.0;

  if (BM_ELEM_CD_GET_INT(v, pbvh->cd_valence) > 12) {
    return;
  }

  PBVHVertRef vertex = {reinterpret_cast<intptr_t>(v)};
  if (stroke_id_test(ss, vertex, STROKEID_USER_ORIGINAL)) {
    copy_v3_v3(origco1, v->co);
    copy_v3_v3(origno1, v->no);
  }
  else {
    copy_v3_v3(origco1, blender::bke::paint::vertex_attr_ptr<float>(vertex, ss->attrs.orig_co));
    copy_v3_v3(origno1, blender::bke::paint::vertex_attr_ptr<float>(vertex, ss->attrs.orig_no));
  }

  zero_v3(co);
  zero_v3(origco);

  /* This is a manual edge walk. */

  BMEdge *e = v->e;
  if (!e) {
    return;
  }

  if (pbvh_boundary_needs_update_bmesh(pbvh, v)) {
    pbvh_check_vert_boundary(pbvh, v);
  }

  int boundmask = SCULPTVERT_SMOOTH_BOUNDARY;
  int cornermask = SCULPTVERT_SMOOTH_CORNER;

  int boundflag = BM_ELEM_CD_GET_INT(v, pbvh->cd_boundary_flag);
  int bound1 = boundflag & boundmask;

  if (boundflag & (cornermask | SCULPT_BOUNDARY_SHARP_ANGLE)) {
    return;
  }

  if (bound1) {
    fac *= 0.1;
  }

  do {
    BMVert *v2 = e->v1 == v ? e->v2 : e->v1;
    PBVHVertRef vertex2 = {reinterpret_cast<intptr_t>(v2)};

    float w;

    if (e->l && e->l->f->len == 3) {
      BMLoop *l = e->l;
      float w1 = area_tri_v3(l->v->co, l->next->v->co, l->prev->v->co);

      if (l->radial_next != l) {
        l = l->radial_next;
        float w2 = area_tri_v3(l->v->co, l->next->v->co, l->prev->v->co);
        w = (w1 + w2) * 0.5f;
      }
      else {
        w = len_squared_v3v3(e->v1->co, e->v2->co);
      }
    }
    else {
      w = len_squared_v3v3(e->v1->co, e->v2->co);
    }
    /* Note: we can't validate the boundary flags from with a thread
     * so they may not be up to date.
     */

    int boundflag2 = BM_ELEM_CD_GET_INT(v2, pbvh->cd_boundary_flag);
    int bound2 = boundflag2 & boundmask;

    if (bound1 && !bound2) {
      continue;
    }

    sub_v3_v3v3(tan, v2->co, v->co);

    float d = dot_v3v3(tan, v->no);
    madd_v3_v3fl(tan, v->no, -d * 0.95f);
    madd_v3_v3fl(co, tan, w);

    float *origco2;
    if (!stroke_id_test_no_update(ss, vertex2, STROKEID_USER_ORIGINAL)) {
      origco2 = blender::bke::paint::vertex_attr_ptr<float>(vertex2, ss->attrs.orig_co);
    }
    else {
      origco2 = v2->co;
    }

    sub_v3_v3v3(tan, origco2, origco1);
    d = dot_v3v3(tan, origno1);
    madd_v3_v3fl(tan, origno1, -d * 0.95f);
    madd_v3_v3fl(origco, tan, w);

    tot += w;

  } while ((e = BM_DISK_EDGE_NEXT(e, v)) != v->e);

  if (tot == 0.0f) {
    return;
  }

  float startco[3];
  float startno[3];
  if (reproject_cdata) {
    copy_v3_v3(startco, v->co);
    copy_v3_v3(startno, v->no);
  }

  mul_v3_fl(co, 1.0f / tot);
  mul_v3_fl(origco, 1.0f / tot);

  volatile float x = v->co[0], y = v->co[1], z = v->co[2];
  volatile float nx = x + co[0] * fac, ny = y + co[1] * fac, nz = z + co[2] * fac;

  /* Conflicts here should be pretty rare. */
  atomic_cas_float(&v->co[0], x, nx);
  atomic_cas_float(&v->co[1], y, ny);
  atomic_cas_float(&v->co[2], z, nz);

  /* Note: threading is disabled if reproject_cdata is on. */
  if (reproject_cdata) {
    BKE_sculpt_reproject_cdata(ss, vertex, startco, startno);
  }

  float *start_origco = blender::bke::paint::vertex_attr_ptr<float>(vertex, ss->attrs.orig_co);

  /* Conflicts here should be pretty rare. */
  x = start_origco[0];
  y = start_origco[1];
  z = start_origco[2];

  nx = x + origco[0] * fac;
  ny = y + origco[1] * fac;
  nz = z + origco[2] * fac;

  atomic_cas_float(&start_origco[0], x, nx);
  atomic_cas_float(&start_origco[1], y, ny);
  atomic_cas_float(&start_origco[2], z, nz);

  PBVH_CHECK_NAN(start_origco);
  PBVH_CHECK_NAN(v->co);
  // atomic_cas_int32(&mv1->stroke_id, stroke_id, pbvh->stroke_id);
}

/****************************** EdgeQueue *****************************/

static float maskcb_get(EdgeQueueContext *eq_ctx, BMVert *v1, BMVert *v2)
{
  if (eq_ctx->mask_cb) {
    PBVHVertRef sv1 = {(intptr_t)v1};
    PBVHVertRef sv2 = {(intptr_t)v2};

    float w1 = eq_ctx->mask_cb(sv1, eq_ctx->mask_cb_data);
    float w2 = eq_ctx->mask_cb(sv2, eq_ctx->mask_cb_data);

    return min_ff(w1, w2);
  }

  return 1.0f;
}

enum WeightMode {
  SPLIT = -1,
  COLLAPSE = 1,
};

BLI_INLINE float calc_weighted_length(EdgeQueueContext *eq_ctx,
                                      BMVert *v1,
                                      BMVert *v2,
                                      WeightMode mode)
{
  float w = 1.0 - maskcb_get(eq_ctx, v1, v2);
  float len = len_squared_v3v3(v1->co, v2->co);

  switch (mode) {
    case SPLIT:
      w = 1.0 + w * float(mode);
      return len > eq_ctx->limit_len_max_sqr ? len * w * w : len;
    case COLLAPSE: {
#if 0
      if (eq_ctx->brush_tester->is_sphere_or_tube) {
        BrushSphere *sphere = static_cast<BrushSphere *>(eq_ctx->brush_tester);

        float l1 = len_v3v3(v1->co, sphere->center());
        float l2 = len_v3v3(v2->co, sphere->center());
        float l = min_ff(min_ff(l1, l2) / sphere->radius(), 1.0f);
      }
#endif

      return len < eq_ctx->limit_len_min_sqr ?
                 len + eq_ctx->limit_len_min_sqr * 1.0f * powf(w, 5.0) :
                 len;
    }
  }

  BLI_assert_unreachable();
  return 0.0f;
}

static PBVHTopologyUpdateMode edge_queue_test(EdgeQueueContext *eq_ctx,
                                              PBVH * /*pbvh*/,
                                              BMEdge *e,
                                              float *r_w)
{
  float len1 = calc_weighted_length(eq_ctx, e->v1, e->v2, SPLIT);
  if ((eq_ctx->mode & PBVH_Subdivide) && len1 > eq_ctx->limit_len_max_sqr) {
    if (r_w) {
      *r_w = len1;
    }
    return PBVH_Subdivide;
  }

  float len2 = calc_weighted_length(eq_ctx, e->v1, e->v2, COLLAPSE);
  if ((eq_ctx->mode & PBVH_Collapse) && len2 < eq_ctx->limit_len_min_sqr) {
    if (r_w) {
      *r_w = len2;
    }
    return PBVH_Collapse;
  }

  return PBVH_None;
}

static void edge_queue_insert_unified(EdgeQueueContext *eq_ctx, BMEdge *e, float w)
{
  if (!(e->head.hflag & EDGE_QUEUE_FLAG)) {
    eq_ctx->edge_heap.insert(w, e);
    e->head.hflag |= EDGE_QUEUE_FLAG;
  }
}

static void edge_queue_insert_val34_vert(EdgeQueueContext *eq_ctx, BMVert *v)
{
  eq_ctx->used_verts.append(v);
}

/*
  Profiling revealed the accurate distance to tri in blenlib was too slow,
  so we use a simpler version here
  */
/* reduce script

on factor;
off period;

load_package "avector";

comment: origin at p;

p := avec(0, 0, 0);
n :=- avec(nx, ny, nz);
v1 := avec(v1x, v1y, v1z);
v2 := avec(v2x, v2y, v2z);
v3 := avec(v3x, v3y, v3z);

comment: -((p - v1) dot n);simplified to this;
fac := v1 dot n;

co := fac*n;

a := co - v1;
b := co - v2;
c := co - v3;

a := v1;
b := v2;
c := v3;

t1 := a cross b;
t2 := b cross c;
t3 := c cross a;

on fort;
w1 := t1 dot n;
w2 := t2 dot n;
w3 := t3 dot n;
off fort;

inside := sign(a dot n) + sign(b dot n) + sign(c dot n);


*/
static bool point_in_tri_v3(float p[3], float v1[3], float v2[3], float v3[3], float n[3])
{
  float t1[3], t2[3], t3[3];
  sub_v3_v3v3(t1, v1, p);
  sub_v3_v3v3(t2, v2, p);
  sub_v3_v3v3(t3, v3, p);

  float c1[3], c2[3], c3[3];
  cross_v3_v3v3(c1, t1, t2);
  cross_v3_v3v3(c2, t2, t3);
  cross_v3_v3v3(c3, t3, t1);

  bool w1 = dot_v3v3(c1, n) >= 0.0f;
  bool w2 = dot_v3v3(c2, n) >= 0.0f;
  bool w3 = dot_v3v3(c3, n) >= 0.0f;

  return w1 == w2 && w2 == w3;

#if 0
  const float nx = n[0], ny = n[1], nz = n[2];

  float v1x = v1[0] - p[0], v1y = v1[1] - p[1], v1z = v1[2] - p[2];
  float v2x = v2[0] - p[0], v2y = v2[1] - p[1], v2z = v2[2] - p[2];
  float v3x = v3[0] - p[0], v3y = v3[1] - p[1], v3z = v3[2] - p[2];

  const float w1 = -(nx * v1y * v2z - nx * v1z * v2y - ny * v1x * v2z + ny * v1z * v2x +
                     nz * v1x * v2y - nz * v1y * v2x);
  const float w2 = -(nx * v2y * v3z - nx * v2z * v3y - ny * v2x * v3z + ny * v2z * v3x +
                     nz * v2x * v3y - nz * v2y * v3x);
  const float w3 = nx * v1y * v3z - nx * v1z * v3y - ny * v1x * v3z + ny * v1z * v3x +
                   nz * v1x * v3y - nz * v1y * v3x;
  return !((w1 >= 0.0f) && (w2 >= 0.0f) && (w3 >= 0.0f));
#endif
}

float dist_to_tri_sphere_simple(float p[3], float v1[3], float v2[3], float v3[3], float n[3])
{
  float co[3];
  float t1[3], t2[3], t3[3];

  if (dot_v3v3(n, n) == 0.0f) {
    normal_tri_v3(n, v1, v2, v3);
  }

  if (point_in_tri_v3(p, v1, v2, v3, n)) {
    sub_v3_v3v3(co, p, v2);

    float dist = dot_v3v3(co, n);
    return dist * dist;
  }

  sub_v3_v3v3(co, p, v1);
  madd_v3_v3fl(co, n, -dot_v3v3(n, co));

  sub_v3_v3v3(t1, v1, co);
  sub_v3_v3v3(t2, v2, co);
  sub_v3_v3v3(t3, v3, co);

  float dis = len_squared_v3v3(p, v1);
  dis = fmin(dis, len_squared_v3v3(p, v2));
  dis = fmin(dis, len_squared_v3v3(p, v3));

  add_v3_v3v3(co, v1, v2);
  mul_v3_fl(co, 0.5f);
  dis = fmin(dis, len_squared_v3v3(p, co));

  add_v3_v3v3(co, v2, v3);
  mul_v3_fl(co, 0.5f);
  dis = fmin(dis, len_squared_v3v3(p, co));

  add_v3_v3v3(co, v3, v1);
  mul_v3_fl(co, 0.5f);
  dis = fmin(dis, len_squared_v3v3(p, co));

  add_v3_v3v3(co, v1, v2);
  add_v3_v3(co, v3);
  mul_v3_fl(co, 1.0f / 3.0f);
  dis = fmin(dis, len_squared_v3v3(p, co));

  return dis;
}

static bool skinny_bad_edge(BMEdge *e, const float limit = 4.0f)
{
  float len1 = len_v3v3(e->v1->co, e->v2->co);

  BMLoop *l = e->l;
  do {
    float len2 = len_v3v3(l->next->v->co, l->next->next->v->co);
    if (len1 > 0.0f && len2 / len1 > limit) {
      return true;
    }

    len2 = len_v3v3(l->v->co, l->prev->v->co);
    if (len1 > 0.0f && len2 / len1 > limit) {
      return true;
    }
  } while ((l = l->radial_next) != e->l);

  return false;
}

#if 0
static void add_split_edge_recursive(
    EdgeQueueContext *eq_ctx, BMLoop *l_edge, const float len_sq, float limit_len, int depth)
{
  struct StackItem {
    BMLoop *l_edge;
    float len_sq;
    float limit_len;
    int depth;

    StackItem(BMLoop *l, float len, float limit, int d)
        : l_edge(l), len_sq(len), limit_len(limit), depth(d)
    {
    }
  };

  Vector<StackItem, 32> stack;
  stack.append(StackItem(l_edge, len_sq, limit_len, depth));

  while (stack.size() > 0) {
#  if 0  // stack
    StackItem item = stack.pop_last();
#  else  // queue
    StackItem item = stack[0];
    stack.remove_and_reorder(0);
#  endif

    int depth = item.depth;
    float len_sq = item.len_sq, limit_len = item.limit_len;
    BMLoop *l_edge = item.l_edge;

    if (depth > DEPTH_START_LIMIT && eq_ctx->use_view_normal) {
      if (dot_v3v3(l_edge->f->no, eq_ctx->view_normal) < 0.0f) {
        continue;
      }
    }

    if (!skinny_bad_edge(l_edge->e)) {
      edge_queue_insert_unified(eq_ctx, l_edge->e, len_sq);
    }

    if ((l_edge->radial_next != l_edge)) {
      const float len_sq_cmp = len_sq * EVEN_EDGELEN_THRESHOLD;

      limit_len *= EVEN_GENERATION_SCALE;
      const float limit_len_sq = square_f(limit_len);

      BMLoop *l_iter = l_edge;
      do {
        BMLoop *l_adjacent[2] = {l_iter->next, l_iter->prev};
        for (int i = 0; i < (int)ARRAY_SIZE(l_adjacent); i++) {
          if (l_adjacent[i]->e->head.hflag & EDGE_QUEUE_FLAG) {
            continue;
          }

          float len_sq_other = calc_weighted_length(
              eq_ctx, l_adjacent[i]->e->v1, l_adjacent[i]->e->v2, SPLIT);

          bool insert_ok = len_sq_other > max_ff(len_sq_cmp, limit_len_sq);
          if (!insert_ok) {
            continue;
          }

          stack.append(StackItem(l_adjacent[i]->radial_next, len_sq_other, limit_len, depth + 1));
        }
      } while ((l_iter = l_iter->radial_next) != l_edge);
    }
  }
}
#else
static void add_split_edge_recursive(
    EdgeQueueContext *eq_ctx, BMLoop *l_edge, const float len_sq, float limit_len, int depth)
{
  if (depth > DEPTH_START_LIMIT && eq_ctx->use_view_normal) {
    if (dot_v3v3(l_edge->f->no, eq_ctx->view_normal) < 0.0f) {
      return;
    }
  }

  // if (!skinny_bad_edge(l_edge->e)) {
  edge_queue_insert_unified(eq_ctx, l_edge->e, len_sq);
  //}

  if ((l_edge->radial_next != l_edge)) {
    const float len_sq_cmp = len_sq * EVEN_EDGELEN_THRESHOLD;

    limit_len *= EVEN_GENERATION_SCALE;
    const float limit_len_sq = square_f(limit_len);

    BMLoop *l_iter = l_edge;
    do {
      BMLoop *l_adjacent[2] = {l_iter->next, l_iter->prev};
      for (int i = 0; i < (int)ARRAY_SIZE(l_adjacent); i++) {
        if (l_adjacent[i]->e->head.hflag & EDGE_QUEUE_FLAG) {
          continue;
        }

        float len_sq_other = calc_weighted_length(
            eq_ctx, l_adjacent[i]->e->v1, l_adjacent[i]->e->v2, SPLIT);

        bool insert_ok = len_sq_other > max_ff(len_sq_cmp, limit_len_sq);
        if (!insert_ok) {
          continue;
        }

        add_split_edge_recursive(
            eq_ctx, l_adjacent[i]->radial_next, len_sq_other, limit_len, depth + 1);
      }
    } while ((l_iter = l_iter->radial_next) != l_edge);
  }
}
#endif

typedef struct EdgeQueueThreadData {
  PBVH *pbvh = nullptr;
  PBVHNode *node = nullptr;
  Vector<BMEdge *> edges;
  EdgeQueueContext *eq_ctx = nullptr;
  int size = 0;
  bool is_collapse = false;
  int seed = 0;
} EdgeQueueThreadData;

static void edge_thread_data_insert(EdgeQueueThreadData *tdata, BMEdge *e)
{
  tdata->edges.append(e);

  BMElem elem;
  memcpy(&elem, (BMElem *)e, sizeof(BMElem));

  elem.head.hflag = e->head.hflag | EDGE_QUEUE_FLAG;
  int64_t iold = *((int64_t *)&e->head.index);
  int64_t inew = *((int64_t *)&elem.head.index);

  atomic_cas_int64((int64_t *)&e->head.index, iold, inew);
}

static void add_split_edge_recursive_threaded(EdgeQueueThreadData *tdata,
                                              BMLoop *l_edge,
                                              BMLoop *l_end,
                                              const float len_sq,
                                              float limit_len,
                                              int depth,
                                              bool insert)
{
  BLI_assert(len_sq > square_f(limit_len));

  BMLoop *l = l_edge;
  int count = 0;
  do {
    if (count++ > 5) {
      printf("%s: topology error: highly non-manifold edge %p\n", __func__, l_edge->e);
      BM_vert_select_set(tdata->pbvh->header.bm, l_edge->e->v1, true);
      BM_vert_select_set(tdata->pbvh->header.bm, l_edge->e->v2, true);
      BM_edge_select_set(tdata->pbvh->header.bm, l_edge->e, true);
      return;
    }
  } while ((l = l->radial_next) != l_edge);

  if (l_edge->e->head.hflag & EDGE_QUEUE_FLAG) {
    return;
  }

#ifdef USE_EDGEQUEUE_FRONTFACE
  if (depth > DEPTH_START_LIMIT && tdata->eq_ctx->use_view_normal) {
    if (dot_v3v3(l_edge->f->no, tdata->eq_ctx->view_normal) < 0.0f) {
      return;
    }
  }
#endif

  if (insert) {
    edge_thread_data_insert(tdata, l_edge->e);
  }

  if ((l_edge->radial_next != l_edge)) {
    const float len_sq_cmp = len_sq * EVEN_EDGELEN_THRESHOLD;

    limit_len *= EVEN_GENERATION_SCALE;
    const float limit_len_sq = square_f(limit_len);

    BMLoop *l_iter = l_edge;
    do {
      BMLoop *l_adjacent[2] = {l_iter->next, l_iter->prev};
      for (int i = 0; i < (int)ARRAY_SIZE(l_adjacent); i++) {
        float len_sq_other = calc_weighted_length(
            tdata->eq_ctx, l_adjacent[i]->e->v1, l_adjacent[i]->e->v2, SPLIT);

        bool insert_ok = len_sq_other > max_ff(len_sq_cmp, limit_len_sq);
#ifdef EVEN_NO_TEST_DEPTH_LIMIT
        if (!insert_ok && depth >= EVEN_NO_TEST_DEPTH_LIMIT) {
          continue;
        }
#else
        if (!insert_ok) {
          continue;
        }
#endif

        add_split_edge_recursive_threaded(tdata,
                                          l_adjacent[i]->radial_next,
                                          l_adjacent[i],
                                          len_sq_other,
                                          limit_len,
                                          depth + 1,
                                          insert_ok);
      }
    } while ((l_iter = l_iter->radial_next) != l_end);
  }
}

static void unified_edge_queue_task_cb(void *__restrict userdata,
                                       const int n,
                                       const TaskParallelTLS *__restrict /*tls*/)
{
  blender::RandomNumberGenerator rand(uint32_t(n + PIL_check_seconds_timer() * 100000.0f));
  EdgeQueueThreadData *tdata = ((EdgeQueueThreadData *)userdata) + n;
  PBVH *pbvh = tdata->pbvh;
  PBVHNode *node = tdata->node;
  EdgeQueueContext *eq_ctx = tdata->eq_ctx;

  bool do_smooth = eq_ctx->surface_relax && eq_ctx->surface_smooth_fac > 0.0f;

  BKE_pbvh_bmesh_check_tris(pbvh, node);
  int ni = node - pbvh->nodes;

  const char facetag = BM_ELEM_TAG_ALT;

  /* Only do reprojection if UVs exist. */
  bool reproject_cdata = eq_ctx->reproject_cdata;

/*
 * Clear edge flags.
 *
 * We care more about convergence to accurate results
 * then accuracy in any individual runs.  Profiling
 * has shown this loop overwhelms the L3 cache,
 * so randomly skip bits of it.
 */
#ifdef CLEAR_TAGS_IN_THREAD
  for (BMFace *f : *node->bm_faces) {
    BMLoop *l = f->l_first;

    /* Note that f itself is owned by this node. */
    f->head.hflag &= ~facetag;

    /* Stochastically skip faces. */
    if (rand.get_uint32() > (1 << 16)) {
      continue;
    }

    do {
      /* Kind of tricky to atomicly update flags here. We probably
       * don't need to do this on x86, but I'm not sure about ARM.
       */
      BMEdge edge = *l->e;
      edge.head.hflag &= ~EDGE_QUEUE_FLAG;

      int64_t *t1 = (int64_t *)&edge.head.index;
      int64_t *t2 = (int64_t *)&l->e->head.index;

      atomic_cas_int64(t2, *t2, *t1);

      l = l->next;
    } while (l != f->l_first);
  }
#endif

  PBVHTriBuf *tribuf = node->tribuf;
  for (int i = 0; i < node->tribuf->tottri; i++) {
    PBVHTri *tri = node->tribuf->tris + i;
    BMFace *f = (BMFace *)tri->f.i;

    if (f->head.hflag & facetag) {
      continue;
    }

#ifdef USE_EDGEQUEUE_FRONTFACE
    if (eq_ctx->use_view_normal) {
      if (dot_v3v3(f->no, eq_ctx->view_normal) < 0.0f) {
        continue;
      }
    }
#endif

    BMVert *vs[3] = {(BMVert *)tribuf->verts[tri->v[0]].i,
                     (BMVert *)tribuf->verts[tri->v[1]].i,
                     (BMVert *)tribuf->verts[tri->v[2]].i};
    if (eq_ctx->brush_tester->tri_in_range(vs, f->no)) {
      f->head.hflag |= facetag;

      /* Check each edge of the face. */
      BMLoop *l_first = BM_FACE_FIRST_LOOP(f);
      BMLoop *l_iter = l_first;
      do {
        /* Are we owned by this node? if so, make sure origdata is up to date. */
        if (BM_ELEM_CD_GET_INT(l_iter->v, pbvh->cd_vert_node_offset) == ni) {
          BKE_pbvh_bmesh_check_origdata(eq_ctx->ss, l_iter->v, pbvh->stroke_id);
        }

        /* Try to improve convergence by applying a small amount of smoothing to topology,
         * but tangentially to surface.  We can stochastically skip this and still get the
         * benefit to convergence.
         */
        if (do_smooth && rand.get_float() > 0.75f &&
            BM_ELEM_CD_GET_INT(l_iter->v, pbvh->cd_vert_node_offset) == ni)
        {
          PBVHVertRef sv = {(intptr_t)l_iter->v};
          surface_smooth_v_safe(eq_ctx->ss,
                                tdata->pbvh,
                                l_iter->v,
                                eq_ctx->surface_smooth_fac *
                                    eq_ctx->mask_cb(sv, eq_ctx->mask_cb_data),
                                reproject_cdata);
        }

        float w = 0.0f;
        PBVHTopologyUpdateMode mode = edge_queue_test(eq_ctx, pbvh, l_iter->e, &w);

        /* Subdivide walks the mesh a bit for better transitions in the topology. */
        if (mode == PBVH_Subdivide) {
          add_split_edge_recursive_threaded(
              tdata, l_iter->radial_next, l_iter, w, eq_ctx->limit_len_max, 0, true);
        }
        else if (mode == PBVH_Collapse) {
          edge_thread_data_insert(tdata, l_iter->e);
        }
      } while ((l_iter = l_iter->next) != l_first);
    }
  }
}

bool check_face_is_tri(PBVH *pbvh, BMFace *f)
{
#if DYNTOPO_DISABLE_FLAG & DYNTOPO_DISABLE_TRIANGULATOR
  return true;
#endif

  if (f->len == 3) {
    return true;
  }

  if (f->len < 3) {
    printf("pbvh had < 3 vert face!\n");
    BKE_pbvh_bmesh_remove_face(pbvh, f, false);
    return false;
  }

  bm_logstack_push();

  LinkNode *dbl = nullptr;

  Vector<BMFace *, 32> fs;
  Vector<BMEdge *, 32> es;

  BMLoop *l = f->l_first;
  do {
    validate_vert(pbvh, l->v, CHECK_VERT_ALL);
    dyntopo_add_flag(pbvh, l->v, SCULPTFLAG_NEED_VALENCE);

    if (l->e->head.index == -1) {
      l->e->head.index = 0;
    }
  } while ((l = l->next) != f->l_first);

  // BKE_pbvh_bmesh_remove_face(pbvh, f, true);
  pbvh_bmesh_face_remove(pbvh, f, false, true, true);
  BM_log_face_removed(pbvh->header.bm, pbvh->bm_log, f);
  BM_idmap_release(pbvh->bm_idmap, (BMElem *)f, true);

  int len = (f->len - 2) * 3;

  fs.resize(len);
  es.resize(len);

  int totface = 0;
  int totedge = 0;
  MemArena *arena = nullptr;
  struct Heap *heap = nullptr;

  arena = BLI_memarena_new(512, "ngon arena");
  heap = BLI_heap_new();

  BM_face_triangulate(pbvh->header.bm,
                      f,
                      fs.data(),
                      &totface,
                      es.data(),
                      &totedge,
                      &dbl,
                      MOD_TRIANGULATE_QUAD_FIXED,
                      MOD_TRIANGULATE_NGON_BEAUTY,
                      false,
                      arena,
                      heap);

  while (totface && dbl) {
    BMFace *f2 = (BMFace *)dbl->link;
    LinkNode *next = dbl->next;

    for (int i = 0; i < totface; i++) {
      if (fs[i] == f2) {
        fs[i] = nullptr;
      }
    }

    if (f == f2) {
      BM_log_face_added(pbvh->header.bm, pbvh->bm_log, f);
      BM_log_face_removed_no_check(pbvh->header.bm, pbvh->bm_log, f);
      f = nullptr;
    }

    BMLoop *l = f2->l_first;
    do {
      dyntopo_add_flag(pbvh, l->v, SCULPTFLAG_NEED_VALENCE);
    } while ((l = l->next) != f2->l_first);

    BM_idmap_release(pbvh->bm_idmap, (BMElem *)dbl->link, true);
    BM_face_kill(pbvh->header.bm, f2);

    MEM_freeN(dbl);
    dbl = next;
  }

  for (int i = 0; i < totface; i++) {
    BMFace *f2 = fs[i];

    if (!f2) {
      continue;
    }

    BMLoop *l = f2->l_first;
    do {
      dyntopo_add_flag(pbvh, l->v, SCULPTFLAG_NEED_VALENCE);
      validate_edge(pbvh, l->e);
    } while ((l = l->next) != f2->l_first);
  }

  for (int i = 0; i < totface; i++) {
    BMFace *f2 = fs[i];

    if (!f2) {
      continue;
    }

    if (f == f2) {
      printf("%s: error\n", __func__);
      continue;
    }

    /* Detect new edges. */
    BMLoop *l = f2->l_first;
    do {
      if (l->e->head.index == -1) {
        BM_log_edge_added(pbvh->header.bm, pbvh->bm_log, l->e);
        dyntopo_add_flag(pbvh, l->v, SCULPTFLAG_NEED_VALENCE);
        dyntopo_add_flag(pbvh, l->next->v, SCULPTFLAG_NEED_VALENCE);
        validate_edge(pbvh, l->e);
        l->e->head.index = 0;
      }
    } while ((l = l->next) != f2->l_first);

    validate_face(pbvh, f2, CHECK_FACE_MANIFOLD);

    BKE_pbvh_bmesh_add_face(pbvh, f2, false, true);
    // BM_log_face_post(pbvh->bm_log, f2);
    BM_log_face_added(pbvh->header.bm, pbvh->bm_log, f2);
  }

  if (f) {
    BKE_pbvh_bmesh_add_face(pbvh, f, false, true);
    validate_face(pbvh, f, CHECK_FACE_MANIFOLD);
    BM_log_face_added(pbvh->header.bm, pbvh->bm_log, f);
  }

  if (arena) {
    BLI_memarena_free(arena);
  }

  if (heap) {
    BLI_heap_free(heap, nullptr);
  }

  pbvh_bmesh_check_nodes(pbvh);
  bm_logstack_pop();

  return false;
}

bool destroy_nonmanifold_fins(PBVH *pbvh, BMEdge *e_root)
{
#if !(DYNTOPO_DISABLE_FLAG & DYNTOPO_DISABLE_FIN_REMOVAL)
  bm_logstack_push();

  static int max_faces = 64;
  Vector<BMFace *, 32> stack;

  BMLoop *l = e_root->l;
  Vector<BMLoop *, 5> ls;
  Vector<BMFace *, 32> minfs;

  if (!l) {
    bm_logstack_pop();
    return false;
  }

  do {
    ls.append(l);
  } while ((l = l->radial_next) != e_root->l);

  for (int i = 0; i < ls.size(); i++) {
    Set<BMFace *, 64> visit;

    BMLoop *l = ls[i];
    BMFace *f = l->f;
    Vector<BMFace *, 32> fs2;
    stack.clear();

    stack.append(f);
    fs2.append(f);

    visit.add(f);

    bool bad = false;

    while (stack.size() > 0) {
      f = stack.pop_last();
      BMLoop *l = f->l_first;

      do {
        if (l->radial_next == l || l->radial_next->radial_next != l) {
          continue;
        }

        BMFace *f2 = l->radial_next->f;

        if (visit.add(f2)) {
          if (fs2.size() > max_faces) {
            bad = true;
            break;
          }

          stack.append(f2);
          fs2.append(f2);
        }
      } while ((l = l->next) != f->l_first);

      if (bad) {
        break;
      }
    }

    if (!bad && fs2.size() && (minfs.size() == 0 || fs2.size() < minfs.size())) {
      minfs = fs2;
    }
  }

  int nupdateflag = PBVH_UpdateDrawBuffers | PBVH_UpdateBB | PBVH_UpdateTriAreas;
  nupdateflag = nupdateflag | PBVH_UpdateNormals | PBVH_UpdateTris | PBVH_RebuildDrawBuffers;

  if (!minfs.size()) {
    bm_logstack_pop();
    return false;
  }

  // printf("manifold fin size: %d\n", (int)minfs.size());
  const int tag = BM_ELEM_TAG_ALT;

  for (int i = 0; i < minfs.size(); i++) {
    BMFace *f = minfs[i];

    BMLoop *l = f->l_first;
    do {
      BMLoop *l2 = l;
      do {
        BMLoop *l3 = l2;
        do {
          l3->v->head.hflag &= ~tag;
          l3->e->head.hflag &= ~tag;
        } while ((l3 = l3->next) != l2);
      } while ((l2 = l2->radial_next) != l);

      l->v->head.hflag &= ~tag;
      l->e->head.hflag &= ~tag;
    } while ((l = l->next) != f->l_first);
  }

  Vector<BMVert *, 32> vs;
  Vector<BMEdge *, 32> es;

  for (int i = 0; i < minfs.size(); i++) {
    BMFace *f = minfs[i];

    BMLoop *l = f->l_first;
    do {
      if (!(l->v->head.hflag & tag)) {
        l->v->head.hflag |= tag;
        vs.append(l->v);
      }

      if (!(l->e->head.hflag & tag)) {
        l->e->head.hflag |= tag;
        es.append(l->e);
      }
    } while ((l = l->next) != f->l_first);
  }

  for (int i = 0; i < minfs.size(); i++) {
    for (int j = 0; j < minfs.size(); j++) {
      if (i != j && minfs[i] == minfs[j]) {
        printf("%s: duplicate faces\n", __func__);
        continue;
      }
    }
  }

  for (int i = 0; i < minfs.size(); i++) {
    BMFace *f = minfs[i];

    if (f->head.htype != BM_FACE) {
      printf("%s: corruption!\n", __func__);
      continue;
    }

    int ni = BM_ELEM_CD_GET_INT(f, pbvh->cd_face_node_offset);
    if (ni >= 0 && ni < pbvh->totnode) {
      pbvh->nodes[ni].flag |= (PBVHNodeFlags)nupdateflag;
    }

    pbvh_bmesh_face_remove(pbvh, f, true, true, false);
    BM_idmap_release(pbvh->bm_idmap, (BMElem *)f, true);
    BM_face_kill(pbvh->header.bm, f);
  }

  const int mupdateflag = SCULPTFLAG_NEED_VALENCE;

  for (int i = 0; i < es.size(); i++) {
    BMEdge *e = es[i];

    if (!e->l) {
      BM_log_edge_removed(pbvh->header.bm, pbvh->bm_log, e);
      BM_idmap_release(pbvh->bm_idmap, (BMElem *)e, true);
      BM_edge_kill(pbvh->header.bm, e);
    }
  }

  for (int i = 0; i < vs.size(); i++) {
    BMVert *v = vs[i];

    if (!v->e) {
      pbvh_bmesh_vert_remove(pbvh, v);

      BM_log_vert_removed(pbvh->header.bm, pbvh->bm_log, v);
      BM_idmap_release(pbvh->bm_idmap, (BMElem *)v, true);
      BM_vert_kill(pbvh->header.bm, v);
    }
    else {
      pbvh_boundary_update_bmesh(pbvh, v);
      dyntopo_add_flag(pbvh, v, mupdateflag);
    }
  }

  pbvh_bmesh_check_nodes(pbvh);

  bm_logstack_pop();
  return true;
#else
  return false;
#endif
}

bool check_for_fins(PBVH *pbvh, BMVert *v)
{
  BMEdge *e = v->e;
  if (!e) {
    return false;
  }

  bm_logstack_push();

  do {
    if (!e) {
      printf("%s: e was nullptr\n", __func__);
      break;
    }
    if (e->l) {
      BMLoop *l = e->l->f->l_first;

      do {
        if (l != l->radial_next && l != l->radial_next->radial_next) {
          if (destroy_nonmanifold_fins(pbvh, e)) {
            bm_logstack_pop();
            return true;
          }
        }
      } while ((l = l->next) != e->l->f->l_first);
    }
  } while ((e = BM_DISK_EDGE_NEXT(e, v)) != v->e);

  bm_logstack_pop();
  return false;
}

bool check_vert_fan_are_tris(PBVH *pbvh, BMVert *v)
{
  static Vector<BMFace *> fs;

  /* Prevent pathological allocation thrashing on topology with
   * vertices with lots of edges around them by reusing the same
   * static local vector, instead of allocating on the stack.
   */
  fs.clear();

  uint8_t *flag = BM_ELEM_CD_PTR<uint8_t *>(v, pbvh->cd_flag);
  if (!(*flag & SCULPTFLAG_NEED_TRIANGULATE)) {
    return true;
  }

  if (!v->e) {
    *flag &= ~SCULPTFLAG_NEED_TRIANGULATE;
    return true;
  }

  const int tag = BM_ELEM_TAG_ALT;

  BMEdge *e = v->e;
  do {
    BMLoop *l = e->l;

    if (!l) {
      continue;
    }

    do {
      l->f->head.hflag |= tag;
    } while ((l = l->radial_next) != e->l);
  } while ((e = BM_DISK_EDGE_NEXT(e, v)) != v->e);

  e = v->e;
  do {
    BMLoop *l = e->l;

    if (!l) {
      continue;
    }

    do {
      if (l->f->head.hflag & tag) {
        l->f->head.hflag &= ~tag;
        fs.append(l->f);
      }
    } while ((l = l->radial_next) != e->l);
  } while ((e = BM_DISK_EDGE_NEXT(e, v)) != v->e);

  for (int i = 0; i < fs.size(); i++) {
    /* Triangulation can sometimes delete a face. */
    if (!BM_elem_is_free((BMElem *)fs[i], BM_FACE)) {
      check_face_is_tri(pbvh, fs[i]);
    }
  }

  *flag &= ~SCULPTFLAG_NEED_TRIANGULATE;
  return false;
}

/* Create a priority queue containing vertex pairs connected by a long
 * edge as defined by PBVH.bm_max_edge_len.
 *
 * Only nodes marked for topology update are checked, and in those
 * nodes only edges used by a face intersecting the (center, radius)
 * sphere are checked.
 *
 * The highest priority (lowest number) is given to the longest edge.
 */
static void unified_edge_queue_create(EdgeQueueContext *eq_ctx,
                                      PBVH *pbvh,
                                      PBVHTopologyUpdateMode local_mode)
{
  if (local_mode) {
    edge_queue_create_local(eq_ctx, pbvh, local_mode);
    return;
  }

#ifdef USE_EDGEQUEUE_TAG_VERIFY
  pbvh_bmesh_edge_tag_verify(pbvh);
#endif

  Vector<EdgeQueueThreadData> tdata;

  bool push_subentry = false;

  for (int n = 0; n < pbvh->totnode; n++) {
    PBVHNode *node = &pbvh->nodes[n];

    /* Check leaf nodes marked for topology update */
    bool ok = ((node->flag & PBVH_Leaf) && (node->flag & PBVH_UpdateTopology) &&
               !(node->flag & PBVH_FullyHidden));

    if (!ok) {
      continue;
    }

    EdgeQueueThreadData td = {};

    td.seed = BLI_thread_rand(0);
    td.pbvh = pbvh;
    td.node = node;
    td.eq_ctx = eq_ctx;

    tdata.append(td);
  }

  int count = tdata.size();

  TaskParallelSettings settings;

  BLI_parallel_range_settings_defaults(&settings);
  settings.use_threading = true;  //! eq_ctx->reproject_cdata;

#ifdef DYNTOPO_NO_THREADING
  settings.use_threading = false;
#endif

#ifndef CLEAR_TAGS_IN_THREAD
  for (int i : IndexRange(pbvh->totnode)) {
    PBVHNode *node = &pbvh->nodes[i];

    if (!(node->flag & PBVH_Leaf) || !(node->flag & PBVH_UpdateTopology)) {
      continue;
    }

    for (BMFace *f : *node->bm_faces) {
      BMLoop *l = f->l_first;
      do {
        l->e->head.hflag &= ~EDGE_QUEUE_FLAG;
        l->v->head.hflag &= ~BM_ELEM_TAG;
        l->f->head.hflag &= ~(BM_ELEM_TAG | BM_ELEM_TAG_ALT);
      } while ((l = l->next) != f->l_first);
    }
  }
#endif

  BLI_task_parallel_range(0, count, (void *)tdata.data(), unified_edge_queue_task_cb, &settings);

  for (int i = 0; i < count; i++) {
    for (BMEdge *e : tdata[i].edges) {
      e->head.hflag &= ~EDGE_QUEUE_FLAG;
    }
  }

  Vector<BMVert *> verts;
  for (int i = 0; i < count; i++) {
    for (BMEdge *e : tdata[i].edges) {
      if (bm_elem_is_free((BMElem *)e, BM_EDGE)) {
        continue;
      }

      e->head.hflag &= ~EDGE_QUEUE_FLAG;

      if (e->l && e->l != e->l->radial_next->radial_next) {
        /* Fix non-manifold "fins". */
        destroy_nonmanifold_fins(pbvh, e);
        push_subentry = true;

        if (bm_elem_is_free((BMElem *)e, BM_EDGE)) {
          continue;
        }
      }

      if (dyntopo_test_flag(pbvh, e->v1, SCULPTFLAG_NEED_VALENCE)) {
        BKE_pbvh_bmesh_update_valence(pbvh, {(intptr_t)e->v1});
      }

      if (dyntopo_test_flag(pbvh, e->v2, SCULPTFLAG_NEED_VALENCE)) {
        BKE_pbvh_bmesh_update_valence(pbvh, {(intptr_t)e->v2});
      }

      if (eq_ctx->use_view_normal && (dot_v3v3(e->v1->no, eq_ctx->view_normal) < 0.0f &&
                                      dot_v3v3(e->v2->no, eq_ctx->view_normal) < 0.0f))
      {
        continue;
      }

      verts.append(e->v1);
      verts.append(e->v2);

      e->v1->head.hflag |= EDGE_QUEUE_FLAG;
      e->v2->head.hflag |= EDGE_QUEUE_FLAG;

      float w;
      if (edge_queue_test(eq_ctx, pbvh, e, &w)) {
        edge_queue_insert_unified(eq_ctx, e, w);
      }
    }
  }

  for (BMVert *v : verts) {
    if (v->head.hflag & BM_ELEM_TAG) {
      v->head.hflag &= ~BM_ELEM_TAG;

      edge_queue_insert_val34_vert(eq_ctx, v);
    }
  }

  for (BMEdge *e : eq_ctx->edge_heap.values()) {
    e->head.hflag |= EDGE_QUEUE_FLAG;
  }

  if (push_subentry) {
    BM_log_entry_add_ex(pbvh->header.bm, pbvh->bm_log, true);
  }
}

static void short_edge_queue_task_cb_local(void *__restrict userdata,
                                           const int n,
                                           const TaskParallelTLS *__restrict /*tls*/)
{
  EdgeQueueThreadData *tdata = ((EdgeQueueThreadData *)userdata) + n;
  PBVHNode *node = tdata->node;
  EdgeQueueContext *eq_ctx = tdata->eq_ctx;

  for (BMFace *f : *node->bm_faces) {
#ifdef USE_EDGEQUEUE_FRONTFACE
    if (eq_ctx->use_view_normal) {
      if (dot_v3v3(f->no, eq_ctx->view_normal) < 0.0f) {
        continue;
      }
    }
#endif

    BMVert *vs[3] = {f->l_first->v, f->l_first->next->v, f->l_first->next->next->v};
    if (eq_ctx->brush_tester->tri_in_range(vs, f->no)) {
      BMLoop *l = f->l_first;

      do {
        edge_thread_data_insert(tdata, l->e);

      } while ((l = l->next) != f->l_first);
    }
  }
}

static void edge_queue_create_local(EdgeQueueContext *eq_ctx,
                                    PBVH *pbvh,
                                    PBVHTopologyUpdateMode local_mode)
{
  eq_ctx->local_mode = true;

  Vector<EdgeQueueThreadData> tdata;

  for (int n = 0; n < pbvh->totnode; n++) {
    PBVHNode *node = &pbvh->nodes[n];
    EdgeQueueThreadData td;

    if ((node->flag & PBVH_Leaf) && (node->flag & PBVH_UpdateTopology) &&
        !(node->flag & PBVH_FullyHidden))
    {
      td.pbvh = pbvh;
      td.node = node;
      td.is_collapse = local_mode & PBVH_LocalCollapse;
      td.eq_ctx = eq_ctx;

      tdata.append(td);
    }
  }

  int count = tdata.size();

  TaskParallelSettings settings;

  BLI_parallel_range_settings_defaults(&settings);
#ifdef DYNTOPO_NO_THREADING
  settings.use_threading = false;
#endif

  BLI_task_parallel_range(
      0, count, (void *)tdata.data(), short_edge_queue_task_cb_local, &settings);

  Vector<float> lens;
  Vector<BMEdge *> edges;

  for (int i = 0; i < count; i++) {
    for (BMEdge *e : tdata[i].edges) {
      e->head.hflag &= ~EDGE_QUEUE_FLAG;
    }
  }

  for (int i = 0; i < count; i++) {
    for (BMEdge *e : tdata[i].edges) {
      e->v1->head.hflag &= ~BM_ELEM_TAG;
      e->v2->head.hflag &= ~BM_ELEM_TAG;

      if (!(e->head.hflag & EDGE_QUEUE_FLAG)) {
        edges.append(e);
        e->head.hflag |= EDGE_QUEUE_FLAG;
      }
    }
  }

  for (int i = 0; i < edges.size(); i++) {
    BMEdge *e = edges[i];
    float len = len_v3v3(e->v1->co, e->v2->co);

    for (int j = 0; j < 2; j++) {
      BMVert *v = j ? e->v2 : e->v1;

      if (!(local_mode & PBVH_LocalCollapse)) {
        if (!(v->head.hflag & BM_ELEM_TAG)) {
          v->head.hflag |= BM_ELEM_TAG;

          if (dyntopo_test_flag(pbvh, v, SCULPTFLAG_NEED_VALENCE)) {
            BKE_pbvh_bmesh_update_valence(pbvh, {(intptr_t)v});
          }

          edge_queue_insert_val34_vert(eq_ctx, v);
        }
      }
    }

    e->head.index = i;
    lens.append(len);
  }

  /* Make sure tags around border edges are unmarked. */
  for (int i = 0; i < edges.size(); i++) {
    BMEdge *e = edges[i];

    for (int j = 0; j < 2; j++) {
      BMVert *v1 = j ? e->v2 : e->v1;
      BMEdge *e1 = v1->e;

      do {
        e1->head.hflag &= ~EDGE_QUEUE_FLAG;

        e1 = BM_DISK_EDGE_NEXT(e1, v1);
      } while (e1 != v1->e);
    }
  }

  /* Re-tag edge list. */
  for (int i = 0; i < edges.size(); i++) {
    edges[i]->head.hflag |= EDGE_QUEUE_FLAG;
  }

  int totstep = 3;

  /* Blur edge lengths. */
  for (int step = 0; step < totstep; step++) {
    for (int i = 0; i < edges.size(); i++) {
      BMEdge *e = edges[i];

      float len = lens[i];
      float totlen = 0.0f;

      for (int j = 0; j < 2; j++) {
        BMVert *v1 = j ? e->v2 : e->v1;
        BMEdge *e1 = v1->e;

        do {
          if (e1->head.hflag & EDGE_QUEUE_FLAG) {
            len += lens[e1->head.index];
            totlen += 1.0f;
          }

          e1 = BM_DISK_EDGE_NEXT(e1, v1);
        } while (e1 != v1->e);
      }

      if (totlen != 0.0f) {
        len /= totlen;
        lens[i] += (len - lens[i]) * 0.5;
      }
    }
  }

  pbvh->header.bm->elem_index_dirty |= BM_EDGE;

  float limit = 0.0f;
  float tot = 0.0f;

  for (int i = 0; i < edges.size(); i++) {
    BMEdge *e = edges[i];

    e->head.hflag &= ~EDGE_QUEUE_FLAG;

    pbvh_check_vert_boundary(pbvh, e->v1);
    pbvh_check_vert_boundary(pbvh, e->v2);

    int boundflag1 = BM_ELEM_CD_GET_INT(e->v1, pbvh->cd_boundary_flag);
    int boundflag2 = BM_ELEM_CD_GET_INT(e->v2, pbvh->cd_boundary_flag);

    if ((boundflag1 & SCULPTVERT_ALL_CORNER) || (boundflag2 & SCULPTVERT_ALL_CORNER)) {
      continue;
    }

    if ((boundflag1 & SCULPTVERT_ALL_BOUNDARY) != (boundflag2 & SCULPTVERT_ALL_BOUNDARY)) {
      continue;
    }

    limit += lens[i];
    tot += 1.0f;
  }

  if (tot > 0.0f) {
    limit /= tot;

    if (local_mode & PBVH_LocalCollapse) {
      eq_ctx->limit_len_min = limit * pbvh->bm_detail_range;
      eq_ctx->limit_len_min_sqr = eq_ctx->limit_len_min * eq_ctx->limit_len_min;
    }

    if (local_mode & PBVH_LocalSubdivide) {
      eq_ctx->limit_len_max = limit;
      eq_ctx->limit_len_max_sqr = eq_ctx->limit_len_max * eq_ctx->limit_len_max;
    }
  }

  for (int i = 0; i < edges.size(); i++) {
    BMEdge *e = edges[i];

    int boundflag1 = BM_ELEM_CD_GET_INT(e->v1, pbvh->cd_boundary_flag);
    int boundflag2 = BM_ELEM_CD_GET_INT(e->v2, pbvh->cd_boundary_flag);

    if ((boundflag1 & SCULPTVERT_ALL_CORNER) || (boundflag2 & SCULPTVERT_ALL_CORNER)) {
      continue;
    }

    if ((boundflag1 & SCULPTVERT_ALL_BOUNDARY) != (boundflag2 & SCULPTVERT_ALL_BOUNDARY)) {
      continue;
    }

    bool ok = false;

    bool a = eq_ctx->mode & (PBVH_Subdivide | PBVH_LocalSubdivide);
    bool b = eq_ctx->mode & (PBVH_Collapse | PBVH_LocalCollapse);

    float len1 = calc_weighted_length(eq_ctx, e->v1, e->v2, COLLAPSE);
    float len2 = calc_weighted_length(eq_ctx, e->v1, e->v2, SPLIT);
    float w = 0.0f;

    if (a && b) {
      ok = len1 < eq_ctx->limit_len_min_sqr || len1 > eq_ctx->limit_len_max_sqr;
      ok = ok || (len2 < pbvh->bm_min_edge_len || len2 > pbvh->bm_max_edge_len);
      w = (len1 + len2) * 0.5;
    }
    else if (a) {
      ok = len1 > eq_ctx->limit_len_max || len1 > pbvh->bm_max_edge_len;
      w = len1;
    }
    else if (b) {
      ok = len2 < eq_ctx->limit_len_min || len2 < pbvh->bm_min_edge_len;
      w = len2;
    }

    if (!ok) {
      continue;
    }

    edge_queue_insert_unified(eq_ctx, e, w);
  }
}

static bool cleanup_valence_3_4(EdgeQueueContext *ectx, PBVH *pbvh)
{
  bool modified = false;

  bm_logstack_push();

  bm_log_message("  == cleanup_valence_3_4 == ");

  const int cd_vert_node = pbvh->cd_vert_node_offset;

  int updateflag = SCULPTFLAG_NEED_VALENCE;

  for (BMVert *v : ectx->used_verts) {
    if (bm_elem_is_free((BMElem *)v, BM_VERT)) {
      continue;
    }

    const int n = BM_ELEM_CD_GET_INT(v, cd_vert_node);
    if (n == DYNTOPO_NODE_NONE) {
      continue;
    }

    PBVHVertRef sv = {(intptr_t)v};
    if (!v->e || ectx->mask_cb(sv, ectx->mask_cb_data) < 0.5f) {
      continue;
    }

    validate_vert(pbvh, v, CHECK_VERT_ALL);

    check_vert_fan_are_tris(pbvh, v);
    pbvh_check_vert_boundary(pbvh, v);

    validate_vert(pbvh, v, CHECK_VERT_ALL);

    BKE_pbvh_bmesh_check_valence(pbvh, {(intptr_t)v});
    int val = BM_ELEM_CD_GET_INT(v, pbvh->cd_valence);

    if (val != 4 && val != 3) {
      continue;
    }

    int boundflag = BM_ELEM_CD_GET_INT(v, pbvh->cd_boundary_flag);

    if (boundflag & SCULPTVERT_ALL_BOUNDARY) {
      continue;
    }

    BMIter iter;
    BMLoop *l;
    BMLoop *ls[4];
    BMVert *vs[4];

    l = v->e->l;

    if (!l) {
      continue;
    }

    if (l->v != v) {
      l = l->next;
    }

    bool bad = false;
    int ls_i = 0;

    /* Don't dissolve verts if attached to long edges, to avoid
     * preventing subdivision convergence.
     */
    BMEdge *e = v->e;
    do {
      float len = calc_weighted_length(ectx, e->v1, e->v2, COLLAPSE);
      if (sqrtf(len) > ectx->limit_len_max * 1.2f) {
        bad = true;
        break;
      }
    } while ((e = BM_DISK_EDGE_NEXT(e, v)) != v->e);

    if (bad) {
      continue;
    }

    for (int j = 0; j < val; j++) {
      ls[ls_i++] = l->v == v ? l->next : l;

      if (l->v == v) {
        dyntopo_add_flag(pbvh, l->next->v, updateflag);
        pbvh_boundary_update_bmesh(pbvh, l->next->v);
      }
      else {
        dyntopo_add_flag(pbvh, l->v, updateflag);
        pbvh_boundary_update_bmesh(pbvh, l->v);
      }

      l = l->prev->radial_next;

      if (l->v != v) {
        l = l->next;
      }

      /* Ignore non-manifold edges along with ones flagged as sharp. */
      if (l->radial_next == l || l->radial_next->radial_next != l ||
          !(l->e->head.hflag & BM_ELEM_SMOOTH))
      {
        bad = true;
        break;
      }

      if (l->radial_next != l && l->radial_next->v == l->v) {
        bad = true; /* Bad normals. */
        break;
      }

      for (int k = 0; k < j; k++) {
        if (ls[k]->v == ls[j]->v) {
          if (ls[j]->next->v != v) {
            ls[j] = ls[j]->next;
          }
          else {
            bad = true;
            break;
          }
        }

        /* Check for non-manifold edges. */
        if (ls[k] != ls[k]->radial_next->radial_next) {
          bad = true;
          break;
        }

        if (ls[k]->f == ls[j]->f) {
          bad = true;
          break;
        }
      }
    }

    if (bad) {
      continue;
    }

    int ni = BM_ELEM_CD_GET_INT(v, pbvh->cd_vert_node_offset);

    if (ni < 0) {
      continue;
    }

    pbvh_bmesh_vert_remove(pbvh, v);

    BMFace *f;
    BM_ITER_ELEM (f, &iter, v, BM_FACES_OF_VERT) {
      int ni2 = BM_ELEM_CD_GET_INT(f, pbvh->cd_face_node_offset);

      if (ni2 != DYNTOPO_NODE_NONE) {
        pbvh_bmesh_face_remove(pbvh, f, true, true, true);
      }
      else {
        BM_log_face_removed(pbvh->header.bm, pbvh->bm_log, f);
      }
    }

    modified = true;

    if (!v->e) {
      printf("mesh error!\n");
      continue;
    }

    validate_vert(pbvh, v, CHECK_VERT_ALL);

    l = v->e->l;

    if (val == 4) {
      /* Check which quad diagonal to use to split quad;
       * try to preserve hard edges.
       */

      float n1[3], n2[3], th1, th2;
      normal_tri_v3(n1, ls[0]->v->co, ls[1]->v->co, ls[2]->v->co);
      normal_tri_v3(n2, ls[0]->v->co, ls[2]->v->co, ls[3]->v->co);

      th1 = dot_v3v3(n1, n2);

      normal_tri_v3(n1, ls[1]->v->co, ls[2]->v->co, ls[3]->v->co);
      normal_tri_v3(n2, ls[1]->v->co, ls[3]->v->co, ls[0]->v->co);

      th2 = dot_v3v3(n1, n2);

      if (th1 > th2) {
        BMLoop *ls2[4] = {ls[0], ls[1], ls[2], ls[3]};

        for (int j = 0; j < 4; j++) {
          ls[j] = ls2[(j + 1) % 4];
        }
      }

      if (!BM_edge_exists(ls[0]->v, ls[2]->v)) {
        BMEdge *e_diag = BM_edge_create(
            pbvh->header.bm, ls[0]->v, ls[2]->v, nullptr, BM_CREATE_NOP);
        BM_idmap_check_assign(pbvh->bm_idmap, reinterpret_cast<BMElem *>(e_diag));
        BM_log_edge_added(pbvh->header.bm, pbvh->bm_log, e_diag);
      }
    }

    vs[0] = ls[0]->v;
    vs[1] = ls[1]->v;
    vs[2] = ls[2]->v;

    validate_vert(pbvh, v, CHECK_VERT_ALL);

    pbvh_boundary_update_bmesh(pbvh, vs[0]);
    pbvh_boundary_update_bmesh(pbvh, vs[1]);
    pbvh_boundary_update_bmesh(pbvh, vs[2]);

    dyntopo_add_flag(pbvh, vs[0], updateflag);
    dyntopo_add_flag(pbvh, vs[1], updateflag);
    dyntopo_add_flag(pbvh, vs[2], updateflag);

    BMFace *f1 = nullptr;
    bool ok1 = vs[0] != vs[1] && vs[1] != vs[2] && vs[0] != vs[2];
    ok1 = ok1 && !BM_face_exists(vs, 3);

    if (ok1) {
      f1 = pbvh_bmesh_face_create(pbvh, n, vs, nullptr, l->f, true, false);
      BM_idmap_check_assign(pbvh->bm_idmap, reinterpret_cast<BMElem *>(f1));

      normal_tri_v3(
          f1->no, f1->l_first->v->co, f1->l_first->next->v->co, f1->l_first->prev->v->co);

      validate_face(pbvh, f1, CHECK_FACE_NONE);
    }

    BMFace *f2 = nullptr;
    bool ok2 = false;

    if (val == 4) {
      vs[0] = ls[0]->v;
      vs[1] = ls[2]->v;
      vs[2] = ls[3]->v;

      ok2 = vs[0] != vs[1] && vs[1] != vs[2] && vs[2] != vs[0];
      ok2 = ok2 && !BM_face_exists(vs, 3);
    }

    if (ok2) {
      pbvh_boundary_update_bmesh(pbvh, vs[0]);
      pbvh_boundary_update_bmesh(pbvh, vs[1]);
      pbvh_boundary_update_bmesh(pbvh, vs[2]);

      dyntopo_add_flag(pbvh, vs[0], updateflag);
      dyntopo_add_flag(pbvh, vs[1], updateflag);
      dyntopo_add_flag(pbvh, vs[2], updateflag);

      BMFace *example = nullptr;
      if (v->e && v->e->l) {
        example = v->e->l->f;
      }

      f2 = pbvh_bmesh_face_create(pbvh, n, vs, nullptr, example, true, false);
      BM_idmap_check_assign(pbvh->bm_idmap, reinterpret_cast<BMElem *>(f2));

      CustomData_bmesh_swap_data_simple(&pbvh->header.bm->ldata,
                                        &f2->l_first->prev->head.data,
                                        &ls[3]->head.data,
                                        pbvh->bm_idmap->cd_id_off[BM_LOOP]);
      CustomData_bmesh_copy_data(&pbvh->header.bm->ldata,
                                 &pbvh->header.bm->ldata,
                                 ls[0]->head.data,
                                 &f2->l_first->head.data);
      CustomData_bmesh_copy_data(&pbvh->header.bm->ldata,
                                 &pbvh->header.bm->ldata,
                                 ls[2]->head.data,
                                 &f2->l_first->next->head.data);

      normal_tri_v3(
          f2->no, f2->l_first->v->co, f2->l_first->next->v->co, f2->l_first->prev->v->co);
      BM_log_face_added(pbvh->header.bm, pbvh->bm_log, f2);

      validate_face(pbvh, f2, CHECK_FACE_MANIFOLD);
    }

    if (f1) {
      CustomData_bmesh_swap_data_simple(&pbvh->header.bm->ldata,
                                        &f1->l_first->head.data,
                                        &ls[0]->head.data,
                                        pbvh->bm_idmap->cd_id_off[BM_LOOP]);
      CustomData_bmesh_swap_data_simple(&pbvh->header.bm->ldata,
                                        &f1->l_first->next->head.data,
                                        &ls[1]->head.data,
                                        pbvh->bm_idmap->cd_id_off[BM_LOOP]);
      CustomData_bmesh_swap_data_simple(&pbvh->header.bm->ldata,
                                        &f1->l_first->prev->head.data,
                                        &ls[2]->head.data,
                                        pbvh->bm_idmap->cd_id_off[BM_LOOP]);

      BM_log_face_added(pbvh->header.bm, pbvh->bm_log, f1);
      validate_face(pbvh, f1, CHECK_FACE_MANIFOLD);
    }

    validate_vert(pbvh, v, CHECK_VERT_ALL);
    pbvh_kill_vert(pbvh, v, true, true);

    if (f1 && !bm_elem_is_free((BMElem *)f1, BM_FACE)) {
      check_face_is_manifold(pbvh, f1);
    }

    if (f2 && !bm_elem_is_free((BMElem *)f2, BM_FACE)) {
      check_face_is_manifold(pbvh, f2);
    }
  }

  if (modified) {
    pbvh->header.bm->elem_index_dirty |= BM_VERT | BM_FACE | BM_EDGE;
    pbvh->header.bm->elem_table_dirty |= BM_VERT | BM_FACE | BM_EDGE;
  }

  bm_logstack_pop();

  return modified;
}

static bool do_cleanup_3_4(EdgeQueueContext *eq_ctx, PBVH *pbvh)
{
  bool modified = false;

  eq_ctx->used_verts.clear();

  for (const PBVHNode &node : Span<PBVHNode>(pbvh->nodes, pbvh->totnode)) {
    if (!(node.flag & PBVH_Leaf) || !(node.flag & PBVH_UpdateTopology)) {
      continue;
    }

    for (BMVert *v : *node.bm_unique_verts) {
      if (dyntopo_test_flag(pbvh, v, SCULPTFLAG_NEED_VALENCE)) {
        BKE_pbvh_bmesh_update_valence(pbvh, {(intptr_t)v});
      }

      if (BM_ELEM_CD_GET_INT(v, pbvh->cd_valence) > 4) {
        continue;
      }

      bool ok = eq_ctx->brush_tester->vert_in_range(v);

      if (!ok) {
        /* Check if any surrounding vertex is in range. */
        BMEdge *e = v->e;
        do {
          BMVert *v2 = BM_edge_other_vert(e, v);

          if (eq_ctx->brush_tester->vert_in_range(v2)) {
            ok = true;
            break;
          }
        } while ((e = BM_DISK_EDGE_NEXT(e, v)) != v->e);
      }

      if (ok) {
        edge_queue_insert_val34_vert(eq_ctx, v);
      }
    }
  }

  BM_log_entry_add_ex(pbvh->header.bm, pbvh->bm_log, true);

  pbvh_bmesh_check_nodes(pbvh);

  modified |= cleanup_valence_3_4(eq_ctx, pbvh);
  pbvh_bmesh_check_nodes(pbvh);

  return modified;
}

float mask_cb_nop(PBVHVertRef /*vertex*/, void * /*userdata*/)
{
  return 1.0f;
}

EdgeQueueContext::EdgeQueueContext(BrushTester *brush_tester_,
                                   Object *ob,
                                   PBVH *pbvh_,
                                   PBVHTopologyUpdateMode mode_,
                                   bool use_frontface_,
                                   float3 view_normal_,
                                   bool updatePBVH_,
                                   DyntopoMaskCB mask_cb_,
                                   void *mask_cb_data_,
                                   int edge_limit_multiply)
{
  ss = ob->sculpt;
  pbvh = pbvh_;
  brush_tester = brush_tester_;
  use_view_normal = use_frontface_;
  view_normal = view_normal_;

  pool = nullptr;
  bm = pbvh->header.bm;
  mask_cb = mask_cb_;
  mask_cb_data = mask_cb_data_;
  view_normal = view_normal_;

  updatePBVH = updatePBVH_;
  cd_vert_mask_offset = pbvh->cd_vert_mask_offset;
  cd_vert_node_offset = pbvh->cd_vert_node_offset;
  cd_face_node_offset = pbvh->cd_face_node_offset;
  local_mode = false;
  mode = mode_;

  /* Need to do some final testing before deciding whether or not
   * to remove surface relax.
   */
  Mesh *me = static_cast<Mesh *>(ob->data);
  surface_relax = me->flag & ME_FLAG_UNUSED_5;
  reproject_cdata = ss->reproject_smooth;

  max_heap_mm = (DYNTOPO_MAX_ITER * edge_limit_multiply) << 8;
  limit_len_min = pbvh->bm_min_edge_len;
  limit_len_max = pbvh->bm_max_edge_len;
  limit_len_min_sqr = limit_len_min * limit_len_min;
  limit_len_max_sqr = limit_len_max * limit_len_max;
  limit_mid = limit_len_max * 0.5f + limit_len_min * 0.5f;

  surface_smooth_fac = DYNTOPO_SAFE_SMOOTH_FAC;

  if (mode & PBVH_LocalSubdivide) {
    mode |= PBVH_Subdivide;
  }
  if (mode & PBVH_LocalSubdivide) {
    mode |= PBVH_Collapse;
  }

#ifdef DYNTOPO_REPORT
  report();
#endif

#if DYNTOPO_DISABLE_FLAG & DYNTOPO_DISABLE_COLLAPSE
  mode &= ~PBVH_Collapse;
#endif
#if DYNTOPO_DISABLE_FLAG & DYNTOPO_DISABLE_SPLIT_EDGES
  mode &= ~PBVH_Subdivide;
#endif

  if (mode & (PBVH_Subdivide | PBVH_Collapse)) {
    unified_edge_queue_create(this, pbvh, mode & (PBVH_LocalSubdivide | PBVH_LocalCollapse));
  }

  totop = 0;

  if ((mode & PBVH_Subdivide) && (mode & PBVH_Collapse)) {
    ops[0] = PBVH_Subdivide;
    ops[1] = PBVH_Collapse;
    totop = 2;

    steps[1] = DYNTOPO_MAX_ITER_COLLAPSE;
    steps[0] = DYNTOPO_MAX_ITER_SUBD;
  }
  else if (mode & PBVH_Subdivide) {
    ops[0] = PBVH_Subdivide;
    totop = 1;

    steps[0] = DYNTOPO_MAX_ITER_SUBD;
  }
  else if (mode & PBVH_Collapse) {
    ops[0] = PBVH_Collapse;
    totop = 1;

    steps[0] = DYNTOPO_MAX_ITER_COLLAPSE;
  }

  max_steps = (DYNTOPO_MAX_ITER * edge_limit_multiply) << (totop - 1);
}

EdgeQueueContext::~EdgeQueueContext() {}

void EdgeQueueContext::start()
{
  current_i = 0;
}

bool EdgeQueueContext::done()
{
  return totop == 0 || edge_heap.empty() || current_i >= max_steps;
}

ATTR_NO_OPT void EdgeQueueContext::finish()
{
  while (!edge_heap.empty()) {
    BMEdge *e = edge_heap.pop_max();

    if (!BM_elem_is_free(reinterpret_cast<BMElem *>(e), BM_EDGE)) {
      e->head.hflag &= ~EDGE_QUEUE_FLAG;
    }
  }

  if (mode & PBVH_Cleanup) {
    modified |= do_cleanup_3_4(this, pbvh);

    VALIDATE_LOG(pbvh->bm_log);
  }

  if (modified) {
    /* Avoid potential infinite loops. */
    const int totnode = pbvh->totnode;

    for (int i = 0; i < totnode; i++) {
      PBVHNode *node = pbvh->nodes + i;

      if ((node->flag & PBVH_Leaf) && (node->flag & PBVH_UpdateTopology) &&
          !(node->flag & PBVH_FullyHidden))
      {

        /* do not clear PBVH_UpdateTopology here in case split messes with it */

        /* Recursively split nodes that have gotten too many
         * elements */
        if (updatePBVH) {
          pbvh_bmesh_node_limit_ensure(pbvh, i);
        }
      }
    }
  }

  /* clear PBVH_UpdateTopology flags */
  for (int i = 0; i < pbvh->totnode; i++) {
    PBVHNode *node = pbvh->nodes + i;

    if (!(node->flag & PBVH_Leaf)) {
      continue;
    }

    if (node->flag & PBVH_UpdateTopology) {
      node->flag |= PBVH_Defragment;
    }

    node->flag &= ~PBVH_UpdateTopology;
  }

#ifdef USE_VERIFY
  pbvh_bmesh_verify(pbvh);
#endif

  /* Ensure triangulations are all up to date. */
  for (int i = 0; i < pbvh->totnode; i++) {
    PBVHNode *node = pbvh->nodes + i;

    if (node->flag & PBVH_Leaf) {
      pbvh_bmesh_check_other_verts(node);
      BKE_pbvh_bmesh_check_tris(pbvh, node);
    }
  }

  if (modified) {
    BKE_pbvh_update_bounds(pbvh, PBVH_UpdateBB | PBVH_UpdateOriginalBB);
  }

  /* Push a subentry. */
  BM_log_entry_add_ex(pbvh->header.bm, pbvh->bm_log, true);
}

void EdgeQueueContext::step()
{
  if (done()) {
    return;
  }

  BMEdge *e = nullptr;

  if (count >= steps[curop]) {
    curop = (curop + 1) % totop;
    count = 0;

    flushed_ = true;
  }

  RandomNumberGenerator srand(PIL_check_seconds_timer() * 10000);

  auto do_smooth = [&](BMVert *v) {
    float prob = ops[curop] == PBVH_Subdivide ? 0.25 : 0.75;
    if (srand.get_float() > prob) {
      surface_smooth_v_safe(ss, pbvh, v, surface_smooth_fac, true);
    }
  };

  switch (ops[curop]) {
    case PBVH_None:
      break;
    case PBVH_Subdivide: {
      if (edge_heap.max_weight() < limit_len_max_sqr) {
        break;
      }

      float w = 0.0f;
      e = edge_heap.pop_max(&w);

      while (!edge_heap.empty() && e &&
             (bm_elem_is_free((BMElem *)e, BM_EDGE) ||
              fabs(calc_weighted_length(this, e->v1, e->v2, SPLIT) - w) > w * 0.1))
      {
        if (e && !bm_elem_is_free((BMElem *)e, BM_EDGE)) {
          e->head.hflag &= ~EDGE_QUEUE_FLAG;
          edge_heap.insert(calc_weighted_length(this, e->v1, e->v2, SPLIT), e);
        }

        e = edge_heap.pop_max(&w);
      }

      if (!e || bm_elem_is_free((BMElem *)e, BM_EDGE) || w < limit_len_max_sqr) {
        break;
      }

#if 0
      if (BM_vert_edge_count(e->v1) > 100 || BM_vert_edge_count(e->v2) > 100) {
        printf("Pathological vertex for subdivide.\n");
        break;
      }
#endif

      do_smooth(e->v1);
      do_smooth(e->v2);

      e->head.hflag &= ~EDGE_QUEUE_FLAG;

      pbvh_split_edge(this, e);
#if 0
      /* Add complete faces. */
      BMLoop *l = e->l;
      if (l) {
        do {
          BMLoop *l2 = l;
          do {
            if (etot >= split_edges_size) {
              break;
            }

            if (calc_weighted_length(this, l->e->v1, l->e->v2, SPLIT) < limit_len_max_sqr) {
              continue;
            }

            if (subd_edges.add(l->e)) {
              l->e->head.hflag &= ~EDGE_QUEUE_FLAG;
              split_edges[etot++] = l->e;
            }
          } while ((l2 = l2->next) != l);
        } while ((l = l->radial_next) != e->l);
      }
#endif
      break;
    }
    case PBVH_Collapse: {
      if (edge_heap.min_weight() > limit_len_min_sqr) {
        break;
      }

      e = edge_heap.pop_min();
      while (!edge_heap.empty() && e &&
             (bm_elem_is_free((BMElem *)e, BM_EDGE) ||
              calc_weighted_length(this, e->v1, e->v2, COLLAPSE) > limit_len_min_sqr))
      {
        e = edge_heap.pop_min();
      }

      if (!e || bm_elem_is_free((BMElem *)e, BM_EDGE)) {
        break;
      }

      /*XXX*/
      if (BM_vert_edge_count(e->v1) > 100 || BM_vert_edge_count(e->v2) > 100) {
        printf("Pathological vertex for collapse.\n");
        break;
      }

      if (bm_elem_is_free((BMElem *)e->v1, BM_VERT) || bm_elem_is_free((BMElem *)e->v2, BM_VERT)) {
        printf("%s: error! operated on freed bmesh elements! e: %p, e->v1: %p, e->v2: %p\n",
               __func__,
               e,
               e->v1,
               e->v2);
        break;
      }

      do_smooth(e->v1);
      do_smooth(e->v2);

      modified = true;
      pbvh_bmesh_collapse_edge(pbvh, e, e->v1, e->v2, this);
      VALIDATE_LOG(pbvh->bm_log);
      break;
    }
    case PBVH_LocalSubdivide:
    case PBVH_LocalCollapse:
    case PBVH_Cleanup:
      BLI_assert_unreachable();
      break;
  }

  count++;
  current_i++;
}

void EdgeQueueContext::report()
{
  BMesh *bm = pbvh->header.bm;

  int vmem = (int)((size_t)bm->totvert * (sizeof(BMVert) + bm->vdata.totsize));
  int emem = (int)((size_t)bm->totedge * (sizeof(BMEdge) + bm->edata.totsize));
  int lmem = (int)((size_t)bm->totloop * (sizeof(BMLoop) + bm->ldata.totsize));
  int fmem = (int)((size_t)bm->totface * (sizeof(BMFace) + bm->pdata.totsize));

  double fvmem = (double)vmem / 1024.0 / 1024.0;
  double femem = (double)emem / 1024.0 / 1024.0;
  double flmem = (double)lmem / 1024.0 / 1024.0;
  double ffmem = (double)fmem / 1024.0 / 1024.0;

  printf("totmem: %.2fmb\n", fvmem + femem + flmem + ffmem);
  printf("v: %.2f e: %.2f l: %.2f f: %.2f\n", fvmem, femem, flmem, ffmem);

  printf("custom attributes only:\n");
  vmem = (int)((size_t)bm->totvert * (bm->vdata.totsize));
  emem = (int)((size_t)bm->totedge * (bm->edata.totsize));
  lmem = (int)((size_t)bm->totloop * (bm->ldata.totsize));
  fmem = (int)((size_t)bm->totface * (bm->pdata.totsize));

  fvmem = (double)vmem / 1024.0 / 1024.0;
  femem = (double)emem / 1024.0 / 1024.0;
  flmem = (double)lmem / 1024.0 / 1024.0;
  ffmem = (double)fmem / 1024.0 / 1024.0;

  printf("v: %.2f e: %.2f l: %.2f f: %.2f\n", fvmem, femem, flmem, ffmem);
}

// EdgeQueueContext
bool remesh_topology(BrushTester *brush_tester,
                     Object *ob,
                     PBVH *pbvh,
                     PBVHTopologyUpdateMode mode,
                     bool use_frontface,
                     float3 view_normal,
                     bool updatePBVH,
                     DyntopoMaskCB mask_cb,
                     void *mask_cb_data,
                     int edge_limit_multiply)
{
  blender::bke::pbvh::defragment_pbvh_partial(pbvh, 5);

  EdgeQueueContext eq_ctx(brush_tester,
                          ob,
                          pbvh,
                          mode,
                          use_frontface,
                          view_normal,
                          updatePBVH,
                          mask_cb,
                          mask_cb_data,
                          edge_limit_multiply);
  eq_ctx.start();

  using TimePoint =
      std::chrono::time_point<std::chrono::high_resolution_clock, std::chrono::microseconds>;

  auto time_point = [&]() {
    return std::chrono::time_point_cast<std::chrono::microseconds>(
        std::chrono::high_resolution_clock::now());
  };

  TimePoint start_point = time_point();

  auto time_ms = [&]() {
    //
    return double((time_point() - start_point).count()) / 1000.0;
  };

  double time = time_ms();

  while (!eq_ctx.done()) {
    eq_ctx.step();

<<<<<<< HEAD
    if (time_ms() - time > 350.0) {
=======
    if (PIL_check_seconds_timer() - time > 350.0 / 1000.0) {
>>>>>>> 9044aefe
      break;
    }
  }

  eq_ctx.finish();
  return eq_ctx.modified;
}

float dyntopo_params[5] = {5.0f, 1.0f, 4.0f};

void detail_size_set(PBVH *pbvh, float detail_size, float detail_range)
{
  detail_range = max_ff(detail_range, 0.1f);

  detail_size /= detail_range;

  pbvh->bm_detail_range = detail_range;
  pbvh->bm_max_edge_len = detail_size;
  pbvh->bm_min_edge_len = detail_size * detail_range;
}
}  // namespace blender::bke::dyntopo

void BKE_pbvh_bmesh_remove_face(PBVH *pbvh, BMFace *f, bool log_face)
{
  blender::bke::dyntopo::pbvh_bmesh_face_remove(pbvh, f, log_face, true, true);
}

void BKE_pbvh_bmesh_remove_edge(PBVH *pbvh, BMEdge *e, bool log_edge)
{
  if (log_edge) {
    bm_logstack_push();
    BM_log_edge_removed(pbvh->header.bm, pbvh->bm_log, e);
    bm_logstack_pop();
  }
}

void BKE_pbvh_bmesh_remove_vertex(PBVH *pbvh, BMVert *v, bool log_vert)
{
  blender::bke::dyntopo::pbvh_bmesh_vert_remove(pbvh, v);

  if (log_vert) {
    BM_log_vert_removed(pbvh->header.bm, pbvh->bm_log, v);
  }
}

void BKE_pbvh_bmesh_add_face(PBVH *pbvh, struct BMFace *f, bool log_face, bool force_tree_walk)
{
  bm_logstack_push();

  int ni = DYNTOPO_NODE_NONE;

  if (force_tree_walk) {
    bke_pbvh_insert_face(pbvh, f);

    if (log_face) {
      BM_log_face_added(pbvh->header.bm, pbvh->bm_log, f);
    }

    bm_logstack_pop();
    return;
  }

  /* Look for node in srounding geometry. */
  BMLoop *l = f->l_first;
  do {
    ni = BM_ELEM_CD_GET_INT(l->radial_next->f, pbvh->cd_face_node_offset);

    if (ni >= 0 && (!(pbvh->nodes[ni].flag & PBVH_Leaf) || ni >= pbvh->totnode)) {
      printf("%s: error: ni: %d totnode: %d\n", __func__, ni, pbvh->totnode);
      l = l->next;
      continue;
    }

    if (ni >= 0 && (pbvh->nodes[ni].flag & PBVH_Leaf)) {
      break;
    }

    l = l->next;
  } while (l != f->l_first);

  if (ni < 0) {
    bke_pbvh_insert_face(pbvh, f);
  }
  else {
    BM_ELEM_CD_SET_INT(f, pbvh->cd_face_node_offset, ni);
    bke_pbvh_insert_face_finalize(pbvh, f, ni);
  }

  if (log_face) {
    BM_log_face_added(pbvh->header.bm, pbvh->bm_log, f);
  }

  bm_logstack_pop();
}

namespace blender::bke::dyntopo {
ATTR_NO_OPT static void pbvh_split_edge(EdgeQueueContext *eq_ctx, BMEdge *e)
{
  PBVH *pbvh = eq_ctx->pbvh;
  BMesh *bm = pbvh->header.bm;
  BMEdge *newe;
  BMFace *newf = nullptr;

  if (!e->l) {
    return;
  }

  check_vert_fan_are_tris(pbvh, e->v1);
  check_vert_fan_are_tris(pbvh, e->v2);

  Vector<BMFace *, 4> fs;

  BMLoop *l = e->l;
  do {
    if (BM_ELEM_CD_GET_INT(l->f, pbvh->cd_face_node_offset) != DYNTOPO_NODE_NONE) {
      pbvh_bmesh_face_remove(pbvh, l->f, true, true, true);
      BM_idmap_release(pbvh->bm_idmap, reinterpret_cast<BMElem *>(l->f), true);
      fs.append(l->f);
    }

    BMLoop *l2 = l->f->l_first;

    do {
      pbvh_boundary_update_bmesh(pbvh, l2->v);
      dyntopo_add_flag(pbvh, l2->v, SCULPTFLAG_NEED_VALENCE | SCULPTFLAG_NEED_TRIANGULATE);
    } while ((l2 = l2->next) != l->f->l_first);
  } while ((l = l->radial_next) != e->l);

  BM_log_edge_removed(bm, pbvh->bm_log, e);
  BM_idmap_release(pbvh->bm_idmap, reinterpret_cast<BMElem *>(e), true);

  dyntopo_add_flag(pbvh, e->v1, SCULPTFLAG_NEED_VALENCE);
  dyntopo_add_flag(pbvh, e->v2, SCULPTFLAG_NEED_VALENCE);
  pbvh_boundary_update_bmesh(pbvh, e->v1);
  pbvh_boundary_update_bmesh(pbvh, e->v2);

  BMVert *newv = BM_edge_split(bm, e, e->v1, &newe, 0.5f);

  /* Remove edge-in-minmax-heap tag. */
  e->head.hflag &= ~EDGE_QUEUE_FLAG;
  newe->head.hflag &= ~EDGE_QUEUE_FLAG;

  BM_ELEM_CD_SET_INT(newv, pbvh->cd_vert_node_offset, DYNTOPO_NODE_NONE);
  BM_idmap_check_assign(pbvh->bm_idmap, reinterpret_cast<BMElem *>(newv));
  BM_log_vert_added(bm, pbvh->bm_log, newv);

  BM_idmap_check_assign(pbvh->bm_idmap, reinterpret_cast<BMElem *>(e));
  BM_log_edge_added(bm, pbvh->bm_log, e);
  BM_idmap_check_assign(pbvh->bm_idmap, reinterpret_cast<BMElem *>(newe));
  BM_log_edge_added(bm, pbvh->bm_log, newe);

  dyntopo_add_flag(pbvh, newv, SCULPTFLAG_NEED_VALENCE | SCULPTFLAG_NEED_TRIANGULATE);
  pbvh_boundary_update_bmesh(pbvh, newv);

  for (BMFace *f : fs) {
    BMLoop *l = f->l_first;
    do {
      if (l->v == newv) {
        break;
      }
    } while ((l = l->next) != f->l_first);

    BMEdge *exist_e = BM_edge_exists(l->v, l->next->next->v);
    BMLoop *newl;
    newf = BM_face_split(bm, f, l, l->next->next, &newl, nullptr, true);

    dyntopo_add_flag(
        pbvh, l->next->next->v, SCULPTFLAG_NEED_VALENCE | SCULPTFLAG_NEED_TRIANGULATE);
    pbvh_boundary_update_bmesh(pbvh, l->next->next->v);

    BM_ELEM_CD_SET_INT(f, pbvh->cd_face_node_offset, DYNTOPO_NODE_NONE);
    BM_idmap_check_assign(pbvh->bm_idmap, reinterpret_cast<BMElem *>(f));
    BKE_pbvh_bmesh_add_face(pbvh, f, true, false);

    if (!newf || newf == f) {
      continue;
    }

    BM_ELEM_CD_SET_INT(newf, pbvh->cd_face_node_offset, DYNTOPO_NODE_NONE);

    if (!exist_e) {
      BM_log_edge_added(bm, pbvh->bm_log, newl->e);
      BM_idmap_check_assign(pbvh->bm_idmap, reinterpret_cast<BMElem *>(newl->e));
      BKE_pbvh_bmesh_add_face(pbvh, newf, true, false);
    }

    newl->e->head.hflag &= ~EDGE_QUEUE_FLAG;

    copy_v3_v3(newf->no, f->no);
#if 1
    BMVert *vs[3] = {newl->v, newl->next->v, newl->next->next->v};
    if (eq_ctx->brush_tester->tri_in_range(vs, newl->f->no)) {
      float w = 0.0f;
      PBVHTopologyUpdateMode mode = edge_queue_test(eq_ctx, pbvh, newl->e, &w);

      if (mode == PBVH_Subdivide) {
        add_split_edge_recursive(eq_ctx, newl, w, eq_ctx->limit_len_max, 0);
      }
      else if (mode == PBVH_Collapse) {
        edge_queue_insert_unified(eq_ctx, newl->e, w);
      }
    }
#else
    BMLoop *l2 = newl;
    do {
      BMLoop *l3 = l2;
      do {
        BMVert *vs[3] = {l3->v, l3->next->v, l3->next->next->v};

        if (l3->e->head.hflag & EDGE_QUEUE_FLAG) {
          continue;
        }

        if (eq_ctx->brush_tester->tri_in_range(vs, l3->f->no)) {
          float w = 0.0f;
          PBVHTopologyUpdateMode mode = edge_queue_test(eq_ctx, pbvh, l3->e, &w);

          if (mode == PBVH_Subdivide) {
            add_split_edge_recursive(eq_ctx, l3, w, eq_ctx->limit_len_max, 0);
          }
          else if (mode == PBVH_Collapse) {
            edge_queue_insert_unified(eq_ctx, l3->e, w);
          }
        }
      } while ((l3 = l3->next) != l2);
    } while ((l2 = l2->radial_next) != newl);
#endif
  }

  pbvh_bmesh_check_nodes(pbvh);

  check_for_fins(pbvh, newv);
}
}  // namespace blender::bke::dyntopo

#include <type_traits>

namespace myinterp {

int ignore_check = 0;
struct ignore {
  int f = 0;

  ignore()
  {
    f = ignore_check++;
  }
  ~ignore()
  {
    f = ignore_check--;
  }
  ignore(const ignore &b) = delete;
};

template<typename T> constexpr T get_epsilon()
{
  if constexpr (std::is_same_v<T, float>) {
    return FLT_EPSILON;
  }
  else if constexpr (std::is_same_v<T, double>) {
    return DBL_EPSILON;
  }
  else {
    return T::EPSILON();
  }
}

#define IS_POINT_IX (1 << 0)
#define IS_SEGMENT_IX (1 << 1)

#define DIR_V3_SET(d_len, va, vb) \
  { \
    sub_v3_v3v3<T, T, T>((d_len)->dir, va, vb); \
    (d_len)->len = len_v3((d_len)->dir); \
  } \
  (void)0

#define DIR_V2_SET(d_len, va, vb) \
  { \
    sub_v2_v2v2<T2, T, T>((d_len)->dir, va, vb); \
    (d_len)->len = len_v2<T2>((d_len)->dir); \
  } \
  (void)0

template<typename T> struct Float3_Len {
  T dir[3], len;
};

template<typename T2> struct Double2_Len {
  T2 dir[2], len;
};

template<typename T1 = float, typename T2 = T1, typename T3 = T2>
void sub_v2_v2v2(T1 r[3], const T2 a[3], const T2 b[3])
{
  r[0] = T1(a[0] - b[0]);
  r[1] = T1(a[1] - b[1]);
}

template<typename T1 = float, typename T2 = T1, typename T3 = T2>
void sub_v3_v3v3(T1 r[3], const T2 a[3], const T2 b[3])
{
  r[0] = T1(a[0] - b[0]);
  r[1] = T1(a[1] - b[1]);
  r[2] = T1(a[2] - b[2]);
}

template<typename T = float> T cross_v2v2(const T *a, const T *b)
{
  return a[0] * b[1] - a[1] * b[0];
}

template<typename T = float> void cross_v3_v3v3(T r[3], const T a[3], const T b[3])
{
  BLI_assert(r != a && r != b);
  r[0] = a[1] * b[2] - a[2] * b[1];
  r[1] = a[2] * b[0] - a[0] * b[2];
  r[2] = a[0] * b[1] - a[1] * b[0];
}

template<typename T = float> T len_squared_v2v2(const T *a, const T *b)
{
  T dx = a[0] - b[0];
  T dy = a[1] - b[1];
  return dx * dx + dy * dy;
}

template<typename T = float> T dot_v2v2(const T *a, const T *b)
{
  return a[0] * b[0] + a[1] * b[1];
}

template<typename T = float> T dot_v3v3(const T *a, const T *b)
{
  return a[0] * b[0] + a[1] * b[1] + a[2] * b[2];
}

template<typename T = float> T len_squared_v2(const T *a)
{
  return dot_v2v2(a, a);
}

template<typename T = float> T len_v2(const T *a)
{
  return std::sqrt(len_squared_v2(a));
}

template<typename T = float> T len_v2v2(const T *a, const T *b)
{
  return std::sqrt(len_squared_v2v2(a, b));
}

template<typename T = float> void sub_v2_v2v2(T *r, const T *a, const T *b)
{
  r[0] = a[0] - b[0];
  r[1] = a[1] - b[1];
}

/* Mean value weights - smooth interpolation weights for polygons with
 * more than 3 vertices */
template<typename T>
T mean_value_half_tan_v3(const struct Float3_Len<T> *d_curr, const struct Float3_Len<T> *d_next)
{
  T cross[3];
  cross_v3_v3v3<T>(cross, d_curr->dir, d_next->dir);
  const T area = len_v3(cross);
  /* Compare against zero since 'FLT_EPSILON' can be too large, see: #73348. */
  if (LIKELY(area != 0.0)) {
    const T dot = dot_v3v3<T>(d_curr->dir, d_next->dir);
    const T len = d_curr->len * d_next->len;
    const T result = (len - dot) / area;
    if (std::isfinite(result)) {
      return result;
    }
  }
  return 0.0;
}

/**
 * Mean value weights - same as #mean_value_half_tan_v3 but for 2D vectors.
 *
 * \note When interpolating a 2D polygon, a point can be considered "outside"
 * the polygon's bounds. Thus, when the point is very distant and the vectors
 * have relatively close values, the precision problems are evident since they
 * do not indicate a point "inside" the polygon.
 * To resolve this, doubles are used.
 */
template<typename T2 = double>
T2 mean_value_half_tan_v2_db(const struct Double2_Len<T2> *d_curr,
                             const struct Double2_Len<T2> *d_next)
{
  /* Different from the 3d version but still correct. */
  const T2 area = cross_v2v2<T2>(d_curr->dir, d_next->dir);
  /* Compare against zero since 'FLT_EPSILON' can be too large, see: #73348. */
  if (LIKELY(area != 0.0)) {
    const T2 dot = dot_v2v2<T2>(d_curr->dir, d_next->dir);
    const T2 len = d_curr->len * d_next->len;
    const T2 result = (len - dot) / area;
    if (std::isfinite(result)) {
      return result;
    }
  }
  return 0.0;
}

template<typename T = float>
T line_point_factor_v2_ex(
    const T p[2], const T l1[2], const T l2[2], const T epsilon, const T fallback)
{
  T h[2], u[2];
  T dot;
  sub_v2_v2v2<T>(u, l2, l1);
  sub_v2_v2v2<T>(h, p, l1);

  /* better check for zero */
  dot = len_squared_v2<T>(u);
  return (dot > epsilon) ? (dot_v2v2<T>(u, h) / dot) : fallback;
}

template<typename T = float> T line_point_factor_v2(const T p[2], const T l1[2], const T l2[2])
{
  return line_point_factor_v2_ex<T>(p, l1, l2, 0.0, 0.0);
}
template<typename T = float>
T dist_squared_to_line_segment_v2(const T *p, const T *v1, const T *v2)
{
  T dx1 = p[0] - v1[0];
  T dy1 = p[1] - v1[1];

  T dx2 = v2[0] - v1[0];
  T dy2 = v2[1] - v1[1];

  T len_sqr = len_squared_v2v2<T>(v1, v2);
  T len = std::sqrt(len_sqr);

  bool good;
  {
    ignore scope;
    good = len > get_epsilon<T>() * 32.0;
  }

  if (good) {
    dx2 /= len;
    dy2 /= len;
  }
  else {
    return len_squared_v2v2<T>(p, v1);
  }

  T fac = dx1 * dx2 + dy1 * dy2;
  bool test;

  {
    ignore scope;
    test = fac <= get_epsilon<T>() * 32.0;
  }

  if (test) {
    return len_squared_v2v2<T>(p, v1);
  }
  else {
    {
      ignore scope;
      test = fac >= len - get_epsilon<T>() * 32.0;
    }
    if (test) {
      return len_squared_v2v2<T>(p, v2);
    }
  }

  return std::fabs(dx1 * dy2 - dy1 * dx2);
}

template<typename T = float, typename T2 = double>
void interp_weights_poly_v2(T *w, T v[][2], const int n, const T _co[2])
{
  /* Before starting to calculate the weight, we need to figure out the floating point precision we
   * can expect from the supplied data. */
  T max_value = 0.0;
  T co[2] = {_co[0], _co[1]};

  T min[2], max[2];
  min[0] = min[1] = T(1e17);
  max[0] = max[1] = T(-1e17);

  for (int i = 0; i < n; i++) {
    for (int j = 0; j < 2; j++) {
      min[j] = std::min(min[j], v[i][j]);
      max[j] = std::max(max[j], v[i][j]);
    }
  }

  max[0] -= min[0];
  max[1] -= min[1];
  bool test1;
  {
    ignore scope;
    test1 = max[0] > get_epsilon<T>() * 1000.0 && max[1] > get_epsilon<T>() * 1000.0;
  }

  if (test1) {
    for (int i = 0; i < n; i++) {
      v[i][0] = (v[i][0] - min[0]) / max[0];
      v[i][1] = (v[i][1] - min[1]) / max[1];
    }

    co[0] = (co[0] - min[0]) / max[0];
    co[1] = (co[1] - min[1]) / max[1];
  }

  for (int i = 0; i < n; i++) {
    max_value = std::max(max_value, std::fabs(v[i][0] - co[0]));
    max_value = std::max(max_value, std::fabs(v[i][1] - co[1]));
  }
  /* These to values we derived by empirically testing different values that works for the test
   * files in D7772. */
  T eps, eps_sq;

  {
    volatile myinterp::ignore scope;
    eps = 16.0 * get_epsilon<T>() * std::max(T(max_value), T(1.0));
    eps_sq = eps * eps;
  }

  const T *v_curr, *v_next;
  T2 ht_prev, ht; /* half tangents */
  T totweight = 0.0;
  int i_curr, i_next;
  char ix_flag = 0;
  struct Double2_Len<T2> d_curr, d_next;

  /* loop over 'i_next' */
  i_curr = n - 1;
  i_next = 0;

  v_curr = v[i_curr];
  v_next = v[i_next];

  DIR_V2_SET(&d_curr, v_curr - 2 /* v[n - 2] */, co);
  DIR_V2_SET(&d_next, v_curr /* v[n - 1] */, co);
  ht_prev = mean_value_half_tan_v2_db<T2>(&d_curr, &d_next);

  while (i_next < n) {
    /* Mark Mayer et al algorithm that is used here does not operate well if vertex is close
     * to borders of face. In that case,
     * do simple linear interpolation between the two edge vertices */

    /* 'd_next.len' is in fact 'd_curr.len', just avoid copy to begin with */
    {
      ignore scope;

      if (UNLIKELY(d_next.len < eps)) {
        ix_flag = IS_POINT_IX;
        break;
      }
    }

    T ret = dist_squared_to_line_segment_v2<T>(co, v_curr, v_next);
    {
      ignore scope;

      if (ret < eps_sq) {
        ix_flag = IS_SEGMENT_IX;
        break;
      }
    }

    d_curr = d_next;
    DIR_V2_SET(&d_next, v_next, co);
    ht = mean_value_half_tan_v2_db(&d_curr, &d_next);
    w[i_curr] = (d_curr.len == 0.0) ? 0.0 : T((ht_prev + ht) / d_curr.len);
    totweight += w[i_curr];

    /* step */
    i_curr = i_next++;
    v_curr = v_next;
    v_next = v[i_next];

    ht_prev = ht;
  }

  if (ix_flag) {
    memset(w, 0, sizeof(*w) * (size_t)n);

    if (ix_flag & IS_POINT_IX) {
      w[i_curr] = 1.0;
    }
    else {
      T fac = line_point_factor_v2<T>(co, v_curr, v_next);
      CLAMP(fac, 0.0, 1.0);
      w[i_curr] = 1.0 - fac;
      w[i_next] = fac;
    }
  }
  else {
    if (totweight != 0.0) {
      for (i_curr = 0; i_curr < n; i_curr++) {
        w[i_curr] /= totweight;
      }
    }
  }
}

#undef IS_POINT_IX
#undef IS_SEGMENT_IX

#undef DIR_V3_SET
#undef DIR_V2_SET

template<typename T = float> bool is_zero_v2(const T *a)
{
  return a[0] == 0.0f && a[1] == 0.0f;
}
template<typename T = float> bool is_zero_v3(const T *a)
{
  return a[0] == 0.0f && a[1] == 0.0f && a[2] == 0.0f;
}

template<typename T1 = float, typename T2 = float> void copy_v3_v3(T1 r[3], const T2 b[3])
{
  r[0] = b[0];
  r[1] = b[1];
  r[2] = b[2];
}

template<typename T1 = float, typename T2 = float> void copy_v2_v2(T1 r[2], const T2 b[2])
{
  r[0] = b[0];
  r[1] = b[1];
}

template<typename T = float> struct TestFloat {
  T f;

  static T EPSILON()
  {
    return get_epsilon<T>();
  }

  TestFloat(int i) : f(T(i))
  {
    check();
  }
  TestFloat(float v) : f(T(v))
  {
    check();
  }
  TestFloat(double v) : f(T(v))
  {
    check();
  }
  TestFloat(const TestFloat &b) : f(b.f)
  {
    check();
  }
  TestFloat() : f(0.0) {}

  static bool check(const float f)
  {
    if (ignore_check > 0) {
      return true;
    }

    if (f == 0.0f) {
      return true;
    }

    if (std::isnan(f)) {
      printf("NaN!\n");
      return false;
    }

    if (!std::isfinite(f)) {
      printf("Infinite!\n");
      return false;
    }

    if (!std::isnormal(f)) {
      printf("Subnormal number!\n");
      return false;
    }

    T limit = get_epsilon<T>() * 100.0;

    if (f != get_epsilon<T>() && f >= -limit && f <= limit) {
      // printf("Really small number.");
    }

    limit = 1000.0;
    if (f <= -limit || f >= limit) {
      // printf("Really large number.");
    }

    return true;
  }

  bool check() const
  {
    return TestFloat::check(f);
  }

  explicit operator int()
  {
    check();
    return int(f);
  }

  explicit operator float()
  {
    check();
    return float(f);
  }
  explicit operator double()
  {
    check();
    return double(f);
  }

  TestFloat operator-() const
  {
    return TestFloat(-f);
  }

  bool operator==(T b) const
  {
    check();
    TestFloat::check(b);

    return f == b;
  }

  bool operator!=(T b) const
  {
    check();
    TestFloat::check(b);
    return f != b;
  }

  bool operator>=(const TestFloat &b) const
  {
    check();
    b.check();
    return f >= b.f;
  }
  bool operator<=(const TestFloat &b) const
  {
    check();
    b.check();
    return f <= b.f;
  }
  bool operator>(const TestFloat &b) const
  {
    check();
    b.check();
    return f > b.f;
  }
  bool operator>(T b) const
  {
    TestFloat::check(b);
    return f > b;
  }
  bool operator<(const TestFloat &b) const
  {
    b.check();
    check();
    return f < b.f;
  }
  TestFloat operator+(const TestFloat &b) const
  {
    check();
    b.check();
    return TestFloat(f + b.f);
  }
  TestFloat operator-(const TestFloat &b) const
  {
    check();
    b.check();
    return TestFloat(f - b.f);
  }
  TestFloat operator/(const TestFloat &b) const
  {
    check();
    b.check();
    return TestFloat(f / b.f);
  }
  TestFloat operator*(const TestFloat &b) const
  {
    check();
    b.check();
    return TestFloat(f * b.f);
  }

  const TestFloat &operator=(const TestFloat &b)
  {
    b.check();
    f = b.f;
    check();
    return *this;
  }

  const TestFloat &operator+=(const TestFloat &b)
  {
    b.check();
    f += b.f;
    check();
    return *this;
  }
  const TestFloat &operator-=(const TestFloat &b)
  {
    b.check();
    f -= b.f;
    check();
    return *this;
  }
  const TestFloat &operator*=(const TestFloat &b)
  {
    b.check();
    f *= b.f;
    check();
    return *this;
  }
  const TestFloat &operator/=(const TestFloat &b)
  {
    b.check();
    f /= b.f;
    check();
    return *this;
  }
};

}  // namespace myinterp

template<typename T> bool operator==(T a, myinterp::TestFloat<T> b)
{
  myinterp::TestFloat<T>::check(a);
  b.check();
  return a == b.f;
}

template<typename T> bool operator!=(T a, myinterp::TestFloat<T> b)
{
  myinterp::TestFloat<T>::check(a);
  b.check();
  return a != b.f;
}

template<typename T> bool operator<(T a, myinterp::TestFloat<T> b)
{
  myinterp::TestFloat<T>::check(a);
  b.check();
  return a < b.f;
}
template<typename T> bool operator>(T a, myinterp::TestFloat<T> b)
{
  myinterp::TestFloat<T>::check(a);
  b.check();
  return a > b.f;
}

template<typename T> myinterp::TestFloat<T> operator*(T a, myinterp::TestFloat<T> b)
{
  myinterp::TestFloat<T>::check(a);
  b.check();
  return myinterp::TestFloat<T>(a * b.f);
}

template<typename T> myinterp::TestFloat<T> operator-(T a, myinterp::TestFloat<T> b)
{
  myinterp::TestFloat<T>::check(a);
  b.check();
  return myinterp::TestFloat<T>(a - b.f);
}

template<typename T> myinterp::TestFloat<T> operator/(T a, myinterp::TestFloat<T> b)
{
  myinterp::TestFloat<T>::check(a);
  b.check();
  return myinterp::TestFloat<T>(a / b.f);
}

namespace std {
template<typename T> myinterp::TestFloat<T> sqrt(myinterp::TestFloat<T> f)
{
  f.check();
  return std::sqrt(f.f);
}
template<typename T> myinterp::TestFloat<T> fabs(myinterp::TestFloat<T> f)
{
  f.check();
  return std::fabs(f.f);
}
template<typename T> bool isfinite(myinterp::TestFloat<T> f)
{
  f.check();
  return std::isfinite(f.f);
}
}  // namespace std

/* reduce symbolic algebra script

on factor;
off period;

comment: assumption, origin is at p;
px := 0;
py := 0;
f1 := w1*ax + w2*bx + w3*cx - px;
f2 := w1*ay + w2*by + w3*cy - py;
f3 := (w1 + w2 + w3) - 1.0;

ff := solve({f1, f2, f3}, {w1, w2,w3});
on fort;
fw1 := part(ff, 1, 1, 2);
fw2 := part(ff, 1, 2, 2);
fw3 := part(ff, 1, 3, 2);
off fort;
*/

namespace myinterp {
template<typename T = float> void tri_weights_v3(T *p, const T *a, const T *b, const T *c, T *r_ws)
{
  T ax = (a[0] - p[0]), ay = (a[1] - p[1]);
  T bx = (b[0] - p[0]), by = (b[1] - p[1]);
  T cx = (c[0] - p[0]), cy = (c[1] - p[1]);

#if 1
  // T cent[2] = {(a[0] + b[0] + c[0]) / 3.0f, (a[1] + b[1] + c[1]) / 3.0f};
  T div0 = len_v2v2(a, b);

  if (div0 > get_epsilon<T>() * 1000) {
    ax /= div0;
    bx /= div0;
    cx /= div0;
    ay /= div0;
    by /= div0;
    cy /= div0;
  }
#endif

  T div = (bx * cy - by * cx + (by - cy) * ax - (bx - cx) * ay);

  bool test;
  {
    ignore scope;
    test = std::fabs(div) < get_epsilon<T>() * 10000;
  }

  if (test) {
    r_ws[0] = r_ws[1] = r_ws[2] = 1.0 / 3.0;
    return;
  }

  r_ws[0] = (bx * cy - by * cx) / div;
  r_ws[1] = (-ax * cy + ay * cx) / div;
  r_ws[2] = (ax * by - ay * bx) / div;

#if 0
  T px = a[0] * r_ws[0] + b[0] * r_ws[1] + c[0] * r_ws[2];
  T py = a[1] * r_ws[0] + b[1] * r_ws[1] + c[1] * r_ws[2];

  printf("%.6f  %.6f\n", float(px - p[0]), float(py - p[1]));
#endif
}
}  // namespace myinterp

template<typename T = double>  // myinterp::TestFloat<double>>
inline void reproject_bm_data(
    BMesh *bm, BMLoop *l_dst, const BMFace *f_src, const bool do_vertex, eCustomDataMask typemask)
{
  using namespace myinterp;

  BMLoop *l_iter;
  BMLoop *l_first;
  const void **vblocks = do_vertex ?
                             static_cast<const void **>(BLI_array_alloca(vblocks, f_src->len)) :
                             nullptr;
  const void **blocks = static_cast<const void **>(BLI_array_alloca(blocks, f_src->len));
  T(*cos_2d)[2] = static_cast<T(*)[2]>(BLI_array_alloca(cos_2d, f_src->len));
  T *w = static_cast<T *>(BLI_array_alloca(w, f_src->len));
  float axis_mat[3][3]; /* use normal to transform into 2d xy coords */
  float co[2];

  /* Convert the 3d coords into 2d for projection. */
  float axis_dominant[3];
  if (!is_zero_v3<float>(f_src->no)) {
    BLI_assert(BM_face_is_normal_valid(f_src));
    copy_v3_v3(axis_dominant, f_src->no);
  }
  else {
    /* Rare case in which all the vertices of the face are aligned.
     * Get a random axis that is orthogonal to the tangent. */
    float vec[3];
    BM_face_calc_tangent_auto(f_src, vec);
    ortho_v3_v3(axis_dominant, vec);
    normalize_v3(axis_dominant);
  }
  axis_dominant_v3_to_m3(axis_mat, axis_dominant);

  int l_i = 0;
  l_iter = l_first = BM_FACE_FIRST_LOOP(f_src);
  do {
    float co2d[2];
    mul_v2_m3v3(co2d, axis_mat, l_iter->v->co);
    myinterp::copy_v2_v2<T, float>(cos_2d[l_i], co2d);

    blocks[l_i] = l_iter->head.data;

    float len_sq = len_squared_v3v3(l_iter->v->co, l_iter->next->v->co);
    if (len_sq < FLT_EPSILON * 100.0f) {
      return;
    }

    if (do_vertex) {
      vblocks[l_i] = l_iter->v->head.data;
    }
  } while ((void)l_i++, (l_iter = l_iter->next) != l_first);

  mul_v2_m3v3(co, axis_mat, l_dst->v->co);

  T tco[2];
  myinterp::copy_v2_v2<T, float>(tco, co);

  /* interpolate */
  if (f_src->len == 3) {
    myinterp::tri_weights_v3<T>(tco, cos_2d[0], cos_2d[1], cos_2d[2], w);
    T sum = 0.0;

    for (int i = 0; i < 3; i++) {
      sum += w[i];
      if (w[i] < 0.0 || w[i] > 1.0) {
        // return;
      }
    }
  }
  else {
    myinterp::interp_weights_poly_v2<T, T>(w, cos_2d, f_src->len, tco);
  }

  T totw = 0.0;
  for (int i = 0; i < f_src->len; i++) {
    totw += w[i];
  }

  /* Use uniform weights in this case.*/
  if (totw == 0.0) {
    for (int i = 0; i < f_src->len; i++) {
      w[i] = 1.0 / T(f_src->len);
    }
  }

  float *fw;

  if constexpr (!std::is_same_v<T, float>) {
    fw = static_cast<float *>(BLI_array_alloca(fw, f_src->len));
    for (int i = 0; i < f_src->len; i++) {
      fw[i] = float(w[i]);
    }
  }
  else {
    fw = w;
  }

  CustomData_bmesh_interp_ex(
      &bm->ldata, blocks, fw, nullptr, f_src->len, l_dst->head.data, typemask);

  if (do_vertex) {
    // bool inside = isect_point_poly_v2(co, cos_2d, l_dst->f->len, false);
    CustomData_bmesh_interp_ex(
        &bm->vdata, vblocks, fw, nullptr, f_src->len, l_dst->v->head.data, typemask);
  }
}

ATTR_NO_OPT void BKE_sculpt_reproject_cdata(SculptSession *ss,
                                            PBVHVertRef vertex,
                                            float startco[3],
                                            float startno[3])
{
  int boundary_flag = blender::bke::paint::vertex_attr_get<int>(vertex, ss->attrs.boundary_flags);
  if (boundary_flag & (SCULPT_BOUNDARY_UV)) {
    return;
  }

  BMVert *v = (BMVert *)vertex.i;
  BMEdge *e;

  if (!v->e) {
    return;
  }

  CustomData *ldata = &ss->bm->ldata;

  int totuv = 0;
  CustomDataLayer *uvlayer = NULL;

  /* Optimized substitute for CustomData_number_of_layers. */
  if (ldata->typemap[CD_PROP_FLOAT2] != -1) {
    for (int i = ldata->typemap[CD_PROP_FLOAT2];
         i < ldata->totlayer && ldata->layers[i].type == CD_PROP_FLOAT2;
         i++)
    {
      totuv++;
    }

    uvlayer = ldata->layers + ldata->typemap[CD_PROP_FLOAT2];
  }

  int tag = BM_ELEM_TAG_ALT;

  float *lastuvs = static_cast<float *>(BLI_array_alloca(lastuvs, totuv * 2));
  bool *snapuvs = static_cast<bool *>(BLI_array_alloca(snapuvs, totuv));

  e = v->e;
  int valence = 0;

  /* First clear some flags. */
  do {
    e->head.api_flag &= ~tag;
    valence++;

    if (!e->l) {
      continue;
    }

    BMLoop *l = e->l;
    do {
      l->head.hflag &= ~tag;
      l->next->head.hflag &= ~tag;
      l->prev->head.hflag &= ~tag;
    } while ((l = l->radial_next) != e->l);
  } while ((e = BM_DISK_EDGE_NEXT(e, v)) != v->e);

  Vector<BMLoop *, 8> ls;

  bool first = true;
  bool bad = false;

  for (int i = 0; i < totuv; i++) {
    snapuvs[i] = true;
  }

  do {
    BMLoop *l = e->l;

    if (!l) {
      continue;
    }

    do {
      BMLoop *l2 = l->v != v ? l->next : l;

      if (l2->head.hflag & tag) {
        continue;
      }

      l2->head.hflag |= tag;
      ls.append(l2);

      for (int i = 0; i < totuv; i++) {
        const int cd_uv = uvlayer[i].offset;
        float *luv = BM_ELEM_CD_PTR<float *>(l2, cd_uv);

        /* Check that we are not part of a uv seam. */
        if (!first) {
          const float dx = lastuvs[i * 2] - luv[0];
          const float dy = lastuvs[i * 2 + 1] - luv[1];
          const float eps = 0.00001f;

          if (dx * dx + dy * dy > eps) {
            bad = true;
            snapuvs[i] = false;
          }
        }

        lastuvs[i * 2] = luv[0];
        lastuvs[i * 2 + 1] = luv[1];
      }

      first = false;

      if (bad) {
        break;
      }
    } while ((l = l->radial_next) != e->l);

    if (bad) {
      break;
    }
  } while ((e = BM_DISK_EDGE_NEXT(e, v)) != v->e);

  if (bad || !ls.size()) {
    return;
  }

  int totloop = ls.size();

  /* Original (l->prev, l, l->next) projections for each loop ('l' remains unchanged). */

  char *_blocks = static_cast<char *>(alloca(ldata->totsize * totloop));
  void **blocks = static_cast<void **>(BLI_array_alloca(blocks, totloop));

  const int max_vblocks = valence * 2;

  char *_vblocks = static_cast<char *>(alloca(ss->bm->vdata.totsize * max_vblocks));
  void **vblocks = static_cast<void **>(BLI_array_alloca(vblocks, max_vblocks));

  for (int i = 0; i < max_vblocks; i++, _vblocks += ss->bm->vdata.totsize) {
    vblocks[i] = static_cast<void *>(_vblocks);
  }

  for (int i = 0; i < totloop; i++, _blocks += ldata->totsize) {
    blocks[i] = static_cast<void *>(_blocks);
  }

  float vco[3], vno[3];

  copy_v3_v3(vco, v->co);
  copy_v3_v3(vno, v->no);

  BMFace _fakef, *fakef = &_fakef;
  int cur_vblock = 0;

  eCustomDataMask typemask = CD_MASK_PROP_FLOAT | CD_MASK_PROP_FLOAT2 | CD_MASK_PROP_FLOAT3 |
                             CD_MASK_PROP_BYTE_COLOR | CD_MASK_PROP_COLOR;

  CustomData *cdatas[2] = {&ss->bm->vdata, &ss->bm->ldata};
  bool ok = false;

  int cd_originals[4];
  cd_originals[0] = ss->attrs.orig_co->bmesh_cd_offset;
  cd_originals[1] = ss->attrs.orig_no->bmesh_cd_offset;
  cd_originals[2] = ss->attrs.orig_color ? ss->attrs.orig_color->bmesh_cd_offset : -1;
  cd_originals[3] = ss->attrs.orig_mask ? ss->attrs.orig_mask->bmesh_cd_offset : -1;

  for (int i = 0; i < 2; i++) {
    CustomData *data = cdatas[i];

    for (int j = 0; j < data->totlayer; j++) {
      if (data->layers[j].flag & (CD_FLAG_ELEM_NOINTERP)) {
        continue;
      }

      /* We don't reproject origco/origno. */
      if (i == 0) {
        bool bad = false;

        for (int k = 0; k < ARRAY_SIZE(cd_originals); k++) {
          if (data->layers[j].offset == cd_originals[k]) {
            bad = true;
            break;
          }
        }

        if (bad) {
          continue;
        }
      }

      if (CD_TYPE_AS_MASK(data->layers[j].type) & typemask) {
        ok = true;
      }
    }
  }

  /* No attributes to reproject. */
  if (!ok) {
    return;
  }

  int totstep = 2;
  for (int step = 0; step < totstep; step++) {
    float3 startco2;
    float3 startno2;
    float t = (float(step) + 1.0f) / float(totstep);

    interp_v3_v3v3(startco2, v->co, startco, t);
    interp_v3_v3v3(startno2, v->no, startno, t);

    normalize_v3(startno2);

    /* Build fake face with starting coordinates. */
    for (int i = 0; i < totloop; i++) {
      BMLoop *l = ls[i];
      float no[3] = {0.0f, 0.0f, 0.0f};

      BMLoop *fakels = static_cast<BMLoop *>(BLI_array_alloca(fakels, l->f->len));
      BMVert *fakevs = static_cast<BMVert *>(BLI_array_alloca(fakevs, l->f->len));
      BMLoop *l2 = l->f->l_first;
      BMLoop *fakel = fakels;
      BMVert *fakev = fakevs;
      int j = 0;

      do {
        *fakel = *l2;
        fakel->next = fakels + ((j + 1) % l->f->len);
        fakel->prev = fakels + ((j + l->f->len - 1) % l->f->len);

        *fakev = *l2->v;
        fakel->v = fakev;

        if (l2->v == v) {
          copy_v3_v3(fakev->co, startco2);
          copy_v3_v3(fakev->no, startno2);
          add_v3_v3(no, startno2);
        }
        else {
          add_v3_v3(no, l2->v->no);
        }

        fakel++;
        fakev++;
        j++;
      } while ((l2 = l2->next) != l->f->l_first);

      *fakef = *l->f;
      fakef->l_first = fakels;

      normalize_v3(no);

      if (len_squared_v3(no) > 0.0f) {
        copy_v3_v3(fakef->no, no);
      }
      else if (fakef->len == 4) {
        normal_quad_v3(
            fakef->no, l->v->co, l->next->v->co, l->next->next->v->co, l->next->next->next->v->co);
      }
      else {
        normal_tri_v3(fakef->no, l->v->co, l->next->v->co, l->next->next->v->co);
      }

      /* Interpolate. */
      BMLoop _interpl, *interpl = &_interpl;

      *interpl = *l;
      memcpy(blocks[i], l->head.data, ldata->totsize);
      interpl->head.data = blocks[i];

      interp_v3_v3v3(l->v->co, startco, vco, t);
      interp_v3_v3v3(l->v->no, startno, vno, t);
      normalize_v3(l->v->no);

      if (l->v == v && cur_vblock < max_vblocks) {
        void *vblock_old = interpl->v->head.data;
        void *vblock = vblocks[cur_vblock];

        memcpy((void *)vblock, v->head.data, ss->bm->vdata.totsize);
        interpl->v->head.data = (void *)vblock;

        reproject_bm_data(ss->bm, interpl, fakef, true, typemask);

        interpl->v->head.data = vblock_old;
        cur_vblock++;
      }
      else {
        reproject_bm_data(ss->bm, interpl, fakef, false, typemask);
      }

      copy_v3_v3(l->v->co, vco);
      copy_v3_v3(l->v->no, vno);

      CustomData_bmesh_copy_data(
          &ss->bm->ldata, &ss->bm->ldata, interpl->head.data, &l->head.data);
    }

    if (cur_vblock > 0) {
      float *ws = static_cast<float *>(BLI_array_alloca(ws, cur_vblock));
      for (int i = 0; i < cur_vblock; i++) {
        ws[i] = 1.0f / float(cur_vblock);
      }

      float3 *origco = BM_ELEM_CD_PTR<float3 *>(v, ss->attrs.orig_co->bmesh_cd_offset);
      float3 *origno = BM_ELEM_CD_PTR<float3 *>(v, ss->attrs.orig_no->bmesh_cd_offset);

      float3 origco_saved = *origco;
      float3 origno_saved = *origno;

      CustomData_bmesh_interp_ex(
          &ss->bm->vdata, (const void **)vblocks, ws, nullptr, cur_vblock, v->head.data, typemask);

      *origco = origco_saved;
      *origno = origno_saved;
    }
  }

  int *tots = static_cast<int *>(BLI_array_alloca(tots, totuv));

  for (int i = 0; i < totuv; i++) {
    lastuvs[i * 2] = lastuvs[i * 2 + 1] = 0.0f;
    tots[i] = 0;
  }

  /* Re-snap uvs. */
  v = (BMVert *)vertex.i;

  e = v->e;
  do {
    if (!e->l) {
      continue;
    }

    BMLoop *l_iter = e->l;
    do {
      BMLoop *l = l_iter->v != v ? l_iter->next : l_iter;

      for (int i = 0; i < totuv; i++) {
        const int cd_uv = uvlayer[i].offset;
        float *luv = BM_ELEM_CD_PTR<float *>(l, cd_uv);

        add_v2_v2(lastuvs + i * 2, luv);
        tots[i]++;
      }
    } while ((l_iter = l_iter->radial_next) != e->l);
  } while ((e = BM_DISK_EDGE_NEXT(e, v)) != v->e);

  for (int i = 0; i < totuv; i++) {
    if (tots[i]) {
      mul_v2_fl(lastuvs + i * 2, 1.0f / (float)tots[i]);
    }
  }

  e = v->e;
  do {
    if (!e->l) {
      continue;
    }

    BMLoop *l_iter = e->l;
    do {
      BMLoop *l = l_iter->v != v ? l_iter->next : l_iter;

      for (int i = 0; i < totuv; i++) {
        const int cd_uv = uvlayer[i].offset;
        float *luv = BM_ELEM_CD_PTR<float *>(l, cd_uv);

        if (snapuvs[i]) {
          copy_v2_v2(luv, lastuvs + i * 2);
        }
      }
    } while ((l_iter = l_iter->radial_next) != e->l);
  } while ((e = BM_DISK_EDGE_NEXT(e, v)) != v->e);
}<|MERGE_RESOLUTION|>--- conflicted
+++ resolved
@@ -2402,11 +2402,7 @@
   while (!eq_ctx.done()) {
     eq_ctx.step();
 
-<<<<<<< HEAD
     if (time_ms() - time > 350.0) {
-=======
-    if (PIL_check_seconds_timer() - time > 350.0 / 1000.0) {
->>>>>>> 9044aefe
       break;
     }
   }
