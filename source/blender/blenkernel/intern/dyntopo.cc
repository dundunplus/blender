#include "MEM_guardedalloc.h"

#include "DNA_customdata_types.h"
#include "DNA_mesh_types.h"
#include "DNA_meshdata_types.h"
#include "DNA_modifier_types.h"
#include "DNA_object_types.h"

#include "BLI_alloca.h"
#include "BLI_array.hh"
#include "BLI_asan.h"
#include "BLI_bitmap.h"
#include "BLI_buffer.h"
#include "BLI_compiler_attrs.h"
#include "BLI_compiler_compat.h"
#include "BLI_ghash.h"
#include "BLI_heap.h"
#include "BLI_heap_minmax.hh"
#include "BLI_heap_simple.h"
#include "BLI_index_range.hh"
#include "BLI_linklist.h"
#include "BLI_map.hh"
#include "BLI_math.h"
#include "BLI_math_vector_types.hh"
#include "BLI_memarena.h"
#include "BLI_rand.h"
#include "BLI_rand.hh"
#include "BLI_set.hh"
#include "BLI_task.h"
#include "BLI_task.hh"
#include "BLI_timeit.hh"
#include "BLI_utildefines.h"
#include "BLI_vector.hh"

#include "PIL_time.h"
#include "atomic_ops.h"

#include "BKE_customdata.h"
#include "BKE_dyntopo.hh"
#include "BKE_paint.h"
#include "BKE_pbvh.h"
#include "BKE_sculpt.hh"

#include "bmesh.h"
#include "bmesh_log.h"

#include "dyntopo_intern.hh"
#include "pbvh_intern.hh"

#include <chrono>
#include <cstdio>

#include <chrono>

//#define CLEAR_TAGS_IN_THREAD

#define EDGE_QUEUE_FLAG BM_ELEM_TAG

using blender::float2;
using blender::float3;
using blender::float4;
using blender::IndexRange;
using blender::Map;
using blender::Set;
using blender::Vector;

namespace blender::bke::dyntopo {

using namespace blender::bke::sculpt;

static void edge_queue_create_local(EdgeQueueContext *eq_ctx,
                                    PBVH *pbvh,
                                    PBVHTopologyUpdateMode local_mode);

static void surface_smooth_v_safe(
    SculptSession *ss, PBVH *pbvh, BMVert *v, float fac, bool reproject_cdata)
{
  float co[3];
  float origco[3], origco1[3];
  float origno1[3];
  float tan[3];
  float tot = 0.0;

  if (BM_ELEM_CD_GET_INT(v, pbvh->cd_valence) > 12) {
    return;
  }

  Vector<BMLoop *, 32> loops;
  Vector<float, 32> ws;

  auto addblock = [&](BMEdge *e, float w) {
    if (!e->l) {
      return;
    }

    BMLoop *l = e->l;
    do {
      BMLoop *l2 = l->v != v ? l : l->next;

      loops.append(l2);
      ws.append(w);
    } while ((l = l->radial_next) != e->l);
  };

  PBVHVertRef vertex = {reinterpret_cast<intptr_t>(v)};
  if (stroke_id_test(ss, vertex, STROKEID_USER_ORIGINAL)) {
    copy_v3_v3(origco1, v->co);
    copy_v3_v3(origno1, v->no);
  }
  else {
    copy_v3_v3(origco1, blender::bke::paint::vertex_attr_ptr<float>(vertex, ss->attrs.orig_co));
    copy_v3_v3(origno1, blender::bke::paint::vertex_attr_ptr<float>(vertex, ss->attrs.orig_no));
  }

  zero_v3(co);
  zero_v3(origco);

  /* This is a manual edge walk. */

  BMEdge *e = v->e;
  if (!e) {
    return;
  }

  if (pbvh_boundary_needs_update_bmesh(pbvh, v)) {
    pbvh_check_vert_boundary_bmesh(pbvh, v);
  }

  int boundmask = SCULPTVERT_SMOOTH_BOUNDARY;
  int cornermask = SCULPTVERT_SMOOTH_CORNER;

  int boundflag = BM_ELEM_CD_GET_INT(v, pbvh->cd_boundary_flag);
  int bound1 = boundflag & boundmask;

  if (boundflag & (cornermask | SCULPT_BOUNDARY_SHARP_ANGLE)) {
    return;
  }

  if (bound1) {
    fac *= 0.1;
  }

  do {
    BMVert *v2 = e->v1 == v ? e->v2 : e->v1;
    PBVHVertRef vertex2 = {reinterpret_cast<intptr_t>(v2)};

    float w;

    if (e->l && e->l->f->len == 3) {
      BMLoop *l = e->l;
      float w1 = area_tri_v3(l->v->co, l->next->v->co, l->prev->v->co);

      if (l->radial_next != l) {
        l = l->radial_next;
        float w2 = area_tri_v3(l->v->co, l->next->v->co, l->prev->v->co);
        w = (w1 + w2) * 0.5f;
      }
      else { /* Backup weight if bad areas */
        w = len_squared_v3v3(e->v1->co, e->v2->co);
      }
    }
    else { /* Backup weight if bad areas */
      w = len_squared_v3v3(e->v1->co, e->v2->co);
    }
    /* Note: we can't validate the boundary flags from with a thread
     * so they may not be up to date.
     */

    int boundflag2 = BM_ELEM_CD_GET_INT(v2, pbvh->cd_boundary_flag);
    int bound2 = boundflag2 & boundmask;

    if (bound1 && !bound2) {
      continue;
    }

    addblock(e, w);

    sub_v3_v3v3(tan, v2->co, v->co);

    float d = dot_v3v3(tan, v->no);
    madd_v3_v3fl(tan, v->no, -d * 0.95f);
    madd_v3_v3fl(co, tan, w);

    float *origco2;
    if (!stroke_id_test_no_update(ss, vertex2, STROKEID_USER_ORIGINAL)) {
      origco2 = blender::bke::paint::vertex_attr_ptr<float>(vertex2, ss->attrs.orig_co);
    }
    else {
      origco2 = v2->co;
    }

    sub_v3_v3v3(tan, origco2, origco1);
    d = dot_v3v3(tan, origno1);
    madd_v3_v3fl(tan, origno1, -d * 0.95f);
    madd_v3_v3fl(origco, tan, w);

    tot += w;

  } while ((e = BM_DISK_EDGE_NEXT(e, v)) != v->e);

  if (tot == 0.0f) {
    return;
  }

  float startco[3];
  float startno[3];
  if (reproject_cdata) {
    copy_v3_v3(startco, v->co);
    copy_v3_v3(startno, v->no);
  }

  mul_v3_fl(co, 1.0f / tot);
  mul_v3_fl(origco, 1.0f / tot);

  volatile float x = v->co[0], y = v->co[1], z = v->co[2];
  volatile float nx = x + co[0] * fac, ny = y + co[1] * fac, nz = z + co[2] * fac;

  /* Conflicts here should be pretty rare. */
  atomic_cas_float(&v->co[0], x, nx);
  atomic_cas_float(&v->co[1], y, ny);
  atomic_cas_float(&v->co[2], z, nz);

  /*
   * Use reprojection for non-UV attributes.  UV attributes
   * use blender::bke::sculpt::interp_face_corners using
   * the weights we built earlier.
   */
  /* Reproject attributes. */
  if (reproject_cdata) {
    BKE_sculpt_reproject_cdata(ss, vertex, startco, startno, false);
    blender::bke::sculpt::interp_face_corners(pbvh, vertex, loops, ws, fac);
  }

  float *start_origco = blender::bke::paint::vertex_attr_ptr<float>(vertex, ss->attrs.orig_co);

  /* Conflicts here should be pretty rare. */
  x = start_origco[0];
  y = start_origco[1];
  z = start_origco[2];

  nx = x + origco[0] * fac;
  ny = y + origco[1] * fac;
  nz = z + origco[2] * fac;

  atomic_cas_float(&start_origco[0], x, nx);
  atomic_cas_float(&start_origco[1], y, ny);
  atomic_cas_float(&start_origco[2], z, nz);

  PBVH_CHECK_NAN(start_origco);
  PBVH_CHECK_NAN(v->co);
  // atomic_cas_int32(&mv1->stroke_id, stroke_id, pbvh->stroke_id);
}

/****************************** EdgeQueue *****************************/

static float maskcb_get(EdgeQueueContext *eq_ctx, BMVert *v1, BMVert *v2)
{
  if (eq_ctx->mask_cb) {
    PBVHVertRef sv1 = {(intptr_t)v1};
    PBVHVertRef sv2 = {(intptr_t)v2};

    float w1 = eq_ctx->mask_cb(sv1, eq_ctx->mask_cb_data);
    float w2 = eq_ctx->mask_cb(sv2, eq_ctx->mask_cb_data);

    return min_ff(w1, w2);
  }

  return 1.0f;
}

enum WeightMode {
  SPLIT = -1,
  COLLAPSE = 1,
};

BLI_INLINE float calc_weighted_length(EdgeQueueContext *eq_ctx,
                                      BMVert *v1,
                                      BMVert *v2,
                                      WeightMode mode)
{
  float w = 1.0 - maskcb_get(eq_ctx, v1, v2);
  float len = len_squared_v3v3(v1->co, v2->co);

  switch (mode) {
    case SPLIT:
      w = 1.0 + w * float(mode);
      return len > eq_ctx->limit_len_max_sqr ? len * w * w : len;
    case COLLAPSE: {
#if 0
      if (eq_ctx->brush_tester->is_sphere_or_tube) {
        BrushSphere *sphere = static_cast<BrushSphere *>(eq_ctx->brush_tester);

        float l1 = len_v3v3(v1->co, sphere->center());
        float l2 = len_v3v3(v2->co, sphere->center());
        float l = min_ff(min_ff(l1, l2) / sphere->radius(), 1.0f);
      }
#endif

      return len < eq_ctx->limit_len_min_sqr ?
                 len + eq_ctx->limit_len_min_sqr * 1.0f * powf(w, 5.0) :
                 len;
    }
  }

  BLI_assert_unreachable();
  return 0.0f;
}

static PBVHTopologyUpdateMode edge_queue_test(EdgeQueueContext *eq_ctx,
                                              PBVH * /*pbvh*/,
                                              BMEdge *e,
                                              float *r_w)
{
  float len1 = calc_weighted_length(eq_ctx, e->v1, e->v2, SPLIT);
  if ((eq_ctx->mode & PBVH_Subdivide) && len1 > eq_ctx->limit_len_max_sqr) {
    if (r_w) {
      *r_w = len1;
    }
    return PBVH_Subdivide;
  }

  float len2 = calc_weighted_length(eq_ctx, e->v1, e->v2, COLLAPSE);
  if ((eq_ctx->mode & PBVH_Collapse) && len2 < eq_ctx->limit_len_min_sqr) {
    if (r_w) {
      *r_w = len2;
    }
    return PBVH_Collapse;
  }

  return PBVH_None;
}

void EdgeQueueContext::insert_edge(BMEdge *e, float w)
{
  if (!(e->head.hflag & EDGE_QUEUE_FLAG)) {
    edge_heap.insert(w, e);
    e->head.hflag |= EDGE_QUEUE_FLAG;

    if (e->l) {
      BMLoop *l = e->l;
      do {
        BM_log_face_if_modified(bm, pbvh->bm_log, l->f);
      } while ((l = l->radial_next) != e->l);
    }
  }
}

void EdgeQueueContext::insert_val34_vert(BMVert *v)
{
  if (!v->e) {
    return;
  }

  used_verts.append(v);

  BMEdge *e = v->e;
  do {
    BMLoop *l = e->l;
    if (!l) {
      continue;
    }

    BMLoop *l2 = l;
    do {
      BM_log_face_if_modified(bm, pbvh->bm_log, l2->f);
    } while ((l2 = l2->radial_next) != e->l);
  } while ((e = BM_DISK_EDGE_NEXT(e, v)) != v->e);
}

/*
  Profiling revealed the accurate distance to tri in blenlib was too slow,
  so we use a simpler version here
  */
/* reduce script

on factor;
off period;

load_package "avector";

comment: origin at p;

p := avec(0, 0, 0);
n :=- avec(nx, ny, nz);
v1 := avec(v1x, v1y, v1z);
v2 := avec(v2x, v2y, v2z);
v3 := avec(v3x, v3y, v3z);

comment: -((p - v1) dot n);simplified to this;
fac := v1 dot n;

co := fac*n;

a := co - v1;
b := co - v2;
c := co - v3;

a := v1;
b := v2;
c := v3;

t1 := a cross b;
t2 := b cross c;
t3 := c cross a;

on fort;
w1 := t1 dot n;
w2 := t2 dot n;
w3 := t3 dot n;
off fort;

inside := sign(a dot n) + sign(b dot n) + sign(c dot n);


*/
static bool point_in_tri_v3(float p[3], float v1[3], float v2[3], float v3[3], float n[3])
{
  float t1[3], t2[3], t3[3];
  sub_v3_v3v3(t1, v1, p);
  sub_v3_v3v3(t2, v2, p);
  sub_v3_v3v3(t3, v3, p);

  float c1[3], c2[3], c3[3];
  cross_v3_v3v3(c1, t1, t2);
  cross_v3_v3v3(c2, t2, t3);
  cross_v3_v3v3(c3, t3, t1);

  bool w1 = dot_v3v3(c1, n) >= 0.0f;
  bool w2 = dot_v3v3(c2, n) >= 0.0f;
  bool w3 = dot_v3v3(c3, n) >= 0.0f;

  return w1 == w2 && w2 == w3;

#if 0
  const float nx = n[0], ny = n[1], nz = n[2];

  float v1x = v1[0] - p[0], v1y = v1[1] - p[1], v1z = v1[2] - p[2];
  float v2x = v2[0] - p[0], v2y = v2[1] - p[1], v2z = v2[2] - p[2];
  float v3x = v3[0] - p[0], v3y = v3[1] - p[1], v3z = v3[2] - p[2];

  const float w1 = -(nx * v1y * v2z - nx * v1z * v2y - ny * v1x * v2z + ny * v1z * v2x +
                     nz * v1x * v2y - nz * v1y * v2x);
  const float w2 = -(nx * v2y * v3z - nx * v2z * v3y - ny * v2x * v3z + ny * v2z * v3x +
                     nz * v2x * v3y - nz * v2y * v3x);
  const float w3 = nx * v1y * v3z - nx * v1z * v3y - ny * v1x * v3z + ny * v1z * v3x +
                   nz * v1x * v3y - nz * v1y * v3x;
  return !((w1 >= 0.0f) && (w2 >= 0.0f) && (w3 >= 0.0f));
#endif
}

float dist_to_tri_sphere_simple(float p[3], float v1[3], float v2[3], float v3[3], float n[3])
{
  float co[3];
  float t1[3], t2[3], t3[3];

  if (dot_v3v3(n, n) == 0.0f) {
    normal_tri_v3(n, v1, v2, v3);
  }

  if (point_in_tri_v3(p, v1, v2, v3, n)) {
    sub_v3_v3v3(co, p, v2);

    float dist = dot_v3v3(co, n);
    return dist * dist;
  }

  sub_v3_v3v3(co, p, v1);
  madd_v3_v3fl(co, n, -dot_v3v3(n, co));

  sub_v3_v3v3(t1, v1, co);
  sub_v3_v3v3(t2, v2, co);
  sub_v3_v3v3(t3, v3, co);

  float dis = len_squared_v3v3(p, v1);
  dis = fmin(dis, len_squared_v3v3(p, v2));
  dis = fmin(dis, len_squared_v3v3(p, v3));

  add_v3_v3v3(co, v1, v2);
  mul_v3_fl(co, 0.5f);
  dis = fmin(dis, len_squared_v3v3(p, co));

  add_v3_v3v3(co, v2, v3);
  mul_v3_fl(co, 0.5f);
  dis = fmin(dis, len_squared_v3v3(p, co));

  add_v3_v3v3(co, v3, v1);
  mul_v3_fl(co, 0.5f);
  dis = fmin(dis, len_squared_v3v3(p, co));

  add_v3_v3v3(co, v1, v2);
  add_v3_v3(co, v3);
  mul_v3_fl(co, 1.0f / 3.0f);
  dis = fmin(dis, len_squared_v3v3(p, co));

  return dis;
}

static bool skinny_bad_edge(BMEdge *e, const float limit = 4.0f)
{
  float len1 = len_v3v3(e->v1->co, e->v2->co);

  BMLoop *l = e->l;
  do {
    float len2 = len_v3v3(l->next->v->co, l->next->next->v->co);
    if (len1 > 0.0f && len2 / len1 > limit) {
      return true;
    }

    len2 = len_v3v3(l->v->co, l->prev->v->co);
    if (len1 > 0.0f && len2 / len1 > limit) {
      return true;
    }
  } while ((l = l->radial_next) != e->l);

  return false;
}

static void add_split_edge_recursive(
    EdgeQueueContext *eq_ctx, BMLoop *l_edge, const float len_sq, float limit_len, int depth)
{
  if (depth > DEPTH_START_LIMIT && eq_ctx->use_view_normal) {
    if (dot_v3v3(l_edge->f->no, eq_ctx->view_normal) < 0.0f) {
      return;
    }
  }

  // if (!skinny_bad_edge(l_edge->e)) {
  eq_ctx->insert_edge(l_edge->e, len_sq);
  //}

  if ((l_edge->radial_next != l_edge)) {
    const float len_sq_cmp = len_sq * EVEN_EDGELEN_THRESHOLD;

    limit_len *= EVEN_GENERATION_SCALE;
    const float limit_len_sq = square_f(limit_len);

    BMLoop *l_iter = l_edge;
    do {
      BMLoop *l_adjacent[2] = {l_iter->next, l_iter->prev};
      for (int i = 0; i < (int)ARRAY_SIZE(l_adjacent); i++) {
        if (l_adjacent[i]->e->head.hflag & EDGE_QUEUE_FLAG) {
          continue;
        }

        float len_sq_other = calc_weighted_length(
            eq_ctx, l_adjacent[i]->e->v1, l_adjacent[i]->e->v2, SPLIT);

        bool insert_ok = len_sq_other > max_ff(len_sq_cmp, limit_len_sq);
        if (!insert_ok) {
          continue;
        }

        add_split_edge_recursive(
            eq_ctx, l_adjacent[i]->radial_next, len_sq_other, limit_len, depth + 1);
      }
    } while ((l_iter = l_iter->radial_next) != l_edge);
  }
}

struct EdgeQueueThreadData {
  PBVH *pbvh = nullptr;
  PBVHNode *node = nullptr;
  Vector<BMEdge *> edges;
  EdgeQueueContext *eq_ctx = nullptr;
  int size = 0;
  bool is_collapse = false;
  int seed = 0;
};

static void edge_thread_data_insert(EdgeQueueThreadData *tdata, BMEdge *e)
{
  tdata->edges.append(e);

  BMElem elem;
  memcpy(&elem, (BMElem *)e, sizeof(BMElem));

  elem.head.hflag = e->head.hflag | EDGE_QUEUE_FLAG;
  int64_t iold = *((int64_t *)&e->head.index);
  int64_t inew = *((int64_t *)&elem.head.index);

  atomic_cas_int64((int64_t *)&e->head.index, iold, inew);
}

static void add_split_edge_recursive_threaded(EdgeQueueThreadData *tdata,
                                              BMLoop *l_edge,
                                              BMLoop *l_end,
                                              const float len_sq,
                                              float limit_len,
                                              int depth,
                                              bool insert)
{
  BLI_assert(len_sq > square_f(limit_len));

  BMLoop *l = l_edge;
  int count = 0;
  do {
    if (count++ > 5) {
      printf("%s: topology error: highly non-manifold edge %p\n", __func__, l_edge->e);
      BM_vert_select_set(tdata->pbvh->header.bm, l_edge->e->v1, true);
      BM_vert_select_set(tdata->pbvh->header.bm, l_edge->e->v2, true);
      BM_edge_select_set(tdata->pbvh->header.bm, l_edge->e, true);
      return;
    }
  } while ((l = l->radial_next) != l_edge);

  if (l_edge->e->head.hflag & EDGE_QUEUE_FLAG) {
    return;
  }

#ifdef USE_EDGEQUEUE_FRONTFACE
  if (depth > DEPTH_START_LIMIT && tdata->eq_ctx->use_view_normal) {
    if (dot_v3v3(l_edge->f->no, tdata->eq_ctx->view_normal) < 0.0f) {
      return;
    }
  }
#endif

  if (insert) {
    edge_thread_data_insert(tdata, l_edge->e);
  }

  if ((l_edge->radial_next != l_edge)) {
    const float len_sq_cmp = len_sq * EVEN_EDGELEN_THRESHOLD;

    limit_len *= EVEN_GENERATION_SCALE;
    const float limit_len_sq = square_f(limit_len);

    BMLoop *l_iter = l_edge;
    do {
      BMLoop *l_adjacent[2] = {l_iter->next, l_iter->prev};
      for (int i = 0; i < (int)ARRAY_SIZE(l_adjacent); i++) {
        float len_sq_other = calc_weighted_length(
            tdata->eq_ctx, l_adjacent[i]->e->v1, l_adjacent[i]->e->v2, SPLIT);

        bool insert_ok = len_sq_other > max_ff(len_sq_cmp, limit_len_sq);
#ifdef EVEN_NO_TEST_DEPTH_LIMIT
        if (!insert_ok && depth >= EVEN_NO_TEST_DEPTH_LIMIT) {
          continue;
        }
#else
        if (!insert_ok) {
          continue;
        }
#endif

        add_split_edge_recursive_threaded(tdata,
                                          l_adjacent[i]->radial_next,
                                          l_adjacent[i],
                                          len_sq_other,
                                          limit_len,
                                          depth + 1,
                                          insert_ok);
      }
    } while ((l_iter = l_iter->radial_next) != l_end);
  }
}

static void unified_edge_queue_task_cb(void *__restrict userdata,
                                       const int n,
                                       const TaskParallelTLS *__restrict /*tls*/)
{
  blender::RandomNumberGenerator rand(uint32_t(n + PIL_check_seconds_timer() * 100000.0f));
  EdgeQueueThreadData *tdata = ((EdgeQueueThreadData *)userdata) + n;
  PBVH *pbvh = tdata->pbvh;
  PBVHNode *node = tdata->node;
  EdgeQueueContext *eq_ctx = tdata->eq_ctx;

  bool do_smooth = eq_ctx->surface_relax && eq_ctx->surface_smooth_fac > 0.0f;

  BKE_pbvh_bmesh_check_tris(pbvh, node);
  int ni = node - pbvh->nodes;

  const char facetag = BM_ELEM_TAG_ALT;

  /* Only do reprojection if UVs exist. */
  bool reproject_cdata = eq_ctx->reproject_cdata;

/*
 * Clear edge flags.
 *
 * We care more about convergence to accurate results
 * then accuracy in any individual runs.  Profiling
 * has shown this loop overwhelms the L3 cache,
 * so randomly skip bits of it.
 */
#ifdef CLEAR_TAGS_IN_THREAD
  for (BMFace *f : *node->bm_faces) {
    BMLoop *l = f->l_first;

    /* Note that f itself is owned by this node. */
    f->head.hflag &= ~facetag;

    /* Stochastically skip faces. */
    if (rand.get_uint32() > (1 << 16)) {
      continue;
    }

    do {
      /* Kind of tricky to atomicly update flags here. We probably
       * don't need to do this on x86, but I'm not sure about ARM.
       */
      BMEdge edge = *l->e;
      edge.head.hflag &= ~EDGE_QUEUE_FLAG;

      int64_t *t1 = (int64_t *)&edge.head.index;
      int64_t *t2 = (int64_t *)&l->e->head.index;

      atomic_cas_int64(t2, *t2, *t1);

      l = l->next;
    } while (l != f->l_first);
  }
#endif

  PBVHTriBuf *tribuf = node->tribuf;
  for (int i = 0; i < node->tribuf->tris.size(); i++) {
    PBVHTri *tri = &node->tribuf->tris[i];
    BMFace *f = (BMFace *)tri->f.i;

    if (f->head.hflag & facetag) {
      continue;
    }

#ifdef USE_EDGEQUEUE_FRONTFACE
    if (eq_ctx->use_view_normal) {
      if (dot_v3v3(f->no, eq_ctx->view_normal) < 0.0f) {
        continue;
      }
    }
#endif

    BMVert *vs[3] = {(BMVert *)tribuf->verts[tri->v[0]].i,
                     (BMVert *)tribuf->verts[tri->v[1]].i,
                     (BMVert *)tribuf->verts[tri->v[2]].i};
    if (eq_ctx->brush_tester->tri_in_range(vs, f->no)) {
      f->head.hflag |= facetag;

      /* Check each edge of the face. */
      BMLoop *l_first = BM_FACE_FIRST_LOOP(f);
      BMLoop *l_iter = l_first;
      do {
        /* Are we owned by this node? if so, make sure origdata is up to date. */
        if (BM_ELEM_CD_GET_INT(l_iter->v, pbvh->cd_vert_node_offset) == ni) {
          BKE_pbvh_bmesh_check_origdata(eq_ctx->ss, l_iter->v, pbvh->stroke_id);
        }

        /* Try to improve convergence by applying a small amount of smoothing to topology,
         * but tangentially to surface.  We can stochastically skip this and still get the
         * benefit to convergence.
         */
        if (do_smooth && rand.get_float() > 0.75f &&
            BM_ELEM_CD_GET_INT(l_iter->v, pbvh->cd_vert_node_offset) == ni)
        {
          PBVHVertRef sv = {(intptr_t)l_iter->v};
          surface_smooth_v_safe(eq_ctx->ss,
                                tdata->pbvh,
                                l_iter->v,
                                eq_ctx->surface_smooth_fac *
                                    eq_ctx->mask_cb(sv, eq_ctx->mask_cb_data),
                                reproject_cdata);
        }

        float w = 0.0f;
        PBVHTopologyUpdateMode mode = edge_queue_test(eq_ctx, pbvh, l_iter->e, &w);

        /* Subdivide walks the mesh a bit for better transitions in the topology. */
        if (mode == PBVH_Subdivide) {
          add_split_edge_recursive_threaded(
              tdata, l_iter->radial_next, l_iter, w, eq_ctx->limit_len_max, 0, true);
        }
        else if (mode == PBVH_Collapse) {
          edge_thread_data_insert(tdata, l_iter->e);
        }
      } while ((l_iter = l_iter->next) != l_first);
    }
  }
}

bool check_face_is_tri(PBVH *pbvh, BMFace *f)
{
#if DYNTOPO_DISABLE_FLAG & DYNTOPO_DISABLE_TRIANGULATOR
  return true;
#endif

  if (f->len == 3) {
    return true;
  }

  if (f->len < 3) {
    printf("pbvh had < 3 vert face!\n");
    BKE_pbvh_bmesh_remove_face(pbvh, f, false);
    return false;
  }

  LinkNode *dbl = nullptr;

  Vector<BMFace *, 32> fs;
  Vector<BMEdge *, 32> es;

  BMLoop *l = f->l_first;
  do {
    validate_vert(pbvh, l->v, CHECK_VERT_ALL);
    dyntopo_add_flag(pbvh, l->v, SCULPTFLAG_NEED_VALENCE);

    if (l->e->head.index == -1) {
      l->e->head.index = 0;
    }
  } while ((l = l->next) != f->l_first);

  // BKE_pbvh_bmesh_remove_face(pbvh, f, true);
  pbvh_bmesh_face_remove(pbvh, f, false, true, true);
  BM_log_face_removed(pbvh->header.bm, pbvh->bm_log, f);
  BM_idmap_release(pbvh->bm_idmap, (BMElem *)f, true);

  int len = (f->len - 2) * 3;

  fs.resize(len);
  es.resize(len);

  int totface = 0;
  int totedge = 0;
  MemArena *arena = nullptr;
  struct Heap *heap = nullptr;

  arena = BLI_memarena_new(512, "ngon arena");
  heap = BLI_heap_new();

  BM_face_triangulate(pbvh->header.bm,
                      f,
                      fs.data(),
                      &totface,
                      es.data(),
                      &totedge,
                      &dbl,
                      MOD_TRIANGULATE_QUAD_FIXED,
                      MOD_TRIANGULATE_NGON_BEAUTY,
                      false,
                      arena,
                      heap);

  while (totface && dbl) {
    BMFace *f2 = (BMFace *)dbl->link;
    LinkNode *next = dbl->next;

    for (int i = 0; i < totface; i++) {
      if (fs[i] == f2) {
        fs[i] = nullptr;
      }
    }

    if (f == f2) {
      BM_log_face_added(pbvh->header.bm, pbvh->bm_log, f);
      BM_log_face_removed_no_check(pbvh->header.bm, pbvh->bm_log, f);
      f = nullptr;
    }

    BMLoop *l = f2->l_first;
    do {
      pbvh_boundary_update_bmesh(pbvh, l->v);
      pbvh_boundary_update_bmesh(pbvh, l->e);
      dyntopo_add_flag(pbvh, l->v, SCULPTFLAG_NEED_VALENCE);
    } while ((l = l->next) != f2->l_first);

    BM_idmap_release(pbvh->bm_idmap, (BMElem *)dbl->link, true);
    BM_face_kill(pbvh->header.bm, f2);

    MEM_freeN(dbl);
    dbl = next;
  }

  for (int i = 0; i < totface; i++) {
    BMFace *f2 = fs[i];

    if (!f2) {
      continue;
    }

    BMLoop *l = f2->l_first;
    do {
      pbvh_boundary_update_bmesh(pbvh, l->v);
      pbvh_boundary_update_bmesh(pbvh, l->e);
      dyntopo_add_flag(pbvh, l->v, SCULPTFLAG_NEED_VALENCE);
      validate_edge(pbvh, l->e);
    } while ((l = l->next) != f2->l_first);
  }

  for (int i = 0; i < totface; i++) {
    BMFace *f2 = fs[i];

    if (!f2) {
      continue;
    }

    if (f == f2) {
      printf("%s: error\n", __func__);
      continue;
    }

    /* Detect new edges. */
    BMLoop *l = f2->l_first;
    do {
      pbvh_boundary_update_bmesh(pbvh, l->v);
      pbvh_boundary_update_bmesh(pbvh, l->e);

      if (l->e->head.index == -1) {
        BM_log_edge_added(pbvh->header.bm, pbvh->bm_log, l->e);
        dyntopo_add_flag(pbvh, l->v, SCULPTFLAG_NEED_VALENCE);
        dyntopo_add_flag(pbvh, l->next->v, SCULPTFLAG_NEED_VALENCE);
        validate_edge(pbvh, l->e);
        l->e->head.index = 0;
      }
    } while ((l = l->next) != f2->l_first);

    validate_face(pbvh, f2, CHECK_FACE_MANIFOLD);

    BKE_pbvh_bmesh_add_face(pbvh, f2, false, true);
    // BM_log_face_post(pbvh->bm_log, f2);
    BM_log_face_added(pbvh->header.bm, pbvh->bm_log, f2);
  }

  if (f) {
    BKE_pbvh_bmesh_add_face(pbvh, f, false, true);
    validate_face(pbvh, f, CHECK_FACE_MANIFOLD);
    BM_log_face_added(pbvh->header.bm, pbvh->bm_log, f);
  }

  if (arena) {
    BLI_memarena_free(arena);
  }

  if (heap) {
    BLI_heap_free(heap, nullptr);
  }

  pbvh_bmesh_check_nodes(pbvh);

  return false;
}

bool destroy_nonmanifold_fins(PBVH *pbvh, BMEdge *e_root)
{
#if !(DYNTOPO_DISABLE_FLAG & DYNTOPO_DISABLE_FIN_REMOVAL)
  static int max_faces = 64;
  Vector<BMFace *, 32> stack;

  BMLoop *l = e_root->l;
  Vector<BMLoop *, 5> ls;
  Vector<BMFace *, 32> minfs;

  if (!l) {
    return false;
  }

  do {
    ls.append(l);
  } while ((l = l->radial_next) != e_root->l);

  for (int i = 0; i < ls.size(); i++) {
    Set<BMFace *, 64> visit;

    BMLoop *l = ls[i];
    BMFace *f = l->f;
    Vector<BMFace *, 32> fs2;
    stack.clear();

    stack.append(f);
    fs2.append(f);

    visit.add(f);

    bool bad = false;

    while (stack.size() > 0) {
      f = stack.pop_last();
      BMLoop *l = f->l_first;

      do {
        if (l->radial_next == l || l->radial_next->radial_next != l) {
          continue;
        }

        BMFace *f2 = l->radial_next->f;

        if (visit.add(f2)) {
          if (fs2.size() > max_faces) {
            bad = true;
            break;
          }

          stack.append(f2);
          fs2.append(f2);
        }
      } while ((l = l->next) != f->l_first);

      if (bad) {
        break;
      }
    }

    if (!bad && fs2.size() && (minfs.size() == 0 || fs2.size() < minfs.size())) {
      minfs = fs2;
    }
  }

  int node_updateflag = PBVH_UpdateDrawBuffers | PBVH_UpdateBB | PBVH_UpdateTriAreas;
  node_updateflag = node_updateflag | PBVH_UpdateNormals | PBVH_UpdateTris |
                    PBVH_RebuildDrawBuffers;

  if (!minfs.size()) {
    return false;
  }

  const int updateflag = SCULPTFLAG_NEED_VALENCE;

  // printf("manifold fin size: %d\n", (int)minfs.size());
  const int tag = BM_ELEM_TAG_ALT;

  for (int i = 0; i < minfs.size(); i++) {
    BMFace *f = minfs[i];

    BMLoop *l = f->l_first;
    do {
      BMLoop *l2 = l;
      do {
        BMLoop *l3 = l2;
        do {
          l3->v->head.hflag &= ~tag;
          l3->e->head.hflag &= ~tag;
        } while ((l3 = l3->next) != l2);
      } while ((l2 = l2->radial_next) != l);

      l->v->head.hflag &= ~tag;
      l->e->head.hflag &= ~tag;
    } while ((l = l->next) != f->l_first);
  }

  Vector<BMVert *, 32> vs;
  Vector<BMEdge *, 32> es;

  for (int i = 0; i < minfs.size(); i++) {
    BMFace *f = minfs[i];

    BMLoop *l = f->l_first;
    do {
      if (!(l->v->head.hflag & tag)) {
        l->v->head.hflag |= tag;
        pbvh_boundary_update_bmesh(pbvh, l->v);
        pbvh_boundary_update_bmesh(pbvh, l->e);
        dyntopo_add_flag(pbvh, l->v, updateflag);
        vs.append(l->v);
      }

      if (!(l->e->head.hflag & tag)) {
        l->e->head.hflag |= tag;
        es.append(l->e);
      }
    } while ((l = l->next) != f->l_first);
  }

  for (int i = 0; i < minfs.size(); i++) {
    for (int j = 0; j < minfs.size(); j++) {
      if (i != j && minfs[i] == minfs[j]) {
        printf("%s: duplicate faces\n", __func__);
        continue;
      }
    }
  }

  for (int i = 0; i < minfs.size(); i++) {
    BMFace *f = minfs[i];

    if (f->head.htype != BM_FACE) {
      printf("%s: corruption!\n", __func__);
      continue;
    }

    int ni = BM_ELEM_CD_GET_INT(f, pbvh->cd_face_node_offset);
    if (ni >= 0 && ni < pbvh->totnode) {
      pbvh->nodes[ni].flag |= (PBVHNodeFlags)node_updateflag;
    }

    pbvh_bmesh_face_remove(pbvh, f, true, true, false);
    BM_idmap_release(pbvh->bm_idmap, (BMElem *)f, true);
    BM_face_kill(pbvh->header.bm, f);
  }

  for (int i = 0; i < es.size(); i++) {
    BMEdge *e = es[i];

    if (!e->l) {
      BM_log_edge_removed(pbvh->header.bm, pbvh->bm_log, e);
      BM_idmap_release(pbvh->bm_idmap, (BMElem *)e, true);
      BM_edge_kill(pbvh->header.bm, e);
    }
    else {
      pbvh_boundary_update_bmesh(pbvh, e);

      pbvh_boundary_update_bmesh(pbvh, e->v1);
      dyntopo_add_flag(pbvh, e->v1, updateflag);

      pbvh_boundary_update_bmesh(pbvh, e->v2);
      dyntopo_add_flag(pbvh, e->v2, updateflag);
    }
  }

  for (int i = 0; i < vs.size(); i++) {
    BMVert *v = vs[i];

    if (!v->e) {
      pbvh_bmesh_vert_remove(pbvh, v);

      BM_log_vert_removed(pbvh->header.bm, pbvh->bm_log, v);
      BM_idmap_release(pbvh->bm_idmap, (BMElem *)v, true);
      BM_vert_kill(pbvh->header.bm, v);
    }
    else {
      pbvh_boundary_update_bmesh(pbvh, v->e);

      pbvh_boundary_update_bmesh(pbvh, v);
      dyntopo_add_flag(pbvh, v, updateflag);
    }
  }

  pbvh_bmesh_check_nodes(pbvh);

  return true;
#else
  return false;
#endif
}

bool check_for_fins(PBVH *pbvh, BMVert *v)
{
  BMEdge *e = v->e;
  if (!e) {
    return false;
  }

  do {
    if (!e) {
      printf("%s: e was nullptr\n", __func__);
      break;
    }
    if (e->l) {
      BMLoop *l = e->l->f->l_first;

      do {
        if (l != l->radial_next && l != l->radial_next->radial_next) {
          if (destroy_nonmanifold_fins(pbvh, e)) {
            return true;
          }
        }
      } while ((l = l->next) != e->l->f->l_first);
    }
  } while ((e = BM_DISK_EDGE_NEXT(e, v)) != v->e);

  return false;
}

bool check_vert_fan_are_tris(PBVH *pbvh, BMVert *v)
{
  static Vector<BMFace *> fs;

  /* Prevent pathological allocation thrashing on topology with
   * vertices with lots of edges around them by reusing the same
   * static local vector, instead of allocating on the stack.
   */
  fs.clear();

  uint8_t *flag = BM_ELEM_CD_PTR<uint8_t *>(v, pbvh->cd_flag);
  if (!(*flag & SCULPTFLAG_NEED_TRIANGULATE)) {
    return true;
  }

  if (!v->e) {
    *flag &= ~SCULPTFLAG_NEED_TRIANGULATE;
    return true;
  }

  const int tag = BM_ELEM_TAG_ALT;

  BMEdge *e = v->e;
  do {
    BMLoop *l = e->l;

    if (!l) {
      continue;
    }

    do {
      l->f->head.hflag |= tag;
    } while ((l = l->radial_next) != e->l);
  } while ((e = BM_DISK_EDGE_NEXT(e, v)) != v->e);

  e = v->e;
  do {
    BMLoop *l = e->l;

    if (!l) {
      continue;
    }

    do {
      if (l->f->head.hflag & tag) {
        l->f->head.hflag &= ~tag;
        fs.append(l->f);
      }
    } while ((l = l->radial_next) != e->l);
  } while ((e = BM_DISK_EDGE_NEXT(e, v)) != v->e);

  for (int i = 0; i < fs.size(); i++) {
    /* Triangulation can sometimes delete a face. */
    if (!BM_elem_is_free((BMElem *)fs[i], BM_FACE)) {
      check_face_is_tri(pbvh, fs[i]);
    }
  }

  *flag &= ~SCULPTFLAG_NEED_TRIANGULATE;
  return false;
}

/* Create a priority queue containing vertex pairs connected by a long
 * edge as defined by PBVH.bm_max_edge_len.
 *
 * Only nodes marked for topology update are checked, and in those
 * nodes only edges used by a face intersecting the (center, radius)
 * sphere are checked.
 *
 * The highest priority (lowest number) is given to the longest edge.
 */
static void unified_edge_queue_create(EdgeQueueContext *eq_ctx,
                                      PBVH *pbvh,
                                      PBVHTopologyUpdateMode local_mode)
{
  if (local_mode) {
    edge_queue_create_local(eq_ctx, pbvh, local_mode);
    return;
  }

#ifdef USE_EDGEQUEUE_TAG_VERIFY
  pbvh_bmesh_edge_tag_verify(pbvh);
#endif

  Vector<EdgeQueueThreadData> tdata;

  bool push_subentry = false;

  for (int n = 0; n < pbvh->totnode; n++) {
    PBVHNode *node = &pbvh->nodes[n];

    /* Check leaf nodes marked for topology update */
    bool ok = ((node->flag & PBVH_Leaf) && (node->flag & PBVH_UpdateTopology) &&
               !(node->flag & PBVH_FullyHidden));

    if (!ok) {
      continue;
    }

    EdgeQueueThreadData td = {};

    td.seed = BLI_thread_rand(0);
    td.pbvh = pbvh;
    td.node = node;
    td.eq_ctx = eq_ctx;

    tdata.append(td);
  }

  int count = tdata.size();

  TaskParallelSettings settings;

  BLI_parallel_range_settings_defaults(&settings);
  settings.use_threading = true;  //! eq_ctx->reproject_cdata;

#ifdef DYNTOPO_NO_THREADING
  settings.use_threading = false;
#endif

#ifndef CLEAR_TAGS_IN_THREAD
  for (int i : IndexRange(pbvh->totnode)) {
    PBVHNode *node = &pbvh->nodes[i];

    if (!(node->flag & PBVH_Leaf) || !(node->flag & PBVH_UpdateTopology)) {
      continue;
    }

    for (BMFace *f : *node->bm_faces) {
      if (BM_elem_is_free(reinterpret_cast<BMElem *>(f), BM_FACE)) {
        printf("%s: freed face in node!\n", __func__);
        node->bm_faces->remove(f);

        continue;
      }

      BMLoop *l = f->l_first;
      do {
        l->e->head.hflag &= ~EDGE_QUEUE_FLAG;
        l->v->head.hflag &= ~BM_ELEM_TAG;
        l->f->head.hflag &= ~(BM_ELEM_TAG | BM_ELEM_TAG_ALT);
      } while ((l = l->next) != f->l_first);
    }
  }
#endif

  BLI_task_parallel_range(0, count, (void *)tdata.data(), unified_edge_queue_task_cb, &settings);

  for (int i = 0; i < count; i++) {
    for (BMEdge *e : tdata[i].edges) {
      e->head.hflag &= ~EDGE_QUEUE_FLAG;
    }
  }

  Vector<BMVert *> verts;
  for (int i = 0; i < count; i++) {
    for (BMEdge *e : tdata[i].edges) {
      if (bm_elem_is_free((BMElem *)e, BM_EDGE)) {
        continue;
      }

      e->head.hflag &= ~EDGE_QUEUE_FLAG;

      if (e->l && e->l != e->l->radial_next->radial_next) {
        /* Fix non-manifold "fins". */
        destroy_nonmanifold_fins(pbvh, e);
        push_subentry = true;

        if (bm_elem_is_free((BMElem *)e, BM_EDGE)) {
          continue;
        }
      }

      if (dyntopo_test_flag(pbvh, e->v1, SCULPTFLAG_NEED_VALENCE)) {
        BKE_pbvh_bmesh_update_valence(pbvh, {(intptr_t)e->v1});
      }

      if (dyntopo_test_flag(pbvh, e->v2, SCULPTFLAG_NEED_VALENCE)) {
        BKE_pbvh_bmesh_update_valence(pbvh, {(intptr_t)e->v2});
      }

      if (eq_ctx->use_view_normal && (dot_v3v3(e->v1->no, eq_ctx->view_normal) < 0.0f &&
                                      dot_v3v3(e->v2->no, eq_ctx->view_normal) < 0.0f))
      {
        continue;
      }

      verts.append(e->v1);
      verts.append(e->v2);

      e->v1->head.hflag |= EDGE_QUEUE_FLAG;
      e->v2->head.hflag |= EDGE_QUEUE_FLAG;

      float w;
      if (edge_queue_test(eq_ctx, pbvh, e, &w)) {
        eq_ctx->insert_edge(e, w);
      }
    }
  }

  for (BMVert *v : verts) {
    if (v->head.hflag & BM_ELEM_TAG) {
      v->head.hflag &= ~BM_ELEM_TAG;

      eq_ctx->insert_val34_vert(v);
    }
  }

  for (BMEdge *e : eq_ctx->edge_heap.values()) {
    e->head.hflag |= EDGE_QUEUE_FLAG;

    if (!e->l) {
      continue;
    }

    /* Log face/loop attributes. */
    for (int i = 0; i < 2; i++) {
      BMVert *v = i ? e->v2 : e->v1;
      BMEdge *e2 = e;

      do {
        BMLoop *l = e2->l;
        if (!l) {
          continue;
        }

        do {
          BM_log_face_modified(eq_ctx->bm, eq_ctx->pbvh->bm_log, l->f);
        } while ((l = l->radial_next) != e2->l);
      } while ((e2 = BM_DISK_EDGE_NEXT(e2, v)) != v->e);
    }
  }

  /* Push a subentry just to be on the safe side w.r.t. element IDs. */
  BM_log_entry_add_ex(pbvh->header.bm, pbvh->bm_log, true);
}

static void short_edge_queue_task_cb_local(void *__restrict userdata,
                                           const int n,
                                           const TaskParallelTLS *__restrict /*tls*/)
{
  EdgeQueueThreadData *tdata = ((EdgeQueueThreadData *)userdata) + n;
  PBVHNode *node = tdata->node;
  EdgeQueueContext *eq_ctx = tdata->eq_ctx;

  for (BMFace *f : *node->bm_faces) {
#ifdef USE_EDGEQUEUE_FRONTFACE
    if (eq_ctx->use_view_normal) {
      if (dot_v3v3(f->no, eq_ctx->view_normal) < 0.0f) {
        continue;
      }
    }
#endif

    BMVert *vs[3] = {f->l_first->v, f->l_first->next->v, f->l_first->next->next->v};
    if (eq_ctx->brush_tester->tri_in_range(vs, f->no)) {
      BMLoop *l = f->l_first;

      do {
        edge_thread_data_insert(tdata, l->e);

      } while ((l = l->next) != f->l_first);
    }
  }
}

static void edge_queue_create_local(EdgeQueueContext *eq_ctx,
                                    PBVH *pbvh,
                                    PBVHTopologyUpdateMode local_mode)
{
  eq_ctx->local_mode = true;

  Vector<EdgeQueueThreadData> tdata;

  for (int n = 0; n < pbvh->totnode; n++) {
    PBVHNode *node = &pbvh->nodes[n];
    EdgeQueueThreadData td;

    if ((node->flag & PBVH_Leaf) && (node->flag & PBVH_UpdateTopology) &&
        !(node->flag & PBVH_FullyHidden))
    {
      td.pbvh = pbvh;
      td.node = node;
      td.is_collapse = local_mode & PBVH_LocalCollapse;
      td.eq_ctx = eq_ctx;

      tdata.append(td);
    }
  }

  int count = tdata.size();

  TaskParallelSettings settings;

  BLI_parallel_range_settings_defaults(&settings);
#ifdef DYNTOPO_NO_THREADING
  settings.use_threading = false;
#endif

  BLI_task_parallel_range(
      0, count, (void *)tdata.data(), short_edge_queue_task_cb_local, &settings);

  Vector<float> lens;
  Vector<BMEdge *> edges;

  for (int i = 0; i < count; i++) {
    for (BMEdge *e : tdata[i].edges) {
      e->head.hflag &= ~EDGE_QUEUE_FLAG;
    }
  }

  for (int i = 0; i < count; i++) {
    for (BMEdge *e : tdata[i].edges) {
      e->v1->head.hflag &= ~BM_ELEM_TAG;
      e->v2->head.hflag &= ~BM_ELEM_TAG;

      if (!(e->head.hflag & EDGE_QUEUE_FLAG)) {
        edges.append(e);
        e->head.hflag |= EDGE_QUEUE_FLAG;
      }
    }
  }

  for (int i = 0; i < edges.size(); i++) {
    BMEdge *e = edges[i];
    float len = len_v3v3(e->v1->co, e->v2->co);

    for (int j = 0; j < 2; j++) {
      BMVert *v = j ? e->v2 : e->v1;

      if (!(local_mode & PBVH_LocalCollapse)) {
        if (!(v->head.hflag & BM_ELEM_TAG)) {
          v->head.hflag |= BM_ELEM_TAG;

          if (dyntopo_test_flag(pbvh, v, SCULPTFLAG_NEED_VALENCE)) {
            BKE_pbvh_bmesh_update_valence(pbvh, {(intptr_t)v});
          }

          eq_ctx->insert_val34_vert(v);
        }
      }
    }

    e->head.index = i;
    lens.append(len);
  }

  /* Make sure tags around border edges are unmarked. */
  for (int i = 0; i < edges.size(); i++) {
    BMEdge *e = edges[i];

    for (int j = 0; j < 2; j++) {
      BMVert *v1 = j ? e->v2 : e->v1;
      BMEdge *e1 = v1->e;

      do {
        e1->head.hflag &= ~EDGE_QUEUE_FLAG;

        e1 = BM_DISK_EDGE_NEXT(e1, v1);
      } while (e1 != v1->e);
    }
  }

  /* Re-tag edge list. */
  for (int i = 0; i < edges.size(); i++) {
    edges[i]->head.hflag |= EDGE_QUEUE_FLAG;
  }

  int totstep = 3;

  /* Blur edge lengths. */
  for (int step = 0; step < totstep; step++) {
    for (int i = 0; i < edges.size(); i++) {
      BMEdge *e = edges[i];

      float len = lens[i];
      float totlen = 0.0f;

      for (int j = 0; j < 2; j++) {
        BMVert *v1 = j ? e->v2 : e->v1;
        BMEdge *e1 = v1->e;

        do {
          if (e1->head.hflag & EDGE_QUEUE_FLAG) {
            len += lens[e1->head.index];
            totlen += 1.0f;
          }

          e1 = BM_DISK_EDGE_NEXT(e1, v1);
        } while (e1 != v1->e);
      }

      if (totlen != 0.0f) {
        len /= totlen;
        lens[i] += (len - lens[i]) * 0.5;
      }
    }
  }

  pbvh->header.bm->elem_index_dirty |= BM_EDGE;

  float limit = 0.0f;
  float tot = 0.0f;

  for (int i = 0; i < edges.size(); i++) {
    BMEdge *e = edges[i];

    e->head.hflag &= ~EDGE_QUEUE_FLAG;

    pbvh_check_vert_boundary_bmesh(pbvh, e->v1);
    pbvh_check_vert_boundary_bmesh(pbvh, e->v2);

    int boundflag1 = BM_ELEM_CD_GET_INT(e->v1, pbvh->cd_boundary_flag);
    int boundflag2 = BM_ELEM_CD_GET_INT(e->v2, pbvh->cd_boundary_flag);

    if ((boundflag1 & SCULPTVERT_ALL_CORNER) || (boundflag2 & SCULPTVERT_ALL_CORNER)) {
      continue;
    }

    if ((boundflag1 & SCULPTVERT_ALL_BOUNDARY) != (boundflag2 & SCULPTVERT_ALL_BOUNDARY)) {
      continue;
    }

    limit += lens[i];
    tot += 1.0f;
  }

  if (tot > 0.0f) {
    limit /= tot;

    if (local_mode & PBVH_LocalCollapse) {
      eq_ctx->limit_len_min = limit * pbvh->bm_detail_range;
      eq_ctx->limit_len_min_sqr = eq_ctx->limit_len_min * eq_ctx->limit_len_min;
    }

    if (local_mode & PBVH_LocalSubdivide) {
      eq_ctx->limit_len_max = limit;
      eq_ctx->limit_len_max_sqr = eq_ctx->limit_len_max * eq_ctx->limit_len_max;
    }
  }

  for (int i = 0; i < edges.size(); i++) {
    BMEdge *e = edges[i];

    int boundflag1 = BM_ELEM_CD_GET_INT(e->v1, pbvh->cd_boundary_flag);
    int boundflag2 = BM_ELEM_CD_GET_INT(e->v2, pbvh->cd_boundary_flag);

    if ((boundflag1 & SCULPTVERT_ALL_CORNER) || (boundflag2 & SCULPTVERT_ALL_CORNER)) {
      continue;
    }

    if ((boundflag1 & SCULPTVERT_ALL_BOUNDARY) != (boundflag2 & SCULPTVERT_ALL_BOUNDARY)) {
      continue;
    }

    bool ok = false;

    bool a = eq_ctx->mode & (PBVH_Subdivide | PBVH_LocalSubdivide);
    bool b = eq_ctx->mode & (PBVH_Collapse | PBVH_LocalCollapse);

    float len1 = calc_weighted_length(eq_ctx, e->v1, e->v2, COLLAPSE);
    float len2 = calc_weighted_length(eq_ctx, e->v1, e->v2, SPLIT);
    float w = 0.0f;

    if (a && b) {
      ok = len1 < eq_ctx->limit_len_min_sqr || len1 > eq_ctx->limit_len_max_sqr;
      ok = ok || (len2 < pbvh->bm_min_edge_len || len2 > pbvh->bm_max_edge_len);
      w = (len1 + len2) * 0.5;
    }
    else if (a) {
      ok = len1 > eq_ctx->limit_len_max || len1 > pbvh->bm_max_edge_len;
      w = len1;
    }
    else if (b) {
      ok = len2 < eq_ctx->limit_len_min || len2 < pbvh->bm_min_edge_len;
      w = len2;
    }

    if (!ok) {
      continue;
    }

    eq_ctx->insert_edge(e, w);
  }
}

static bool cleanup_valence_3_4(EdgeQueueContext *ectx, PBVH *pbvh)
{
  bool modified = false;

  bm_log_message("  == cleanup_valence_3_4 == ");

  const int cd_vert_node = pbvh->cd_vert_node_offset;

  int updateflag = SCULPTFLAG_NEED_VALENCE;

  for (BMVert *v : ectx->used_verts) {
    if (bm_elem_is_free((BMElem *)v, BM_VERT)) {
      continue;
    }

    const int n = BM_ELEM_CD_GET_INT(v, cd_vert_node);
    if (n == DYNTOPO_NODE_NONE) {
      continue;
    }

    PBVHVertRef sv = {(intptr_t)v};
    if (!v->e || ectx->mask_cb(sv, ectx->mask_cb_data) < 0.5f) {
      continue;
    }

    validate_vert(pbvh, v, CHECK_VERT_ALL);

    check_vert_fan_are_tris(pbvh, v);
    pbvh_check_vert_boundary_bmesh(pbvh, v);

    validate_vert(pbvh, v, CHECK_VERT_ALL);

    int val = BM_vert_edge_count(v);

    if (val != 4 && val != 3) {
      continue;
    }

    int boundflag = BM_ELEM_CD_GET_INT(v, pbvh->cd_boundary_flag);

    if (boundflag & SCULPTVERT_ALL_BOUNDARY) {
      continue;
    }

    BMIter iter;
    BMLoop *l;
    BMLoop *ls[4];
    BMVert *vs[4];

    l = v->e->l;

    if (!l) {
      continue;
    }

    if (l->v != v) {
      l = l->next;
    }

    bool bad = false;
    int ls_i = 0;

    /* Don't dissolve verts if attached to long edges, to avoid
     * preventing subdivision convergence.
     */
    BMEdge *e = v->e;
    do {
      float len = calc_weighted_length(ectx, e->v1, e->v2, COLLAPSE);
      if (sqrtf(len) > ectx->limit_len_max * 1.2f) {
        bad = true;
        break;
      }
    } while ((e = BM_DISK_EDGE_NEXT(e, v)) != v->e);

    if (bad) {
      continue;
    }

    for (int j = 0; j < val; j++) {
      ls[ls_i++] = l->v == v ? l->next : l;

      if (l->v == v) {
        dyntopo_add_flag(pbvh, l->next->v, updateflag);
        pbvh_boundary_update_bmesh(pbvh, l->next->v);
      }
      else {
        dyntopo_add_flag(pbvh, l->v, updateflag);
        pbvh_boundary_update_bmesh(pbvh, l->v);
      }

      pbvh_boundary_update_bmesh(pbvh, l->e);
      pbvh_boundary_update_bmesh(pbvh, l->next->e);
      pbvh_boundary_update_bmesh(pbvh, l->prev->e);

      l = l->prev->radial_next;

      if (l->v != v) {
        l = l->next;
      }

      /* Ignore non-manifold edges along with ones flagged as sharp. */
      if (l->radial_next == l || l->radial_next->radial_next != l ||
          !(l->e->head.hflag & BM_ELEM_SMOOTH))
      {
        bad = true;
        break;
      }

      if (l->radial_next != l && l->radial_next->v == l->v) {
        bad = true; /* Bad normals. */
        break;
      }

      for (int k = 0; k < j; k++) {
        if (ls[k]->v == ls[j]->v) {
          if (ls[j]->next->v != v) {
            ls[j] = ls[j]->next;
          }
          else {
            bad = true;
            break;
          }
        }

        /* Check for non-manifold edges. */
        if (ls[k] != ls[k]->radial_next->radial_next) {
          bad = true;
          break;
        }

        if (ls[k]->f == ls[j]->f) {
          bad = true;
          break;
        }
      }
    }

    if (bad) {
      continue;
    }

    int ni = BM_ELEM_CD_GET_INT(v, pbvh->cd_vert_node_offset);

    if (ni < 0) {
      continue;
    }

    pbvh_bmesh_vert_remove(pbvh, v);

    BMFace *f;
    BM_ITER_ELEM (f, &iter, v, BM_FACES_OF_VERT) {
      int ni2 = BM_ELEM_CD_GET_INT(f, pbvh->cd_face_node_offset);

      if (ni2 != DYNTOPO_NODE_NONE) {
        pbvh_bmesh_face_remove(pbvh, f, true, true, true);
      }
      else {
        BM_log_face_removed(pbvh->header.bm, pbvh->bm_log, f);
      }
    }

    modified = true;

    if (!v->e) {
      printf("mesh error!\n");
      continue;
    }

    validate_vert(pbvh, v, CHECK_VERT_ALL);

    l = v->e->l;

    if (val == 4) {
      /* Check which quad diagonal to use to split quad;
       * try to preserve hard edges.
       */

      float n1[3], n2[3], th1, th2;
      normal_tri_v3(n1, ls[0]->v->co, ls[1]->v->co, ls[2]->v->co);
      normal_tri_v3(n2, ls[0]->v->co, ls[2]->v->co, ls[3]->v->co);

      th1 = dot_v3v3(n1, n2);

      normal_tri_v3(n1, ls[1]->v->co, ls[2]->v->co, ls[3]->v->co);
      normal_tri_v3(n2, ls[1]->v->co, ls[3]->v->co, ls[0]->v->co);

      th2 = dot_v3v3(n1, n2);

      if (th1 > th2) {
        BMLoop *ls2[4] = {ls[0], ls[1], ls[2], ls[3]};

        for (int j = 0; j < 4; j++) {
          ls[j] = ls2[(j + 1) % 4];
        }
      }

      if (!BM_edge_exists(ls[0]->v, ls[2]->v)) {
        BMEdge *e_diag = BM_edge_create(
            pbvh->header.bm, ls[0]->v, ls[2]->v, nullptr, BM_CREATE_NOP);
        BM_idmap_check_assign(pbvh->bm_idmap, reinterpret_cast<BMElem *>(e_diag));
        BM_log_edge_added(pbvh->header.bm, pbvh->bm_log, e_diag);
      }
    }

    vs[0] = ls[0]->v;
    vs[1] = ls[1]->v;
    vs[2] = ls[2]->v;

    validate_vert(pbvh, v, CHECK_VERT_ALL);

    pbvh_boundary_update_bmesh(pbvh, vs[0]);
    pbvh_boundary_update_bmesh(pbvh, vs[1]);
    pbvh_boundary_update_bmesh(pbvh, vs[2]);

    dyntopo_add_flag(pbvh, vs[0], updateflag);
    dyntopo_add_flag(pbvh, vs[1], updateflag);
    dyntopo_add_flag(pbvh, vs[2], updateflag);

    BMFace *f1 = nullptr;
    bool ok1 = vs[0] != vs[1] && vs[1] != vs[2] && vs[0] != vs[2];
    ok1 = ok1 && !BM_face_exists(vs, 3);

    if (ok1) {
      f1 = pbvh_bmesh_face_create(pbvh, n, vs, nullptr, l->f, true, false);
      BM_idmap_check_assign(pbvh->bm_idmap, reinterpret_cast<BMElem *>(f1));

      normal_tri_v3(
          f1->no, f1->l_first->v->co, f1->l_first->next->v->co, f1->l_first->prev->v->co);

      validate_face(pbvh, f1, CHECK_FACE_NONE);
    }

    BMFace *f2 = nullptr;
    bool ok2 = false;

    if (val == 4) {
      vs[0] = ls[0]->v;
      vs[1] = ls[2]->v;
      vs[2] = ls[3]->v;

      ok2 = vs[0] != vs[1] && vs[1] != vs[2] && vs[2] != vs[0];
      ok2 = ok2 && !BM_face_exists(vs, 3);
    }

    if (ok2) {
      pbvh_boundary_update_bmesh(pbvh, vs[0]);
      pbvh_boundary_update_bmesh(pbvh, vs[1]);
      pbvh_boundary_update_bmesh(pbvh, vs[2]);

      dyntopo_add_flag(pbvh, vs[0], updateflag);
      dyntopo_add_flag(pbvh, vs[1], updateflag);
      dyntopo_add_flag(pbvh, vs[2], updateflag);

      BMFace *example = nullptr;
      if (v->e && v->e->l) {
        example = v->e->l->f;
      }

      f2 = pbvh_bmesh_face_create(pbvh, n, vs, nullptr, example, true, false);
      BM_idmap_check_assign(pbvh->bm_idmap, reinterpret_cast<BMElem *>(f2));

      CustomData_bmesh_swap_data_simple(&pbvh->header.bm->ldata,
                                        &f2->l_first->prev->head.data,
                                        &ls[3]->head.data,
                                        pbvh->bm_idmap->cd_id_off[BM_LOOP]);
      CustomData_bmesh_copy_data(&pbvh->header.bm->ldata,
                                 &pbvh->header.bm->ldata,
                                 ls[0]->head.data,
                                 &f2->l_first->head.data);
      CustomData_bmesh_copy_data(&pbvh->header.bm->ldata,
                                 &pbvh->header.bm->ldata,
                                 ls[2]->head.data,
                                 &f2->l_first->next->head.data);

      normal_tri_v3(
          f2->no, f2->l_first->v->co, f2->l_first->next->v->co, f2->l_first->prev->v->co);
      BM_log_face_added(pbvh->header.bm, pbvh->bm_log, f2);

      validate_face(pbvh, f2, CHECK_FACE_MANIFOLD);
    }

    if (f1) {
      CustomData_bmesh_swap_data_simple(&pbvh->header.bm->ldata,
                                        &f1->l_first->head.data,
                                        &ls[0]->head.data,
                                        pbvh->bm_idmap->cd_id_off[BM_LOOP]);
      CustomData_bmesh_swap_data_simple(&pbvh->header.bm->ldata,
                                        &f1->l_first->next->head.data,
                                        &ls[1]->head.data,
                                        pbvh->bm_idmap->cd_id_off[BM_LOOP]);
      CustomData_bmesh_swap_data_simple(&pbvh->header.bm->ldata,
                                        &f1->l_first->prev->head.data,
                                        &ls[2]->head.data,
                                        pbvh->bm_idmap->cd_id_off[BM_LOOP]);

      BM_log_face_added(pbvh->header.bm, pbvh->bm_log, f1);
      validate_face(pbvh, f1, CHECK_FACE_MANIFOLD);
    }

    validate_vert(pbvh, v, CHECK_VERT_ALL);
    pbvh_kill_vert(pbvh, v, true, true);

    if (f1 && !bm_elem_is_free((BMElem *)f1, BM_FACE)) {
      check_face_is_manifold(pbvh, f1);
    }

    if (f2 && !bm_elem_is_free((BMElem *)f2, BM_FACE)) {
      check_face_is_manifold(pbvh, f2);
    }
  }

  if (modified) {
    pbvh->header.bm->elem_index_dirty |= BM_VERT | BM_FACE | BM_EDGE;
    pbvh->header.bm->elem_table_dirty |= BM_VERT | BM_FACE | BM_EDGE;
  }

  return modified;
}

static bool do_cleanup_3_4(EdgeQueueContext *eq_ctx, PBVH *pbvh)
{
  bool modified = false;

  eq_ctx->used_verts.clear();

  for (const PBVHNode &node : Span<PBVHNode>(pbvh->nodes, pbvh->totnode)) {
    if (!(node.flag & PBVH_Leaf) || !(node.flag & PBVH_UpdateTopology)) {
      continue;
    }

    for (BMVert *v : *node.bm_unique_verts) {
      if (dyntopo_test_flag(pbvh, v, SCULPTFLAG_NEED_VALENCE)) {
        BKE_pbvh_bmesh_update_valence(pbvh, {(intptr_t)v});
      }

      if (BM_ELEM_CD_GET_INT(v, pbvh->cd_valence) > 4) {
        continue;
      }

      bool ok = eq_ctx->brush_tester->vert_in_range(v);

      if (!ok) {
        /* Check if any surrounding vertex is in range. */
        BMEdge *e = v->e;
        do {
          BMVert *v2 = BM_edge_other_vert(e, v);

          if (eq_ctx->brush_tester->vert_in_range(v2)) {
            ok = true;
            break;
          }
        } while ((e = BM_DISK_EDGE_NEXT(e, v)) != v->e);
      }

      if (ok) {
        eq_ctx->insert_val34_vert(v);
      }
    }
  }

  BM_log_entry_add_ex(pbvh->header.bm, pbvh->bm_log, true);

  pbvh_bmesh_check_nodes(pbvh);

  modified |= cleanup_valence_3_4(eq_ctx, pbvh);
  pbvh_bmesh_check_nodes(pbvh);

  return modified;
}

float mask_cb_nop(PBVHVertRef /*vertex*/, void * /*userdata*/)
{
  return 1.0f;
}

EdgeQueueContext::EdgeQueueContext(BrushTester *brush_tester_,
                                   Object *ob,
                                   PBVH *pbvh_,
                                   PBVHTopologyUpdateMode mode_,
                                   bool use_frontface_,
                                   float3 view_normal_,
                                   bool updatePBVH_,
                                   DyntopoMaskCB mask_cb_,
                                   void *mask_cb_data_,
                                   int edge_limit_multiply)
{
  ss = ob->sculpt;
  pbvh = pbvh_;
  brush_tester = brush_tester_;
  use_view_normal = use_frontface_;
  view_normal = view_normal_;

  pool = nullptr;
  bm = pbvh->header.bm;
  mask_cb = mask_cb_;
  mask_cb_data = mask_cb_data_;
  view_normal = view_normal_;

  updatePBVH = updatePBVH_;
  cd_vert_mask_offset = pbvh->cd_vert_mask_offset;
  cd_vert_node_offset = pbvh->cd_vert_node_offset;
  cd_face_node_offset = pbvh->cd_face_node_offset;
  local_mode = false;
  mode = mode_;

  /* Need to do some final testing before deciding whether or not
   * to remove surface relax.
   */
  Mesh *me = static_cast<Mesh *>(ob->data);
  surface_relax = me->flag & ME_FLAG_UNUSED_5;
  reproject_cdata = ss->reproject_smooth;

  max_heap_mm = (DYNTOPO_MAX_ITER * edge_limit_multiply) << 8;
  limit_len_min = pbvh->bm_min_edge_len;
  limit_len_max = pbvh->bm_max_edge_len;
  limit_len_min_sqr = limit_len_min * limit_len_min;
  limit_len_max_sqr = limit_len_max * limit_len_max;
  limit_mid = limit_len_max * 0.5f + limit_len_min * 0.5f;

  surface_smooth_fac = DYNTOPO_SAFE_SMOOTH_FAC;

  if (mode & PBVH_LocalSubdivide) {
    mode |= PBVH_Subdivide;
  }
  if (mode & PBVH_LocalSubdivide) {
    mode |= PBVH_Collapse;
  }

#ifdef DYNTOPO_REPORT
  report();
#endif

#if DYNTOPO_DISABLE_FLAG & DYNTOPO_DISABLE_COLLAPSE
  mode &= ~PBVH_Collapse;
#endif
#if DYNTOPO_DISABLE_FLAG & DYNTOPO_DISABLE_SPLIT_EDGES
  mode &= ~PBVH_Subdivide;
#endif

  if (mode & (PBVH_Subdivide | PBVH_Collapse)) {
    unified_edge_queue_create(this, pbvh, mode & (PBVH_LocalSubdivide | PBVH_LocalCollapse));
  }

  totop = 0;

  if ((mode & PBVH_Subdivide) && (mode & PBVH_Collapse)) {
    ops[0] = PBVH_Subdivide;
    ops[1] = PBVH_Collapse;
    totop = 2;

    steps[1] = DYNTOPO_MAX_ITER_COLLAPSE;
    steps[0] = DYNTOPO_MAX_ITER_SUBD;
  }
  else if (mode & PBVH_Subdivide) {
    ops[0] = PBVH_Subdivide;
    totop = 1;

    steps[0] = DYNTOPO_MAX_ITER_SUBD;
  }
  else if (mode & PBVH_Collapse) {
    ops[0] = PBVH_Collapse;
    totop = 1;

    steps[0] = DYNTOPO_MAX_ITER_COLLAPSE;
  }

  max_steps = (DYNTOPO_MAX_ITER * edge_limit_multiply) << (totop - 1);
}

void EdgeQueueContext::start()
{
  current_i = 0;

  for (int i : IndexRange(pbvh->totnode)) {
    PBVHNode *node = &pbvh->nodes[i];

    if ((node->flag & PBVH_Leaf) && (node->flag & PBVH_UpdateTopology)) {
      for (BMFace *f : *node->bm_faces) {
        BM_log_face_if_modified(bm, pbvh->bm_log, f);
      }
    }
  }
}

bool EdgeQueueContext::done()
{
  return totop == 0 || edge_heap.empty() || current_i >= max_steps;
}

void EdgeQueueContext::finish()
{
  while (!edge_heap.empty()) {
    BMEdge *e = edge_heap.pop_max();

    if (!BM_elem_is_free(reinterpret_cast<BMElem *>(e), BM_EDGE)) {
      e->head.hflag &= ~EDGE_QUEUE_FLAG;
    }
  }

  if (mode & PBVH_Cleanup) {
    modified |= do_cleanup_3_4(this, pbvh);

    VALIDATE_LOG(pbvh->bm_log);
  }

  if (modified) {
    /* Avoid potential infinite loops. */
    const int totnode = pbvh->totnode;

    for (int i = 0; i < totnode; i++) {
      PBVHNode *node = pbvh->nodes + i;

      if ((node->flag & PBVH_Leaf) && (node->flag & PBVH_UpdateTopology) &&
          !(node->flag & PBVH_FullyHidden))
      {

        /* do not clear PBVH_UpdateTopology here in case split messes with it */

        /* Recursively split nodes that have gotten too many
         * elements */
        if (updatePBVH) {
          pbvh_bmesh_node_limit_ensure(pbvh, i);
        }
      }
    }
  }

  /* clear PBVH_UpdateTopology flags */
  for (int i = 0; i < pbvh->totnode; i++) {
    PBVHNode *node = pbvh->nodes + i;

    if (!(node->flag & PBVH_Leaf)) {
      continue;
    }

    if (node->flag & PBVH_UpdateTopology) {
      node->flag |= PBVH_Defragment;
    }

    node->flag &= ~PBVH_UpdateTopology;
  }

#ifdef USE_VERIFY
  pbvh_bmesh_verify(pbvh);
#endif

  /* Ensure triangulations are all up to date. */
  for (int i = 0; i < pbvh->totnode; i++) {
    PBVHNode *node = pbvh->nodes + i;

    if (node->flag & PBVH_Leaf) {
      pbvh_bmesh_check_other_verts(node);
      BKE_pbvh_bmesh_check_tris(pbvh, node);
    }
  }

  if (modified) {
    BKE_pbvh_update_bounds(pbvh, PBVH_UpdateBB | PBVH_UpdateOriginalBB);
  }

  /* Push a subentry. */
  BM_log_entry_add_ex(pbvh->header.bm, pbvh->bm_log, true);
}

void EdgeQueueContext::step()
{
  if (done()) {
    return;
  }

  BMEdge *e = nullptr;

  if (count >= steps[curop]) {
    curop = (curop + 1) % totop;
    count = 0;

    flushed_ = true;
  }

  RandomNumberGenerator srand(PIL_check_seconds_timer() * 10000);

  auto do_smooth = [&](BMVert *v) {
    if (!surface_relax) {
      return;
    }

    float prob = ops[curop] == PBVH_Subdivide ? 0.25 : 0.75;
    if (srand.get_float() > prob) {
      surface_smooth_v_safe(ss, pbvh, v, surface_smooth_fac, true);
    }
  };

  switch (ops[curop]) {
    case PBVH_None:
      break;
    case PBVH_Subdivide: {
      if (edge_heap.max_weight() < limit_len_max_sqr) {
        break;
      }

      float w = 0.0f;
      e = edge_heap.pop_max(&w);

      while (!edge_heap.empty() && e &&
             (bm_elem_is_free((BMElem *)e, BM_EDGE) ||
              fabs(calc_weighted_length(this, e->v1, e->v2, SPLIT) - w) > w * 0.1))
      {
        if (e && !bm_elem_is_free((BMElem *)e, BM_EDGE)) {
          e->head.hflag &= ~EDGE_QUEUE_FLAG;
          edge_heap.insert(calc_weighted_length(this, e->v1, e->v2, SPLIT), e);
        }

        e = edge_heap.pop_max(&w);
      }

      if (!e || bm_elem_is_free((BMElem *)e, BM_EDGE) || w < limit_len_max_sqr) {
        break;
      }

      do_smooth(e->v1);
      do_smooth(e->v2);

      e->head.hflag &= ~EDGE_QUEUE_FLAG;
      split_edge(e);

      break;
    }
    case PBVH_Collapse: {
      if (edge_heap.min_weight() > limit_len_min_sqr) {
        break;
      }

      e = edge_heap.pop_min();
      while (!edge_heap.empty() && e &&
             (bm_elem_is_free((BMElem *)e, BM_EDGE) ||
              calc_weighted_length(this, e->v1, e->v2, COLLAPSE) > limit_len_min_sqr))
      {
        e = edge_heap.pop_min();
      }

      if (!e || bm_elem_is_free((BMElem *)e, BM_EDGE)) {
        break;
      }

      if (bm_elem_is_free((BMElem *)e->v1, BM_VERT) || bm_elem_is_free((BMElem *)e->v2, BM_VERT)) {
        printf("%s: error! operated on freed bmesh elements! e: %p, e->v1: %p, e->v2: %p\n",
               __func__,
               e,
               e->v1,
               e->v2);
        break;
      }

      do_smooth(e->v1);
      do_smooth(e->v2);

      modified = true;
      collapse_edge(pbvh, e, e->v1, e->v2);
      VALIDATE_LOG(pbvh->bm_log);
      break;
    }
    case PBVH_LocalSubdivide:
    case PBVH_LocalCollapse:
    case PBVH_Cleanup:
      BLI_assert_unreachable();
      break;
  }

  count++;
  current_i++;
}

void EdgeQueueContext::report()
{
  BMesh *bm = pbvh->header.bm;

  int vmem = (int)((size_t)bm->totvert * (sizeof(BMVert) + bm->vdata.totsize));
  int emem = (int)((size_t)bm->totedge * (sizeof(BMEdge) + bm->edata.totsize));
  int lmem = (int)((size_t)bm->totloop * (sizeof(BMLoop) + bm->ldata.totsize));
  int fmem = (int)((size_t)bm->totface * (sizeof(BMFace) + bm->pdata.totsize));

  double fvmem = (double)vmem / 1024.0 / 1024.0;
  double femem = (double)emem / 1024.0 / 1024.0;
  double flmem = (double)lmem / 1024.0 / 1024.0;
  double ffmem = (double)fmem / 1024.0 / 1024.0;

  printf("totmem: %.2fmb\n", fvmem + femem + flmem + ffmem);
  printf("v: %.2f e: %.2f l: %.2f f: %.2f\n", fvmem, femem, flmem, ffmem);

  printf("custom attributes only:\n");
  vmem = (int)((size_t)bm->totvert * (bm->vdata.totsize));
  emem = (int)((size_t)bm->totedge * (bm->edata.totsize));
  lmem = (int)((size_t)bm->totloop * (bm->ldata.totsize));
  fmem = (int)((size_t)bm->totface * (bm->pdata.totsize));

  fvmem = (double)vmem / 1024.0 / 1024.0;
  femem = (double)emem / 1024.0 / 1024.0;
  flmem = (double)lmem / 1024.0 / 1024.0;
  ffmem = (double)fmem / 1024.0 / 1024.0;

  printf("v: %.2f e: %.2f l: %.2f f: %.2f\n", fvmem, femem, flmem, ffmem);
}

// EdgeQueueContext
bool remesh_topology(BrushTester *brush_tester,
                     Object *ob,
                     PBVH *pbvh,
                     PBVHTopologyUpdateMode mode,
                     bool use_frontface,
                     float3 view_normal,
                     bool updatePBVH,
                     DyntopoMaskCB mask_cb,
                     void *mask_cb_data,
                     int edge_limit_multiply)
{
  blender::bke::pbvh::defragment_pbvh_partial(pbvh, 5);

  EdgeQueueContext eq_ctx(brush_tester,
                          ob,
                          pbvh,
                          mode,
                          use_frontface,
                          view_normal,
                          updatePBVH,
                          mask_cb,
                          mask_cb_data,
                          edge_limit_multiply);
  eq_ctx.start();

<<<<<<< HEAD
  using TimePoint =
      std::chrono::time_point<std::chrono::high_resolution_clock, std::chrono::microseconds>;

  auto time_point = [&]() {
    return std::chrono::time_point_cast<std::chrono::microseconds>(
        std::chrono::high_resolution_clock::now());
  };

  TimePoint start_point = time_point();

  auto time_ms = [&]() {
    //
    return double((time_point() - start_point).count()) / 1000.0;
  };

  double time = time_ms();
=======
  /* Apply a time limit to avoid excessive hangs on pathological topology. */

  using Clock = std::chrono::high_resolution_clock;
  using TimePoint = std::chrono::time_point<Clock, std::chrono::milliseconds>;

  auto time = Clock::now();
  Clock::duration limit = std::chrono::duration_cast<Clock::duration>(
      std::chrono::milliseconds(350));
>>>>>>> 29f25abb

  while (!eq_ctx.done()) {
    eq_ctx.step();

<<<<<<< HEAD
    if (time_ms() - time > 350.0) {
=======
    if ((Clock::now() - time) > limit) {
>>>>>>> 29f25abb
      break;
    }
  }

  eq_ctx.finish();

  printf("time: %dms\n",
         int(std::chrono::duration_cast<std::chrono::milliseconds>(Clock::now() - time).count()));
  return eq_ctx.modified;
}

float dyntopo_params[5] = {5.0f, 1.0f, 4.0f};

void detail_size_set(PBVH *pbvh, float detail_size, float detail_range)
{
  detail_range = max_ff(detail_range, 0.1f);

  detail_size /= detail_range;

  pbvh->bm_detail_range = detail_range;
  pbvh->bm_max_edge_len = detail_size;
  pbvh->bm_min_edge_len = detail_size * detail_range;
}
}  // namespace blender::bke::dyntopo

void BKE_pbvh_bmesh_remove_face(PBVH *pbvh, BMFace *f, bool log_face)
{
  blender::bke::dyntopo::pbvh_bmesh_face_remove(pbvh, f, log_face, true, true);
}

void BKE_pbvh_bmesh_remove_edge(PBVH *pbvh, BMEdge *e, bool log_edge)
{
  if (log_edge) {
    BM_log_edge_removed(pbvh->header.bm, pbvh->bm_log, e);
  }
}

void BKE_pbvh_bmesh_remove_vertex(PBVH *pbvh, BMVert *v, bool log_vert)
{
  blender::bke::dyntopo::pbvh_bmesh_vert_remove(pbvh, v);

  if (log_vert) {
    BM_log_vert_removed(pbvh->header.bm, pbvh->bm_log, v);
  }
}

void BKE_pbvh_bmesh_add_face(PBVH *pbvh, struct BMFace *f, bool log_face, bool force_tree_walk)
{
  int ni = DYNTOPO_NODE_NONE;

  if (force_tree_walk) {
    bke_pbvh_insert_face(pbvh, f);

    if (log_face) {
      BM_log_face_added(pbvh->header.bm, pbvh->bm_log, f);
    }

    return;
  }

  /* Look for node in srounding geometry. */
  BMLoop *l = f->l_first;
  do {
    int ni2 = BM_ELEM_CD_GET_INT(l->radial_next->f, pbvh->cd_face_node_offset);

    if (ni2 >= 0 && (ni2 >= pbvh->totnode || !(pbvh->nodes[ni2].flag & PBVH_Leaf))) {
      printf("%s: error: ni: %d totnode: %d\n", __func__, ni2, pbvh->totnode);
      l = l->next;
      continue;
    }

    if (ni2 >= 0 && (pbvh->nodes[ni2].flag & PBVH_Leaf)) {
      ni = ni2;
      break;
    }

    l = l->next;
  } while (l != f->l_first);

  if (ni < 0) {
    bke_pbvh_insert_face(pbvh, f);
  }
  else {
    BM_ELEM_CD_SET_INT(f, pbvh->cd_face_node_offset, ni);
    bke_pbvh_insert_face_finalize(pbvh, f, ni);
  }

  if (log_face) {
    BM_log_face_added(pbvh->header.bm, pbvh->bm_log, f);
  }
}

namespace blender::bke::dyntopo {
void EdgeQueueContext::split_edge(BMEdge *e)
{
  BMesh *bm = pbvh->header.bm;
  BMEdge *newe;
  BMFace *newf = nullptr;

  if (!e->l) {
    return;
  }

  check_vert_fan_are_tris(pbvh, e->v1);
  check_vert_fan_are_tris(pbvh, e->v2);

  Vector<BMFace *, 4> fs;

  BMLoop *l = e->l;
  do {
    if (BM_ELEM_CD_GET_INT(l->f, pbvh->cd_face_node_offset) != DYNTOPO_NODE_NONE) {
      pbvh_bmesh_face_remove(pbvh, l->f, true, true, true);
      BM_idmap_release(pbvh->bm_idmap, reinterpret_cast<BMElem *>(l->f), true);
      fs.append(l->f);
    }

    BMLoop *l2 = l->f->l_first;

    do {
      pbvh_boundary_update_bmesh(pbvh, l2->v);
      pbvh_boundary_update_bmesh(pbvh, l2->e);

      dyntopo_add_flag(pbvh, l2->v, SCULPTFLAG_NEED_VALENCE);
    } while ((l2 = l2->next) != l->f->l_first);
  } while ((l = l->radial_next) != e->l);

  BM_log_edge_removed(bm, pbvh->bm_log, e);
  BM_idmap_release(pbvh->bm_idmap, reinterpret_cast<BMElem *>(e), true);

  dyntopo_add_flag(pbvh, e->v1, SCULPTFLAG_NEED_VALENCE);
  dyntopo_add_flag(pbvh, e->v2, SCULPTFLAG_NEED_VALENCE);
  pbvh_boundary_update_bmesh(pbvh, e->v1);
  pbvh_boundary_update_bmesh(pbvh, e->v2);
  pbvh_boundary_update_bmesh(pbvh, e);

  int bf1 = BM_ELEM_CD_GET_INT(e->v1, pbvh->cd_boundary_flag);
  int bf2 = BM_ELEM_CD_GET_INT(e->v2, pbvh->cd_boundary_flag);

  BMVert *newv = BM_edge_split(bm, e, e->v1, &newe, 0.5f);

  /* Remove edge-in-minmax-heap tag. */
  e->head.hflag &= ~EDGE_QUEUE_FLAG;
  newe->head.hflag &= ~EDGE_QUEUE_FLAG;

  /* Deal with UV boundary flags. */
  BM_ELEM_CD_SET_INT(newe, pbvh->cd_edge_boundary, BM_ELEM_CD_GET_INT(e, pbvh->cd_edge_boundary));
  if ((bf1 & SCULPT_BOUNDARY_UV) && (bf2 & SCULPT_BOUNDARY_UV)) {
    *BM_ELEM_CD_PTR<int *>(newv, pbvh->cd_boundary_flag) |= SCULPT_BOUNDARY_UV;
  }
  else {
    *BM_ELEM_CD_PTR<int *>(newv, pbvh->cd_boundary_flag) &= ~SCULPT_BOUNDARY_UV;
  }

  BM_ELEM_CD_SET_INT(newv, pbvh->cd_vert_node_offset, DYNTOPO_NODE_NONE);
  BM_idmap_check_assign(pbvh->bm_idmap, reinterpret_cast<BMElem *>(newv));
  BM_log_vert_added(bm, pbvh->bm_log, newv);

  BM_idmap_check_assign(pbvh->bm_idmap, reinterpret_cast<BMElem *>(e));
  BM_log_edge_added(bm, pbvh->bm_log, e);
  BM_idmap_check_assign(pbvh->bm_idmap, reinterpret_cast<BMElem *>(newe));
  BM_log_edge_added(bm, pbvh->bm_log, newe);

  dyntopo_add_flag(pbvh, newv, SCULPTFLAG_NEED_VALENCE | SCULPTFLAG_NEED_TRIANGULATE);
  pbvh_boundary_update_bmesh(pbvh, newv);
  pbvh_boundary_update_bmesh(pbvh, newe);

  for (BMFace *f : fs) {
    BM_ELEM_CD_SET_INT(f, pbvh->cd_face_node_offset, DYNTOPO_NODE_NONE);
  }

  for (BMFace *f : fs) {
    BMLoop *l = f->l_first;
    do {
      if (l->v == newv) {
        break;
      }
    } while ((l = l->next) != f->l_first);

    BMEdge *exist_e = BM_edge_exists(l->v, l->next->next->v);
    BMLoop *newl;
    newf = BM_face_split(bm, f, l, l->next->next, &newl, nullptr, true);

    dyntopo_add_flag(
        pbvh, l->next->next->v, SCULPTFLAG_NEED_VALENCE | SCULPTFLAG_NEED_TRIANGULATE);
    pbvh_boundary_update_bmesh(pbvh, l->next->next->v);

    pbvh_boundary_update_bmesh(pbvh, l->next->e);
    pbvh_boundary_update_bmesh(pbvh, l->next->next->e);
    pbvh_boundary_update_bmesh(pbvh, l->next->next->next->e);

    BM_ELEM_CD_SET_INT(f, pbvh->cd_face_node_offset, DYNTOPO_NODE_NONE);
    BM_idmap_check_assign(pbvh->bm_idmap, reinterpret_cast<BMElem *>(f));
    BKE_pbvh_bmesh_add_face(pbvh, f, true, false);

    if (!newf || newf == f) {
      continue;
    }

    BM_ELEM_CD_SET_INT(newf, pbvh->cd_face_node_offset, DYNTOPO_NODE_NONE);
    BM_idmap_check_assign(pbvh->bm_idmap, reinterpret_cast<BMElem *>(f));
    BKE_pbvh_bmesh_add_face(pbvh, newf, true, false);

    if (!exist_e) {
      BM_idmap_check_assign(pbvh->bm_idmap, reinterpret_cast<BMElem *>(newl->e));
      BM_log_edge_added(bm, pbvh->bm_log, newl->e);
    }

    newl->e->head.hflag &= ~EDGE_QUEUE_FLAG;

    copy_v3_v3(newf->no, f->no);

    BMVert *vs[3] = {newl->v, newl->next->v, newl->next->next->v};
    if (brush_tester->tri_in_range(vs, newl->f->no)) {
      float w = 0.0f;
      PBVHTopologyUpdateMode mode = edge_queue_test(this, pbvh, newl->e, &w);

      if (mode == PBVH_Subdivide) {
        add_split_edge_recursive(this, newl, w, limit_len_max, 0);
      }
      else if (mode == PBVH_Collapse) {
        insert_edge(newl->e, w);
      }
    }
  }

  pbvh_bmesh_check_nodes(pbvh);

  check_for_fins(pbvh, newv);
}
}  // namespace blender::bke::dyntopo

#include <type_traits>

namespace myinterp {

int ignore_check = 0;
struct ignore {
  int f = 0;

  ignore()
  {
    f = ignore_check++;
  }
  ~ignore()
  {
    f = ignore_check--;
  }
  ignore(const ignore &b) = delete;
};

template<typename T> constexpr T get_epsilon()
{
  if constexpr (std::is_same_v<T, float>) {
    return FLT_EPSILON;
  }
  else if constexpr (std::is_same_v<T, double>) {
    return DBL_EPSILON;
  }
  else {
    return T::EPSILON();
  }
}

#define IS_POINT_IX (1 << 0)
#define IS_SEGMENT_IX (1 << 1)

#define DIR_V3_SET(d_len, va, vb) \
  { \
    sub_v3_v3v3<T, T, T>((d_len)->dir, va, vb); \
    (d_len)->len = len_v3((d_len)->dir); \
  } \
  (void)0

#define DIR_V2_SET(d_len, va, vb) \
  { \
    sub_v2_v2v2<T2, T, T>((d_len)->dir, va, vb); \
    (d_len)->len = len_v2<T2>((d_len)->dir); \
  } \
  (void)0

template<typename T> struct Float3_Len {
  T dir[3], len;
};

template<typename T2> struct Double2_Len {
  T2 dir[2], len;
};

template<typename T1 = float, typename T2 = T1, typename T3 = T2>
void sub_v2_v2v2(T1 r[3], const T2 a[3], const T2 b[3])
{
  r[0] = T1(a[0] - b[0]);
  r[1] = T1(a[1] - b[1]);
}

template<typename T1 = float, typename T2 = T1, typename T3 = T2>
void sub_v3_v3v3(T1 r[3], const T2 a[3], const T2 b[3])
{
  r[0] = T1(a[0] - b[0]);
  r[1] = T1(a[1] - b[1]);
  r[2] = T1(a[2] - b[2]);
}

template<typename T = float> T cross_v2v2(const T *a, const T *b)
{
  return a[0] * b[1] - a[1] * b[0];
}

template<typename T = float> void cross_v3_v3v3(T r[3], const T a[3], const T b[3])
{
  BLI_assert(r != a && r != b);
  r[0] = a[1] * b[2] - a[2] * b[1];
  r[1] = a[2] * b[0] - a[0] * b[2];
  r[2] = a[0] * b[1] - a[1] * b[0];
}

template<typename T = float> T len_squared_v2v2(const T *a, const T *b)
{
  T dx = a[0] - b[0];
  T dy = a[1] - b[1];
  return dx * dx + dy * dy;
}

template<typename T = float> T dot_v2v2(const T *a, const T *b)
{
  return a[0] * b[0] + a[1] * b[1];
}

template<typename T = float> T dot_v3v3(const T *a, const T *b)
{
  return a[0] * b[0] + a[1] * b[1] + a[2] * b[2];
}

template<typename T = float> T len_squared_v2(const T *a)
{
  return dot_v2v2(a, a);
}

template<typename T = float> T len_v2(const T *a)
{
  return std::sqrt(len_squared_v2(a));
}

template<typename T = float> T len_v2v2(const T *a, const T *b)
{
  return std::sqrt(len_squared_v2v2(a, b));
}

template<typename T = float> void sub_v2_v2v2(T *r, const T *a, const T *b)
{
  r[0] = a[0] - b[0];
  r[1] = a[1] - b[1];
}

/* Mean value weights - smooth interpolation weights for polygons with
 * more than 3 vertices */
template<typename T>
T mean_value_half_tan_v3(const struct Float3_Len<T> *d_curr, const struct Float3_Len<T> *d_next)
{
  T cross[3];
  cross_v3_v3v3<T>(cross, d_curr->dir, d_next->dir);
  const T area = len_v3(cross);
  /* Compare against zero since 'FLT_EPSILON' can be too large, see: #73348. */
  if (LIKELY(area != 0.0)) {
    const T dot = dot_v3v3<T>(d_curr->dir, d_next->dir);
    const T len = d_curr->len * d_next->len;
    const T result = (len - dot) / area;
    if (std::isfinite(result)) {
      return result;
    }
  }
  return 0.0;
}

/**
 * Mean value weights - same as #mean_value_half_tan_v3 but for 2D vectors.
 *
 * \note When interpolating a 2D polygon, a point can be considered "outside"
 * the polygon's bounds. Thus, when the point is very distant and the vectors
 * have relatively close values, the precision problems are evident since they
 * do not indicate a point "inside" the polygon.
 * To resolve this, doubles are used.
 */
template<typename T2 = double>
T2 mean_value_half_tan_v2_db(const struct Double2_Len<T2> *d_curr,
                             const struct Double2_Len<T2> *d_next)
{
  /* Different from the 3d version but still correct. */
  const T2 area = cross_v2v2<T2>(d_curr->dir, d_next->dir);
  /* Compare against zero since 'FLT_EPSILON' can be too large, see: #73348. */
  if (LIKELY(area != 0.0)) {
    const T2 dot = dot_v2v2<T2>(d_curr->dir, d_next->dir);
    const T2 len = d_curr->len * d_next->len;
    const T2 result = (len - dot) / area;
    if (std::isfinite(result)) {
      return result;
    }
  }
  return 0.0;
}

template<typename T = float>
T line_point_factor_v2_ex(
    const T p[2], const T l1[2], const T l2[2], const T epsilon, const T fallback)
{
  T h[2], u[2];
  T dot;
  sub_v2_v2v2<T>(u, l2, l1);
  sub_v2_v2v2<T>(h, p, l1);

  /* better check for zero */
  dot = len_squared_v2<T>(u);
  return (dot > epsilon) ? (dot_v2v2<T>(u, h) / dot) : fallback;
}

template<typename T = float> T line_point_factor_v2(const T p[2], const T l1[2], const T l2[2])
{
  return line_point_factor_v2_ex<T>(p, l1, l2, 0.0, 0.0);
}
template<typename T = float>
T dist_squared_to_line_segment_v2(const T *p, const T *v1, const T *v2)
{
  T dx1 = p[0] - v1[0];
  T dy1 = p[1] - v1[1];

  T dx2 = v2[0] - v1[0];
  T dy2 = v2[1] - v1[1];

  T len_sqr = len_squared_v2v2<T>(v1, v2);
  T len = std::sqrt(len_sqr);

  bool good;
  {
    ignore scope;
    good = len > get_epsilon<T>() * 32.0;
  }

  if (good) {
    dx2 /= len;
    dy2 /= len;
  }
  else {
    return len_squared_v2v2<T>(p, v1);
  }

  T fac = dx1 * dx2 + dy1 * dy2;
  bool test;

  {
    ignore scope;
    test = fac <= get_epsilon<T>() * 32.0;
  }

  if (test) {
    return len_squared_v2v2<T>(p, v1);
  }
  else {
    {
      ignore scope;
      test = fac >= len - get_epsilon<T>() * 32.0;
    }
    if (test) {
      return len_squared_v2v2<T>(p, v2);
    }
  }

  return std::fabs(dx1 * dy2 - dy1 * dx2);
}

template<typename T = float, typename T2 = double>
void interp_weights_poly_v2(T *w, T v[][2], const int n, const T _co[2])
{
  /* Before starting to calculate the weight, we need to figure out the floating point precision we
   * can expect from the supplied data. */
  T max_value = 0.0;
  T co[2] = {_co[0], _co[1]};

  T min[2], max[2];
  min[0] = min[1] = T(1e17);
  max[0] = max[1] = T(-1e17);

  for (int i = 0; i < n; i++) {
    for (int j = 0; j < 2; j++) {
      min[j] = std::min(min[j], v[i][j]);
      max[j] = std::max(max[j], v[i][j]);
    }
  }

  max[0] -= min[0];
  max[1] -= min[1];
  bool test1;
  {
    ignore scope;
    test1 = max[0] > get_epsilon<T>() * 1000.0 && max[1] > get_epsilon<T>() * 1000.0;
  }

  if (test1) {
    for (int i = 0; i < n; i++) {
      v[i][0] = (v[i][0] - min[0]) / max[0];
      v[i][1] = (v[i][1] - min[1]) / max[1];
    }

    co[0] = (co[0] - min[0]) / max[0];
    co[1] = (co[1] - min[1]) / max[1];
  }

  for (int i = 0; i < n; i++) {
    max_value = std::max(max_value, std::fabs(v[i][0] - co[0]));
    max_value = std::max(max_value, std::fabs(v[i][1] - co[1]));
  }
  /* These to values we derived by empirically testing different values that works for the test
   * files in D7772. */
  T eps, eps_sq;

  {
    volatile myinterp::ignore scope;
    eps = 16.0 * get_epsilon<T>() * std::max(T(max_value), T(1.0));
    eps_sq = eps * eps;
  }

  const T *v_curr, *v_next;
  T2 ht_prev, ht; /* half tangents */
  T totweight = 0.0;
  int i_curr, i_next;
  char ix_flag = 0;
  struct Double2_Len<T2> d_curr, d_next;

  /* loop over 'i_next' */
  i_curr = n - 1;
  i_next = 0;

  v_curr = v[i_curr];
  v_next = v[i_next];

  DIR_V2_SET(&d_curr, v_curr - 2 /* v[n - 2] */, co);
  DIR_V2_SET(&d_next, v_curr /* v[n - 1] */, co);
  ht_prev = mean_value_half_tan_v2_db<T2>(&d_curr, &d_next);

  while (i_next < n) {
    /* Mark Mayer et al algorithm that is used here does not operate well if vertex is close
     * to borders of face. In that case,
     * do simple linear interpolation between the two edge vertices */

    /* 'd_next.len' is in fact 'd_curr.len', just avoid copy to begin with */
    {
      ignore scope;

      if (UNLIKELY(d_next.len < eps)) {
        ix_flag = IS_POINT_IX;
        break;
      }
    }

    T ret = dist_squared_to_line_segment_v2<T>(co, v_curr, v_next);
    {
      ignore scope;

      if (ret < eps_sq) {
        ix_flag = IS_SEGMENT_IX;
        break;
      }
    }

    d_curr = d_next;
    DIR_V2_SET(&d_next, v_next, co);
    ht = mean_value_half_tan_v2_db(&d_curr, &d_next);
    w[i_curr] = (d_curr.len == 0.0) ? 0.0 : T((ht_prev + ht) / d_curr.len);
    totweight += w[i_curr];

    /* step */
    i_curr = i_next++;
    v_curr = v_next;
    v_next = v[i_next];

    ht_prev = ht;
  }

  if (ix_flag) {
    memset(w, 0, sizeof(*w) * (size_t)n);

    if (ix_flag & IS_POINT_IX) {
      w[i_curr] = 1.0;
    }
    else {
      T fac = line_point_factor_v2<T>(co, v_curr, v_next);
      CLAMP(fac, 0.0, 1.0);
      w[i_curr] = 1.0 - fac;
      w[i_next] = fac;
    }
  }
  else {
    if (totweight != 0.0) {
      for (i_curr = 0; i_curr < n; i_curr++) {
        w[i_curr] /= totweight;
      }
    }
  }
}

#undef IS_POINT_IX
#undef IS_SEGMENT_IX

#undef DIR_V3_SET
#undef DIR_V2_SET

template<typename T = float> bool is_zero_v2(const T *a)
{
  return a[0] == 0.0f && a[1] == 0.0f;
}
template<typename T = float> bool is_zero_v3(const T *a)
{
  return a[0] == 0.0f && a[1] == 0.0f && a[2] == 0.0f;
}

template<typename T1 = float, typename T2 = float> void copy_v3_v3(T1 r[3], const T2 b[3])
{
  r[0] = b[0];
  r[1] = b[1];
  r[2] = b[2];
}

template<typename T1 = float, typename T2 = float> void copy_v2_v2(T1 r[2], const T2 b[2])
{
  r[0] = b[0];
  r[1] = b[1];
}

template<typename T = float> struct TestFloat {
  T f;

  static T EPSILON()
  {
    return get_epsilon<T>();
  }

  TestFloat(int i) : f(T(i))
  {
    check();
  }
  TestFloat(float v) : f(T(v))
  {
    check();
  }
  TestFloat(double v) : f(T(v))
  {
    check();
  }
  TestFloat(const TestFloat &b) : f(b.f)
  {
    check();
  }
  TestFloat() : f(0.0) {}

  static bool check(const float f)
  {
    if (ignore_check > 0) {
      return true;
    }

    if (f == 0.0f) {
      return true;
    }

    if (std::isnan(f)) {
      printf("NaN!\n");
      return false;
    }

    if (!std::isfinite(f)) {
      printf("Infinite!\n");
      return false;
    }

    if (!std::isnormal(f)) {
      printf("Subnormal number!\n");
      return false;
    }

    T limit = get_epsilon<T>() * 100.0;

    if (f != get_epsilon<T>() && f >= -limit && f <= limit) {
      // printf("Really small number.");
    }

    limit = 1000.0;
    if (f <= -limit || f >= limit) {
      // printf("Really large number.");
    }

    return true;
  }

  bool check() const
  {
    return TestFloat::check(f);
  }

  explicit operator int()
  {
    check();
    return int(f);
  }

  explicit operator float()
  {
    check();
    return float(f);
  }
  explicit operator double()
  {
    check();
    return double(f);
  }

  TestFloat operator-() const
  {
    return TestFloat(-f);
  }

  bool operator==(T b) const
  {
    check();
    TestFloat::check(b);

    return f == b;
  }

  bool operator!=(T b) const
  {
    check();
    TestFloat::check(b);
    return f != b;
  }

  bool operator>=(const TestFloat &b) const
  {
    check();
    b.check();
    return f >= b.f;
  }
  bool operator<=(const TestFloat &b) const
  {
    check();
    b.check();
    return f <= b.f;
  }
  bool operator>(const TestFloat &b) const
  {
    check();
    b.check();
    return f > b.f;
  }
  bool operator>(T b) const
  {
    TestFloat::check(b);
    return f > b;
  }
  bool operator<(const TestFloat &b) const
  {
    b.check();
    check();
    return f < b.f;
  }
  TestFloat operator+(const TestFloat &b) const
  {
    check();
    b.check();
    return TestFloat(f + b.f);
  }
  TestFloat operator-(const TestFloat &b) const
  {
    check();
    b.check();
    return TestFloat(f - b.f);
  }
  TestFloat operator/(const TestFloat &b) const
  {
    check();
    b.check();
    return TestFloat(f / b.f);
  }
  TestFloat operator*(const TestFloat &b) const
  {
    check();
    b.check();
    return TestFloat(f * b.f);
  }

  const TestFloat &operator=(const TestFloat &b)
  {
    b.check();
    f = b.f;
    check();
    return *this;
  }

  const TestFloat &operator+=(const TestFloat &b)
  {
    b.check();
    f += b.f;
    check();
    return *this;
  }
  const TestFloat &operator-=(const TestFloat &b)
  {
    b.check();
    f -= b.f;
    check();
    return *this;
  }
  const TestFloat &operator*=(const TestFloat &b)
  {
    b.check();
    f *= b.f;
    check();
    return *this;
  }
  const TestFloat &operator/=(const TestFloat &b)
  {
    b.check();
    f /= b.f;
    check();
    return *this;
  }
};

}  // namespace myinterp

template<typename T> bool operator==(T a, myinterp::TestFloat<T> b)
{
  myinterp::TestFloat<T>::check(a);
  b.check();
  return a == b.f;
}

template<typename T> bool operator!=(T a, myinterp::TestFloat<T> b)
{
  myinterp::TestFloat<T>::check(a);
  b.check();
  return a != b.f;
}

template<typename T> bool operator<(T a, myinterp::TestFloat<T> b)
{
  myinterp::TestFloat<T>::check(a);
  b.check();
  return a < b.f;
}
template<typename T> bool operator>(T a, myinterp::TestFloat<T> b)
{
  myinterp::TestFloat<T>::check(a);
  b.check();
  return a > b.f;
}

template<typename T> myinterp::TestFloat<T> operator*(T a, myinterp::TestFloat<T> b)
{
  myinterp::TestFloat<T>::check(a);
  b.check();
  return myinterp::TestFloat<T>(a * b.f);
}

template<typename T> myinterp::TestFloat<T> operator-(T a, myinterp::TestFloat<T> b)
{
  myinterp::TestFloat<T>::check(a);
  b.check();
  return myinterp::TestFloat<T>(a - b.f);
}

template<typename T> myinterp::TestFloat<T> operator/(T a, myinterp::TestFloat<T> b)
{
  myinterp::TestFloat<T>::check(a);
  b.check();
  return myinterp::TestFloat<T>(a / b.f);
}

namespace std {
template<typename T> myinterp::TestFloat<T> sqrt(myinterp::TestFloat<T> f)
{
  f.check();
  return std::sqrt(f.f);
}
template<typename T> myinterp::TestFloat<T> fabs(myinterp::TestFloat<T> f)
{
  f.check();
  return std::fabs(f.f);
}
template<typename T> bool isfinite(myinterp::TestFloat<T> f)
{
  f.check();
  return std::isfinite(f.f);
}
}  // namespace std

/* reduce symbolic algebra script

on factor;
off period;

comment: assumption, origin is at p;
px := 0;
py := 0;
f1 := w1*ax + w2*bx + w3*cx - px;
f2 := w1*ay + w2*by + w3*cy - py;
f3 := (w1 + w2 + w3) - 1.0;

ff := solve({f1, f2, f3}, {w1, w2,w3});
on fort;
fw1 := part(ff, 1, 1, 2);
fw2 := part(ff, 1, 2, 2);
fw3 := part(ff, 1, 3, 2);
off fort;
*/

namespace myinterp {
template<typename T = float> void tri_weights_v3(T *p, const T *a, const T *b, const T *c, T *r_ws)
{
  T ax = (a[0] - p[0]), ay = (a[1] - p[1]);
  T bx = (b[0] - p[0]), by = (b[1] - p[1]);
  T cx = (c[0] - p[0]), cy = (c[1] - p[1]);

#if 1
  // T cent[2] = {(a[0] + b[0] + c[0]) / 3.0f, (a[1] + b[1] + c[1]) / 3.0f};
  T div0 = len_v2v2(a, b);

  if (div0 > get_epsilon<T>() * 1000) {
    ax /= div0;
    bx /= div0;
    cx /= div0;
    ay /= div0;
    by /= div0;
    cy /= div0;
  }
#endif

  T div = (bx * cy - by * cx + (by - cy) * ax - (bx - cx) * ay);

  bool test;
  {
    ignore scope;
    test = std::fabs(div) < get_epsilon<T>() * 10000;
  }

  if (test) {
    r_ws[0] = r_ws[1] = r_ws[2] = 1.0 / 3.0;
    return;
  }

  r_ws[0] = (bx * cy - by * cx) / div;
  r_ws[1] = (-ax * cy + ay * cx) / div;
  r_ws[2] = (ax * by - ay * bx) / div;

#if 0
  T px = a[0] * r_ws[0] + b[0] * r_ws[1] + c[0] * r_ws[2];
  T py = a[1] * r_ws[0] + b[1] * r_ws[1] + c[1] * r_ws[2];

  printf("%.6f  %.6f\n", float(px - p[0]), float(py - p[1]));
#endif
}
}  // namespace myinterp

template<typename T = double>  // myinterp::TestFloat<double>>
inline void reproject_bm_data(
    BMesh *bm, BMLoop *l_dst, const BMFace *f_src, const bool do_vertex, eCustomDataMask typemask)
{
  using namespace myinterp;

  BMLoop *l_iter;
  BMLoop *l_first;
  const void **vblocks = do_vertex ?
                             static_cast<const void **>(BLI_array_alloca(vblocks, f_src->len)) :
                             nullptr;
  const void **blocks = static_cast<const void **>(BLI_array_alloca(blocks, f_src->len));
  T(*cos_2d)[2] = static_cast<T(*)[2]>(BLI_array_alloca(cos_2d, f_src->len));
  T *w = static_cast<T *>(BLI_array_alloca(w, f_src->len));
  float axis_mat[3][3]; /* use normal to transform into 2d xy coords */
  float co[2];

  /* Convert the 3d coords into 2d for projection. */
  float axis_dominant[3];
  if (!is_zero_v3<float>(f_src->no)) {
    BLI_assert(BM_face_is_normal_valid(f_src));
    copy_v3_v3(axis_dominant, f_src->no);
  }
  else {
    /* Rare case in which all the vertices of the face are aligned.
     * Get a random axis that is orthogonal to the tangent. */
    float vec[3];
    BM_face_calc_tangent_auto(f_src, vec);
    ortho_v3_v3(axis_dominant, vec);
    normalize_v3(axis_dominant);
  }
  axis_dominant_v3_to_m3(axis_mat, axis_dominant);

  int l_i = 0;
  l_iter = l_first = BM_FACE_FIRST_LOOP(f_src);
  do {
    float co2d[2];
    mul_v2_m3v3(co2d, axis_mat, l_iter->v->co);
    myinterp::copy_v2_v2<T, float>(cos_2d[l_i], co2d);

    blocks[l_i] = l_iter->head.data;

    float len_sq = len_squared_v3v3(l_iter->v->co, l_iter->next->v->co);
    if (len_sq < FLT_EPSILON * 100.0f) {
      return;
    }

    if (do_vertex) {
      vblocks[l_i] = l_iter->v->head.data;
    }
  } while ((void)l_i++, (l_iter = l_iter->next) != l_first);

  mul_v2_m3v3(co, axis_mat, l_dst->v->co);

  T tco[2];
  myinterp::copy_v2_v2<T, float>(tco, co);

  /* interpolate */
  if (f_src->len == 3) {
    myinterp::tri_weights_v3<T>(tco, cos_2d[0], cos_2d[1], cos_2d[2], w);
    T sum = 0.0;

    for (int i = 0; i < 3; i++) {
      sum += w[i];
      if (w[i] < 0.0 || w[i] > 1.0) {
        // return;
      }
    }
  }
  else {
    myinterp::interp_weights_poly_v2<T, T>(w, cos_2d, f_src->len, tco);
  }

  T totw = 0.0;
  for (int i = 0; i < f_src->len; i++) {
    totw += w[i];
  }

  /* Use uniform weights in this case.*/
  if (totw == 0.0) {
    for (int i = 0; i < f_src->len; i++) {
      w[i] = 1.0 / T(f_src->len);
    }
  }

  float *fw;

  if constexpr (!std::is_same_v<T, float>) {
    fw = static_cast<float *>(BLI_array_alloca(fw, f_src->len));
    for (int i = 0; i < f_src->len; i++) {
      fw[i] = float(w[i]);
    }
  }
  else {
    fw = w;
  }

  CustomData_bmesh_interp_ex(
      &bm->ldata, blocks, fw, nullptr, f_src->len, l_dst->head.data, typemask);

  if (do_vertex) {
    // bool inside = isect_point_poly_v2(co, cos_2d, l_dst->f->len, false);
    CustomData_bmesh_interp_ex(
        &bm->vdata, vblocks, fw, nullptr, f_src->len, l_dst->v->head.data, typemask);
  }
}

void BKE_sculpt_reproject_cdata(
    SculptSession *ss, PBVHVertRef vertex, float startco[3], float startno[3], bool do_uvs)
{
  int boundary_flag = blender::bke::paint::vertex_attr_get<int>(vertex, ss->attrs.boundary_flags);
  if (boundary_flag & (SCULPT_BOUNDARY_UV)) {
    return;
  }

  BMVert *v = (BMVert *)vertex.i;
  BMEdge *e;

  if (!v->e) {
    return;
  }

  CustomData *ldata = &ss->bm->ldata;

  int totuv = 0;
  CustomDataLayer *uvlayer = nullptr;

  /* Optimized substitute for CustomData_number_of_layers. */
  if (ldata->typemap[CD_PROP_FLOAT2] != -1) {
    for (int i = ldata->typemap[CD_PROP_FLOAT2];
         i < ldata->totlayer && ldata->layers[i].type == CD_PROP_FLOAT2;
         i++)
    {
      totuv++;
    }

    uvlayer = ldata->layers + ldata->typemap[CD_PROP_FLOAT2];
  }

  int tag = BM_ELEM_TAG_ALT;

  float *lastuvs = static_cast<float *>(BLI_array_alloca(lastuvs, totuv * 2));
  bool *snapuvs = static_cast<bool *>(BLI_array_alloca(snapuvs, totuv));

  e = v->e;
  int valence = 0;

  /* First clear some flags. */
  do {
    e->head.api_flag &= ~tag;
    valence++;

    if (!e->l) {
      continue;
    }

    BMLoop *l = e->l;
    do {
      l->head.hflag &= ~tag;
      l->next->head.hflag &= ~tag;
      l->prev->head.hflag &= ~tag;
    } while ((l = l->radial_next) != e->l);
  } while ((e = BM_DISK_EDGE_NEXT(e, v)) != v->e);

  Vector<BMLoop *, 8> ls;

  bool first = true;
  bool bad = false;

  for (int i = 0; i < totuv; i++) {
    snapuvs[i] = true;
  }

  do {
    BMLoop *l = e->l;

    if (!l) {
      continue;
    }

    do {
      BMLoop *l2 = l->v != v ? l->next : l;

      if (l2->head.hflag & tag) {
        continue;
      }

      l2->head.hflag |= tag;
      ls.append(l2);

      for (int i = 0; do_uvs && i < totuv; i++) {
        const int cd_uv = uvlayer[i].offset;
        float *luv = BM_ELEM_CD_PTR<float *>(l2, cd_uv);

        /* Check that we are not part of a uv seam. */
        if (!first) {
          const float dx = lastuvs[i * 2] - luv[0];
          const float dy = lastuvs[i * 2 + 1] - luv[1];
          const float eps = 0.00001f;

          if (dx * dx + dy * dy > eps) {
            bad = true;
            snapuvs[i] = false;
          }
        }

        lastuvs[i * 2] = luv[0];
        lastuvs[i * 2 + 1] = luv[1];
      }

      first = false;

      if (bad) {
        break;
      }
    } while ((l = l->radial_next) != e->l);

    if (bad) {
      break;
    }
  } while ((e = BM_DISK_EDGE_NEXT(e, v)) != v->e);

  if (bad || !ls.size()) {
    return;
  }

  int totloop = ls.size();

  /* Original (l->prev, l, l->next) projections for each loop ('l' remains unchanged). */

  char *_blocks = static_cast<char *>(alloca(ldata->totsize * totloop));
  void **blocks = static_cast<void **>(BLI_array_alloca(blocks, totloop));

  const int max_vblocks = valence * 2;

  char *_vblocks = static_cast<char *>(alloca(ss->bm->vdata.totsize * max_vblocks));
  void **vblocks = static_cast<void **>(BLI_array_alloca(vblocks, max_vblocks));

  for (int i = 0; i < max_vblocks; i++, _vblocks += ss->bm->vdata.totsize) {
    vblocks[i] = static_cast<void *>(_vblocks);
  }

  for (int i = 0; i < totloop; i++, _blocks += ldata->totsize) {
    blocks[i] = static_cast<void *>(_blocks);
  }

  float vco[3], vno[3];

  copy_v3_v3(vco, v->co);
  copy_v3_v3(vno, v->no);

  BMFace _fakef, *fakef = &_fakef;
  int cur_vblock = 0;

  eCustomDataMask typemask = CD_MASK_PROP_FLOAT | CD_MASK_PROP_FLOAT2 | CD_MASK_PROP_FLOAT3 |
                             CD_MASK_PROP_BYTE_COLOR | CD_MASK_PROP_COLOR;

  if (!do_uvs) {
    typemask &= ~CD_MASK_PROP_FLOAT2;
  }

  CustomData *cdatas[2] = {&ss->bm->vdata, &ss->bm->ldata};
  bool ok = false;

  int cd_originals[4];
  cd_originals[0] = ss->attrs.orig_co->bmesh_cd_offset;
  cd_originals[1] = ss->attrs.orig_no->bmesh_cd_offset;
  cd_originals[2] = ss->attrs.orig_color ? ss->attrs.orig_color->bmesh_cd_offset : -1;
  cd_originals[3] = ss->attrs.orig_mask ? ss->attrs.orig_mask->bmesh_cd_offset : -1;

  for (int i = 0; i < 2; i++) {
    CustomData *data = cdatas[i];

    for (int j = 0; j < data->totlayer; j++) {
      if (data->layers[j].flag & (CD_FLAG_ELEM_NOINTERP)) {
        continue;
      }

      /* Don't reproject original data from start of stroke. */
      if (i == 0) {
        bool bad = false;

        for (int k = 0; k < ARRAY_SIZE(cd_originals); k++) {
          if (data->layers[j].offset == cd_originals[k]) {
            bad = true;
            break;
          }
        }

        if (bad) {
          continue;
        }
      }

      if (CD_TYPE_AS_MASK(data->layers[j].type) & typemask) {
        ok = true;
      }
    }
  }

  /* No attributes to reproject. */
  if (!ok) {
    return;
  }

  Vector<BMLoop *, 16> loops;
  Vector<CustomDataLayer *, 16> layers;
  eCustomDataMask snap_typemask = CD_MASK_PROP_FLOAT2;

  for (int i = 0; i < ldata->totlayer; i++) {
    CustomDataLayer *layer = ldata->layers + i;

    if (!(CD_TYPE_AS_MASK(layer->type) & snap_typemask)) {
      continue;
    }
    if (layer->flag & CD_FLAG_ELEM_NOINTERP) {
      continue;
    }
    layers.append(layer);
  }

  e = v->e;
  do {
    BMLoop *l = e->l;
    if (!l) {
      continue;
    }

    BMLoop *l2 = l;
    do {
      BMLoop *l3 = l2->v == v ? l2 : l2->next;
      if (!loops.contains(l3)) {
        loops.append(l3);
      }
    } while ((l2 = l2->radial_next) != e->l);
  } while ((e = BM_DISK_EDGE_NEXT(e, v)) != v->e);

  blender::bke::sculpt::VertLoopSnapper snapper = {loops, layers};

  int totstep = 2;
  for (int step = 0; step < totstep; step++) {
    float3 startco2;
    float3 startno2;
    float t = (float(step) + 1.0f) / float(totstep);

    interp_v3_v3v3(startco2, v->co, startco, t);
    interp_v3_v3v3(startno2, v->no, startno, t);

    normalize_v3(startno2);

    /* Build fake face with starting coordinates. */
    for (int i = 0; i < totloop; i++) {
      BMLoop *l = ls[i];
      float no[3] = {0.0f, 0.0f, 0.0f};

      BMLoop *fakels = static_cast<BMLoop *>(BLI_array_alloca(fakels, l->f->len));
      BMVert *fakevs = static_cast<BMVert *>(BLI_array_alloca(fakevs, l->f->len));
      BMLoop *l2 = l->f->l_first;
      BMLoop *fakel = fakels;
      BMVert *fakev = fakevs;
      int j = 0;

      do {
        *fakel = *l2;
        fakel->next = fakels + ((j + 1) % l->f->len);
        fakel->prev = fakels + ((j + l->f->len - 1) % l->f->len);

        *fakev = *l2->v;
        fakel->v = fakev;

        if (l2->v == v) {
          copy_v3_v3(fakev->co, startco2);
          copy_v3_v3(fakev->no, startno2);
          add_v3_v3(no, startno2);
        }
        else {
          add_v3_v3(no, l2->v->no);
        }

        fakel++;
        fakev++;
        j++;
      } while ((l2 = l2->next) != l->f->l_first);

      *fakef = *l->f;
      fakef->l_first = fakels;

      normalize_v3(no);

      if (len_squared_v3(no) > 0.0f) {
        copy_v3_v3(fakef->no, no);
      }
      else if (fakef->len == 4) {
        normal_quad_v3(
            fakef->no, l->v->co, l->next->v->co, l->next->next->v->co, l->next->next->next->v->co);
      }
      else {
        normal_tri_v3(fakef->no, l->v->co, l->next->v->co, l->next->next->v->co);
      }

      /* Interpolate. */
      BMLoop _interpl, *interpl = &_interpl;

      *interpl = *l;
      memcpy(blocks[i], l->head.data, ldata->totsize);
      interpl->head.data = blocks[i];

      interp_v3_v3v3(l->v->co, startco, vco, t);
      interp_v3_v3v3(l->v->no, startno, vno, t);
      normalize_v3(l->v->no);

      if (l->v == v && cur_vblock < max_vblocks) {
        void *vblock_old = interpl->v->head.data;
        void *vblock = vblocks[cur_vblock];

        memcpy((void *)vblock, v->head.data, ss->bm->vdata.totsize);
        interpl->v->head.data = (void *)vblock;

        reproject_bm_data(ss->bm, interpl, fakef, true, typemask);

        interpl->v->head.data = vblock_old;
        cur_vblock++;
      }
      else {
        reproject_bm_data(ss->bm, interpl, fakef, false, typemask);
      }

      copy_v3_v3(l->v->co, vco);
      copy_v3_v3(l->v->no, vno);

      CustomData_bmesh_copy_data(
          &ss->bm->ldata, &ss->bm->ldata, interpl->head.data, &l->head.data);
    }

    if (cur_vblock > 0) {
      float *ws = static_cast<float *>(BLI_array_alloca(ws, cur_vblock));
      for (int i = 0; i < cur_vblock; i++) {
        ws[i] = 1.0f / float(cur_vblock);
      }

      float3 *origco = BM_ELEM_CD_PTR<float3 *>(v, ss->attrs.orig_co->bmesh_cd_offset);
      float3 *origno = BM_ELEM_CD_PTR<float3 *>(v, ss->attrs.orig_no->bmesh_cd_offset);

      float3 origco_saved = *origco;
      float3 origno_saved = *origno;

      CustomData_bmesh_interp_ex(
          &ss->bm->vdata, (const void **)vblocks, ws, nullptr, cur_vblock, v->head.data, typemask);

      *origco = origco_saved;
      *origno = origno_saved;
    }
  }

  int *tots = static_cast<int *>(BLI_array_alloca(tots, totuv));

  for (int i = 0; i < totuv; i++) {
    lastuvs[i * 2] = lastuvs[i * 2 + 1] = 0.0f;
    tots[i] = 0;
  }

  snapper.snap();
  return;

  // XXX delete the below code after testing new snap code.

  /* Re-snap uvs. */
  v = (BMVert *)vertex.i;

  e = v->e;
  do {
    if (!e->l) {
      continue;
    }

    BMLoop *l_iter = e->l;
    do {
      BMLoop *l = l_iter->v != v ? l_iter->next : l_iter;

      for (int i = 0; i < totuv; i++) {
        const int cd_uv = uvlayer[i].offset;
        float *luv = BM_ELEM_CD_PTR<float *>(l, cd_uv);

        add_v2_v2(lastuvs + i * 2, luv);
        tots[i]++;
      }
    } while ((l_iter = l_iter->radial_next) != e->l);
  } while ((e = BM_DISK_EDGE_NEXT(e, v)) != v->e);

  for (int i = 0; i < totuv; i++) {
    if (tots[i]) {
      mul_v2_fl(lastuvs + i * 2, 1.0f / (float)tots[i]);
    }
  }

  e = v->e;
  do {
    if (!e->l) {
      continue;
    }

    BMLoop *l_iter = e->l;
    do {
      BMLoop *l = l_iter->v != v ? l_iter->next : l_iter;

      for (int i = 0; i < totuv; i++) {
        const int cd_uv = uvlayer[i].offset;
        float *luv = BM_ELEM_CD_PTR<float *>(l, cd_uv);

        if (snapuvs[i]) {
          copy_v2_v2(luv, lastuvs + i * 2);
        }
      }
    } while ((l_iter = l_iter->radial_next) != e->l);
  } while ((e = BM_DISK_EDGE_NEXT(e, v)) != v->e);
}<|MERGE_RESOLUTION|>--- conflicted
+++ resolved
@@ -2189,6 +2189,8 @@
   pbvh_bmesh_verify(pbvh);
 #endif
 
+  SCOPED_TIMER(__func__);
+
   /* Ensure triangulations are all up to date. */
   for (int i = 0; i < pbvh->totnode; i++) {
     PBVHNode *node = pbvh->nodes + i;
@@ -2372,24 +2374,6 @@
                           edge_limit_multiply);
   eq_ctx.start();
 
-<<<<<<< HEAD
-  using TimePoint =
-      std::chrono::time_point<std::chrono::high_resolution_clock, std::chrono::microseconds>;
-
-  auto time_point = [&]() {
-    return std::chrono::time_point_cast<std::chrono::microseconds>(
-        std::chrono::high_resolution_clock::now());
-  };
-
-  TimePoint start_point = time_point();
-
-  auto time_ms = [&]() {
-    //
-    return double((time_point() - start_point).count()) / 1000.0;
-  };
-
-  double time = time_ms();
-=======
   /* Apply a time limit to avoid excessive hangs on pathological topology. */
 
   using Clock = std::chrono::high_resolution_clock;
@@ -2397,17 +2381,12 @@
 
   auto time = Clock::now();
   Clock::duration limit = std::chrono::duration_cast<Clock::duration>(
-      std::chrono::milliseconds(350));
->>>>>>> 29f25abb
+      std::chrono::milliseconds(8));
 
   while (!eq_ctx.done()) {
     eq_ctx.step();
 
-<<<<<<< HEAD
-    if (time_ms() - time > 350.0) {
-=======
     if ((Clock::now() - time) > limit) {
->>>>>>> 29f25abb
       break;
     }
   }
