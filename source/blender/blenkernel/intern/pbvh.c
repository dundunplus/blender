/* SPDX-License-Identifier: GPL-2.0-or-later */

/** \file
 * \ingroup bke
 */

#include "MEM_guardedalloc.h"

#include "BLI_utildefines.h"

#include "BLI_alloca.h"
#include "BLI_array.h"
#include "BLI_bitmap.h"
#include "BLI_ghash.h"
#include "BLI_listbase.h"
#include "BLI_math.h"
#include "BLI_rand.h"
#include "BLI_string.h"
#include "BLI_task.h"

#include "DNA_mesh_types.h"
#include "DNA_meshdata_types.h"
#include "DNA_object_types.h"
#include "DNA_scene_types.h"

#include "BKE_attribute.h"
#include "BKE_ccg.h"
#include "BKE_main.h"
#include "BKE_mesh.h" /* for BKE_mesh_calc_normals */
#include "BKE_mesh_mapping.h"
#include "BKE_object.h"
#include "BKE_paint.h"
#include "BKE_pbvh.h"
#include "BKE_subdiv_ccg.h"

#include "DEG_depsgraph_query.h"

#include "DRW_pbvh.h"
#include "PIL_time.h"

#include "PIL_time.h"

#include "bmesh.h"

#include "atomic_ops.h"

#include "pbvh_intern.h"

#include <limits.h>

#define LEAF_LIMIT 4000
#define LEAF_DEPTH_LIMIT 28

/* Uncomment to test that faces are only assigned to one PBVHNode */
//#define VALIDATE_UNIQUE_NODE_FACES

//#define PERFCNTRS
#define STACK_FIXED_DEPTH 100

typedef struct PBVHStack {
  PBVHNode *node;
  bool revisiting;
} PBVHStack;

typedef struct PBVHIter {
  PBVH *pbvh;
  BKE_pbvh_SearchCallback scb;
  void *search_data;

  PBVHStack *stack;
  int stacksize;

  PBVHStack stackfixed[STACK_FIXED_DEPTH];
  int stackspace;
} PBVHIter;

void BB_reset(BB *bb)
{
  bb->bmin[0] = bb->bmin[1] = bb->bmin[2] = FLT_MAX;
  bb->bmax[0] = bb->bmax[1] = bb->bmax[2] = -FLT_MAX;
}

void BB_intersect(BB *r_out, BB *a, BB *b)
{
  for (int i = 0; i < 3; i++) {
    r_out->bmin[i] = max_ff(a->bmin[i], b->bmin[i]);
    r_out->bmax[i] = min_ff(a->bmax[i], b->bmax[i]);

    if (r_out->bmax[i] < r_out->bmin[i]) {
      r_out->bmax[i] = r_out->bmin[i] = 0.0f;
    }
  }
}

float BB_volume(const BB *bb)
{
  float dx = bb->bmax[0] - bb->bmin[0];
  float dy = bb->bmax[1] - bb->bmin[1];
  float dz = bb->bmax[2] - bb->bmin[2];

  return dx * dy * dz;
}

/* Expand the bounding box to include a new coordinate */
void BB_expand(BB *bb, const float co[3])
{
  for (int i = 0; i < 3; i++) {
    bb->bmin[i] = min_ff(bb->bmin[i], co[i]);
    bb->bmax[i] = max_ff(bb->bmax[i], co[i]);
  }
}

void BB_expand_with_bb(BB *bb, BB *bb2)
{
  for (int i = 0; i < 3; i++) {
    bb->bmin[i] = min_ff(bb->bmin[i], bb2->bmin[i]);
    bb->bmax[i] = max_ff(bb->bmax[i], bb2->bmax[i]);
  }
}

int BB_widest_axis(const BB *bb)
{
  float dim[3];

  for (int i = 0; i < 3; i++) {
    dim[i] = bb->bmax[i] - bb->bmin[i];
  }

  if (dim[0] > dim[1]) {
    if (dim[0] > dim[2]) {
      return 0;
    }

    return 2;
  }

  if (dim[1] > dim[2]) {
    return 1;
  }

  return 2;
}

void BBC_update_centroid(BBC *bbc)
{
  for (int i = 0; i < 3; i++) {
    bbc->bcentroid[i] = (bbc->bmin[i] + bbc->bmax[i]) * 0.5f;
  }
}

/* Not recursive */
static void update_node_vb(PBVH *pbvh, PBVHNode *node, int updateflag)
{
  if (!(updateflag & (PBVH_UpdateBB | PBVH_UpdateOriginalBB))) {
    return;
  }

  /* cannot clear flag here, causes leaky pbvh */
  // node->flag &= ~(updateflag & (PBVH_UpdateBB | PBVH_UpdateOriginalBB));

  BB vb;
  BB orig_vb;

  BB_reset(&vb);
  BB_reset(&orig_vb);

  bool do_orig = true;    // XXX updateflag & PBVH_UpdateOriginalBB;
  bool do_normal = true;  // XXX updateflag & PBVH_UpdateBB;

  if (node->flag & PBVH_Leaf) {
    PBVHVertexIter vd;

    BKE_pbvh_vertex_iter_begin (pbvh, node, vd, PBVH_ITER_ALL) {
      if (do_normal) {
        BB_expand(&vb, vd.co);
      }

      if (do_orig) {
        MSculptVert *mv = pbvh->header.type == PBVH_BMESH ?
                              BM_ELEM_CD_GET_VOID_P(vd.bm_vert, pbvh->cd_sculpt_vert) :
                              pbvh->msculptverts + vd.index;

        if (mv->stroke_id != pbvh->stroke_id) {
          BB_expand(&orig_vb, vd.co);
        }
        else {
          BB_expand(&orig_vb, mv->origco);
        }
      }
    }
    BKE_pbvh_vertex_iter_end;
  }
  else {
    if (do_normal) {
      BB_expand_with_bb(&vb, &pbvh->nodes[node->children_offset].vb);
      BB_expand_with_bb(&vb, &pbvh->nodes[node->children_offset + 1].vb);
    }

    if (do_orig) {
      BB_expand_with_bb(&orig_vb, &pbvh->nodes[node->children_offset].orig_vb);
      BB_expand_with_bb(&orig_vb, &pbvh->nodes[node->children_offset + 1].orig_vb);
    }
  }

  if (do_normal) {
    node->vb = vb;
  }

  if (do_orig) {
#if 0
    float size[3];

    sub_v3_v3v3(size, orig_vb.bmax, orig_vb.bmin);
    mul_v3_fl(size, 0.05);

    sub_v3_v3(orig_vb.bmin, size);
    add_v3_v3(orig_vb.bmax, size);
#endif
    node->orig_vb = orig_vb;
  }
}

// void BKE_pbvh_node_BB_reset(PBVHNode *node)
//{
//  BB_reset(&node->vb);
//}
//
// void BKE_pbvh_node_BB_expand(PBVHNode *node, float co[3])
//{
//  BB_expand(&node->vb, co);
//}

static bool face_materials_match(const PBVH *pbvh, const int a, const int b)
{
  if (pbvh->material_indices) {
    if (pbvh->material_indices[a] != pbvh->material_indices[b]) {
      return false;
    }
  }
  return (pbvh->mpoly[a].flag & ME_SMOOTH) == (pbvh->mpoly[b].flag & ME_SMOOTH);
}

static bool grid_materials_match(const DMFlagMat *f1, const DMFlagMat *f2)
{
  return ((f1->flag & ME_SMOOTH) == (f2->flag & ME_SMOOTH) && (f1->mat_nr == f2->mat_nr));
}

/* Adapted from BLI_kdopbvh.c */
/* Returns the index of the first element on the right of the partition */
static int partition_indices(int *prim_indices, int lo, int hi, int axis, float mid, BBC *prim_bbc)
{
  int i = lo, j = hi;
  for (;;) {
    for (; prim_bbc[prim_indices[i]].bcentroid[axis] < mid; i++) {
      /* pass */
    }
    for (; mid < prim_bbc[prim_indices[j]].bcentroid[axis]; j--) {
      /* pass */
    }

    if (!(i < j)) {
      return i;
    }

    SWAP(int, prim_indices[i], prim_indices[j]);
    i++;
  }
}

/* Returns the index of the first element on the right of the partition */
static int partition_indices_material(PBVH *pbvh, int lo, int hi)
{
  const MLoopTri *looptri = pbvh->looptri;
  const DMFlagMat *flagmats = pbvh->grid_flag_mats;
  const int *indices = pbvh->prim_indices;
  int i = lo, j = hi;

  for (;;) {
    if (pbvh->looptri) {
      const int first = looptri[pbvh->prim_indices[lo]].poly;
      for (; face_materials_match(pbvh, first, looptri[indices[i]].poly); i++) {
        /* pass */
      }
      for (; !face_materials_match(pbvh, first, looptri[indices[j]].poly); j--) {
        /* pass */
      }
    }
    else {
      const DMFlagMat *first = &flagmats[pbvh->prim_indices[lo]];
      for (; grid_materials_match(first, &flagmats[indices[i]]); i++) {
        /* pass */
      }
      for (; !grid_materials_match(first, &flagmats[indices[j]]); j--) {
        /* pass */
      }
    }

    if (!(i < j)) {
      return i;
    }

    SWAP(int, pbvh->prim_indices[i], pbvh->prim_indices[j]);
    i++;
  }
}

void pbvh_grow_nodes(PBVH *pbvh, int totnode)
{
  if (UNLIKELY(totnode > pbvh->node_mem_count)) {
    pbvh->node_mem_count = pbvh->node_mem_count + (pbvh->node_mem_count / 3);
    if (pbvh->node_mem_count < totnode) {
      pbvh->node_mem_count = totnode;
    }
    pbvh->nodes = MEM_recallocN(pbvh->nodes, sizeof(PBVHNode) * pbvh->node_mem_count);
  }

  pbvh->totnode = totnode;

  for (int i = 0; i < pbvh->totnode; i++) {
    PBVHNode *node = pbvh->nodes + i;

    if (!node->id) {
      node->id = ++pbvh->idgen;
    }
  }
}

/* Add a vertex to the map, with a positive value for unique vertices and
 * a negative value for additional vertices */
static int map_insert_vert(PBVH *pbvh, GHash *map, uint *face_verts, uint *uniq_verts, int vertex)
{
  void *key, **value_p;

  key = POINTER_FROM_INT(vertex);
  if (!BLI_ghash_ensure_p(map, key, &value_p)) {
    int value_i;
    if (!pbvh->vert_bitmap[vertex]) {
      pbvh->vert_bitmap[vertex] = true;
      value_i = *uniq_verts;
      (*uniq_verts)++;
    }
    else {
      value_i = ~(*face_verts);
      (*face_verts)++;
    }
    *value_p = POINTER_FROM_INT(value_i);
    return value_i;
  }

  return POINTER_AS_INT(*value_p);
}

/* Find vertices used by the faces in this node and update the draw buffers */
static void build_mesh_leaf_node(PBVH *pbvh, PBVHNode *node)
{
  bool has_visible = false;

  node->uniq_verts = node->face_verts = 0;
  const int totface = node->totprim;

  /* reserve size is rough guess */
  GHash *map = BLI_ghash_int_new_ex("build_mesh_leaf_node gh", 2 * totface);

  int(*face_vert_indices)[3] = MEM_mallocN(sizeof(int[3]) * totface, "bvh node face vert indices");

  node->face_vert_indices = (const int(*)[3])face_vert_indices;

  if (pbvh->respect_hide == false) {
    has_visible = true;
  }

  for (int i = 0; i < totface; i++) {
    const MLoopTri *lt = &pbvh->looptri[node->prim_indices[i]];
    for (int j = 0; j < 3; j++) {
      face_vert_indices[i][j] = map_insert_vert(
          pbvh, map, &node->face_verts, &node->uniq_verts, pbvh->mloop[lt->tri[j]].v);
    }

    if (has_visible == false) {
      if (!paint_is_face_hidden(lt, pbvh->hide_poly)) {
        has_visible = true;
      }
    }
  }

  int *vert_indices = MEM_callocN(sizeof(int) * (node->uniq_verts + node->face_verts),
                                  "bvh node vert indices");
  node->vert_indices = vert_indices;

  /* Build the vertex list, unique verts first */
  GHashIterator gh_iter;
  GHASH_ITER (gh_iter, map) {
    void *value = BLI_ghashIterator_getValue(&gh_iter);
    int ndx = POINTER_AS_INT(value);

    if (ndx < 0) {
      ndx = -ndx + node->uniq_verts - 1;
    }

    vert_indices[ndx] = POINTER_AS_INT(BLI_ghashIterator_getKey(&gh_iter));
  }

  for (int i = 0; i < totface; i++) {
    const int sides = 3;

    for (int j = 0; j < sides; j++) {
      if (face_vert_indices[i][j] < 0) {
        face_vert_indices[i][j] = -face_vert_indices[i][j] + node->uniq_verts - 1;
      }
    }
  }

  BKE_pbvh_node_mark_rebuild_draw(node);

  BKE_pbvh_node_fully_hidden_set(node, !has_visible);
  BKE_pbvh_vert_tag_update_normal_tri_area(node);

  BLI_ghash_free(map, NULL, NULL);
}

static void update_vb(PBVH *pbvh, PBVHNode *node, BBC *prim_bbc, int offset, int count)
{
  BB_reset(&node->vb);
  for (int i = offset + count - 1; i >= offset; i--) {
    BB_expand_with_bb(&node->vb, (BB *)(&prim_bbc[pbvh->prim_indices[i]]));
  }
  node->orig_vb = node->vb;
}

int BKE_pbvh_count_grid_quads(BLI_bitmap **grid_hidden,
                              const int *grid_indices,
                              int totgrid,
                              int gridsize)
{
  const int gridarea = (gridsize - 1) * (gridsize - 1);
  int totquad = 0;

  /* grid hidden layer is present, so have to check each grid for
   * visibility */

  for (int i = 0; i < totgrid; i++) {
    const BLI_bitmap *gh = grid_hidden[grid_indices[i]];

    if (gh) {
      /* grid hidden are present, have to check each element */
      for (int y = 0; y < gridsize - 1; y++) {
        for (int x = 0; x < gridsize - 1; x++) {
          if (!paint_is_grid_face_hidden(gh, gridsize, x, y)) {
            totquad++;
          }
        }
      }
    }
    else {
      totquad += gridarea;
    }
  }

  return totquad;
}

static void build_grid_leaf_node(PBVH *pbvh, PBVHNode *node)
{
  int totquads = BKE_pbvh_count_grid_quads(
      pbvh->grid_hidden, node->prim_indices, node->totprim, pbvh->gridkey.grid_size);
  BKE_pbvh_node_fully_hidden_set(node, (totquads == 0));
  BKE_pbvh_node_mark_rebuild_draw(node);
  BKE_pbvh_vert_tag_update_normal_tri_area(node);
}

static void build_leaf(PBVH *pbvh, int node_index, BBC *prim_bbc, int offset, int count)
{
  pbvh->nodes[node_index].flag |= PBVH_Leaf;

  pbvh->nodes[node_index].prim_indices = pbvh->prim_indices + offset;
  pbvh->nodes[node_index].totprim = count;

  /* Still need vb for searches */
  update_vb(pbvh, &pbvh->nodes[node_index], prim_bbc, offset, count);

  if (pbvh->looptri) {
    build_mesh_leaf_node(pbvh, pbvh->nodes + node_index);
  }
  else {
    build_grid_leaf_node(pbvh, pbvh->nodes + node_index);
  }
}

/* Return zero if all primitives in the node can be drawn with the
 * same material (including flat/smooth shading), non-zero otherwise */
static bool leaf_needs_material_split(PBVH *pbvh, int offset, int count)
{
  if (count <= 1) {
    return false;
  }

  if (pbvh->looptri) {
    const MLoopTri *first = &pbvh->looptri[pbvh->prim_indices[offset]];
    for (int i = offset + count - 1; i > offset; i--) {
      int prim = pbvh->prim_indices[i];
      if (!face_materials_match(pbvh, first->poly, pbvh->looptri[prim].poly)) {
        return true;
      }
    }
  }
  else {
    const DMFlagMat *first = &pbvh->grid_flag_mats[pbvh->prim_indices[offset]];

    for (int i = offset + count - 1; i > offset; i--) {
      int prim = pbvh->prim_indices[i];
      if (!grid_materials_match(first, &pbvh->grid_flag_mats[prim])) {
        return true;
      }
    }
  }

  return false;
}

static int adjust_partition_faces(PBVH *pbvh, int offset, int mid, int count)
{
  int poly = pbvh->looptri[pbvh->prim_indices[mid]].poly;

  /* Scan backwards. */
  while (mid > offset + 2) { /* First node should have at least 1 primitive */
    if (pbvh->looptri[pbvh->prim_indices[mid - 1]].poly != poly) {
      return mid;
    }

    mid--;
  }

  /* If that didn't work try scanning forward. */
  while (mid < pbvh->totprim + count) {
    if (pbvh->looptri[pbvh->prim_indices[mid]].poly != poly) {
      break;
    }

    mid++;
  }

  return mid;
}

static int adjust_partition_grids(PBVH *pbvh, int offset, int mid, int count)
{
  int poly = BKE_subdiv_ccg_grid_to_face_index(pbvh->subdiv_ccg, pbvh->prim_indices[mid]);

  /* Scan backwards. */
  while (mid > offset + 2) { /* First node should have at least 1 primitive */
    if (BKE_subdiv_ccg_grid_to_face_index(pbvh->subdiv_ccg, pbvh->prim_indices[mid - 1]) != poly) {
      return mid;
    }

    mid--;
  }

  /* If that didn't work try scanning forward. */
  while (mid < pbvh->totprim + count) {
    if (BKE_subdiv_ccg_grid_to_face_index(pbvh->subdiv_ccg, pbvh->prim_indices[mid]) != poly) {
      break;
    }

    mid++;
  }

  return mid;
}

/* Recursively build a node in the tree
 *
 * vb is the voxel box around all of the primitives contained in
 * this node.
 *
 * cb is the bounding box around all the centroids of the primitives
 * contained in this node
 *
 * offset and start indicate a range in the array of primitive indices
 */

static void build_sub(
    PBVH *pbvh, int node_index, BB *cb, BBC *prim_bbc, int offset, int count, int depth)
{
  int end;
  BB cb_backing;

  /* Decide whether this is a leaf or not */
  const bool below_leaf_limit = count <= pbvh->leaf_limit || depth >= pbvh->depth_limit;

  if (below_leaf_limit) {
    if (!leaf_needs_material_split(pbvh, offset, count)) {
      build_leaf(pbvh, node_index, prim_bbc, offset, count);
      return;
    }
  }

  /* Add two child nodes */
  pbvh->nodes[node_index].children_offset = pbvh->totnode;
  pbvh_grow_nodes(pbvh, pbvh->totnode + 2);

  /* Update parent node bounding box */
  update_vb(pbvh, &pbvh->nodes[node_index], prim_bbc, offset, count);

  if (!below_leaf_limit) {
    /* Find axis with widest range of primitive centroids */
    if (!cb) {
      cb = &cb_backing;
      BB_reset(cb);
      for (int i = offset + count - 1; i >= offset; i--) {
        BB_expand(cb, prim_bbc[pbvh->prim_indices[i]].bcentroid);
      }
    }
    const int axis = BB_widest_axis(cb);

    /* Partition primitives along that axis */
    end = partition_indices(pbvh->prim_indices,
                            offset,
                            offset + count - 1,
                            axis,
                            (cb->bmax[axis] + cb->bmin[axis]) * 0.5f,
                            prim_bbc);
  }
  else {
    /* Partition primitives by material */
    end = partition_indices_material(pbvh, offset, offset + count - 1);
  }

  if (pbvh->header.type == PBVH_FACES) {
    end = adjust_partition_faces(pbvh, offset, end, count);
  }
  else {
    end = adjust_partition_grids(pbvh, offset, end, count);
  }

  /* Build children */
  build_sub(pbvh,
            pbvh->nodes[node_index].children_offset,
            NULL,
            prim_bbc,
            offset,
            end - offset,
            depth + 1);
  build_sub(pbvh,
            pbvh->nodes[node_index].children_offset + 1,
            NULL,
            prim_bbc,
            end,
            offset + count - end,
            depth + 1);
}

static void pbvh_build(PBVH *pbvh, BB *cb, BBC *prim_bbc, int totprim)
{
  if (totprim != pbvh->totprim) {
    pbvh->totprim = totprim;
    if (pbvh->nodes) {
      MEM_freeN(pbvh->nodes);
    }
    if (pbvh->prim_indices) {
      MEM_freeN(pbvh->prim_indices);
    }
    pbvh->prim_indices = MEM_mallocN(sizeof(int) * totprim, "bvh prim indices");
    for (int i = 0; i < totprim; i++) {
      pbvh->prim_indices[i] = i;
    }
    pbvh->totnode = 0;
    if (pbvh->node_mem_count < 100) {
      pbvh->node_mem_count = 100;
      pbvh->nodes = MEM_callocN(sizeof(PBVHNode) * pbvh->node_mem_count, "bvh initial nodes");
    }
  }

  pbvh->totnode = 1;
  build_sub(pbvh, 0, cb, prim_bbc, 0, totprim, 0);
}

void BKE_pbvh_set_face_areas(PBVH *pbvh, float *face_areas)
{
  pbvh->face_areas = face_areas;
}

/* XXX investigate this global. */
bool pbvh_show_orig_co;

static void pbvh_draw_args_init(PBVH *pbvh, PBVH_GPU_Args *args, PBVHNode *node)
{
  memset((void *)args, 0, sizeof(*args));

  args->pbvh_type = pbvh->header.type;
  args->mesh_verts_num = pbvh->totvert;
  args->mesh_grids_num = pbvh->totgrid;
  args->node = node;

  BKE_pbvh_node_num_verts(pbvh, node, NULL, &args->node_verts_num);

  args->grid_hidden = pbvh->grid_hidden;
  args->face_sets_color_default = pbvh->face_sets_color_default;
  args->face_sets_color_seed = pbvh->face_sets_color_seed;
  args->mvert = pbvh->verts;
  args->mloop = pbvh->mloop;
  args->mpoly = pbvh->mpoly;
  args->mlooptri = pbvh->looptri;
  args->flat_vcol_shading = pbvh->flat_vcol_shading;
  args->show_orig = pbvh_show_orig_co;
  args->updategen = node->updategen;
  args->msculptverts = pbvh->msculptverts;

  if (ELEM(pbvh->header.type, PBVH_FACES, PBVH_GRIDS)) {
    args->hide_poly = pbvh->pdata ?
                          CustomData_get_layer_named(pbvh->pdata, CD_PROP_BOOL, ".hide_poly") :
                          NULL;
  }

  switch (pbvh->header.type) {
    case PBVH_FACES:
      args->mesh_faces_num = pbvh->mesh->totpoly;
      args->vdata = pbvh->vdata;
      args->ldata = pbvh->ldata;
      args->pdata = pbvh->pdata;
      args->totprim = node->totprim;
      args->me = pbvh->mesh;
      args->mpoly = pbvh->mpoly;
      args->vert_normals = pbvh->vert_normals;

      args->prim_indices = node->prim_indices;
      args->face_sets = pbvh->face_sets;
      break;
    case PBVH_GRIDS:
      args->vdata = pbvh->vdata;
      args->ldata = pbvh->ldata;
      args->pdata = pbvh->pdata;
      args->ccg_key = pbvh->gridkey;
      args->me = pbvh->mesh;
      args->totprim = node->totprim;
      args->grid_indices = node->prim_indices;
      args->subdiv_ccg = pbvh->subdiv_ccg;
      args->face_sets = pbvh->face_sets;
      args->mpoly = pbvh->mpoly;

      args->mesh_grids_num = pbvh->totgrid;
      args->grids = pbvh->grids;
      args->gridfaces = pbvh->gridfaces;
      args->grid_flag_mats = pbvh->grid_flag_mats;
      args->vert_normals = pbvh->vert_normals;

      args->face_sets = pbvh->face_sets;
      break;
    case PBVH_BMESH:
      args->bm = pbvh->header.bm;
      args->me = pbvh->mesh;
      args->vdata = &args->bm->vdata;
      args->ldata = &args->bm->ldata;
      args->pdata = &args->bm->pdata;
      args->bm_faces = node->bm_faces;
      args->bm_other_verts = node->bm_other_verts;
      args->bm_unique_vert = node->bm_unique_verts;
      args->totprim = BLI_table_gset_len(node->bm_faces);
      args->cd_mask_layer = CustomData_get_offset(&pbvh->header.bm->vdata, CD_PAINT_MASK);

      args->tribuf = node->tribuf;
      args->tri_buffers = node->tri_buffers;
      args->tot_tri_buffers = node->tot_tri_buffers;

      break;
  }
}

#ifdef VALIDATE_UNIQUE_NODE_FACES
static void pbvh_validate_node_prims(PBVH *pbvh)
{
  int totface = 0;

  if (pbvh->header.type == PBVH_BMESH) {
    return;
  }

  for (int i = 0; i < pbvh->totnode; i++) {
    PBVHNode *node = pbvh->nodes + i;

    if (!(node->flag & PBVH_Leaf)) {
      continue;
    }

    for (int j = 0; j < node->totprim; j++) {
      int poly;

      if (pbvh->header.type == PBVH_FACES) {
        poly = pbvh->looptri[node->prim_indices[j]].poly;
      }
      else {
        poly = BKE_subdiv_ccg_grid_to_face_index(pbvh->subdiv_ccg, node->prim_indices[j]);
      }

      totface = max_ii(totface, poly + 1);
    }
  }

  int *facemap = (int *)MEM_malloc_arrayN(totface, sizeof(*facemap), __func__);

  for (int i = 0; i < totface; i++) {
    facemap[i] = -1;
  }

  for (int i = 0; i < pbvh->totnode; i++) {
    PBVHNode *node = pbvh->nodes + i;

    if (!(node->flag & PBVH_Leaf)) {
      continue;
    }

    for (int j = 0; j < node->totprim; j++) {
      int poly;

      if (pbvh->header.type == PBVH_FACES) {
        poly = pbvh->looptri[node->prim_indices[j]].poly;
      }
      else {
        poly = BKE_subdiv_ccg_grid_to_face_index(pbvh->subdiv_ccg, node->prim_indices[j]);
      }

      if (facemap[poly] != -1 && facemap[poly] != i) {
        printf("%s: error: face spanned multiple nodes (old: %d new: %d)\n",
               __func__,
               facemap[poly],
               i);
      }

      facemap[poly] = i;
    }
  }
  MEM_SAFE_FREE(facemap);
}
#endif

void BKE_pbvh_build_mesh(PBVH *pbvh,
                         Mesh *mesh,
                         const MPoly *mpoly,
                         const MLoop *mloop,
                         MVert *verts,
                         MSculptVert *msculptverts,
                         int totvert,
                         struct CustomData *vdata,
                         struct CustomData *ldata,
                         struct CustomData *pdata,
                         const MLoopTri *looptri,
                         int looptri_num,
                         bool fast_draw,
                         float *face_areas,
                         SculptPMap *pmap)
{
  BBC *prim_bbc = NULL;
  BB cb;

  if (pbvh->pmap != pmap) {
    BKE_pbvh_pmap_aquire(pmap);
  }

  pbvh->pmap = pmap;
  pbvh->face_areas = face_areas;
  pbvh->mesh = mesh;
  pbvh->header.type = PBVH_FACES;
  pbvh->mpoly = mpoly;
  pbvh->hide_poly = (bool *)CustomData_get_layer_named(&mesh->pdata, CD_PROP_BOOL, ".hide_poly");
  pbvh->material_indices = (const int *)CustomData_get_layer_named(
      &mesh->pdata, CD_PROP_INT32, "material_index");
  pbvh->mloop = mloop;
  pbvh->looptri = looptri;
  pbvh->verts = verts;
  pbvh->msculptverts = msculptverts;
  BKE_mesh_vertex_normals_ensure(mesh);
  pbvh->vert_normals = BKE_mesh_vertex_normals_for_write(mesh);
  pbvh->hide_vert = (bool *)CustomData_get_layer_named(&mesh->vdata, CD_PROP_BOOL, ".hide_vert");
  pbvh->vert_bitmap = MEM_calloc_arrayN(totvert, sizeof(bool), "bvh->vert_bitmap");
  pbvh->totvert = totvert;
  pbvh->leaf_limit = LEAF_LIMIT;
  pbvh->depth_limit = LEAF_DEPTH_LIMIT;

  pbvh->vdata = vdata;
  pbvh->ldata = ldata;
  pbvh->pdata = pdata;

  pbvh->face_sets_color_seed = mesh->face_sets_color_seed;
  pbvh->face_sets_color_default = mesh->face_sets_color_default;

  BB_reset(&cb);

  /* For each face, store the AABB and the AABB centroid */
  prim_bbc = MEM_mallocN(sizeof(BBC) * looptri_num, "prim_bbc");

  for (int i = 0; i < looptri_num; i++) {
    const MLoopTri *lt = &looptri[i];
    const int sides = 3;
    BBC *bbc = prim_bbc + i;

    BB_reset((BB *)bbc);

    for (int j = 0; j < sides; j++) {
      BB_expand((BB *)bbc, verts[pbvh->mloop[lt->tri[j]].v].co);
    }

    BBC_update_centroid(bbc);

    BB_expand(&cb, bbc->bcentroid);
  }

  /* Ensure all primitives belonging to the same base face
   * have the same bounds. This is needed to prevent them
   * from being swapped away from each other inside the partition
   * array.
   */
  for (int i = 0; i < looptri_num; i++) {
    const MLoopTri *lt = &looptri[i];
    int poly = lt->poly;
    BBC *bbc = prim_bbc + i;
    int j = i + 1;

    while (j < looptri_num && looptri[j].poly == poly) {
      BBC *bbc2 = prim_bbc + j;

      BB_expand((BB *)bbc, bbc2->bmin);
      BB_expand((BB *)bbc, bbc2->bmax);
      j++;
    }

    j = i + 1;
    while (j < looptri_num && looptri[j].poly == poly) {
      prim_bbc[j] = prim_bbc[i];
      j++;
    }
  }

  if (looptri_num) {
    pbvh_build(pbvh, &cb, prim_bbc, looptri_num);
  }

  if (fast_draw) {
    pbvh->flags |= PBVH_FAST_DRAW;
  }

  MEM_freeN(prim_bbc);

  /* Clear the bitmap so it can be used as an update tag later on. */
  memset(pbvh->vert_bitmap, 0, sizeof(bool) * totvert);

  BKE_pbvh_update_active_vcol(pbvh, mesh);

#ifdef VALIDATE_UNIQUE_NODE_FACES
  pbvh_validate_node_prims(pbvh);
#endif
}

void BKE_pbvh_build_grids(PBVH *pbvh,
                          CCGElem **grids,
                          int totgrid,
                          CCGKey *key,
                          void **gridfaces,
                          DMFlagMat *flagmats,
                          BLI_bitmap **grid_hidden,
<<<<<<< HEAD
                          bool fast_draw,
                          float *face_areas,
                          Mesh *me)
=======
                          Mesh *me,
                          SubdivCCG *subdiv_ccg)
>>>>>>> 5fe146e5
{
  const int gridsize = key->grid_size;

  pbvh->header.type = PBVH_GRIDS;
  pbvh->face_areas = face_areas;
  pbvh->grids = grids;
  pbvh->gridfaces = gridfaces;
  pbvh->grid_flag_mats = flagmats;
  pbvh->totgrid = totgrid;
  pbvh->gridkey = *key;
  pbvh->grid_hidden = grid_hidden;
<<<<<<< HEAD
  pbvh->leaf_limit = max_ii(LEAF_LIMIT / (gridsize * gridsize), 1);
  pbvh->depth_limit = LEAF_DEPTH_LIMIT;
=======
  pbvh->subdiv_ccg = subdiv_ccg;

  /* Ensure leaf limit is at least 4 so there's room
   * to split at original face boundaries.
   * Fixes T102209.
   */
  pbvh->leaf_limit = max_ii(LEAF_LIMIT / (gridsize * gridsize), 4);
>>>>>>> 5fe146e5

  /* We need the base mesh attribute layout for PBVH draw. */
  pbvh->vdata = &me->vdata;
  pbvh->ldata = &me->ldata;
  pbvh->pdata = &me->pdata;

  /* We also need the base mesh for PBVH draw. */
  pbvh->mesh = me;

  BB cb;
  BB_reset(&cb);

  /* For each grid, store the AABB and the AABB centroid */
  BBC *prim_bbc = MEM_mallocN(sizeof(BBC) * totgrid, "prim_bbc");

  for (int i = 0; i < totgrid; i++) {
    CCGElem *grid = grids[i];
    BBC *bbc = prim_bbc + i;

    BB_reset((BB *)bbc);

    for (int j = 0; j < gridsize * gridsize; j++) {
      BB_expand((BB *)bbc, CCG_elem_offset_co(key, grid, j));
    }

    BBC_update_centroid(bbc);

    BB_expand(&cb, bbc->bcentroid);
  }

  /* Ensure all primitives belonging to the same base face
   * have the same bounds.  This is needed to prevent them
   * from being swapped away from each other inside the partition
   * array.
   */
  for (int i = 0; i < totgrid; i++) {
    int poly = BKE_subdiv_ccg_grid_to_face_index(pbvh->subdiv_ccg, i);

    BBC *bbc = prim_bbc + i;
    int j = i + 1;

    while (j < totgrid && BKE_subdiv_ccg_grid_to_face_index(pbvh->subdiv_ccg, j) == poly) {
      BBC *bbc2 = prim_bbc + j;

      BB_expand((BB *)bbc, bbc2->bmin);
      BB_expand((BB *)bbc, bbc2->bmax);
      j++;
    }

    j = i + 1;
    while (j < totgrid && BKE_subdiv_ccg_grid_to_face_index(pbvh->subdiv_ccg, j) == poly) {
      prim_bbc[j] = prim_bbc[i];
      j++;
    }
  }

  if (totgrid) {
    pbvh_build(pbvh, &cb, prim_bbc, totgrid);
  }

  if (fast_draw) {
    pbvh->flags |= PBVH_FAST_DRAW;
  }

  MEM_freeN(prim_bbc);
#ifdef VALIDATE_UNIQUE_NODE_FACES
  pbvh_validate_node_prims(pbvh);
#endif
}

PBVH *BKE_pbvh_new(PBVHType type)
{
  PBVH *pbvh = MEM_callocN(sizeof(PBVH), "pbvh");
  pbvh->respect_hide = true;
  pbvh->draw_cache_invalid = true;
  pbvh->header.type = type;

  /* Initialize this to true, instead of waiting for a draw engine
   * to set it.  Prevents a crash in draw manager instancing code.
   */
  pbvh->is_drawing = true;
  return pbvh;
}

void BKE_pbvh_free(PBVH *pbvh)
{
#ifdef WITH_PBVH_CACHE
  BKE_pbvh_cache_remove(pbvh);
#endif

  for (int i = 0; i < pbvh->totnode; i++) {
    PBVHNode *node = &pbvh->nodes[i];

    if (node->flag & PBVH_Leaf) {
      if (node->draw_batches) {
        DRW_pbvh_node_free(node->draw_batches);
      }
      if (node->vert_indices) {
        MEM_freeN((void *)node->vert_indices);
      }
      if (node->loop_indices) {
        MEM_freeN(node->loop_indices);
      }
      if (node->face_vert_indices) {
        MEM_freeN((void *)node->face_vert_indices);
      }
      if (node->bm_faces) {
        BLI_table_gset_free(node->bm_faces, NULL);
      }
      if (node->bm_unique_verts) {
        BLI_table_gset_free(node->bm_unique_verts, NULL);
      }
      if (node->bm_other_verts) {
        BLI_table_gset_free(node->bm_other_verts, NULL);
      }

      if (node->tribuf || node->tri_buffers) {
        BKE_pbvh_bmesh_free_tris(pbvh, node);
      }

#ifdef PROXY_ADVANCED
      BKE_pbvh_free_proxyarray(pbvh, node);
#endif
      pbvh_pixels_free(node);
    }
  }

  if (pbvh->deformed) {
    if (pbvh->verts) {
      /* if pbvh was deformed, new memory was allocated for verts/faces -- free it */

      MEM_freeN((void *)pbvh->verts);
    }

    pbvh->verts = NULL;
  }

  if (pbvh->looptri) {
    MEM_freeN((void *)pbvh->looptri);
  }

  if (pbvh->nodes) {
    MEM_freeN(pbvh->nodes);
  }

  if (pbvh->prim_indices) {
    MEM_freeN(pbvh->prim_indices);
  }

  MEM_SAFE_FREE(pbvh->vert_bitmap);

  BKE_pbvh_pmap_release(pbvh->pmap);
  pbvh->pmap = NULL;

  pbvh->invalid = true;

  MEM_freeN(pbvh);
}

static void pbvh_iter_begin(PBVHIter *iter,
                            PBVH *pbvh,
                            BKE_pbvh_SearchCallback scb,
                            void *search_data)
{
  iter->pbvh = pbvh;
  iter->scb = scb;
  iter->search_data = search_data;

  iter->stack = iter->stackfixed;
  iter->stackspace = STACK_FIXED_DEPTH;

  iter->stack[0].node = pbvh->nodes;
  iter->stack[0].revisiting = false;
  iter->stacksize = 1;
}

static void pbvh_iter_end(PBVHIter *iter)
{
  if (iter->stackspace > STACK_FIXED_DEPTH) {
    MEM_freeN(iter->stack);
  }
}

static void pbvh_stack_push(PBVHIter *iter, PBVHNode *node, bool revisiting)
{
  if (UNLIKELY(iter->stacksize == iter->stackspace)) {
    iter->stackspace *= 2;
    if (iter->stackspace != (STACK_FIXED_DEPTH * 2)) {
      iter->stack = MEM_reallocN(iter->stack, sizeof(PBVHStack) * iter->stackspace);
    }
    else {
      iter->stack = MEM_mallocN(sizeof(PBVHStack) * iter->stackspace, "PBVHStack");
      memcpy(iter->stack, iter->stackfixed, sizeof(PBVHStack) * iter->stacksize);
    }
  }

  iter->stack[iter->stacksize].node = node;
  iter->stack[iter->stacksize].revisiting = revisiting;
  iter->stacksize++;
}

static PBVHNode *pbvh_iter_next(PBVHIter *iter)
{
  /* purpose here is to traverse tree, visiting child nodes before their
   * parents, this order is necessary for e.g. computing bounding boxes */

  while (iter->stacksize) {
    /* pop node */
    iter->stacksize--;
    PBVHNode *node = iter->stack[iter->stacksize].node;

    /* on a mesh with no faces this can happen
     * can remove this check if we know meshes have at least 1 face */
    if (node == NULL) {
      return NULL;
    }

    bool revisiting = iter->stack[iter->stacksize].revisiting;

    /* revisiting node already checked */
    if (revisiting) {
      return node;
    }

    if (iter->scb && !iter->scb(node, iter->search_data)) {
      continue; /* don't traverse, outside of search zone */
    }

    if (node->flag & PBVH_Leaf) {
      /* immediately hit leaf node */
      return node;
    }

    /* come back later when children are done */
    pbvh_stack_push(iter, node, true);

    /* push two child nodes on the stack */
    pbvh_stack_push(iter, iter->pbvh->nodes + node->children_offset + 1, false);
    pbvh_stack_push(iter, iter->pbvh->nodes + node->children_offset, false);
  }

  return NULL;
}

static PBVHNode *pbvh_iter_next_occluded(PBVHIter *iter)
{
  while (iter->stacksize) {
    /* pop node */
    iter->stacksize--;
    PBVHNode *node = iter->stack[iter->stacksize].node;

    /* on a mesh with no faces this can happen
     * can remove this check if we know meshes have at least 1 face */
    if (node == NULL) {
      return NULL;
    }

    float ff = dot_v3v3(node->vb.bmin, node->vb.bmax);
    if (isnan(ff) || !isfinite(ff)) {
      printf("%s: nan!\n", __func__);
    }

    if (iter->scb && !iter->scb(node, iter->search_data)) {
      continue; /* don't traverse, outside of search zone */
    }

    if (node->flag & PBVH_Leaf) {
      /* immediately hit leaf node */
      return node;
    }

    pbvh_stack_push(iter, iter->pbvh->nodes + node->children_offset + 1, false);
    pbvh_stack_push(iter, iter->pbvh->nodes + node->children_offset, false);
  }

  return NULL;
}

void BKE_pbvh_search_gather(
    PBVH *pbvh, BKE_pbvh_SearchCallback scb, void *search_data, PBVHNode ***r_array, int *r_tot)
{
  PBVHIter iter;
  PBVHNode **array = NULL, *node;
  int tot = 0, space = 0;

  pbvh_iter_begin(&iter, pbvh, scb, search_data);

  while ((node = pbvh_iter_next(&iter))) {
    if (node->flag & PBVH_Leaf) {
      if (UNLIKELY(tot == space)) {
        /* resize array if needed */
        space = (tot == 0) ? 32 : space * 2;
        array = MEM_recallocN_id(array, sizeof(PBVHNode *) * space, __func__);
      }

      array[tot] = node;
      tot++;
    }
  }

  pbvh_iter_end(&iter);

  if (tot == 0 && array) {
    MEM_freeN(array);
    array = NULL;
  }

  *r_array = array;
  *r_tot = tot;
}

void BKE_pbvh_search_callback(PBVH *pbvh,
                              BKE_pbvh_SearchCallback scb,
                              void *search_data,
                              BKE_pbvh_HitCallback hcb,
                              void *hit_data)
{
  PBVHIter iter;
  PBVHNode *node;

  pbvh_iter_begin(&iter, pbvh, scb, search_data);

  while ((node = pbvh_iter_next(&iter))) {
    if (node->flag & PBVH_Leaf) {
      hcb(node, hit_data);
    }
  }

  pbvh_iter_end(&iter);
}

typedef struct node_tree {
  PBVHNode *data;

  struct node_tree *left;
  struct node_tree *right;
} node_tree;

static void node_tree_insert(node_tree *tree, node_tree *new_node)
{
  if (new_node->data->tmin < tree->data->tmin) {
    if (tree->left) {
      node_tree_insert(tree->left, new_node);
    }
    else {
      tree->left = new_node;
    }
  }
  else {
    if (tree->right) {
      node_tree_insert(tree->right, new_node);
    }
    else {
      tree->right = new_node;
    }
  }
}

static void traverse_tree(node_tree *tree,
                          BKE_pbvh_HitOccludedCallback hcb,
                          void *hit_data,
                          float *tmin)
{
  if (tree->left) {
    traverse_tree(tree->left, hcb, hit_data, tmin);
  }

  hcb(tree->data, hit_data, tmin);

  if (tree->right) {
    traverse_tree(tree->right, hcb, hit_data, tmin);
  }
}

static void free_tree(node_tree *tree)
{
  if (tree->left) {
    free_tree(tree->left);
    tree->left = NULL;
  }

  if (tree->right) {
    free_tree(tree->right);
    tree->right = NULL;
  }

  free(tree);
}

float BKE_pbvh_node_get_tmin(PBVHNode *node)
{
  return node->tmin;
}

static void BKE_pbvh_search_callback_occluded(PBVH *pbvh,
                                              BKE_pbvh_SearchCallback scb,
                                              void *search_data,
                                              BKE_pbvh_HitOccludedCallback hcb,
                                              void *hit_data)
{
  PBVHIter iter;
  PBVHNode *node;
  node_tree *tree = NULL;

  pbvh_iter_begin(&iter, pbvh, scb, search_data);

  while ((node = pbvh_iter_next_occluded(&iter))) {
    if (node->flag & PBVH_Leaf) {
      node_tree *new_node = malloc(sizeof(node_tree));

      new_node->data = node;

      new_node->left = NULL;
      new_node->right = NULL;

      if (tree) {
        node_tree_insert(tree, new_node);
      }
      else {
        tree = new_node;
      }
    }
  }

  pbvh_iter_end(&iter);

  if (tree) {
    float tmin = FLT_MAX;
    traverse_tree(tree, hcb, hit_data, &tmin);
    free_tree(tree);
  }
}

static bool update_search_cb(PBVHNode *node, void *data_v)
{
  int flag = POINTER_AS_INT(data_v);

  if (node->flag & PBVH_Leaf) {
    return (node->flag & flag) != 0;
  }

  return true;
}

typedef struct PBVHUpdateData {
  PBVH *pbvh;
  PBVHNode **nodes;
  int totnode;

  float (*vnors)[3];
  int flag;
  bool show_sculpt_face_sets;
  bool flat_vcol_shading;
  Mesh *mesh;
  PBVHAttrReq *attrs;
  int attrs_num;
} PBVHUpdateData;

static void pbvh_update_normals_clear_task_cb(void *__restrict userdata,
                                              const int n,
                                              const TaskParallelTLS *__restrict UNUSED(tls))
{
  PBVHUpdateData *data = userdata;
  PBVH *pbvh = data->pbvh;
  PBVHNode *node = data->nodes[n];
  float(*vnors)[3] = data->vnors;

  if (node->flag & PBVH_UpdateNormals) {
    const int *verts = node->vert_indices;
    const int totvert = node->uniq_verts;
    for (int i = 0; i < totvert; i++) {
      const int v = verts[i];
      if (pbvh->vert_bitmap[v]) {
        zero_v3(vnors[v]);
      }
    }
  }
}

static void pbvh_update_normals_accum_task_cb(void *__restrict userdata,
                                              const int n,
                                              const TaskParallelTLS *__restrict UNUSED(tls))
{
  PBVHUpdateData *data = userdata;

  PBVH *pbvh = data->pbvh;
  PBVHNode *node = data->nodes[n];
  float(*vnors)[3] = data->vnors;

  if (node->flag & PBVH_UpdateNormals) {
    uint mpoly_prev = UINT_MAX;
    float fn[3];

    const int *faces = node->prim_indices;
    const int totface = node->totprim;

    for (int i = 0; i < totface; i++) {
      const MLoopTri *lt = &pbvh->looptri[faces[i]];
      const uint vtri[3] = {
          pbvh->mloop[lt->tri[0]].v,
          pbvh->mloop[lt->tri[1]].v,
          pbvh->mloop[lt->tri[2]].v,
      };
      const int sides = 3;

      /* Face normal and mask */
      if (lt->poly != mpoly_prev) {
        const MPoly *mp = &pbvh->mpoly[lt->poly];
        BKE_mesh_calc_poly_normal(mp, &pbvh->mloop[mp->loopstart], pbvh->verts, fn);
        mpoly_prev = lt->poly;
      }

      for (int j = sides; j--;) {
        const int v = vtri[j];

        if (pbvh->vert_bitmap[v]) {
          /* NOTE: This avoids `lock, add_v3_v3, unlock`
           * and is five to ten times quicker than a spin-lock.
           * Not exact equivalent though, since atomicity is only ensured for one component
           * of the vector at a time, but here it shall not make any sensible difference. */
          for (int k = 3; k--;) {
            atomic_add_and_fetch_fl(&vnors[v][k], fn[k]);
          }
        }
      }
    }
  }
}

static void pbvh_update_normals_store_task_cb(void *__restrict userdata,
                                              const int n,
                                              const TaskParallelTLS *__restrict UNUSED(tls))
{
  PBVHUpdateData *data = userdata;
  PBVH *pbvh = data->pbvh;
  PBVHNode *node = data->nodes[n];
  float(*vnors)[3] = data->vnors;

  if (node->flag & PBVH_UpdateNormals) {
    const int *verts = node->vert_indices;
    const int totvert = node->uniq_verts;

    for (int i = 0; i < totvert; i++) {
      const int v = verts[i];

      /* No atomics necessary because we are iterating over uniq_verts only,
       * so we know only this thread will handle this vertex. */
      if (pbvh->vert_bitmap[v]) {
        normalize_v3(vnors[v]);
        pbvh->vert_bitmap[v] = false;
      }
    }

    node->flag &= ~PBVH_UpdateNormals;
  }
}

static void pbvh_faces_update_normals(PBVH *pbvh, PBVHNode **nodes, int totnode)
{
  /* subtle assumptions:
   * - We know that for all edited vertices, the nodes with faces
   *   adjacent to these vertices have been marked with PBVH_UpdateNormals.
   *   This is true because if the vertex is inside the brush radius, the
   *   bounding box of its adjacent faces will be as well.
   * - However this is only true for the vertices that have actually been
   *   edited, not for all vertices in the nodes marked for update, so we
   *   can only update vertices marked in the `vert_bitmap`.
   */

  PBVHUpdateData data = {
      .pbvh = pbvh,
      .nodes = nodes,
      .vnors = pbvh->vert_normals,
  };

  TaskParallelSettings settings;
  BKE_pbvh_parallel_range_settings(&settings, true, totnode);

  /* Zero normals before accumulation. */
  BLI_task_parallel_range(0, totnode, &data, pbvh_update_normals_clear_task_cb, &settings);
  BLI_task_parallel_range(0, totnode, &data, pbvh_update_normals_accum_task_cb, &settings);
  BLI_task_parallel_range(0, totnode, &data, pbvh_update_normals_store_task_cb, &settings);
}

static void pbvh_update_mask_redraw_task_cb(void *__restrict userdata,
                                            const int n,
                                            const TaskParallelTLS *__restrict UNUSED(tls))
{

  PBVHUpdateData *data = userdata;
  PBVH *pbvh = data->pbvh;
  PBVHNode *node = data->nodes[n];
  if (node->flag & PBVH_UpdateMask) {

    bool has_unmasked = false;
    bool has_masked = true;
    if (node->flag & PBVH_Leaf) {
      PBVHVertexIter vd;

      BKE_pbvh_vertex_iter_begin (pbvh, node, vd, PBVH_ITER_ALL) {
        if (vd.mask && *vd.mask < 1.0f) {
          has_unmasked = true;
        }
        if (vd.mask && *vd.mask > 0.0f) {
          has_masked = false;
        }
      }
      BKE_pbvh_vertex_iter_end;
    }
    else {
      has_unmasked = true;
      has_masked = true;
    }
    BKE_pbvh_node_fully_masked_set(node, !has_unmasked);
    BKE_pbvh_node_fully_unmasked_set(node, has_masked);

    node->flag &= ~PBVH_UpdateMask;
  }
}

static void pbvh_update_mask_redraw(PBVH *pbvh, PBVHNode **nodes, int totnode, int flag)
{
  PBVHUpdateData data = {
      .pbvh = pbvh,
      .nodes = nodes,
      .flag = flag,
  };

  TaskParallelSettings settings;
  BKE_pbvh_parallel_range_settings(&settings, true, totnode);
  BLI_task_parallel_range(0, totnode, &data, pbvh_update_mask_redraw_task_cb, &settings);
}

static void pbvh_update_visibility_redraw_task_cb(void *__restrict userdata,
                                                  const int n,
                                                  const TaskParallelTLS *__restrict UNUSED(tls))
{

  PBVHUpdateData *data = userdata;
  PBVH *pbvh = data->pbvh;
  PBVHNode *node = data->nodes[n];
  if (node->flag & PBVH_UpdateVisibility) {
    node->flag &= ~PBVH_UpdateVisibility;
    BKE_pbvh_node_fully_hidden_set(node, true);
    if (node->flag & PBVH_Leaf) {
      PBVHVertexIter vd;
      BKE_pbvh_vertex_iter_begin (pbvh, node, vd, PBVH_ITER_ALL) {
        if (vd.visible) {
          BKE_pbvh_node_fully_hidden_set(node, false);
          return;
        }
      }
      BKE_pbvh_vertex_iter_end;
    }
  }
}

static void pbvh_update_visibility_redraw(PBVH *pbvh, PBVHNode **nodes, int totnode, int flag)
{
  PBVHUpdateData data = {
      .pbvh = pbvh,
      .nodes = nodes,
      .flag = flag,
  };

  TaskParallelSettings settings;
  BKE_pbvh_parallel_range_settings(&settings, true, totnode);
  BLI_task_parallel_range(0, totnode, &data, pbvh_update_visibility_redraw_task_cb, &settings);
}

static void pbvh_update_BB_redraw_task_cb(void *__restrict userdata,
                                          const int n,
                                          const TaskParallelTLS *__restrict UNUSED(tls))
{
  PBVHUpdateData *data = userdata;
  PBVH *pbvh = data->pbvh;
  PBVHNode *node = data->nodes[n];
  const int flag = data->flag;

  update_node_vb(pbvh, node, flag);

  if ((flag & PBVH_UpdateRedraw) && (node->flag & PBVH_UpdateRedraw)) {
    node->flag &= ~PBVH_UpdateRedraw;
  }
}

void pbvh_update_BB_redraw(PBVH *pbvh, PBVHNode **nodes, int totnode, int flag)
{
  /* update BB, redraw flag */
  PBVHUpdateData data = {
      .pbvh = pbvh,
      .nodes = nodes,
      .flag = flag,
  };

  TaskParallelSettings settings;
  BKE_pbvh_parallel_range_settings(&settings, true, totnode);
  BLI_task_parallel_range(0, totnode, &data, pbvh_update_BB_redraw_task_cb, &settings);
}

bool BKE_pbvh_get_color_layer(const Mesh *me, CustomDataLayer **r_layer, eAttrDomain *r_attr)
{
  CustomDataLayer *layer = BKE_id_attributes_active_color_get((ID *)me);

  if (!layer || !ELEM(layer->type, CD_PROP_COLOR, CD_PROP_BYTE_COLOR)) {
    *r_layer = NULL;
    *r_attr = ATTR_DOMAIN_POINT;
    return false;
  }

  eAttrDomain domain = BKE_id_attribute_domain((ID *)me, layer);

  if (!ELEM(domain, ATTR_DOMAIN_POINT, ATTR_DOMAIN_CORNER)) {
    *r_layer = NULL;
    *r_attr = ATTR_DOMAIN_POINT;
    return false;
  }

  *r_layer = layer;
  *r_attr = domain;

  return true;
}

static void pbvh_update_draw_buffer_cb(void *__restrict userdata,
                                       const int n,
                                       const TaskParallelTLS *__restrict UNUSED(tls))
{
  /* Create and update draw buffers. The functions called here must not
   * do any OpenGL calls. Flags are not cleared immediately, that happens
   * after GPU_pbvh_buffer_flush() which does the final OpenGL calls. */
  PBVHUpdateData *data = userdata;
  PBVH *pbvh = data->pbvh;
  PBVHNode *node = data->nodes[n];
  Mesh *me = data->mesh;

  CustomDataLayer *vcol_layer = NULL;
  eAttrDomain vcol_domain;

  BKE_pbvh_get_color_layer(me, &vcol_layer, &vcol_domain);

  CustomData *vdata, *ldata;

  if (!pbvh->header.bm) {
    vdata = pbvh->vdata ? pbvh->vdata : &me->vdata;
    ldata = pbvh->ldata ? pbvh->ldata : &me->ldata;
  }
  else {
    vdata = &pbvh->header.bm->vdata;
    ldata = &pbvh->header.bm->ldata;
  }

  Mesh me_query;
  BKE_id_attribute_copy_domains_temp(ID_ME, vdata, NULL, ldata, NULL, NULL, &me_query.id);

  if (!pbvh->header.bm) {
    vdata = pbvh->vdata;
    ldata = pbvh->ldata;
  }
  else {
    vdata = &pbvh->header.bm->vdata;
    ldata = &pbvh->header.bm->ldata;
  }

  if (node->flag & PBVH_RebuildDrawBuffers) {
    PBVH_GPU_Args args;
    pbvh_draw_args_init(pbvh, &args, node);

    node->draw_batches = DRW_pbvh_node_create(&args);
  }

  if (node->flag & PBVH_UpdateDrawBuffers) {
    node->updategen++;
    node->debug_draw_gen++;

    if (node->draw_batches) {
      PBVH_GPU_Args args;

      pbvh_draw_args_init(pbvh, &args, node);
      DRW_pbvh_node_update(node->draw_batches, &args);
    }
  }
}

void BKE_pbvh_set_flat_vcol_shading(PBVH *pbvh, bool value)
{
  if (value != pbvh->flat_vcol_shading) {
    for (int i = 0; i < pbvh->totnode; i++) {
      PBVHNode *node = pbvh->nodes + i;

      if (!(node->flag & PBVH_Leaf)) {
        continue;
      }

      BKE_pbvh_node_mark_rebuild_draw(node);
    }
  }

  pbvh->flat_vcol_shading = value;
}

ATTR_NO_OPT void pbvh_free_draw_buffers(PBVH *UNUSED(pbvh), PBVHNode *node)
{
  if (node->draw_batches) {
    DRW_pbvh_node_free(node->draw_batches);
    node->draw_batches = NULL;
  }
}

static void pbvh_update_draw_buffers(
    PBVH *pbvh, Mesh *me, PBVHNode **nodes, int totnode, int update_flag)
{
  const CustomData *vdata;

  switch (pbvh->header.type) {
    case PBVH_BMESH:
      if (!pbvh->header.bm) {
        /* BMesh hasn't been created yet */
        return;
      }

      vdata = &pbvh->header.bm->vdata;
      break;
    case PBVH_FACES:
      vdata = pbvh->vdata;
      break;
    case PBVH_GRIDS:
      vdata = NULL;
      break;
  }
  UNUSED_VARS(vdata);

  if ((update_flag & PBVH_RebuildDrawBuffers) || ELEM(pbvh->header.type, PBVH_GRIDS, PBVH_BMESH)) {
    /* Free buffers uses OpenGL, so not in parallel. */
    for (int n = 0; n < totnode; n++) {
      PBVHNode *node = nodes[n];
      if (node->flag & PBVH_RebuildDrawBuffers) {
        pbvh_free_draw_buffers(pbvh, node);
      }
      else if ((node->flag & PBVH_UpdateDrawBuffers) && node->draw_batches) {
        PBVH_GPU_Args args;

        pbvh_draw_args_init(pbvh, &args, node);
        DRW_pbvh_update_pre(node->draw_batches, &args);
      }
    }
  }

  /* Parallel creation and update of draw buffers. */
  PBVHUpdateData data = {
      .pbvh = pbvh, .nodes = nodes, .flat_vcol_shading = pbvh->flat_vcol_shading, .mesh = me};

  TaskParallelSettings settings;
  BKE_pbvh_parallel_range_settings(&settings, true, totnode);
  BLI_task_parallel_range(0, totnode, &data, pbvh_update_draw_buffer_cb, &settings);

  for (int i = 0; i < totnode; i++) {
    PBVHNode *node = nodes[i];

    if (node->flag & PBVH_UpdateDrawBuffers) {
      /* Flush buffers uses OpenGL, so not in parallel. */
      if (node->draw_batches) {
        DRW_pbvh_node_gpu_flush(node->draw_batches);
      }
    }

    node->flag &= ~(PBVH_RebuildDrawBuffers | PBVH_UpdateDrawBuffers);
  }
}

static int pbvh_flush_bb(PBVH *pbvh, PBVHNode *node, int flag)
{
  int update = 0;

  /* Difficult to multi-thread well, we just do single threaded recursive. */
  if (node->flag & PBVH_Leaf) {
    if (flag & PBVH_UpdateBB) {
      update |= (node->flag & PBVH_UpdateBB);
      node->flag &= ~PBVH_UpdateBB;
    }

    if (flag & PBVH_UpdateOriginalBB) {
      update |= (node->flag & PBVH_UpdateOriginalBB);
      node->flag &= ~PBVH_UpdateOriginalBB;
    }

    return update;
  }

  update |= pbvh_flush_bb(pbvh, pbvh->nodes + node->children_offset, flag);
  update |= pbvh_flush_bb(pbvh, pbvh->nodes + node->children_offset + 1, flag);

  update_node_vb(pbvh, node, update);

  return update;
}

void BKE_pbvh_update_bounds(PBVH *pbvh, int flag)
{
  if (!pbvh->nodes) {
    return;
  }

  PBVHNode **nodes;
  int totnode;

  BKE_pbvh_search_gather(pbvh, update_search_cb, POINTER_FROM_INT(flag), &nodes, &totnode);

  if (flag & (PBVH_UpdateBB | PBVH_UpdateOriginalBB | PBVH_UpdateRedraw)) {
    pbvh_update_BB_redraw(pbvh, nodes, totnode, flag);
  }

  if (flag & (PBVH_UpdateBB | PBVH_UpdateOriginalBB)) {
    pbvh_flush_bb(pbvh, pbvh->nodes, flag);
  }

  MEM_SAFE_FREE(nodes);
}

void BKE_pbvh_update_vertex_data(PBVH *pbvh, int flag)
{
  if (!pbvh->nodes) {
    return;
  }

  PBVHNode **nodes;
  int totnode;

  BKE_pbvh_search_gather(pbvh, update_search_cb, POINTER_FROM_INT(flag), &nodes, &totnode);

  if (flag & (PBVH_UpdateMask)) {
    pbvh_update_mask_redraw(pbvh, nodes, totnode, flag);
  }

  if (flag & (PBVH_UpdateColor)) {
    for (int i = 0; i < totnode; i++) {
      nodes[i]->flag |= PBVH_UpdateRedraw | PBVH_UpdateDrawBuffers | PBVH_UpdateColor;
    }
  }

  if (flag & (PBVH_UpdateVisibility)) {
    pbvh_update_visibility_redraw(pbvh, nodes, totnode, flag);
  }

  if (nodes) {
    MEM_freeN(nodes);
  }
}

static void pbvh_faces_node_visibility_update(PBVH *pbvh, PBVHNode *node)
{
  MVert *mvert;
  const int *vert_indices;
  int totvert, i;
  BKE_pbvh_node_num_verts(pbvh, node, NULL, &totvert);
  BKE_pbvh_node_get_verts(pbvh, node, &vert_indices, &mvert);

  if (pbvh->hide_vert == NULL) {
    BKE_pbvh_node_fully_hidden_set(node, false);
    return;
  }
  for (i = 0; i < totvert; i++) {
    if (!(pbvh->hide_vert[vert_indices[i]])) {
      BKE_pbvh_node_fully_hidden_set(node, false);
      return;
    }
  }

  BKE_pbvh_node_fully_hidden_set(node, true);
}

static void pbvh_grids_node_visibility_update(PBVH *pbvh, PBVHNode *node)
{
  CCGElem **grids;
  BLI_bitmap **grid_hidden;
  int *grid_indices, totgrid, i;

  BKE_pbvh_node_get_grids(pbvh, node, &grid_indices, &totgrid, NULL, NULL, &grids);
  grid_hidden = BKE_pbvh_grid_hidden(pbvh);
  CCGKey key = *BKE_pbvh_get_grid_key(pbvh);

  for (i = 0; i < totgrid; i++) {
    int g = grid_indices[i], x, y;
    BLI_bitmap *gh = grid_hidden[g];

    if (!gh) {
      BKE_pbvh_node_fully_hidden_set(node, false);
      return;
    }

    for (y = 0; y < key.grid_size; y++) {
      for (x = 0; x < key.grid_size; x++) {
        if (!BLI_BITMAP_TEST(gh, y * key.grid_size + x)) {
          BKE_pbvh_node_fully_hidden_set(node, false);
          return;
        }
      }
    }
  }
  BKE_pbvh_node_fully_hidden_set(node, true);
}

static void pbvh_bmesh_node_visibility_update(PBVHNode *node)
{
  TableGSet *unique, *other;

  unique = BKE_pbvh_bmesh_node_unique_verts(node);
  other = BKE_pbvh_bmesh_node_other_verts(node);

  BMVert *v;

  TGSET_ITER (v, unique) {
    if (!BM_elem_flag_test(v, BM_ELEM_HIDDEN)) {
      BKE_pbvh_node_fully_hidden_set(node, false);
      return;
    }
  }
  TGSET_ITER_END

  TGSET_ITER (v, other) {
    if (!BM_elem_flag_test(v, BM_ELEM_HIDDEN)) {
      BKE_pbvh_node_fully_hidden_set(node, false);
      return;
    }
  }
  TGSET_ITER_END

  BKE_pbvh_node_fully_hidden_set(node, true);
}

static void pbvh_update_visibility_task_cb(void *__restrict userdata,
                                           const int n,
                                           const TaskParallelTLS *__restrict UNUSED(tls))
{

  PBVHUpdateData *data = userdata;
  PBVH *pbvh = data->pbvh;
  PBVHNode *node = data->nodes[n];
  if (node->flag & PBVH_UpdateVisibility) {
    switch (BKE_pbvh_type(pbvh)) {
      case PBVH_FACES:
        pbvh_faces_node_visibility_update(pbvh, node);
        break;
      case PBVH_GRIDS:
        pbvh_grids_node_visibility_update(pbvh, node);
        break;
      case PBVH_BMESH:
        pbvh_bmesh_node_visibility_update(node);
        break;
    }
    node->flag &= ~PBVH_UpdateVisibility;
  }
}

static void pbvh_update_visibility(PBVH *pbvh, PBVHNode **nodes, int totnode)
{
  PBVHUpdateData data = {
      .pbvh = pbvh,
      .nodes = nodes,
  };

  TaskParallelSettings settings;
  BKE_pbvh_parallel_range_settings(&settings, true, totnode);
  BLI_task_parallel_range(0, totnode, &data, pbvh_update_visibility_task_cb, &settings);
}

void BKE_pbvh_update_visibility(PBVH *pbvh)
{
  if (!pbvh->nodes) {
    return;
  }

  PBVHNode **nodes;
  int totnode;

  BKE_pbvh_search_gather(
      pbvh, update_search_cb, POINTER_FROM_INT(PBVH_UpdateVisibility), &nodes, &totnode);
  pbvh_update_visibility(pbvh, nodes, totnode);

  if (nodes) {
    MEM_freeN(nodes);
  }
}

void BKE_pbvh_redraw_BB(PBVH *pbvh, float bb_min[3], float bb_max[3])
{
  PBVHIter iter;
  PBVHNode *node;
  BB bb;

  BB_reset(&bb);

  pbvh_iter_begin(&iter, pbvh, NULL, NULL);

  while ((node = pbvh_iter_next(&iter))) {
    if (node->flag & PBVH_UpdateRedraw) {
      BB_expand_with_bb(&bb, &node->vb);
    }
  }

  pbvh_iter_end(&iter);

  copy_v3_v3(bb_min, bb.bmin);
  copy_v3_v3(bb_max, bb.bmax);
}

void BKE_pbvh_get_grid_updates(PBVH *pbvh, bool clear, void ***r_gridfaces, int *r_totface)
{
  GSet *face_set = BLI_gset_ptr_new(__func__);
  PBVHNode *node;
  PBVHIter iter;

  pbvh_iter_begin(&iter, pbvh, NULL, NULL);

  while ((node = pbvh_iter_next(&iter))) {
    if (node->flag & PBVH_UpdateNormals) {
      for (uint i = 0; i < node->totprim; i++) {
        void *face = pbvh->gridfaces[node->prim_indices[i]];
        BLI_gset_add(face_set, face);
      }

      if (clear) {
        node->flag &= ~PBVH_UpdateNormals;
      }
    }
  }

  pbvh_iter_end(&iter);

  const int tot = BLI_gset_len(face_set);
  if (tot == 0) {
    *r_totface = 0;
    *r_gridfaces = NULL;
    BLI_gset_free(face_set, NULL);
    return;
  }

  void **faces = MEM_mallocN(sizeof(*faces) * tot, "PBVH Grid Faces");

  GSetIterator gs_iter;
  int i;
  GSET_ITER_INDEX (gs_iter, face_set, i) {
    faces[i] = BLI_gsetIterator_getKey(&gs_iter);
  }

  BLI_gset_free(face_set, NULL);

  *r_totface = tot;
  *r_gridfaces = faces;
}

/***************************** PBVH Access ***********************************/

bool BKE_pbvh_has_faces(const PBVH *pbvh)
{
  if (pbvh->header.type == PBVH_BMESH) {
    return (pbvh->header.bm->totface != 0);
  }

  return (pbvh->totprim != 0);
}

void BKE_pbvh_bounding_box(const PBVH *pbvh, float min[3], float max[3])
{
  if (pbvh->totnode) {
    const BB *bb = &pbvh->nodes[0].vb;
    copy_v3_v3(min, bb->bmin);
    copy_v3_v3(max, bb->bmax);
  }
  else {
    zero_v3(min);
    zero_v3(max);
  }
}

BLI_bitmap **BKE_pbvh_grid_hidden(const PBVH *pbvh)
{
  BLI_assert(pbvh->header.type == PBVH_GRIDS);
  return pbvh->grid_hidden;
}

const CCGKey *BKE_pbvh_get_grid_key(const PBVH *pbvh)
{
  BLI_assert(pbvh->header.type == PBVH_GRIDS);
  return &pbvh->gridkey;
}

struct CCGElem **BKE_pbvh_get_grids(const PBVH *pbvh)
{
  BLI_assert(pbvh->header.type == PBVH_GRIDS);
  return pbvh->grids;
}

BLI_bitmap **BKE_pbvh_get_grid_visibility(const PBVH *pbvh)
{
  BLI_assert(pbvh->header.type == PBVH_GRIDS);
  return pbvh->grid_hidden;
}

int BKE_pbvh_get_grid_num_verts(const PBVH *pbvh)
{
  BLI_assert(pbvh->header.type == PBVH_GRIDS);
  return pbvh->totgrid * pbvh->gridkey.grid_area;
}

int BKE_pbvh_get_grid_num_faces(const PBVH *pbvh)
{
  BLI_assert(pbvh->header.type == PBVH_GRIDS);
  return pbvh->totgrid * (pbvh->gridkey.grid_size - 1) * (pbvh->gridkey.grid_size - 1);
}

/***************************** Node Access ***********************************/

void BKE_pbvh_node_mark_original_update(PBVHNode *node)
{
  node->flag |= PBVH_UpdateOriginalBB;
}

void BKE_pbvh_node_mark_update(PBVHNode *node)
{
  node->flag |= PBVH_UpdateNormals | PBVH_UpdateBB | PBVH_UpdateOriginalBB |
                PBVH_UpdateDrawBuffers | PBVH_UpdateRedraw | PBVH_UpdateCurvatureDir |
                PBVH_RebuildPixels | PBVH_UpdateTriAreas;
}

void BKE_pbvh_node_mark_update_mask(PBVHNode *node)
{
  node->flag |= PBVH_UpdateMask | PBVH_UpdateDrawBuffers | PBVH_UpdateRedraw;
}

void BKE_pbvh_node_mark_update_color(PBVHNode *node)
{
  node->flag |= PBVH_UpdateColor | PBVH_UpdateDrawBuffers | PBVH_UpdateRedraw;
}

void BKE_pbvh_mark_rebuild_pixels(PBVH *pbvh)
{
  for (int n = 0; n < pbvh->totnode; n++) {
    PBVHNode *node = &pbvh->nodes[n];
    if (node->flag & PBVH_Leaf) {
      node->flag |= PBVH_RebuildPixels;
    }
  }
}

void BKE_pbvh_node_mark_update_visibility(PBVHNode *node)
{
  node->flag |= PBVH_UpdateVisibility | PBVH_RebuildDrawBuffers | PBVH_UpdateDrawBuffers |
                PBVH_UpdateRedraw | PBVH_UpdateTris;
}

void BKE_pbvh_vert_tag_update_normal_visibility(PBVHNode *node)
{
  node->flag |= PBVH_UpdateVisibility | PBVH_RebuildDrawBuffers | PBVH_UpdateDrawBuffers |
                PBVH_UpdateRedraw | PBVH_UpdateCurvatureDir | PBVH_UpdateTris;
}

void BKE_pbvh_node_mark_rebuild_draw(PBVHNode *node)
{
  node->flag |= PBVH_RebuildDrawBuffers | PBVH_UpdateDrawBuffers | PBVH_UpdateRedraw |
                PBVH_UpdateCurvatureDir;
}

void BKE_pbvh_node_mark_redraw(PBVHNode *node)
{
  node->flag |= PBVH_UpdateDrawBuffers | PBVH_UpdateRedraw;
}

void BKE_pbvh_node_mark_normals_update(PBVHNode *node)
{
  node->flag |= PBVH_UpdateNormals | PBVH_UpdateCurvatureDir;
}

void BKE_pbvh_node_mark_curvature_update(PBVHNode *node)
{
  node->flag |= PBVH_UpdateCurvatureDir;
}

void BKE_pbvh_curvature_update_set(PBVHNode *node, bool state)
{
  if (state) {
    node->flag |= PBVH_UpdateCurvatureDir;
  }
  else {
    node->flag &= ~PBVH_UpdateCurvatureDir;
  }
}

bool BKE_pbvh_curvature_update_get(PBVHNode *node)
{
  return node->flag & PBVH_UpdateCurvatureDir;
}

void BKE_pbvh_node_fully_hidden_set(PBVHNode *node, int fully_hidden)
{
  BLI_assert(node->flag & PBVH_Leaf);

  if (fully_hidden) {
    node->flag |= PBVH_FullyHidden;
  }
  else {
    node->flag &= ~PBVH_FullyHidden;
  }
}

bool BKE_pbvh_node_fully_hidden_get(PBVHNode *node)
{
  return (node->flag & PBVH_Leaf) && (node->flag & PBVH_FullyHidden);
}

void BKE_pbvh_node_fully_masked_set(PBVHNode *node, int fully_masked)
{
  BLI_assert(node->flag & PBVH_Leaf);

  if (fully_masked) {
    node->flag |= PBVH_FullyMasked;
  }
  else {
    node->flag &= ~PBVH_FullyMasked;
  }
}

bool BKE_pbvh_node_fully_masked_get(PBVHNode *node)
{
  return (node->flag & PBVH_Leaf) && (node->flag & PBVH_FullyMasked);
}

void BKE_pbvh_node_fully_unmasked_set(PBVHNode *node, int fully_masked)
{
  BLI_assert(node->flag & PBVH_Leaf);

  if (fully_masked) {
    node->flag |= PBVH_FullyUnmasked;
  }
  else {
    node->flag &= ~PBVH_FullyUnmasked;
  }
}

bool BKE_pbvh_node_fully_unmasked_get(PBVHNode *node)
{
  return (node->flag & PBVH_Leaf) && (node->flag & PBVH_FullyUnmasked);
}

void BKE_pbvh_vert_tag_update_normal(PBVH *pbvh, PBVHVertRef vertex)
{
  BLI_assert(pbvh->header.type == PBVH_FACES);
  pbvh->vert_bitmap[vertex.i] = true;
}

void BKE_pbvh_node_get_loops(PBVH *pbvh,
                             PBVHNode *node,
                             const int **r_loop_indices,
                             const MLoop **r_loops)
{
  BLI_assert(BKE_pbvh_type(pbvh) == PBVH_FACES);

  if (r_loop_indices) {
    *r_loop_indices = node->loop_indices;
  }

  if (r_loops) {
    *r_loops = pbvh->mloop;
  }
}

void BKE_pbvh_node_get_verts(PBVH *pbvh,
                             PBVHNode *node,
                             const int **r_vert_indices,
                             MVert **r_verts)
{
  if (r_vert_indices) {
    *r_vert_indices = node->vert_indices;
  }

  if (r_verts) {
    *r_verts = pbvh->verts;
  }
}

void BKE_pbvh_node_num_verts(PBVH *pbvh, PBVHNode *node, int *r_uniquevert, int *r_totvert)
{
  int tot;

  switch (pbvh->header.type) {
    case PBVH_GRIDS:
      tot = node->totprim * pbvh->gridkey.grid_area;
      if (r_totvert) {
        *r_totvert = tot;
      }
      if (r_uniquevert) {
        *r_uniquevert = tot;
      }
      break;
    case PBVH_FACES:
      if (r_totvert) {
        *r_totvert = node->uniq_verts + node->face_verts;
      }
      if (r_uniquevert) {
        *r_uniquevert = node->uniq_verts;
      }
      break;
    case PBVH_BMESH:
      // not a leaf? return zero
      if (!(node->flag & PBVH_Leaf)) {
        if (r_totvert) {
          *r_totvert = 0;
        }

        if (r_uniquevert) {
          *r_uniquevert = 0;
        }

        return;
      }

      pbvh_bmesh_check_other_verts(node);

      tot = BLI_table_gset_len(node->bm_unique_verts);
      if (r_totvert) {
        *r_totvert = tot + BLI_table_gset_len(node->bm_other_verts);
      }
      if (r_uniquevert) {
        *r_uniquevert = tot;
      }
      break;
  }
}

void BKE_pbvh_node_get_grids(PBVH *pbvh,
                             PBVHNode *node,
                             int **r_grid_indices,
                             int *r_totgrid,
                             int *r_maxgrid,
                             int *r_gridsize,
                             CCGElem ***r_griddata)
{
  switch (pbvh->header.type) {
    case PBVH_GRIDS:
      if (r_grid_indices) {
        *r_grid_indices = node->prim_indices;
      }
      if (r_totgrid) {
        *r_totgrid = node->totprim;
      }
      if (r_maxgrid) {
        *r_maxgrid = pbvh->totgrid;
      }
      if (r_gridsize) {
        *r_gridsize = pbvh->gridkey.grid_size;
      }
      if (r_griddata) {
        *r_griddata = pbvh->grids;
      }
      break;
    case PBVH_FACES:
    case PBVH_BMESH:
      if (r_grid_indices) {
        *r_grid_indices = NULL;
      }
      if (r_totgrid) {
        *r_totgrid = 0;
      }
      if (r_maxgrid) {
        *r_maxgrid = 0;
      }
      if (r_gridsize) {
        *r_gridsize = 0;
      }
      if (r_griddata) {
        *r_griddata = NULL;
      }
      break;
  }
}

void BKE_pbvh_node_get_BB(PBVHNode *node, float bb_min[3], float bb_max[3])
{
  copy_v3_v3(bb_min, node->vb.bmin);
  copy_v3_v3(bb_max, node->vb.bmax);
}

void BKE_pbvh_node_get_original_BB(PBVHNode *node, float bb_min[3], float bb_max[3])
{
  copy_v3_v3(bb_min, node->orig_vb.bmin);
  copy_v3_v3(bb_max, node->orig_vb.bmax);
}

void BKE_pbvh_node_get_proxies(PBVHNode *node, PBVHProxyNode **proxies, int *proxy_count)
{
  if (node->proxy_count > 0) {
    if (proxies) {
      *proxies = node->proxies;
    }
    if (proxy_count) {
      *proxy_count = node->proxy_count;
    }
  }
  else {
    if (proxies) {
      *proxies = NULL;
    }
    if (proxy_count) {
      *proxy_count = 0;
    }
  }
}

<<<<<<< HEAD
/**
 * \note doing a full search on all vertices here seems expensive,
 * however this is important to avoid having to recalculate bound-box & sync the buffers to the
 * GPU (which is far more expensive!) See: T47232.
 */
=======
void BKE_pbvh_node_get_bm_orco_data(PBVHNode *node,
                                    int (**r_orco_tris)[3],
                                    int *r_orco_tris_num,
                                    float (**r_orco_coords)[3],
                                    BMVert ***r_orco_verts)
{
  *r_orco_tris = node->bm_ortri;
  *r_orco_tris_num = node->bm_tot_ortri;
  *r_orco_coords = node->bm_orco;

  if (r_orco_verts) {
    *r_orco_verts = node->bm_orvert;
  }
}
>>>>>>> 5fe146e5

bool BKE_pbvh_node_has_vert_with_normal_update_tag(PBVH *pbvh, PBVHNode *node)
{
  BLI_assert(pbvh->header.type == PBVH_FACES);
  const int *verts = node->vert_indices;
  const int totvert = node->uniq_verts + node->face_verts;

  for (int i = 0; i < totvert; i++) {
    const int v = verts[i];

    if (pbvh->vert_bitmap[v]) {
      return true;
    }
  }

  return false;
}

/********************************* Ray-cast ***********************************/

typedef struct {
  struct IsectRayAABB_Precalc ray;
  bool original;
  int stroke_id;
} RaycastData;

static bool ray_aabb_intersect(PBVHNode *node, void *data_v)
{
  RaycastData *rcd = data_v;
  const float *bb_min, *bb_max;

  if (rcd->original) {
    /* BKE_pbvh_node_get_original_BB */
    bb_min = node->orig_vb.bmin;
    bb_max = node->orig_vb.bmax;
  }
  else {
    /* BKE_pbvh_node_get_BB */
    bb_min = node->vb.bmin;
    bb_max = node->vb.bmax;
  }

  return isect_ray_aabb_v3(&rcd->ray, bb_min, bb_max, &node->tmin);
}

void BKE_pbvh_raycast(PBVH *pbvh,
                      BKE_pbvh_HitOccludedCallback cb,
                      void *data,
                      const float ray_start[3],
                      const float ray_normal[3],
                      bool original,
                      int stroke_id)
{
  RaycastData rcd;

  isect_ray_aabb_v3_precalc(&rcd.ray, ray_start, ray_normal);

  rcd.original = original;
  rcd.stroke_id = stroke_id;
  pbvh->stroke_id = stroke_id;

  BKE_pbvh_search_callback_occluded(pbvh, ray_aabb_intersect, &rcd, cb, data);
}

bool ray_face_intersection_quad(const float ray_start[3],
                                struct IsectRayPrecalc *isect_precalc,
                                const float t0[3],
                                const float t1[3],
                                const float t2[3],
                                const float t3[3],
                                float *depth)
{
  float depth_test;

  if ((isect_ray_tri_watertight_v3(ray_start, isect_precalc, t0, t1, t2, &depth_test, NULL) &&
       (depth_test < *depth)) ||
      (isect_ray_tri_watertight_v3(ray_start, isect_precalc, t0, t2, t3, &depth_test, NULL) &&
       (depth_test < *depth))) {
    *depth = depth_test;
    return true;
  }

  return false;
}

bool ray_face_intersection_tri(const float ray_start[3],
                               struct IsectRayPrecalc *isect_precalc,
                               const float t0[3],
                               const float t1[3],
                               const float t2[3],
                               float *depth)
{
  float depth_test;
  if (isect_ray_tri_watertight_v3(ray_start, isect_precalc, t0, t1, t2, &depth_test, NULL) &&
      (depth_test < *depth)) {
    *depth = depth_test;
    return true;
  }

  return false;
}

bool ray_update_depth_and_hit_count(const float depth_test,
                                    float *r_depth,
                                    float *r_back_depth,
                                    int *hit_count)
{
  (*hit_count)++;
  if (depth_test < *r_depth) {
    *r_back_depth = *r_depth;
    *r_depth = depth_test;
    return true;
  }
  else if (depth_test > *r_depth && depth_test <= *r_back_depth) {
    *r_back_depth = depth_test;
    return false;
  }

  return false;
}

bool ray_face_intersection_depth_quad(const float ray_start[3],
                                      struct IsectRayPrecalc *isect_precalc,
                                      const float t0[3],
                                      const float t1[3],
                                      const float t2[3],
                                      const float t3[3],
                                      float *r_depth,
                                      float *r_back_depth,
                                      int *hit_count)
{
  float depth_test;
  if (!(isect_ray_tri_watertight_v3(ray_start, isect_precalc, t0, t1, t2, &depth_test, NULL) ||
        isect_ray_tri_watertight_v3(ray_start, isect_precalc, t0, t2, t3, &depth_test, NULL))) {
    return false;
  }
  return ray_update_depth_and_hit_count(depth_test, r_depth, r_back_depth, hit_count);
}

bool ray_face_intersection_depth_tri(const float ray_start[3],
                                     struct IsectRayPrecalc *isect_precalc,
                                     const float t0[3],
                                     const float t1[3],
                                     const float t2[3],
                                     float *r_depth,
                                     float *r_back_depth,
                                     int *hit_count)
{
  float depth_test;

  if (!isect_ray_tri_watertight_v3(ray_start, isect_precalc, t0, t1, t2, &depth_test, NULL)) {
    return false;
  }
  return ray_update_depth_and_hit_count(depth_test, r_depth, r_back_depth, hit_count);
}

/* Take advantage of the fact we know this won't be an intersection.
 * Just handle ray-tri edges. */
static float dist_squared_ray_to_tri_v3_fast(const float ray_origin[3],
                                             const float ray_direction[3],
                                             const float v0[3],
                                             const float v1[3],
                                             const float v2[3],
                                             float r_point[3],
                                             float *r_depth)
{
  const float *tri[3] = {v0, v1, v2};
  float dist_sq_best = FLT_MAX;
  for (int i = 0, j = 2; i < 3; j = i++) {
    float point_test[3], depth_test = FLT_MAX;
    const float dist_sq_test = dist_squared_ray_to_seg_v3(
        ray_origin, ray_direction, tri[i], tri[j], point_test, &depth_test);
    if (dist_sq_test < dist_sq_best || i == 0) {
      copy_v3_v3(r_point, point_test);
      *r_depth = depth_test;
      dist_sq_best = dist_sq_test;
    }
  }
  return dist_sq_best;
}

bool ray_face_nearest_quad(const float ray_start[3],
                           const float ray_normal[3],
                           const float t0[3],
                           const float t1[3],
                           const float t2[3],
                           const float t3[3],
                           float *depth,
                           float *dist_sq)
{
  float dist_sq_test;
  float co[3], depth_test;

  if ((dist_sq_test = dist_squared_ray_to_tri_v3_fast(
           ray_start, ray_normal, t0, t1, t2, co, &depth_test)) < *dist_sq) {
    *dist_sq = dist_sq_test;
    *depth = depth_test;
    if ((dist_sq_test = dist_squared_ray_to_tri_v3_fast(
             ray_start, ray_normal, t0, t2, t3, co, &depth_test)) < *dist_sq) {
      *dist_sq = dist_sq_test;
      *depth = depth_test;
    }
    return true;
  }

  return false;
}

bool ray_face_nearest_tri(const float ray_start[3],
                          const float ray_normal[3],
                          const float t0[3],
                          const float t1[3],
                          const float t2[3],
                          float *depth,
                          float *dist_sq)
{
  float dist_sq_test;
  float co[3], depth_test;

  if ((dist_sq_test = dist_squared_ray_to_tri_v3_fast(
           ray_start, ray_normal, t0, t1, t2, co, &depth_test)) < *dist_sq) {
    *dist_sq = dist_sq_test;
    *depth = depth_test;
    return true;
  }

  return false;
}

static bool pbvh_faces_node_raycast(PBVH *pbvh,
                                    const PBVHNode *node,
                                    float (*origco)[3],
                                    const float ray_start[3],
                                    const float ray_normal[3],
                                    struct IsectRayPrecalc *isect_precalc,
                                    int *hit_count,
                                    float *depth,
                                    float *depth_back,
                                    PBVHVertRef *r_active_vertex_index,
                                    PBVHFaceRef *r_active_face_index,
                                    float *r_face_normal,
                                    int stroke_id)
{
  const MVert *vert = pbvh->verts;
  const MLoop *mloop = pbvh->mloop;
  const int *faces = node->prim_indices;
  int totface = node->totprim;
  bool hit = false;
  float nearest_vertex_co[3] = {0.0f};

  for (int i = 0; i < totface; i++) {
    const MLoopTri *lt = &pbvh->looptri[faces[i]];
    const int *face_verts = node->face_vert_indices[i];

    if (pbvh->respect_hide && paint_is_face_hidden(lt, pbvh->hide_poly)) {
      continue;
    }

    const float *co[3];
    if (origco) {
      /* Intersect with backed up original coordinates. */
      co[0] = origco[face_verts[0]];
      co[1] = origco[face_verts[1]];
      co[2] = origco[face_verts[2]];
    }
    else {
      /* intersect with current coordinates */
      co[0] = vert[mloop[lt->tri[0]].v].co;
      co[1] = vert[mloop[lt->tri[1]].v].co;
      co[2] = vert[mloop[lt->tri[2]].v].co;
    }

    if (!ray_face_intersection_depth_tri(
            ray_start, isect_precalc, co[0], co[1], co[2], depth, depth_back, hit_count)) {
      continue;
    }

    hit = true;

    if (r_face_normal) {
      normal_tri_v3(r_face_normal, co[0], co[1], co[2]);
    }

    if (r_active_vertex_index) {
      float location[3] = {0.0f};
      madd_v3_v3v3fl(location, ray_start, ray_normal, *depth);
      for (int j = 0; j < 3; j++) {
        /* Always assign nearest_vertex_co in the first iteration to avoid comparison against
         * uninitialized values. This stores the closest vertex in the current intersecting
         * triangle. */
        if (j == 0 ||
            len_squared_v3v3(location, co[j]) < len_squared_v3v3(location, nearest_vertex_co)) {
          copy_v3_v3(nearest_vertex_co, co[j]);
          *r_active_vertex_index = (PBVHVertRef){.i = mloop[lt->tri[j]].v};
          *r_active_face_index = (PBVHFaceRef){.i = lt->poly};
        }
      }
    }
  }

  return hit;
}

static bool pbvh_grids_node_raycast(PBVH *pbvh,
                                    PBVHNode *node,
                                    float (*origco)[3],
                                    const float ray_start[3],
                                    const float ray_normal[3],
                                    struct IsectRayPrecalc *isect_precalc,
                                    int *hit_count,
                                    float *depth,
                                    float *back_depth,

                                    PBVHVertRef *r_active_vertex,
                                    PBVHFaceRef *r_active_grid,
                                    float *r_face_normal)
{
  const int totgrid = node->totprim;
  const int gridsize = pbvh->gridkey.grid_size;
  bool hit = false;
  float nearest_vertex_co[3] = {0.0};
  const CCGKey *gridkey = &pbvh->gridkey;

  for (int i = 0; i < totgrid; i++) {
    const int grid_index = node->prim_indices[i];
    CCGElem *grid = pbvh->grids[grid_index];
    BLI_bitmap *gh;

    if (!grid) {
      continue;
    }

    gh = pbvh->grid_hidden[grid_index];

    for (int y = 0; y < gridsize - 1; y++) {
      for (int x = 0; x < gridsize - 1; x++) {
        /* check if grid face is hidden */
        if (gh) {
          if (paint_is_grid_face_hidden(gh, gridsize, x, y)) {
            continue;
          }
        }

        const float *co[4];
        if (origco) {
          co[0] = origco[(y + 1) * gridsize + x];
          co[1] = origco[(y + 1) * gridsize + x + 1];
          co[2] = origco[y * gridsize + x + 1];
          co[3] = origco[y * gridsize + x];
        }
        else {
          co[0] = CCG_grid_elem_co(gridkey, grid, x, y + 1);
          co[1] = CCG_grid_elem_co(gridkey, grid, x + 1, y + 1);
          co[2] = CCG_grid_elem_co(gridkey, grid, x + 1, y);
          co[3] = CCG_grid_elem_co(gridkey, grid, x, y);
        }

        if (!ray_face_intersection_depth_quad(ray_start,
                                              isect_precalc,
                                              co[0],
                                              co[1],
                                              co[2],
                                              co[3],
                                              depth,
                                              back_depth,
                                              hit_count)) {
          continue;
        }
        hit = true;

        if (r_face_normal) {
          normal_quad_v3(r_face_normal, co[0], co[1], co[2], co[3]);
        }

        if (r_active_vertex) {
          float location[3] = {0.0};
          madd_v3_v3v3fl(location, ray_start, ray_normal, *depth);

          const int x_it[4] = {0, 1, 1, 0};
          const int y_it[4] = {1, 1, 0, 0};

          for (int j = 0; j < 4; j++) {
            /* Always assign nearest_vertex_co in the first iteration to avoid comparison against
             * uninitialized values. This stores the closest vertex in the current intersecting
             * quad. */
            if (j == 0 || len_squared_v3v3(location, co[j]) <
                              len_squared_v3v3(location, nearest_vertex_co)) {
              copy_v3_v3(nearest_vertex_co, co[j]);

              r_active_vertex->i = gridkey->grid_area * grid_index +
                                   (y + y_it[j]) * gridkey->grid_size + (x + x_it[j]);
            }
          }
        }

        if (r_active_grid) {
          r_active_grid->i = grid_index;
        }
      }
    }

    if (origco) {
      origco += gridsize * gridsize;
    }
  }

  return hit;
}

bool BKE_pbvh_node_raycast(PBVH *pbvh,
                           PBVHNode *node,
                           float (*origco)[3],
                           bool use_origco,
                           const float ray_start[3],
                           const float ray_normal[3],
                           struct IsectRayPrecalc *isect_precalc,
                           int *hit_count,
                           float *depth,
                           float *back_depth,
                           PBVHVertRef *active_vertex,
                           PBVHFaceRef *active_face_grid,
                           float *face_normal,
                           int stroke_id)
{
  bool hit = false;

  if (node->flag & PBVH_FullyHidden) {
    return false;
  }

  switch (pbvh->header.type) {
    case PBVH_FACES:
      hit |= pbvh_faces_node_raycast(pbvh,
                                     node,
                                     origco,
                                     ray_start,
                                     ray_normal,
                                     isect_precalc,
                                     hit_count,
                                     depth,
                                     back_depth,
                                     active_vertex,
                                     active_face_grid,
                                     face_normal,
                                     stroke_id);

      break;
    case PBVH_GRIDS:
      hit |= pbvh_grids_node_raycast(pbvh,
                                     node,
                                     origco,
                                     ray_start,
                                     ray_normal,
                                     isect_precalc,
                                     hit_count,
                                     depth,
                                     back_depth,
                                     active_vertex,
                                     active_face_grid,
                                     face_normal);
      break;
    case PBVH_BMESH:
      hit = pbvh_bmesh_node_raycast(pbvh,
                                    node,
                                    ray_start,
                                    ray_normal,
                                    isect_precalc,
                                    hit_count,
                                    depth,
                                    back_depth,
                                    use_origco,
                                    active_vertex,
                                    active_face_grid,
                                    face_normal,
                                    stroke_id);
      break;
  }

  return hit;
}

void BKE_pbvh_raycast_project_ray_root(
    PBVH *pbvh, bool original, float ray_start[3], float ray_end[3], float ray_normal[3])
{
  if (pbvh->nodes) {
    float rootmin_start, rootmin_end;
    float bb_min_root[3], bb_max_root[3], bb_center[3], bb_diff[3];
    struct IsectRayAABB_Precalc ray;
    float ray_normal_inv[3];
    float offset = 1.0f + 1e-3f;
    const float offset_vec[3] = {1e-3f, 1e-3f, 1e-3f};

    if (original) {
      BKE_pbvh_node_get_original_BB(pbvh->nodes, bb_min_root, bb_max_root);
    }
    else {
      BKE_pbvh_node_get_BB(pbvh->nodes, bb_min_root, bb_max_root);
    }

    /* Slightly offset min and max in case we have a zero width node
     * (due to a plane mesh for instance), or faces very close to the bounding box boundary. */
    mid_v3_v3v3(bb_center, bb_max_root, bb_min_root);
    /* diff should be same for both min/max since it's calculated from center */
    sub_v3_v3v3(bb_diff, bb_max_root, bb_center);
    /* handles case of zero width bb */
    add_v3_v3(bb_diff, offset_vec);
    madd_v3_v3v3fl(bb_max_root, bb_center, bb_diff, offset);
    madd_v3_v3v3fl(bb_min_root, bb_center, bb_diff, -offset);

    /* first project start ray */
    isect_ray_aabb_v3_precalc(&ray, ray_start, ray_normal);
    if (!isect_ray_aabb_v3(&ray, bb_min_root, bb_max_root, &rootmin_start)) {
      return;
    }

    /* then the end ray */
    mul_v3_v3fl(ray_normal_inv, ray_normal, -1.0);
    isect_ray_aabb_v3_precalc(&ray, ray_end, ray_normal_inv);
    /* unlikely to fail exiting if entering succeeded, still keep this here */
    if (!isect_ray_aabb_v3(&ray, bb_min_root, bb_max_root, &rootmin_end)) {
      return;
    }

    madd_v3_v3v3fl(ray_start, ray_start, ray_normal, rootmin_start);
    madd_v3_v3v3fl(ray_end, ray_end, ray_normal_inv, rootmin_end);
  }
}

/* -------------------------------------------------------------------- */

typedef struct {
  struct DistRayAABB_Precalc dist_ray_to_aabb_precalc;
  bool original;
} FindNearestRayData;

static bool nearest_to_ray_aabb_dist_sq(PBVHNode *node, void *data_v)
{
  FindNearestRayData *rcd = data_v;
  const float *bb_min, *bb_max;

  if (rcd->original) {
    /* BKE_pbvh_node_get_original_BB */
    bb_min = node->orig_vb.bmin;
    bb_max = node->orig_vb.bmax;
  }
  else {
    /* BKE_pbvh_node_get_BB */
    bb_min = node->vb.bmin;
    bb_max = node->vb.bmax;
  }

  float co_dummy[3], depth;
  node->tmin = dist_squared_ray_to_aabb_v3(
      &rcd->dist_ray_to_aabb_precalc, bb_min, bb_max, co_dummy, &depth);
  /* Ideally we would skip distances outside the range. */
  return depth > 0.0f;
}

void BKE_pbvh_find_nearest_to_ray(PBVH *pbvh,
                                  BKE_pbvh_SearchNearestCallback cb,
                                  void *data,
                                  const float ray_start[3],
                                  const float ray_normal[3],
                                  bool original)
{
  FindNearestRayData ncd;

  dist_squared_ray_to_aabb_v3_precalc(&ncd.dist_ray_to_aabb_precalc, ray_start, ray_normal);
  ncd.original = original;

  BKE_pbvh_search_callback_occluded(pbvh, nearest_to_ray_aabb_dist_sq, &ncd, cb, data);
}

static bool pbvh_faces_node_nearest_to_ray(PBVH *pbvh,
                                           const PBVHNode *node,
                                           float (*origco)[3],
                                           const float ray_start[3],
                                           const float ray_normal[3],
                                           float *depth,
                                           float *dist_sq)
{
  const MVert *vert = pbvh->verts;
  const MLoop *mloop = pbvh->mloop;
  const int *faces = node->prim_indices;
  int i, totface = node->totprim;
  bool hit = false;

  for (i = 0; i < totface; i++) {
    const MLoopTri *lt = &pbvh->looptri[faces[i]];
    const int *face_verts = node->face_vert_indices[i];

    if (pbvh->respect_hide && paint_is_face_hidden(lt, pbvh->hide_poly)) {
      continue;
    }

    if (origco) {
      /* Intersect with backed-up original coordinates. */
      hit |= ray_face_nearest_tri(ray_start,
                                  ray_normal,
                                  origco[face_verts[0]],
                                  origco[face_verts[1]],
                                  origco[face_verts[2]],
                                  depth,
                                  dist_sq);
    }
    else {
      /* intersect with current coordinates */
      hit |= ray_face_nearest_tri(ray_start,
                                  ray_normal,
                                  vert[mloop[lt->tri[0]].v].co,
                                  vert[mloop[lt->tri[1]].v].co,
                                  vert[mloop[lt->tri[2]].v].co,
                                  depth,
                                  dist_sq);
    }
  }

  return hit;
}

static bool pbvh_grids_node_nearest_to_ray(PBVH *pbvh,
                                           PBVHNode *node,
                                           float (*origco)[3],
                                           const float ray_start[3],
                                           const float ray_normal[3],
                                           float *depth,
                                           float *dist_sq)
{
  const int totgrid = node->totprim;
  const int gridsize = pbvh->gridkey.grid_size;
  bool hit = false;

  for (int i = 0; i < totgrid; i++) {
    CCGElem *grid = pbvh->grids[node->prim_indices[i]];
    BLI_bitmap *gh;

    if (!grid) {
      continue;
    }

    gh = pbvh->grid_hidden[node->prim_indices[i]];

    for (int y = 0; y < gridsize - 1; y++) {
      for (int x = 0; x < gridsize - 1; x++) {
        /* check if grid face is hidden */
        if (gh) {
          if (paint_is_grid_face_hidden(gh, gridsize, x, y)) {
            continue;
          }
        }

        if (origco) {
          hit |= ray_face_nearest_quad(ray_start,
                                       ray_normal,
                                       origco[y * gridsize + x],
                                       origco[y * gridsize + x + 1],
                                       origco[(y + 1) * gridsize + x + 1],
                                       origco[(y + 1) * gridsize + x],
                                       depth,
                                       dist_sq);
        }
        else {
          hit |= ray_face_nearest_quad(ray_start,
                                       ray_normal,
                                       CCG_grid_elem_co(&pbvh->gridkey, grid, x, y),
                                       CCG_grid_elem_co(&pbvh->gridkey, grid, x + 1, y),
                                       CCG_grid_elem_co(&pbvh->gridkey, grid, x + 1, y + 1),
                                       CCG_grid_elem_co(&pbvh->gridkey, grid, x, y + 1),
                                       depth,
                                       dist_sq);
        }
      }
    }

    if (origco) {
      origco += gridsize * gridsize;
    }
  }

  return hit;
}

bool BKE_pbvh_node_find_nearest_to_ray(PBVH *pbvh,
                                       PBVHNode *node,
                                       float (*origco)[3],
                                       bool use_origco,
                                       const float ray_start[3],
                                       const float ray_normal[3],
                                       float *depth,
                                       float *dist_sq,
                                       int stroke_id)
{
  bool hit = false;

  if (node->flag & PBVH_FullyHidden) {
    return false;
  }

  switch (pbvh->header.type) {
    case PBVH_FACES:
      hit |= pbvh_faces_node_nearest_to_ray(
          pbvh, node, origco, ray_start, ray_normal, depth, dist_sq);
      break;
    case PBVH_GRIDS:
      hit |= pbvh_grids_node_nearest_to_ray(
          pbvh, node, origco, ray_start, ray_normal, depth, dist_sq);
      break;
    case PBVH_BMESH:
      hit = pbvh_bmesh_node_nearest_to_ray(
          pbvh, node, ray_start, ray_normal, depth, dist_sq, use_origco, stroke_id);
      break;
  }

  return hit;
}

typedef enum {
  ISECT_INSIDE,
  ISECT_OUTSIDE,
  ISECT_INTERSECT,
} PlaneAABBIsect;

/* Adapted from:
 * http://www.gamedev.net/community/forums/topic.asp?topic_id=512123
 * Returns true if the AABB is at least partially within the frustum
 * (ok, not a real frustum), false otherwise.
 */
static PlaneAABBIsect test_frustum_aabb(const float bb_min[3],
                                        const float bb_max[3],
                                        PBVHFrustumPlanes *frustum)
{
  PlaneAABBIsect ret = ISECT_INSIDE;
  float(*planes)[4] = frustum->planes;

  for (int i = 0; i < frustum->num_planes; i++) {
    float vmin[3], vmax[3];

    for (int axis = 0; axis < 3; axis++) {
      if (planes[i][axis] < 0) {
        vmin[axis] = bb_min[axis];
        vmax[axis] = bb_max[axis];
      }
      else {
        vmin[axis] = bb_max[axis];
        vmax[axis] = bb_min[axis];
      }
    }

    if (dot_v3v3(planes[i], vmin) + planes[i][3] < 0) {
      return ISECT_OUTSIDE;
    }
    if (dot_v3v3(planes[i], vmax) + planes[i][3] <= 0) {
      ret = ISECT_INTERSECT;
    }
  }

  return ret;
}

bool BKE_pbvh_node_frustum_contain_AABB(PBVHNode *node, void *data)
{
  const float *bb_min, *bb_max;
  /* BKE_pbvh_node_get_BB */
  bb_min = node->vb.bmin;
  bb_max = node->vb.bmax;

  return test_frustum_aabb(bb_min, bb_max, data) != ISECT_OUTSIDE;
}

bool BKE_pbvh_node_frustum_exclude_AABB(PBVHNode *node, void *data)
{
  const float *bb_min, *bb_max;
  /* BKE_pbvh_node_get_BB */
  bb_min = node->vb.bmin;
  bb_max = node->vb.bmax;

  return test_frustum_aabb(bb_min, bb_max, data) != ISECT_INSIDE;
}

void BKE_pbvh_update_normals(PBVH *pbvh, struct SubdivCCG *subdiv_ccg)
{
  /* Update normals */
  PBVHNode **nodes;
  int totnode;

  if (pbvh->header.type == PBVH_BMESH) {
    for (int i = 0; i < pbvh->totnode; i++) {
      if (pbvh->nodes[i].flag & PBVH_Leaf) {
        BKE_pbvh_bmesh_check_tris(pbvh, pbvh->nodes + i);
      }
    }
  }

  BKE_pbvh_search_gather(
      pbvh, update_search_cb, POINTER_FROM_INT(PBVH_UpdateNormals), &nodes, &totnode);

  if (totnode > 0) {
    if (pbvh->header.type == PBVH_BMESH) {
      pbvh_bmesh_normals_update(pbvh, nodes, totnode);
    }
    else if (pbvh->header.type == PBVH_FACES) {
      pbvh_faces_update_normals(pbvh, nodes, totnode);
    }
    else if (pbvh->header.type == PBVH_GRIDS) {
      struct CCGFace **faces;
      int num_faces;
      BKE_pbvh_get_grid_updates(pbvh, true, (void ***)&faces, &num_faces);
      if (num_faces > 0) {
        BKE_subdiv_ccg_update_normals(subdiv_ccg, faces, num_faces);
        MEM_freeN(faces);
      }
    }
  }

  MEM_SAFE_FREE(nodes);
}

void BKE_pbvh_face_sets_color_set(PBVH *pbvh, int seed, int color_default)
{
  pbvh->face_sets_color_seed = seed;
  pbvh->face_sets_color_default = color_default;
}

/**
 * PBVH drawing, updating draw buffers as needed and culling any nodes outside
 * the specified frustum.
 */
typedef struct PBVHDrawSearchData {
  PBVHFrustumPlanes *frustum;
  int accum_update_flag;
  PBVHAttrReq *attrs;
  int attrs_num;
} PBVHDrawSearchData;

static bool pbvh_draw_search_cb(PBVHNode *node, void *data_v)
{
  PBVHDrawSearchData *data = data_v;
  if (data->frustum && !BKE_pbvh_node_frustum_contain_AABB(node, data->frustum)) {
    return false;
  }

  data->accum_update_flag |= node->flag;
  return true;
}

void BKE_pbvh_draw_cb(PBVH *pbvh,
                      Mesh *me,
                      bool update_only_visible,
                      PBVHFrustumPlanes *update_frustum,
                      PBVHFrustumPlanes *draw_frustum,
                      void (*draw_fn)(void *user_data, PBVHBatches *batches, PBVH_GPU_Args *args),
                      void *user_data,
                      bool UNUSED(full_render),
                      PBVHAttrReq *attrs,
                      int attrs_num)
{
  PBVHNode **nodes;
  int totnode;
  int update_flag = 0;

  pbvh->draw_cache_invalid = false;

  /* Search for nodes that need updates. */
  if (update_only_visible) {
    /* Get visible nodes with draw updates. */
    PBVHDrawSearchData data = {
        .frustum = update_frustum, .accum_update_flag = 0, attrs, attrs_num};
    BKE_pbvh_search_gather(pbvh, pbvh_draw_search_cb, &data, &nodes, &totnode);
    update_flag = data.accum_update_flag;
  }
  else {
    /* Get all nodes with draw updates, also those outside the view. */
    const int search_flag = PBVH_RebuildDrawBuffers | PBVH_UpdateDrawBuffers;
    BKE_pbvh_search_gather(
        pbvh, update_search_cb, POINTER_FROM_INT(search_flag), &nodes, &totnode);
    update_flag = PBVH_RebuildDrawBuffers | PBVH_UpdateDrawBuffers;
  }

  /* Update draw buffers. */
  if (totnode != 0 && (update_flag & (PBVH_RebuildDrawBuffers | PBVH_UpdateDrawBuffers))) {
    // check that need_full_render is set to GPU_pbvh_need_full_render_get(),
    // but only if nodes need updating}
    pbvh_update_draw_buffers(pbvh, me, nodes, totnode, update_flag);
  }
  MEM_SAFE_FREE(nodes);

  /* Draw visible nodes. */
  PBVHDrawSearchData draw_data = {.frustum = draw_frustum, .accum_update_flag = 0};
  BKE_pbvh_search_gather(pbvh, pbvh_draw_search_cb, &draw_data, &nodes, &totnode);

  PBVH_GPU_Args args;

  for (int i = 0; i < totnode; i++) {
    PBVHNode *node = nodes[i];
    if (!(node->flag & PBVH_FullyHidden)) {
      pbvh_draw_args_init(pbvh, &args, node);

      draw_fn(user_data, node->draw_batches, &args);
    }
  }

  MEM_SAFE_FREE(nodes);
}

void BKE_pbvh_draw_debug_cb(PBVH *pbvh,
                            void (*draw_fn)(PBVHNode *node,
                                            void *user_data,
                                            const float bmin[3],
                                            const float bmax[3],
                                            PBVHNodeFlags flag),
                            void *user_data)
{
  for (int a = 0; a < pbvh->totnode; a++) {
    PBVHNode *node = &pbvh->nodes[a];

    if (pbvh_show_orig_co) {
      draw_fn(node, user_data, node->orig_vb.bmin, node->orig_vb.bmax, node->flag);
    }
    else {
      draw_fn(node, user_data, node->vb.bmin, node->vb.bmax, node->flag);
    }
  }
}

void BKE_pbvh_grids_update(PBVH *pbvh,
                           CCGElem **grids,
                           void **gridfaces,
                           DMFlagMat *flagmats,
                           BLI_bitmap **grid_hidden,
                           CCGKey *key)
{
  pbvh->gridkey = *key;
  pbvh->grids = grids;
  pbvh->gridfaces = gridfaces;

  if (flagmats != pbvh->grid_flag_mats || pbvh->grid_hidden != grid_hidden) {
    pbvh->grid_flag_mats = flagmats;
    pbvh->grid_hidden = grid_hidden;

    for (int a = 0; a < pbvh->totnode; a++) {
      BKE_pbvh_node_mark_rebuild_draw(&pbvh->nodes[a]);
    }
  }
}

float (*BKE_pbvh_vert_coords_alloc(PBVH *pbvh))[3]
{
  float(*vertCos)[3] = NULL;

  if (pbvh->verts) {
    MVert *mvert = pbvh->verts;

    vertCos = MEM_callocN(3 * pbvh->totvert * sizeof(float), "BKE_pbvh_get_vertCoords");
    float *co = (float *)vertCos;

    for (int a = 0; a < pbvh->totvert; a++, mvert++, co += 3) {
      copy_v3_v3(co, mvert->co);
    }
  }

  return vertCos;
}

void BKE_pbvh_vert_coords_apply(PBVH *pbvh, const float (*vertCos)[3], const int totvert)
{
  if (totvert != pbvh->totvert) {
    BLI_assert_msg(0, "PBVH: Given deforming vcos number does not match PBVH vertex number!");
    return;
  }

  if (!pbvh->deformed) {
    if (pbvh->verts) {
      /* if pbvh is not already deformed, verts/faces points to the */
      /* original data and applying new coords to this arrays would lead to */
      /* unneeded deformation -- duplicate verts/faces to avoid this */

      pbvh->verts = MEM_dupallocN(pbvh->verts);
      /* No need to dupalloc pbvh->looptri, this one is 'totally owned' by pbvh,
       * it's never some mesh data. */

      pbvh->deformed = true;
    }
  }

  if (pbvh->verts) {
    MVert *mvert = pbvh->verts;
    /* copy new verts coords */
    for (int a = 0; a < pbvh->totvert; a++, mvert++) {
      /* no need for float comparison here (memory is exactly equal or not) */
      if (memcmp(mvert->co, vertCos[a], sizeof(float[3])) != 0) {
        copy_v3_v3(mvert->co, vertCos[a]);
        BKE_pbvh_vert_tag_update_normal(pbvh, BKE_pbvh_make_vref(a));
      }
    }

    /* coordinates are new -- normals should also be updated */
    BKE_mesh_calc_normals_looptri(
        pbvh->verts, pbvh->totvert, pbvh->mloop, pbvh->looptri, pbvh->totprim, NULL);

    for (int a = 0; a < pbvh->totnode; a++) {
      BKE_pbvh_node_mark_update(&pbvh->nodes[a]);
    }

    BKE_pbvh_update_bounds(pbvh, PBVH_UpdateBB | PBVH_UpdateOriginalBB);
  }
}

bool BKE_pbvh_is_deformed(PBVH *pbvh)
{
  return pbvh->deformed;
}
/* Proxies */

PBVHProxyNode *BKE_pbvh_node_add_proxy(PBVH *pbvh, PBVHNode *node)
{
  int index, totverts;

  index = node->proxy_count;

  node->proxy_count++;

  if (node->proxies) {
    node->proxies = MEM_reallocN(node->proxies, node->proxy_count * sizeof(PBVHProxyNode));
  }
  else {
    node->proxies = MEM_mallocN(sizeof(PBVHProxyNode), "PBVHNodeProxy");
  }

  BKE_pbvh_node_num_verts(pbvh, node, &totverts, NULL);
  node->proxies[index].co = MEM_callocN(sizeof(float[3]) * totverts, "PBVHNodeProxy.co");

  return node->proxies + index;
}

void BKE_pbvh_node_free_proxies(PBVHNode *node)
{
  for (int p = 0; p < node->proxy_count; p++) {
    MEM_freeN(node->proxies[p].co);
    node->proxies[p].co = NULL;
  }

  MEM_SAFE_FREE(node->proxies);
  node->proxies = NULL;

  node->proxy_count = 0;
}

void BKE_pbvh_gather_proxies(PBVH *pbvh, PBVHNode ***r_array, int *r_tot)
{
  PBVHNode **array = NULL;
  int tot = 0, space = 0;

  for (int n = 0; n < pbvh->totnode; n++) {
    PBVHNode *node = pbvh->nodes + n;

    if (node->proxy_count > 0) {
      if (tot == space) {
        /* resize array if needed */
        space = (tot == 0) ? 32 : space * 2;
        array = MEM_recallocN_id(array, sizeof(PBVHNode *) * space, __func__);
      }

      array[tot] = node;
      tot++;
    }
  }

  if (tot == 0 && array) {
    MEM_freeN(array);
    array = NULL;
  }

  *r_array = array;
  *r_tot = tot;
}

void pbvh_vertex_iter_init(PBVH *pbvh, PBVHNode *node, PBVHVertexIter *vi, int mode)
{
  struct CCGElem **grids;
  struct MVert *verts;
  const int *vert_indices;
  int *grid_indices;
  int totgrid, gridsize, uniq_verts, totvert;

  vi->grid = NULL;
  vi->no = NULL;
  vi->fno = NULL;
  vi->mvert = NULL;
  vi->vertex.i = 0LL;
  vi->index = 0;

  vi->respect_hide = pbvh->respect_hide;
  if (pbvh->respect_hide == false) {
    /* The same value for all vertices. */
    vi->visible = true;
  }

  BKE_pbvh_node_get_grids(pbvh, node, &grid_indices, &totgrid, NULL, &gridsize, &grids);
  BKE_pbvh_node_num_verts(pbvh, node, &uniq_verts, &totvert);
  BKE_pbvh_node_get_verts(pbvh, node, &vert_indices, &verts);
  vi->key = pbvh->gridkey;

  vi->grids = grids;
  vi->grid_indices = grid_indices;
  vi->totgrid = (grids) ? totgrid : 1;
  vi->gridsize = gridsize;

  if (mode == PBVH_ITER_ALL) {
    vi->totvert = totvert;
  }
  else {
    vi->totvert = uniq_verts;
  }
  vi->vert_indices = vert_indices;
  vi->mverts = verts;

  if (pbvh->header.type == PBVH_BMESH) {
    if (mode == PBVH_ITER_ALL) {
      pbvh_bmesh_check_other_verts(node);
    }

    vi->mverts = NULL;

    vi->bi = 0;
    vi->bm_cur_set = node->bm_unique_verts;
    vi->bm_unique_verts = node->bm_unique_verts;
    vi->bm_other_verts = node->bm_other_verts;
    vi->bm_vdata = &pbvh->header.bm->vdata;
    vi->bm_vert = NULL;

    vi->cd_sculpt_vert = CustomData_get_offset(vi->bm_vdata, CD_DYNTOPO_VERT);
    vi->cd_vert_mask_offset = CustomData_get_offset(vi->bm_vdata, CD_PAINT_MASK);
  }

  vi->gh = NULL;
  if (vi->grids && mode == PBVH_ITER_UNIQUE) {
    vi->grid_hidden = pbvh->grid_hidden;
  }

  vi->mask = NULL;
  if (pbvh->header.type == PBVH_FACES) {
    vi->vert_normals = pbvh->vert_normals;
    vi->hide_vert = pbvh->hide_vert;

    vi->vmask = CustomData_get_layer(pbvh->vdata, CD_PAINT_MASK);
  }
}

bool BKE_pbvh_draw_mask(const PBVH *pbvh)
{
  return BKE_pbvh_has_mask(pbvh) && !(pbvh->flags & PBVH_FAST_DRAW);
}

bool BKE_pbvh_has_mask(const PBVH *pbvh)
{
  switch (pbvh->header.type) {
    case PBVH_GRIDS:
      return (pbvh->gridkey.has_mask != 0);
    case PBVH_FACES:
      return (pbvh->vdata && CustomData_get_layer(pbvh->vdata, CD_PAINT_MASK));
    case PBVH_BMESH:
      return (pbvh->header.bm &&
              (CustomData_get_offset(&pbvh->header.bm->vdata, CD_PAINT_MASK) != -1));
  }

  return false;
}

bool BKE_pbvh_draw_face_sets(PBVH *pbvh)
{
  if (pbvh->flags & PBVH_FAST_DRAW) {
    return false;
  }

  switch (pbvh->header.type) {
    case PBVH_GRIDS:
    case PBVH_FACES:
      return pbvh->pdata &&
             CustomData_get_layer_named(pbvh->pdata, CD_PROP_INT32, ".sculpt_face_set") != NULL;
    case PBVH_BMESH:
      return (pbvh->header.bm && CustomData_get_named_layer_index(&pbvh->header.bm->pdata,
                                                                  CD_PROP_INT32,
                                                                  ".sculpt_face_set") != -1);
  }

  return false;
}

void pbvh_show_mask_set(PBVH *pbvh, bool show_mask)
{
  pbvh->show_mask = show_mask;
}

void pbvh_show_face_sets_set(PBVH *pbvh, bool show_face_sets)
{
  pbvh->show_face_sets = show_face_sets;
}

void BKE_pbvh_set_frustum_planes(PBVH *pbvh, PBVHFrustumPlanes *planes)
{
  pbvh->num_planes = planes->num_planes;
  for (int i = 0; i < pbvh->num_planes; i++) {
    copy_v4_v4(pbvh->planes[i], planes->planes[i]);
  }
}

void BKE_pbvh_get_frustum_planes(PBVH *pbvh, PBVHFrustumPlanes *planes)
{
  planes->num_planes = pbvh->num_planes;
  for (int i = 0; i < planes->num_planes; i++) {
    copy_v4_v4(planes->planes[i], pbvh->planes[i]);
  }
}

#include "BKE_global.h"
void BKE_pbvh_parallel_range_settings(TaskParallelSettings *settings,
                                      bool use_threading,
                                      int totnode)
{
  memset(settings, 0, sizeof(*settings));
  settings->use_threading = use_threading && totnode > 1 && G.debug_value != 890;
}

MVert *BKE_pbvh_get_verts(const PBVH *pbvh)
{
  BLI_assert(pbvh->header.type == PBVH_FACES);
  return pbvh->verts;
}

const float (*BKE_pbvh_get_vert_normals(const PBVH *pbvh))[3]
{
  BLI_assert(pbvh->header.type == PBVH_FACES);
  return pbvh->vert_normals;
}

const bool *BKE_pbvh_get_vert_hide(const PBVH *pbvh)
{
  BLI_assert(pbvh->header.type == PBVH_FACES);
  return pbvh->hide_vert;
}

const bool *BKE_pbvh_get_poly_hide(const PBVH *pbvh)
{
  BLI_assert(ELEM(pbvh->header.type, PBVH_FACES, PBVH_GRIDS));
  return pbvh->hide_poly;
}

bool *BKE_pbvh_get_vert_hide_for_write(PBVH *pbvh)
{
  BLI_assert(pbvh->header.type == PBVH_FACES);
  if (pbvh->hide_vert) {
    return pbvh->hide_vert;
  }
  pbvh->hide_vert = CustomData_get_layer_named(&pbvh->mesh->vdata, CD_PROP_BOOL, ".hide_vert");
  if (pbvh->hide_vert) {
    return pbvh->hide_vert;
  }
  pbvh->hide_vert = (bool *)CustomData_add_layer_named(
      &pbvh->mesh->vdata, CD_PROP_BOOL, CD_SET_DEFAULT, NULL, pbvh->mesh->totvert, ".hide_vert");
  return pbvh->hide_vert;
}

void BKE_pbvh_subdiv_ccg_set(PBVH *pbvh, SubdivCCG *subdiv_ccg)
{
  pbvh->subdiv_ccg = subdiv_ccg;
  pbvh->gridfaces = (void **)subdiv_ccg->grid_faces;
  pbvh->grid_hidden = subdiv_ccg->grid_hidden;
  pbvh->grid_flag_mats = subdiv_ccg->grid_flag_mats;
  pbvh->grids = subdiv_ccg->grids;
}

void BKE_pbvh_face_sets_set(PBVH *pbvh, int *face_sets)
{
  pbvh->face_sets = face_sets;
}

void BKE_pbvh_update_hide_attributes_from_mesh(PBVH *pbvh)
{
  if (pbvh->header.type == PBVH_FACES) {
    pbvh->hide_vert = CustomData_get_layer_named(&pbvh->mesh->vdata, CD_PROP_BOOL, ".hide_vert");
    pbvh->hide_poly = CustomData_get_layer_named(&pbvh->mesh->pdata, CD_PROP_BOOL, ".hide_poly");
  }
}

void BKE_pbvh_respect_hide_set(PBVH *pbvh, bool respect_hide)
{
  pbvh->respect_hide = respect_hide;
}

int BKE_pbvh_get_node_index(PBVH *pbvh, PBVHNode *node)
{
  return (int)(node - pbvh->nodes);
}

int BKE_pbvh_get_totnodes(PBVH *pbvh)
{
  return pbvh->totnode;
}

int BKE_pbvh_get_node_id(PBVH *pbvh, PBVHNode *node)
{
  return node->id;
}

void BKE_pbvh_get_nodes(PBVH *pbvh, int flag, PBVHNode ***r_array, int *r_totnode)
{
  BKE_pbvh_search_gather(pbvh, update_search_cb, POINTER_FROM_INT(flag), r_array, r_totnode);
}

PBVHNode *BKE_pbvh_node_from_index(PBVH *pbvh, int node_i)
{
  return pbvh->nodes + node_i;
}

#ifdef PROXY_ADVANCED
// TODO: if this really works, make sure to pull the neighbor iterator out of sculpt.c and put it
// here
/* clang-format off */
#  include "BKE_context.h"
#  include "DNA_object_types.h"
#  include "DNA_scene_types.h"
#  include "../../editors/sculpt_paint/sculpt_intern.h"
/* clang-format on */

int checkalloc(void **data, int esize, int oldsize, int newsize, int emask, int umask)
{
  // update channel if it already was allocated once, or is requested by umask
  if (newsize != oldsize && (*data || (emask & umask))) {
    if (*data) {
      *data = MEM_reallocN(*data, newsize * esize);
    }
    else {
      *data = MEM_mallocN(newsize * esize, "pbvh proxy vert arrays");
    }
    return emask;
  }

  return 0;
}

void BKE_pbvh_ensure_proxyarray_indexmap(PBVH *pbvh, PBVHNode *node, GHash *vert_node_map)
{
  ProxyVertArray *p = &node->proxyverts;

  int totvert = 0;
  BKE_pbvh_node_num_verts(pbvh, node, &totvert, NULL);

  bool update = !p->indexmap || p->size != totvert;
  update = update || (p->indexmap && BLI_ghash_len(p->indexmap) != totvert);

  if (!update) {
    return;
  }

  if (p->indexmap) {
    BLI_ghash_free(p->indexmap, NULL, NULL);
  }

  GHash *gs = p->indexmap = BLI_ghash_ptr_new("BKE_pbvh_ensure_proxyarray_indexmap");

  PBVHVertexIter vd;

  int i = 0;
  BKE_pbvh_vertex_iter_begin (pbvh, node, vd, PBVH_ITER_UNIQUE) {
    BLI_ghash_insert(gs, (void *)vd.vertex.i, (void *)i);
    i++;
  }
  BKE_pbvh_vertex_iter_end;
}

bool pbvh_proxyarray_needs_update(PBVH *pbvh, PBVHNode *node, int mask)
{
  ProxyVertArray *p = &node->proxyverts;
  int totvert = 0;

  if (!(node->flag & PBVH_Leaf) || !node->bm_unique_verts) {
    return false;
  }

  BKE_pbvh_node_num_verts(pbvh, node, &totvert, NULL);

  bool bad = p->size != totvert;
  bad = bad || ((mask & PV_NEIGHBORS) && p->neighbors_dirty);
  bad = bad || (p->datamask & mask) != mask;

  bad = bad && totvert > 0;

  return bad;
}

GHash *pbvh_build_vert_node_map(PBVH *pbvh, PBVHNode **nodes, int totnode, int mask)
{
  GHash *vert_node_map = BLI_ghash_ptr_new("BKE_pbvh_ensure_proxyarrays");

  for (int i = 0; i < totnode; i++) {
    PBVHVertexIter vd;
    PBVHNode *node = nodes[i];

    if (!(node->flag & PBVH_Leaf)) {
      continue;
    }

    BKE_pbvh_vertex_iter_begin (pbvh, node, vd, PBVH_ITER_UNIQUE) {
      BLI_ghash_insert(vert_node_map, (void *)vd.vertex.i, (void *)(node - pbvh->nodes));
    }
    BKE_pbvh_vertex_iter_end;
  }

  return vert_node_map;
}

void BKE_pbvh_ensure_proxyarrays(
    SculptSession *ss, PBVH *pbvh, PBVHNode **nodes, int totnode, int mask)
{

  bool update = false;

  for (int i = 0; i < totnode; i++) {
    if (pbvh_proxyarray_needs_update(pbvh, nodes[i], mask)) {
      update = true;
      break;
    }
  }

  if (!update) {
    return;
  }

  GHash *vert_node_map = pbvh_build_vert_node_map(pbvh, nodes, totnode, mask);

  for (int i = 0; i < totnode; i++) {
    if (nodes[i]->flag & PBVH_Leaf) {
      BKE_pbvh_ensure_proxyarray_indexmap(pbvh, nodes[i], vert_node_map);
    }
  }

  for (int i = 0; i < totnode; i++) {
    if (nodes[i]->flag & PBVH_Leaf) {
      BKE_pbvh_ensure_proxyarray(ss, pbvh, nodes[i], mask, vert_node_map, false, false);
    }
  }

  if (vert_node_map) {
    BLI_ghash_free(vert_node_map, NULL, NULL);
  }
}

void BKE_pbvh_ensure_proxyarray(SculptSession *ss,
                                PBVH *pbvh,
                                PBVHNode *node,
                                int mask,
                                GHash *vert_node_map,
                                bool check_indexmap,
                                bool force_update)
{
  ProxyVertArray *p = &node->proxyverts;

  if (check_indexmap) {
    BKE_pbvh_ensure_proxyarray_indexmap(pbvh, node, vert_node_map);
  }

  GHash *gs = p->indexmap;

  int totvert = 0;
  BKE_pbvh_node_num_verts(pbvh, node, &totvert, NULL);

  if (!totvert) {
    return;
  }

  int updatemask = 0;

#  define UPDATETEST(name, emask, esize) \
    if (mask & emask) { \
      updatemask |= checkalloc((void **)&p->name, esize, p->size, totvert, emask, mask); \
    }

  UPDATETEST(ownerco, PV_OWNERCO, sizeof(void *))
  UPDATETEST(ownerno, PV_OWNERNO, sizeof(void *))
  UPDATETEST(ownermask, PV_OWNERMASK, sizeof(void *))
  UPDATETEST(ownercolor, PV_OWNERCOLOR, sizeof(void *))
  UPDATETEST(co, PV_CO, sizeof(float) * 3)
  UPDATETEST(no, PV_NO, sizeof(short) * 3)
  UPDATETEST(fno, PV_NO, sizeof(float) * 3)
  UPDATETEST(mask, PV_MASK, sizeof(float))
  UPDATETEST(color, PV_COLOR, sizeof(float) * 4)
  UPDATETEST(index, PV_INDEX, sizeof(PBVHVertRef))
  UPDATETEST(neighbors, PV_NEIGHBORS, sizeof(ProxyKey) * MAX_PROXY_NEIGHBORS)

  p->size = totvert;

  if (force_update) {
    updatemask |= mask;
  }

  if ((mask & PV_NEIGHBORS) && p->neighbors_dirty) {
    updatemask |= PV_NEIGHBORS;
  }

  if (!updatemask) {
    return;
  }

  p->datamask |= mask;

  PBVHVertexIter vd;

  int i = 0;

#  if 1
  BKE_pbvh_vertex_iter_begin (pbvh, node, vd, PBVH_ITER_UNIQUE) {
    void **val;

    if (!BLI_ghash_ensure_p(gs, (void *)vd.vertex.i, &val)) {
      *val = (void *)i;
    };
    i++;
  }
  BKE_pbvh_vertex_iter_end;
#  endif

  if (updatemask & PV_NEIGHBORS) {
    p->neighbors_dirty = false;
  }

  i = 0;
  BKE_pbvh_vertex_iter_begin (pbvh, node, vd, PBVH_ITER_UNIQUE) {
    if (i >= p->size) {
      printf("error!! %s\n", __func__);
      break;
    }

    if (updatemask & PV_OWNERCO) {
      p->ownerco[i] = vd.co;
    }
    if (updatemask & PV_INDEX) {
      p->index[i] = vd.vertex;
    }
    if (updatemask & PV_OWNERNO) {
      p->ownerno[i] = vd.no;
    }
    if (updatemask & PV_NO) {
      if (vd.fno) {
        if (p->fno) {
          copy_v3_v3(p->fno[i], vd.fno);
        }
        normal_float_to_short_v3(p->no[i], vd.fno);
      }
      else if (vd.no) {
        copy_v3_v3_short(p->no[i], vd.no);
        if (p->fno) {
          normal_short_to_float_v3(p->fno[i], vd.no);
        }
      }
      else {
        p->no[i][0] = p->no[i][1] = p->no[i][2] = 0;
        if (p->fno) {
          zero_v3(p->fno[i]);
        }
      }
    }
    if (updatemask & PV_CO) {
      copy_v3_v3(p->co[i], vd.co);
    }
    if (updatemask & PV_OWNERMASK) {
      p->ownermask[i] = vd.mask;
    }
    if (updatemask & PV_MASK) {
      p->mask[i] = vd.mask ? *vd.mask : 0.0f;
    }
    if (updatemask & PV_COLOR) {
      if (vd.vcol) {
        copy_v4_v4(p->color[i], vd.vcol->color);
      }
    }

    if (updatemask & PV_NEIGHBORS) {
      int j = 0;
      SculptVertexNeighborIter ni;

      SCULPT_VERTEX_NEIGHBORS_ITER_BEGIN (ss, vd.vertex, ni) {
        if (j >= MAX_PROXY_NEIGHBORS - 1) {
          break;
        }

        ProxyKey key;

        int *pindex = (int *)BLI_ghash_lookup_p(gs, (void *)ni.vertex.i);

        if (!pindex) {
          if (vert_node_map) {
            int *nindex = (int *)BLI_ghash_lookup_p(vert_node_map, (void *)ni.vertex.i);

            if (!nindex) {
              p->neighbors_dirty = true;
              continue;
            }

            PBVHNode *node2 = pbvh->nodes + *nindex;
            if (node2->proxyverts.indexmap) {
              pindex = (int *)BLI_ghash_lookup_p(node2->proxyverts.indexmap, (void *)ni.vertex.i);
            }
            else {
              pindex = NULL;
            }

            if (!pindex) {
              p->neighbors_dirty = true;
              continue;
            }

            key.node = (int)(node2 - pbvh->nodes);
            key.pindex = *pindex;
            //*
            if (node2->proxyverts.size != 0 &&
                (key.pindex < 0 || key.pindex >= node2->proxyverts.size)) {
              printf("error! %s\n", __func__);
              fflush(stdout);
              p->neighbors_dirty = true;
              continue;
            }
            //*/
          }
          else {
            p->neighbors_dirty = true;
            continue;
          }
        }
        else {
          key.node = (int)(node - pbvh->nodes);
          key.pindex = *pindex;
        }

        p->neighbors[i][j++] = key;
      }
      SCULPT_VERTEX_NEIGHBORS_ITER_END(ni);

      p->neighbors[i][j].node = -1;
    }

    i++;
  }
  BKE_pbvh_vertex_iter_end;
}

typedef struct GatherProxyThread {
  PBVHNode **nodes;
  PBVH *pbvh;
  int mask;
} GatherProxyThread;

static void pbvh_load_proxyarray_exec(void *__restrict userdata,
                                      const int n,
                                      const TaskParallelTLS *__restrict tls)
{
  GatherProxyThread *data = (GatherProxyThread *)userdata;
  PBVHNode *node = data->nodes[n];
  PBVHVertexIter vd;
  ProxyVertArray *p = &node->proxyverts;
  int i = 0;

  int mask = p->datamask;

  BKE_pbvh_ensure_proxyarray(NULL, data->pbvh, node, data->mask, NULL, false, true);
}

void BKE_pbvh_load_proxyarrays(PBVH *pbvh, PBVHNode **nodes, int totnode, int mask)
{
  GatherProxyThread data = {.nodes = nodes, .pbvh = pbvh, .mask = mask};

  mask = mask & ~PV_NEIGHBORS;  // don't update neighbors in threaded code?

  TaskParallelSettings settings;
  BKE_pbvh_parallel_range_settings(&settings, true, totnode);
  BLI_task_parallel_range(0, totnode, &data, pbvh_load_proxyarray_exec, &settings);
}

static void pbvh_gather_proxyarray_exec(void *__restrict userdata,
                                        const int n,
                                        const TaskParallelTLS *__restrict tls)
{
  GatherProxyThread *data = (GatherProxyThread *)userdata;
  PBVHNode *node = data->nodes[n];
  PBVHVertexIter vd;
  ProxyVertArray *p = &node->proxyverts;
  int i = 0;

  int mask = p->datamask;

  BKE_pbvh_vertex_iter_begin (data->pbvh, node, vd, PBVH_ITER_UNIQUE) {
    if (mask & PV_CO) {
      copy_v3_v3(vd.co, p->co[i]);
    }

    if (mask & PV_COLOR && vd.col) {
      copy_v4_v4(vd.col, p->color[i]);
    }

    if (vd.mask && (mask & PV_MASK)) {
      *vd.mask = p->mask[i];
    }

    i++;
  }
  BKE_pbvh_vertex_iter_end;
}

void BKE_pbvh_gather_proxyarray(PBVH *pbvh, PBVHNode **nodes, int totnode)
{
  GatherProxyThread data = {.nodes = nodes, .pbvh = pbvh};

  TaskParallelSettings settings;
  BKE_pbvh_parallel_range_settings(&settings, true, totnode);
  BLI_task_parallel_range(0, totnode, &data, pbvh_gather_proxyarray_exec, &settings);
}

void BKE_pbvh_free_proxyarray(PBVH *pbvh, PBVHNode *node)
{
  ProxyVertArray *p = &node->proxyverts;

  if (p->indexmap) {
    BLI_ghash_free(p->indexmap, NULL, NULL);
  }
  if (p->co)
    MEM_freeN(p->co);
  if (p->no)
    MEM_freeN(p->no);
  if (p->index)
    MEM_freeN(p->index);
  if (p->mask)
    MEM_freeN(p->mask);
  if (p->ownerco)
    MEM_freeN(p->ownerco);
  if (p->ownerno)
    MEM_freeN(p->ownerno);
  if (p->ownermask)
    MEM_freeN(p->ownermask);
  if (p->ownercolor)
    MEM_freeN(p->ownercolor);
  if (p->color)
    MEM_freeN(p->color);
  if (p->neighbors)
    MEM_freeN(p->neighbors);

  memset(p, 0, sizeof(*p));
}

void BKE_pbvh_update_proxyvert(PBVH *pbvh, PBVHNode *node, ProxyVertUpdateRec *rec)
{
}

ProxyVertArray *BKE_pbvh_get_proxyarrays(PBVH *pbvh, PBVHNode *node)
{
  return &node->proxyverts;
}

#endif

/* checks if pbvh needs to sync its flat vcol shading flag with scene tool settings
   scene and ob are allowd to be NULL (in which case nothing is done).
*/
void SCULPT_update_flat_vcol_shading(Object *ob, Scene *scene)
{
  if (!scene || !ob || !ob->sculpt || !ob->sculpt->pbvh) {
    return;
  }

  if (ob->sculpt->pbvh) {
    bool flat_vcol_shading = ((scene->toolsettings->sculpt->flags &
                               SCULPT_DYNTOPO_FLAT_VCOL_SHADING) != 0);

    BKE_pbvh_set_flat_vcol_shading(ob->sculpt->pbvh, flat_vcol_shading);
  }
}

PBVHNode *BKE_pbvh_get_node(PBVH *pbvh, int node)
{
  return pbvh->nodes + node;
}

bool BKE_pbvh_node_mark_update_index_buffer(PBVH *pbvh, PBVHNode *node)
{
  bool split_indexed = pbvh->header.bm &&
                       (pbvh->flags & (PBVH_DYNTOPO_SMOOTH_SHADING | PBVH_FAST_DRAW));

  if (split_indexed) {
    BKE_pbvh_vert_tag_update_normal_triangulation(node);
  }

  return split_indexed;
}

void BKE_pbvh_vert_tag_update_normal_triangulation(PBVHNode *node)
{
  node->flag |= PBVH_UpdateTris;
}

void BKE_pbvh_vert_tag_update_normal_tri_area(PBVHNode *node)
{
  node->flag |= PBVH_UpdateTriAreas;
}

/* must be called outside of threads */
void BKE_pbvh_face_areas_begin(PBVH *pbvh)
{
  pbvh->face_area_i ^= 1;
}

void BKE_pbvh_update_all_tri_areas(PBVH *pbvh)
{
  /* swap read/write face area buffers */
  pbvh->face_area_i ^= 1;

  for (int i = 0; i < pbvh->totnode; i++) {
    PBVHNode *node = pbvh->nodes + i;
    if (node->flag & PBVH_Leaf) {
      node->flag |= PBVH_UpdateTriAreas;
#if 0
      // ensure node triangulations are valid
      // so we don't end up doing it inside brush threads
      BKE_pbvh_bmesh_check_tris(pbvh, node);
#endif
    }
  }
}

ATTR_NO_OPT void BKE_pbvh_check_tri_areas(PBVH *pbvh, PBVHNode *node)
{
  if (!(node->flag & PBVH_UpdateTriAreas)) {
    return;
  }

  if (pbvh->header.type == PBVH_BMESH) {
    if (node->flag & PBVH_UpdateTris) {
      BKE_pbvh_bmesh_check_tris(pbvh, node);
    }

    if (!node->tribuf || !node->tribuf->tottri) {
      return;
    }
  }

  node->flag &= ~PBVH_UpdateTriAreas;

  const int cur_i = pbvh->face_area_i ^ 1;

  switch (BKE_pbvh_type(pbvh)) {
    case PBVH_FACES: {
      for (int i = 0; i < (int)node->totprim; i++) {
        const MLoopTri *lt = &pbvh->looptri[node->prim_indices[i]];

        if (pbvh->hide_poly && pbvh->hide_poly[lt->poly]) {
          /* Skip hidden faces. */
          continue;
        }

        pbvh->face_areas[lt->poly * 2 + cur_i] = 0.0f;
      }

      for (int i = 0; i < (int)node->totprim; i++) {
        const MLoopTri *lt = &pbvh->looptri[node->prim_indices[i]];

        if (pbvh->hide_poly && pbvh->hide_poly[lt->poly]) {
          /* Skip hidden faces. */
          continue;
        }

        const MVert *mv1 = pbvh->verts + pbvh->mloop[lt->tri[0]].v;
        const MVert *mv2 = pbvh->verts + pbvh->mloop[lt->tri[1]].v;
        const MVert *mv3 = pbvh->verts + pbvh->mloop[lt->tri[2]].v;

        float area = area_tri_v3(mv1->co, mv2->co, mv3->co);

        pbvh->face_areas[lt->poly * 2 + cur_i] += area;

        /* sanity check on read side of read write buffer */
        if (pbvh->face_areas[lt->poly * 2 + (cur_i ^ 1)] == 0.0f) {
          pbvh->face_areas[lt->poly * 2 + (cur_i ^ 1)] = pbvh->face_areas[lt->poly * 2 + cur_i];
        }
      }
      break;
    }
    case PBVH_GRIDS:
      break;
    case PBVH_BMESH: {
      BMFace *f;
      const int cd_face_area = pbvh->cd_face_area;

      TGSET_ITER (f, node->bm_faces) {
        float *areabuf = BM_ELEM_CD_GET_VOID_P(f, cd_face_area);
        areabuf[cur_i] = 0.0f;
      }
      TGSET_ITER_END;

      for (int i = 0; i < node->tribuf->tottri; i++) {
        PBVHTri *tri = node->tribuf->tris + i;

        BMVert *v1 = (BMVert *)(node->tribuf->verts[tri->v[0]].i);
        BMVert *v2 = (BMVert *)(node->tribuf->verts[tri->v[1]].i);
        BMVert *v3 = (BMVert *)(node->tribuf->verts[tri->v[2]].i);
        BMFace *f = (BMFace *)tri->f.i;

        float *areabuf = BM_ELEM_CD_GET_VOID_P(f, cd_face_area);
        areabuf[cur_i] += area_tri_v3(v1->co, v2->co, v3->co);
      }

      TGSET_ITER (f, node->bm_faces) {
        float *areabuf = BM_ELEM_CD_GET_VOID_P(f, cd_face_area);

        /* sanity check on read side of read write buffer */
        if (areabuf[cur_i ^ 1] == 0.0f) {
          areabuf[cur_i ^ 1] = areabuf[cur_i];
        }
      }
      TGSET_ITER_END;

      break;
    }
    default:
      break;
  }
}

static void pbvh_pmap_to_edges_add(PBVH *pbvh,
                                   PBVHVertRef vertex,
                                   int **r_edges,
                                   int *r_edges_size,
                                   bool *heap_alloc,
                                   int e,
                                   int p,
                                   int *len,
                                   int **r_polys)
{
  for (int i = 0; i < *len; i++) {
    if ((*r_edges)[i] == e) {
      if ((*r_polys)[i * 2 + 1] == -1) {
        (*r_polys)[i * 2 + 1] = p;
      }
      return;
    }
  }

  if (*len >= *r_edges_size) {
    int newsize = *len + ((*len) >> 1) + 1;

    int *r_edges_new = MEM_malloc_arrayN(newsize, sizeof(*r_edges_new), "r_edges_new");
    int *r_polys_new = MEM_malloc_arrayN(newsize * 2, sizeof(*r_polys_new), "r_polys_new");

    memcpy((void *)r_edges_new, (void *)*r_edges, sizeof(int) * (*r_edges_size));
    memcpy((void *)r_polys_new, (void *)(*r_polys), sizeof(int) * 2 * (*r_edges_size));

    *r_edges_size = newsize;

    if (*heap_alloc) {
      MEM_freeN(*r_polys);
      MEM_freeN(*r_edges);
    }

    *r_edges = r_edges_new;
    *r_polys = r_polys_new;

    *heap_alloc = true;
  }

  (*r_polys)[*len * 2] = p;
  (*r_polys)[*len * 2 + 1] = -1;

  (*r_edges)[*len] = e;
  (*len)++;
}

void BKE_pbvh_pmap_to_edges(PBVH *pbvh,
                            PBVHVertRef vertex,
                            int **r_edges,
                            int *r_edges_size,
                            bool *r_heap_alloc,
                            int **r_polys)
{
  MeshElemMap *map = pbvh->pmap->pmap + vertex.i;
  int len = 0;

  for (int i = 0; i < map->count; i++) {
    const MPoly *mp = pbvh->mpoly + map->indices[i];
    const MLoop *ml = pbvh->mloop + mp->loopstart;

    if (pbvh->hide_poly && pbvh->hide_poly[map->indices[i]]) {
      /* Skip connectivity from hidden faces. */
      continue;
    }

    for (int j = 0; j < mp->totloop; j++, ml++) {
      if (ml->v == vertex.i) {
        pbvh_pmap_to_edges_add(pbvh,
                               vertex,
                               r_edges,
                               r_edges_size,
                               r_heap_alloc,
                               ME_POLY_LOOP_PREV(pbvh->mloop, mp, j)->e,
                               map->indices[i],
                               &len,
                               r_polys);
        pbvh_pmap_to_edges_add(pbvh,
                               vertex,
                               r_edges,
                               r_edges_size,
                               r_heap_alloc,
                               ml->e,
                               map->indices[i],
                               &len,
                               r_polys);
      }
    }
  }

  *r_edges_size = len;
}

void BKE_pbvh_set_vemap(PBVH *pbvh, MeshElemMap *vemap)
{
  pbvh->vemap = vemap;
}

ATTR_NO_OPT void BKE_pbvh_get_vert_face_areas(PBVH *pbvh,
                                              PBVHVertRef vertex,
                                              float *r_areas,
                                              int valence)
{
  const int cur_i = pbvh->face_area_i;

  switch (BKE_pbvh_type(pbvh)) {
    case PBVH_FACES: {
      int *edges = BLI_array_alloca(edges, 16);
      int *polys = BLI_array_alloca(polys, 32);
      bool heap_alloc = false;
      int len = 16;

      BKE_pbvh_pmap_to_edges(pbvh, vertex, &edges, &len, &heap_alloc, &polys);
      len = MIN2(len, valence);

      if (pbvh->vemap) {
        /* sort poly references by vemap edge ordering */
        MeshElemMap *emap = pbvh->vemap + vertex.i;

        int *polys_old = BLI_array_alloca(polys, len * 2);
        memcpy((void *)polys_old, (void *)polys, sizeof(int) * len * 2);

        /* note that wire edges will break this, but
           should only result in incorrect weights
           and isn't worth fixing */

        for (int i = 0; i < len; i++) {
          for (int j = 0; j < len; j++) {
            if (emap->indices[i] == edges[j]) {
              polys[i * 2] = polys_old[j * 2];
              polys[i * 2 + 1] = polys_old[j * 2 + 1];
            }
          }
        }
      }
      for (int i = 0; i < len; i++) {
        r_areas[i] = pbvh->face_areas[polys[i * 2] * 2 + cur_i];

        if (polys[i * 2 + 1] != -1) {
          r_areas[i] += pbvh->face_areas[polys[i * 2 + 1] * 2 + cur_i];
          r_areas[i] *= 0.5f;
        }
      }

      if (heap_alloc) {
        MEM_freeN(edges);
        MEM_freeN(polys);
      }

      break;
    }
    case PBVH_BMESH: {
      BMVert *v = (BMVert *)vertex.i;
      BMEdge *e = v->e;

      if (!e) {
        for (int i = 0; i < valence; i++) {
          r_areas[i] = 1.0f;
        }

        return;
      }

      const int cd_face_area = pbvh->cd_face_area;
      int j = 0;

      do {
        float w = 0.0f;

        if (!e->l) {
          w = 0.0f;
        }
        else {
          float *a1 = BM_ELEM_CD_GET_VOID_P(e->l->f, cd_face_area);
          float *a2 = BM_ELEM_CD_GET_VOID_P(e->l->radial_next->f, cd_face_area);

          w += a1[cur_i] * 0.5f;
          w += a2[cur_i] * 0.5f;
        }

        if (j >= valence) {
          printf("%s: error, corrupt edge cycle\n", __func__);
          break;
        }

        r_areas[j++] = w;

        e = v == e->v1 ? e->v1_disk_link.next : e->v2_disk_link.next;
      } while (e != v->e);

      for (; j < valence; j++) {
        r_areas[j] = 1.0f;
      }

      break;
    }

    case PBVH_GRIDS: { /* estimate from edge lengths */
      int index = (int)vertex.i;

      const CCGKey *key = BKE_pbvh_get_grid_key(pbvh);
      const int grid_index = index / key->grid_area;
      const int vertex_index = index - grid_index * key->grid_area;

      SubdivCCGCoord coord = {.grid_index = grid_index,
                              .x = vertex_index % key->grid_size,
                              .y = vertex_index / key->grid_size};

      SubdivCCGNeighbors neighbors;
      BKE_subdiv_ccg_neighbor_coords_get(pbvh->subdiv_ccg, &coord, false, &neighbors);

      float *co1 = CCG_elem_co(key, CCG_elem_offset(key, pbvh->grids[grid_index], vertex_index));
      float totw = 0.0f;
      int i = 0;

      for (i = 0; i < neighbors.size; i++) {
        SubdivCCGCoord *coord2 = neighbors.coords + i;

        int vertex_index2 = coord2->y * key->grid_size + coord2->x;

        float *co2 = CCG_elem_co(
            key, CCG_elem_offset(key, pbvh->grids[coord2->grid_index], vertex_index2));
        float w = len_v3v3(co1, co2);

        r_areas[i] = w;
        totw += w;
      }

      if (neighbors.size != valence) {
        printf("%s: error!\n", __func__);
      }
      if (totw < 0.000001f) {
        for (int i = 0; i < neighbors.size; i++) {
          r_areas[i] = 1.0f;
        }
      }

      for (; i < valence; i++) {
        r_areas[i] = 1.0f;
      }

      break;
    }
  }
}

void BKE_pbvh_set_stroke_id(PBVH *pbvh, int stroke_id)
{
  pbvh->stroke_id = stroke_id;
}

static void pbvh_boundaries_flag_update(PBVH *pbvh)
{

  if (pbvh->header.bm) {
    BMVert *v;
    BMIter iter;

    BM_ITER_MESH (v, &iter, pbvh->header.bm, BM_VERTS_OF_MESH) {
      pbvh_boundary_update_bmesh(pbvh, v);
    }
  }
  else {
    int totvert = pbvh->totvert;

    if (BKE_pbvh_type(pbvh) == PBVH_GRIDS) {
      totvert = BKE_pbvh_get_grid_num_verts(pbvh);
    }

    for (int i = 0; i < totvert; i++) {
      pbvh->boundary_flags[i] |= SCULPT_BOUNDARY_NEEDS_UPDATE;
    }
  }
}

void BKE_pbvh_set_symmetry(PBVH *pbvh, int symmetry, int boundary_symmetry)
{
  if (symmetry == pbvh->symmetry && boundary_symmetry == pbvh->boundary_symmetry) {
    return;
  }

  pbvh->symmetry = symmetry;
  pbvh->boundary_symmetry = boundary_symmetry;

  pbvh_boundaries_flag_update(pbvh);
}

void BKE_pbvh_set_sculpt_verts(PBVH *pbvh, struct MSculptVert *msculptverts)
{
  pbvh->msculptverts = msculptverts;
}

void BKE_pbvh_update_vert_boundary_grids(PBVH *pbvh,
                                         struct SubdivCCG *subdiv_ccg,
                                         PBVHVertRef vertex)
{
  MSculptVert *mv = pbvh->msculptverts + vertex.i;

  int *flags = pbvh->boundary_flags + vertex.i;
  *flags = 0;

  /* TODO: finish this function. */

  int index = (int)vertex.i;

  /* TODO: optimize this. We could fill #SculptVertexNeighborIter directly,
   * maybe provide coordinate and mask pointers directly rather than converting
   * back and forth between #CCGElem and global index. */
  const CCGKey *key = BKE_pbvh_get_grid_key(pbvh);
  const int grid_index = index / key->grid_area;
  const int vertex_index = index - grid_index * key->grid_area;

  SubdivCCGCoord coord = {.grid_index = grid_index,
                          .x = vertex_index % key->grid_size,
                          .y = vertex_index / key->grid_size};

  SubdivCCGNeighbors neighbors;
  BKE_subdiv_ccg_neighbor_coords_get(subdiv_ccg, &coord, false, &neighbors);

  mv->valence = neighbors.size;
  mv->flag &= ~SCULPTVERT_NEED_VALENCE;
}

void BKE_pbvh_update_vert_boundary_faces(int *boundary_flags,
                                         const int *face_sets,
                                         const bool *hide_poly,
                                         const MVert *mvert,
                                         const MEdge *medge,
                                         const MLoop *mloop,
                                         const MPoly *mpoly,
                                         MSculptVert *msculptverts,
                                         const MeshElemMap *pmap,
                                         PBVHVertRef vertex)
{
  MSculptVert *mv = msculptverts + vertex.i;
  const MeshElemMap *vert_map = &pmap[vertex.i];

  mv->flag &= ~SCULPTVERT_VERT_FSET_HIDDEN;

  int last_fset = -1;
  int last_fset2 = -1;

  int *flags = boundary_flags + vertex.i;
  *flags = 0;

  int totsharp = 0, totseam = 0;
  int visible = false;

  for (int i = 0; i < vert_map->count; i++) {
    int f_i = vert_map->indices[i];

    const MPoly *mp = mpoly + f_i;
    const MLoop *ml = mloop + mp->loopstart;
    int j = 0;

    for (j = 0; j < mp->totloop; j++, ml++) {
      if (ml->v == (int)vertex.i) {
        break;
      }
    }

    if (j < mp->totloop) {
      const MEdge *me = medge + ml->e;
      if (me->flag & ME_SHARP) {
        *flags |= SCULPT_BOUNDARY_SHARP;
        totsharp++;
      }

      if (me->flag & ME_SEAM) {
        *flags |= SCULPT_BOUNDARY_SEAM;
        totseam++;
      }
    }

    int fset = face_sets ? abs(face_sets[f_i]) : 1;

    if (!hide_poly || !hide_poly[f_i]) {
      visible = true;
    }

    if (i > 0 && fset != last_fset) {
      *flags |= SCULPT_BOUNDARY_FACE_SET;

      if (i > 1 && last_fset2 != last_fset && last_fset != -1 && last_fset2 != -1 && fset != -1 &&
          last_fset2 != fset) {
        *flags |= SCULPT_CORNER_FACE_SET;
      }
    }

    if (i > 0 && last_fset != fset) {
      last_fset2 = last_fset;
    }

    last_fset = fset;
  }

  if (!visible) {
    mv->flag |= SCULPTVERT_VERT_FSET_HIDDEN;
  }

  if (totsharp > 2) {
    *flags |= SCULPT_CORNER_SHARP;
  }

  if (totseam > 2) {
    *flags |= SCULPT_CORNER_SEAM;
  }
}

void BKE_pbvh_ignore_uvs_set(PBVH *pbvh, bool value)
{
  if (!!(pbvh->flags & PBVH_IGNORE_UVS) == value) {
    return;  // no change
  }

  if (value) {
    pbvh->flags |= PBVH_IGNORE_UVS;
  }
  else {
    pbvh->flags &= ~PBVH_IGNORE_UVS;
  }

  pbvh_boundaries_flag_update(pbvh);
}

bool BKE_pbvh_cache(const struct Mesh *me, PBVH *pbvh)
{
  memset(&pbvh->cached_data, 0, sizeof(pbvh->cached_data));

  if (pbvh->invalid) {
    printf("invalid pbvh!\n");
    return false;
  }

  switch (pbvh->header.type) {
    case PBVH_BMESH:
      if (!pbvh->header.bm) {
        return false;
      }

      pbvh->cached_data.bm = pbvh->header.bm;

      pbvh->cached_data.vdata = pbvh->header.bm->vdata;
      pbvh->cached_data.edata = pbvh->header.bm->edata;
      pbvh->cached_data.ldata = pbvh->header.bm->ldata;
      pbvh->cached_data.pdata = pbvh->header.bm->pdata;

      pbvh->cached_data.totvert = pbvh->header.bm->totvert;
      pbvh->cached_data.totedge = pbvh->header.bm->totedge;
      pbvh->cached_data.totloop = pbvh->header.bm->totloop;
      pbvh->cached_data.totpoly = pbvh->header.bm->totface;
      break;
    case PBVH_GRIDS:
      pbvh->cached_data.vdata = me->vdata;
      pbvh->cached_data.edata = me->edata;
      pbvh->cached_data.ldata = me->ldata;
      pbvh->cached_data.pdata = me->pdata;

      int grid_side = pbvh->gridkey.grid_size;

      pbvh->cached_data.totvert = pbvh->totgrid * grid_side * grid_side;
      pbvh->cached_data.totedge = me->totedge;
      pbvh->cached_data.totloop = me->totloop;
      pbvh->cached_data.totpoly = pbvh->totgrid * (grid_side - 1) * (grid_side - 1);
      break;
    case PBVH_FACES:
      pbvh->cached_data.vdata = me->vdata;
      pbvh->cached_data.edata = me->edata;
      pbvh->cached_data.ldata = me->ldata;
      pbvh->cached_data.pdata = me->pdata;

      pbvh->cached_data.totvert = me->totvert;
      pbvh->cached_data.totedge = me->totedge;
      pbvh->cached_data.totloop = me->totloop;
      pbvh->cached_data.totpoly = me->totpoly;
      break;
  }

  return true;
}

static bool customdata_is_same(const CustomData *a, const CustomData *b)
{
  return memcmp(a, b, sizeof(CustomData)) == 0;
}

bool BKE_pbvh_cache_is_valid(const struct Object *ob,
                             const struct Mesh *me,
                             const PBVH *pbvh,
                             int pbvh_type)
{
  if (pbvh->invalid) {
    printf("pbvh invalid!\n");
    return false;
  }

  if (pbvh->header.type != pbvh_type) {
    return false;
  }

  bool ok = true;
  int totvert = 0, totedge = 0, totloop = 0, totpoly = 0;
  const CustomData *vdata, *edata, *ldata, *pdata;

  MultiresModifierData *mmd = NULL;

  LISTBASE_FOREACH (ModifierData *, md, &ob->modifiers) {
    if (md->type == eModifierType_Multires) {
      mmd = (MultiresModifierData *)md;
      break;
    }
  }

  if (mmd && (mmd->flags & eModifierMode_Realtime)) {
    // return false;
  }

  switch (pbvh_type) {
    case PBVH_BMESH:
      if (!pbvh->header.bm || pbvh->header.bm != pbvh->cached_data.bm) {
        return false;
      }

      totvert = pbvh->header.bm->totvert;
      totedge = pbvh->header.bm->totedge;
      totloop = pbvh->header.bm->totloop;
      totpoly = pbvh->header.bm->totface;

      vdata = &pbvh->header.bm->vdata;
      edata = &pbvh->header.bm->edata;
      ldata = &pbvh->header.bm->ldata;
      pdata = &pbvh->header.bm->pdata;
      break;
    case PBVH_FACES:
      totvert = me->totvert;
      totedge = me->totedge;
      totloop = me->totloop;
      totpoly = me->totpoly;

      vdata = &me->vdata;
      edata = &me->edata;
      ldata = &me->ldata;
      pdata = &me->pdata;
      break;
    case PBVH_GRIDS: {
      if (!mmd) {
        return false;
      }

      int grid_side = 1 + (1 << (mmd->sculptlvl - 1));

      totvert = me->totloop * grid_side * grid_side;
      totedge = me->totedge;
      totloop = me->totloop;
      totpoly = me->totloop * (grid_side - 1) * (grid_side - 1);

      vdata = &me->vdata;
      edata = &me->edata;
      ldata = &me->ldata;
      pdata = &me->pdata;
      break;
    }
  }

  ok = ok && totvert == pbvh->cached_data.totvert;
  ok = ok && totedge == pbvh->cached_data.totedge;
  ok = ok && totloop == pbvh->cached_data.totloop;
  ok = ok && totpoly == pbvh->cached_data.totpoly;

  ok = ok && customdata_is_same(vdata, &pbvh->cached_data.vdata);
  ok = ok && customdata_is_same(edata, &pbvh->cached_data.edata);
  ok = ok && customdata_is_same(ldata, &pbvh->cached_data.ldata);
  ok = ok && customdata_is_same(pdata, &pbvh->cached_data.pdata);

  return ok;
}

GHash *cached_pbvhs = NULL;
static void pbvh_clear_cached_pbvhs(PBVH *exclude)
{
  PBVH **pbvhs = NULL;
  BLI_array_staticdeclare(pbvhs, 8);

  GHashIterator iter;
  GHASH_ITER (iter, cached_pbvhs) {
    PBVH *pbvh = BLI_ghashIterator_getValue(&iter);

    if (pbvh != exclude) {
      BLI_array_append(pbvhs, pbvh);
    }
  }

  for (int i = 0; i < BLI_array_len(pbvhs); i++) {
    PBVH *pbvh = pbvhs[i];

    if (pbvh->header.bm) {
      BM_mesh_free(pbvh->header.bm);
    }

    BKE_pbvh_free(pbvh);
  }

  BLI_array_free(pbvhs);
  BLI_ghash_clear(cached_pbvhs, MEM_freeN, NULL);
}

void BKE_pbvh_clear_cache(PBVH *preserve)
{
  pbvh_clear_cached_pbvhs(NULL);
}

#define PBVH_CACHE_KEY_SIZE 1024

static void pbvh_make_cached_key(Object *ob, char out[PBVH_CACHE_KEY_SIZE])
{
  sprintf(out, "%s:%p", ob->id.name, G.main);
}

void BKE_pbvh_invalidate_cache(Object *ob)
{
  Object *ob_orig = DEG_get_original_object(ob);

  char key[PBVH_CACHE_KEY_SIZE];
  pbvh_make_cached_key(ob_orig, key);

#ifdef WITH_PBVH_CACHE
  PBVH *pbvh = BLI_ghash_lookup(cached_pbvhs, key);

  if (pbvh) {
    BKE_pbvh_cache_remove(pbvh);
  }
#endif
}

PBVH *BKE_pbvh_get_or_free_cached(Object *ob, Mesh *me, PBVHType pbvh_type)
{
  Object *ob_orig = DEG_get_original_object(ob);

  char key[PBVH_CACHE_KEY_SIZE];
  pbvh_make_cached_key(ob_orig, key);

  PBVH *pbvh = BLI_ghash_lookup(cached_pbvhs, key);

  if (!pbvh) {
    return NULL;
  }

  if (BKE_pbvh_cache_is_valid(ob, me, pbvh, pbvh_type)) {
    switch (pbvh_type) {
      case PBVH_BMESH:
        break;
      case PBVH_FACES:
        pbvh->vert_normals = BKE_mesh_vertex_normals_for_write(me);
      case PBVH_GRIDS:
        if (!pbvh->deformed) {
          pbvh->verts = me->mvert;
        }

        pbvh->mloop = me->mloop;
        pbvh->mpoly = me->mpoly;
        pbvh->vdata = &me->vdata;
        pbvh->ldata = &me->ldata;
        pbvh->pdata = &me->pdata;

        pbvh->face_sets = CustomData_get_layer_named(
            &me->pdata, CD_PROP_INT32, ".sculpt_face_set");

        break;
    }

    BKE_pbvh_update_active_vcol(pbvh, me);

    return pbvh;
  }

  pbvh_clear_cached_pbvhs(NULL);
  return NULL;
}

void BKE_pbvh_set_cached(Object *ob, PBVH *pbvh)
{
  if (!pbvh) {
    return;
  }

  Object *ob_orig = DEG_get_original_object(ob);

  char key[PBVH_CACHE_KEY_SIZE];
  pbvh_make_cached_key(ob_orig, key);

  PBVH *exist = BLI_ghash_lookup(cached_pbvhs, key);

  if (pbvh->invalid) {
    printf("pbvh invalid!");
  }

  if (exist && exist->invalid) {
    printf("pbvh invalid!");
  }

  if (!exist || exist != pbvh) {
    pbvh_clear_cached_pbvhs(pbvh);

    char key[PBVH_CACHE_KEY_SIZE];
    pbvh_make_cached_key(ob_orig, key);

    BLI_ghash_insert(cached_pbvhs, BLI_strdup(key), pbvh);
  }

#ifdef WITH_PBVH_CACHE
  BKE_pbvh_cache(BKE_object_get_original_mesh(ob_orig), pbvh);
#endif
}

struct SculptPMap *BKE_pbvh_get_pmap(PBVH *pbvh)
{
  return pbvh->pmap;
}

void BKE_pbvh_set_pmap(PBVH *pbvh, SculptPMap *pmap)
{
  if (pbvh->pmap != pmap) {
    BKE_pbvh_pmap_aquire(pmap);
  }

  pbvh->pmap = pmap;
}

/** Does not free pbvh itself. */
void BKE_pbvh_cache_remove(PBVH *pbvh)
{
  char **keys = NULL;
  BLI_array_staticdeclare(keys, 32);

  GHashIterator iter;
  GHASH_ITER (iter, cached_pbvhs) {
    PBVH *pbvh2 = BLI_ghashIterator_getValue(&iter);

    if (pbvh2 == pbvh) {
      BLI_array_append(keys, (char *)BLI_ghashIterator_getKey(&iter));
      break;
    }
  }

  for (int i = 0; i < BLI_array_len(keys); i++) {
    BLI_ghash_remove(cached_pbvhs, keys[i], MEM_freeN, NULL);
  }

  BLI_array_free(keys);
}

void BKE_pbvh_set_bmesh(PBVH *pbvh, BMesh *bm)
{
  pbvh->header.bm = bm;
}

void BKE_pbvh_free_bmesh(PBVH *pbvh, BMesh *bm)
{
  if (pbvh) {
    pbvh->header.bm = NULL;
  }

  BM_mesh_free(bm);

  GHashIterator iter;
  char **keys = NULL;
  BLI_array_staticdeclare(keys, 32);

  PBVH **pbvhs = NULL;
  BLI_array_staticdeclare(pbvhs, 8);

  GHASH_ITER (iter, cached_pbvhs) {
    PBVH *pbvh2 = BLI_ghashIterator_getValue(&iter);

    if (pbvh2->header.bm == bm) {
      pbvh2->header.bm = NULL;

      if (pbvh2 != pbvh) {
        bool ok = true;

        for (int i = 0; i < BLI_array_len(pbvhs); i++) {
          if (pbvhs[i] == pbvh2) {
            ok = false;
          }
        }

        if (ok) {
          BLI_array_append(pbvhs, pbvh2);
        }
      }

      BLI_array_append(keys, BLI_ghashIterator_getKey(&iter));
    }
  }

  for (int i = 0; i < BLI_array_len(keys); i++) {
    BLI_ghash_remove(cached_pbvhs, keys[i], MEM_freeN, NULL);
  }

  for (int i = 0; i < BLI_array_len(pbvhs); i++) {
    BKE_pbvh_free(pbvhs[i]);
  }

  BLI_array_free(pbvhs);
  BLI_array_free(keys);
}

struct BMLog *BKE_pbvh_get_bm_log(PBVH *pbvh)
{
  return pbvh->bm_log;
}

void BKE_pbvh_system_init()
{
  cached_pbvhs = BLI_ghash_str_new("pbvh cache ghash");
}

void BKE_pbvh_system_exit()
{
  pbvh_clear_cached_pbvhs(NULL);
  BLI_ghash_free(cached_pbvhs, NULL, NULL);
}

SculptPMap *BKE_pbvh_make_pmap(const struct Mesh *me)
{
  SculptPMap *pmap = MEM_callocN(sizeof(*pmap), "SculptPMap");

  BKE_mesh_vert_poly_map_create(&pmap->pmap,
                                &pmap->pmap_mem,
                                BKE_mesh_verts(me),
                                BKE_mesh_edges(me),
                                BKE_mesh_polys(me),
                                BKE_mesh_loops(me),
                                me->totvert,
                                me->totpoly,
                                me->totloop,
                                false);

  pmap->refcount = 1;

  return pmap;
}

void BKE_pbvh_pmap_aquire(SculptPMap *pmap)
{
  pmap->refcount++;
}

bool BKE_pbvh_pmap_release(SculptPMap *pmap)
{
  if (!pmap) {
    return false;
  }

  pmap->refcount--;

  // if (pmap->refcount < 0) {
  //  printf("%s: error!\n", __func__);
  //}

  if (1 && pmap->refcount == 0) {
    MEM_SAFE_FREE(pmap->pmap);
    MEM_SAFE_FREE(pmap->pmap_mem);
    MEM_SAFE_FREE(pmap);

    return true;
  }

  return false;
}

bool BKE_pbvh_is_drawing(const PBVH *pbvh)
{
  return pbvh->is_drawing;
}

bool BKE_pbvh_draw_cache_invalid(const PBVH *pbvh)
{
  return pbvh->draw_cache_invalid;
}

void BKE_pbvh_is_drawing_set(PBVH *pbvh, bool val)
{
  pbvh->is_drawing = val;
}

void BKE_pbvh_node_num_loops(PBVH *pbvh, PBVHNode *node, int *r_totloop)
{
  UNUSED_VARS(pbvh);
  BLI_assert(BKE_pbvh_type(pbvh) == PBVH_FACES);

  if (r_totloop) {
    *r_totloop = node->loop_indices_num;
  }
}

void BKE_pbvh_update_active_vcol(PBVH *pbvh, const Mesh *mesh)
{
  CustomDataLayer *last_layer = pbvh->color_layer;

  Mesh me_query;
  const CustomData *vdata, *ldata;

  if (pbvh->header.type == PBVH_BMESH && pbvh->header.bm) {
    vdata = &pbvh->header.bm->vdata;
    ldata = &pbvh->header.bm->ldata;
  }
  else {
    vdata = &mesh->vdata;
    ldata = &mesh->ldata;
  }

  BKE_id_attribute_copy_domains_temp(ID_ME, vdata, NULL, ldata, NULL, NULL, &me_query.id);
  BKE_pbvh_get_color_layer(&me_query, &pbvh->color_layer, &pbvh->color_domain);

  if (pbvh->color_layer && pbvh->header.bm) {
    pbvh->cd_vcol_offset = pbvh->color_layer->offset;
  }
  else {
    pbvh->cd_vcol_offset = -1;
  }

  if (pbvh->color_layer != last_layer) {
    for (int i = 0; i < pbvh->totnode; i++) {
      PBVHNode *node = pbvh->nodes + i;

      if (node->flag & PBVH_Leaf) {
        BKE_pbvh_node_mark_update_color(node);
      }
    }
  }
}

void BKE_pbvh_ensure_node_loops(PBVH *pbvh)
{
  BLI_assert(BKE_pbvh_type(pbvh) == PBVH_FACES);

  int totloop = 0;

  /* Check if nodes already have loop indices. */
  for (int i = 0; i < pbvh->totnode; i++) {
    PBVHNode *node = pbvh->nodes + i;

    if (!(node->flag & PBVH_Leaf)) {
      continue;
    }

    if (node->loop_indices) {
      return;
    }

    totloop += node->totprim * 3;
  }

  BLI_bitmap *visit = BLI_BITMAP_NEW(totloop, __func__);

  /* Create loop indices from node loop triangles. */
  for (int i = 0; i < pbvh->totnode; i++) {
    PBVHNode *node = pbvh->nodes + i;

    if (!(node->flag & PBVH_Leaf)) {
      continue;
    }

    node->loop_indices = MEM_malloc_arrayN(node->totprim * 3, sizeof(int), __func__);
    node->loop_indices_num = 0;

    for (int j = 0; j < (int)node->totprim; j++) {
      const MLoopTri *mlt = pbvh->looptri + node->prim_indices[j];

      for (int k = 0; k < 3; k++) {
        if (!BLI_BITMAP_TEST(visit, mlt->tri[k])) {
          node->loop_indices[node->loop_indices_num++] = mlt->tri[k];
          BLI_BITMAP_ENABLE(visit, mlt->tri[k]);
        }
      }
    }
  }

  MEM_SAFE_FREE(visit);
}

bool BKE_pbvh_get_origvert(
    PBVH *pbvh, PBVHVertRef vertex, const float **r_co, float **r_no, float **r_color)
{
  MSculptVert *mv;

  switch (pbvh->header.type) {
    case PBVH_FACES:
    case PBVH_GRIDS:
      mv = pbvh->msculptverts + vertex.i;

      if (mv->stroke_id != pbvh->stroke_id) {
        mv->stroke_id = pbvh->stroke_id;
        float *mask = NULL;

        if (pbvh->header.type == PBVH_FACES) {
          copy_v3_v3(mv->origco, pbvh->verts[vertex.i].co);
          copy_v3_v3(mv->origno, pbvh->vert_normals[vertex.i]);
          mask = (float *)CustomData_get_layer(pbvh->vdata, CD_PAINT_MASK);

          if (mask) {
            mask += vertex.i;
          }
        }
        else {
          const CCGKey *key = BKE_pbvh_get_grid_key(pbvh);
          const int grid_index = vertex.i / key->grid_area;
          const int vertex_index = vertex.i - grid_index * key->grid_area;
          CCGElem *elem = BKE_pbvh_get_grids(pbvh)[grid_index];

          copy_v3_v3(mv->origco, CCG_elem_co(key, CCG_elem_offset(key, elem, vertex_index)));
          copy_v3_v3(mv->origno, CCG_elem_no(key, CCG_elem_offset(key, elem, vertex_index)));
          mask = key->has_mask ? CCG_elem_mask(key, CCG_elem_offset(key, elem, vertex_index)) : NULL;
        }

        if (mask) {
          mv->origmask = (ushort)(*mask * 65535.0f);
        }

        if (pbvh->color_layer) {
          BKE_pbvh_vertex_color_get(pbvh, vertex, mv->origcolor);
        }
      }
      break;
    case PBVH_BMESH: {
      BMVert *v = (BMVert *)vertex.i;
      mv = BKE_PBVH_SCULPTVERT(pbvh->cd_sculpt_vert, v);

      if (mv->stroke_id != pbvh->stroke_id) {
        mv->stroke_id = pbvh->stroke_id;

        copy_v3_v3(mv->origco, v->co);
        copy_v3_v3(mv->origno, v->no);

        if (pbvh->cd_vert_mask_offset != -1) {
          mv->origmask = (short)(BM_ELEM_CD_GET_FLOAT(v, pbvh->cd_vert_mask_offset) * 65535.0f);
        }

        if (pbvh->cd_vcol_offset != -1) {
          BKE_pbvh_vertex_color_get(pbvh, vertex, mv->origcolor);
        }
      }
      break;
    }
  }

  if (r_co) {
    *r_co = mv->origco;
  }

  if (r_no) {
    *r_no = mv->origno;
  }

  if (r_color) {
    *r_color = mv->origcolor;
  }

  return true;
}

int BKE_pbvh_debug_draw_gen_get(PBVHNode *node)
{
  return node->debug_draw_gen;
}

void BKE_pbvh_set_boundary_flags(PBVH *pbvh, int *boundary_flags)
{
  pbvh->boundary_flags = boundary_flags;
}<|MERGE_RESOLUTION|>--- conflicted
+++ resolved
@@ -956,14 +956,10 @@
                           void **gridfaces,
                           DMFlagMat *flagmats,
                           BLI_bitmap **grid_hidden,
-<<<<<<< HEAD
                           bool fast_draw,
                           float *face_areas,
-                          Mesh *me)
-=======
                           Mesh *me,
                           SubdivCCG *subdiv_ccg)
->>>>>>> 5fe146e5
 {
   const int gridsize = key->grid_size;
 
@@ -975,10 +971,6 @@
   pbvh->totgrid = totgrid;
   pbvh->gridkey = *key;
   pbvh->grid_hidden = grid_hidden;
-<<<<<<< HEAD
-  pbvh->leaf_limit = max_ii(LEAF_LIMIT / (gridsize * gridsize), 1);
-  pbvh->depth_limit = LEAF_DEPTH_LIMIT;
-=======
   pbvh->subdiv_ccg = subdiv_ccg;
 
   /* Ensure leaf limit is at least 4 so there's room
@@ -986,7 +978,7 @@
    * Fixes T102209.
    */
   pbvh->leaf_limit = max_ii(LEAF_LIMIT / (gridsize * gridsize), 4);
->>>>>>> 5fe146e5
+  pbvh->depth_limit = LEAF_DEPTH_LIMIT;
 
   /* We need the base mesh attribute layout for PBVH draw. */
   pbvh->vdata = &me->vdata;
@@ -2494,29 +2486,6 @@
     }
   }
 }
-
-<<<<<<< HEAD
-/**
- * \note doing a full search on all vertices here seems expensive,
- * however this is important to avoid having to recalculate bound-box & sync the buffers to the
- * GPU (which is far more expensive!) See: T47232.
- */
-=======
-void BKE_pbvh_node_get_bm_orco_data(PBVHNode *node,
-                                    int (**r_orco_tris)[3],
-                                    int *r_orco_tris_num,
-                                    float (**r_orco_coords)[3],
-                                    BMVert ***r_orco_verts)
-{
-  *r_orco_tris = node->bm_ortri;
-  *r_orco_tris_num = node->bm_tot_ortri;
-  *r_orco_coords = node->bm_orco;
-
-  if (r_orco_verts) {
-    *r_orco_verts = node->bm_orvert;
-  }
-}
->>>>>>> 5fe146e5
 
 bool BKE_pbvh_node_has_vert_with_normal_update_tag(PBVH *pbvh, PBVHNode *node)
 {
@@ -5454,7 +5423,8 @@
 
           copy_v3_v3(mv->origco, CCG_elem_co(key, CCG_elem_offset(key, elem, vertex_index)));
           copy_v3_v3(mv->origno, CCG_elem_no(key, CCG_elem_offset(key, elem, vertex_index)));
-          mask = key->has_mask ? CCG_elem_mask(key, CCG_elem_offset(key, elem, vertex_index)) : NULL;
+          mask = key->has_mask ? CCG_elem_mask(key, CCG_elem_offset(key, elem, vertex_index)) :
+                                 NULL;
         }
 
         if (mask) {
