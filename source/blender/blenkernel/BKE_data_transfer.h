/*
 * This program is free software; you can redistribute it and/or
 * modify it under the terms of the GNU General Public License
 * as published by the Free Software Foundation; either version 2
 * of the License, or (at your option) any later version.
 *
 * This program is distributed in the hope that it will be useful,
 * but WITHOUT ANY WARRANTY; without even the implied warranty of
 * MERCHANTABILITY or FITNESS FOR A PARTICULAR PURPOSE.  See the
 * GNU General Public License for more details.
 *
 * You should have received a copy of the GNU General Public License
 * along with this program; if not, write to the Free Software Foundation,
 * Inc., 51 Franklin Street, Fifth Floor, Boston, MA 02110-1301, USA.
 *
 * The Original Code is Copyright (C) 2014 Blender Foundation.
 * All rights reserved.
 */

/** \file
 * \ingroup bke
 */

#pragma once

#include "BKE_customdata.h"

#ifdef __cplusplus
extern "C" {
#endif

struct Depsgraph;
struct Object;
struct ReportList;
struct Scene;
struct SpaceTransform;

/* Warning, those def are stored in files (TransferData modifier), *DO NOT* modify those values. */
enum {
  DT_TYPE_MDEFORMVERT = 1 << 0,
  DT_TYPE_SHAPEKEY = 1 << 1,
  DT_TYPE_SKIN = 1 << 2,
  DT_TYPE_BWEIGHT_VERT = 1 << 3,

  DT_TYPE_SHARP_EDGE = 1 << 8,
  DT_TYPE_SEAM = 1 << 9,
  DT_TYPE_CREASE = 1 << 10,
  DT_TYPE_BWEIGHT_EDGE = 1 << 11,
  DT_TYPE_FREESTYLE_EDGE = 1 << 12,

  DT_TYPE_VCOL = 1 << 16,
  DT_TYPE_LNOR = 1 << 17,

  DT_TYPE_UV = 1 << 24,
  DT_TYPE_SHARP_FACE = 1 << 25,
  DT_TYPE_FREESTYLE_FACE = 1 << 26,
  DT_TYPE_PROPCOL = 1 << 27,
#define DT_TYPE_MAX 28

  DT_TYPE_VERT_ALL = DT_TYPE_MDEFORMVERT | DT_TYPE_SHAPEKEY | DT_TYPE_SKIN | DT_TYPE_BWEIGHT_VERT |
                     DT_TYPE_PROPCOL,
  DT_TYPE_EDGE_ALL = DT_TYPE_SHARP_EDGE | DT_TYPE_SEAM | DT_TYPE_CREASE | DT_TYPE_BWEIGHT_EDGE |
                     DT_TYPE_FREESTYLE_EDGE,
  DT_TYPE_LOOP_ALL = DT_TYPE_VCOL | DT_TYPE_LNOR | DT_TYPE_UV,
  DT_TYPE_POLY_ALL = DT_TYPE_UV | DT_TYPE_SHARP_FACE | DT_TYPE_FREESTYLE_FACE,
};

void BKE_object_data_transfer_dttypes_to_cdmask(const int dtdata_types,
                                                struct CustomData_MeshMasks *r_data_masks);
bool BKE_object_data_transfer_get_dttypes_capacity(const int dtdata_types,
                                                   bool *r_advanced_mixing,
                                                   bool *r_threshold);
int BKE_object_data_transfer_get_dttypes_item_types(const int dtdata_types);

int BKE_object_data_transfer_dttype_to_cdtype(const int dtdata_type);
int BKE_object_data_transfer_dttype_to_srcdst_index(const int dtdata_type);

#define DT_DATATYPE_IS_VERT(_dt) \
<<<<<<< HEAD
  ELEM(_dt, DT_TYPE_MDEFORMVERT, DT_TYPE_SHAPEKEY, DT_TYPE_SKIN, DT_TYPE_BWEIGHT_VERT, DT_TYPE_PROPCOL)
=======
  ELEM(_dt, \
       DT_TYPE_MDEFORMVERT, \
       DT_TYPE_SHAPEKEY, \
       DT_TYPE_SKIN, \
       DT_TYPE_BWEIGHT_VERT, \
       DT_TYPE_PROPCOL)
>>>>>>> 6c0da7cc
#define DT_DATATYPE_IS_EDGE(_dt) \
  ELEM(_dt, \
       DT_TYPE_CREASE, \
       DT_TYPE_SHARP_EDGE, \
       DT_TYPE_SEAM, \
       DT_TYPE_BWEIGHT_EDGE, \
       DT_TYPE_FREESTYLE_EDGE)
#define DT_DATATYPE_IS_LOOP(_dt) ELEM(_dt, DT_TYPE_UV, DT_TYPE_VCOL, DT_TYPE_LNOR)
#define DT_DATATYPE_IS_POLY(_dt) ELEM(_dt, DT_TYPE_UV, DT_TYPE_SHARP_FACE, DT_TYPE_FREESTYLE_FACE)

#define DT_DATATYPE_IS_MULTILAYERS(_dt) \
  ELEM(_dt, DT_TYPE_MDEFORMVERT, DT_TYPE_SHAPEKEY, DT_TYPE_VCOL, DT_TYPE_UV)

enum {
  DT_MULTILAYER_INDEX_INVALID = -1,
  DT_MULTILAYER_INDEX_MDEFORMVERT = 0,
  DT_MULTILAYER_INDEX_SHAPEKEY = 1,
  DT_MULTILAYER_INDEX_VCOL = 2,
  DT_MULTILAYER_INDEX_UV = 3,
  DT_MULTILAYER_INDEX_PROPCOL = 4,
  DT_MULTILAYER_INDEX_MAX = 5,
};

/* Below we keep positive values for real layers idx (generated dynamically). */

/* How to select data layers, for types supporting multi-layers.
 * Here too, some options are highly dependent on type of transferred data! */
enum {
  DT_LAYERS_ACTIVE_SRC = -1,
  DT_LAYERS_ALL_SRC = -2,
  /* Datatype-specific. */
  DT_LAYERS_VGROUP_SRC = 1 << 8,
  DT_LAYERS_VGROUP_SRC_BONE_SELECT = -(DT_LAYERS_VGROUP_SRC | 1),
  DT_LAYERS_VGROUP_SRC_BONE_DEFORM = -(DT_LAYERS_VGROUP_SRC | 2),
  /* Other types-related modes... */
};

/* How to map a source layer to a destination layer, for types supporting multi-layers.
 * NOTE: if no matching layer can be found, it will be created. */
enum {
  DT_LAYERS_ACTIVE_DST = -1, /* Only for DT_LAYERS_FROMSEL_ACTIVE. */
  DT_LAYERS_NAME_DST = -2,
  DT_LAYERS_INDEX_DST = -3,
#if 0 /* TODO */
  DT_LAYERS_CREATE_DST = -4, /* Never replace existing data in dst, always create new layers. */
#endif
};

void BKE_object_data_transfer_layout(struct Depsgraph *depsgraph,
                                     struct Scene *scene,
                                     struct Object *ob_src,
                                     struct Object *ob_dst,
                                     const int data_types,
                                     const bool use_delete,
                                     const int fromlayers_select[DT_MULTILAYER_INDEX_MAX],
                                     const int tolayers_select[DT_MULTILAYER_INDEX_MAX]);

bool BKE_object_data_transfer_mesh(struct Depsgraph *depsgraph,
                                   struct Scene *scene,
                                   struct Object *ob_src,
                                   struct Object *ob_dst,
                                   const int data_types,
                                   const bool use_create,
                                   const int map_vert_mode,
                                   const int map_edge_mode,
                                   const int map_loop_mode,
                                   const int map_poly_mode,
                                   struct SpaceTransform *space_transform,
                                   const bool auto_transform,
                                   const float max_distance,
                                   const float ray_radius,
                                   const float islands_handling_precision,
                                   const int fromlayers_select[DT_MULTILAYER_INDEX_MAX],
                                   const int tolayers_select[DT_MULTILAYER_INDEX_MAX],
                                   const int mix_mode,
                                   const float mix_factor,
                                   const char *vgroup_name,
                                   const bool invert_vgroup,
                                   struct ReportList *reports);
bool BKE_object_data_transfer_ex(struct Depsgraph *depsgraph,
                                 struct Scene *scene,
                                 struct Object *ob_src,
                                 struct Object *ob_dst,
                                 struct Mesh *me_dst,
                                 const int data_types,
                                 bool use_create,
                                 const int map_vert_mode,
                                 const int map_edge_mode,
                                 const int map_loop_mode,
                                 const int map_poly_mode,
                                 struct SpaceTransform *space_transform,
                                 const bool auto_transform,
                                 const float max_distance,
                                 const float ray_radius,
                                 const float islands_handling_precision,
                                 const int fromlayers_select[DT_MULTILAYER_INDEX_MAX],
                                 const int tolayers_select[DT_MULTILAYER_INDEX_MAX],
                                 const int mix_mode,
                                 const float mix_factor,
                                 const char *vgroup_name,
                                 const bool invert_vgroup,
                                 struct ReportList *reports);

#ifdef __cplusplus
}
#endif<|MERGE_RESOLUTION|>--- conflicted
+++ resolved
@@ -76,16 +76,12 @@
 int BKE_object_data_transfer_dttype_to_srcdst_index(const int dtdata_type);
 
 #define DT_DATATYPE_IS_VERT(_dt) \
-<<<<<<< HEAD
-  ELEM(_dt, DT_TYPE_MDEFORMVERT, DT_TYPE_SHAPEKEY, DT_TYPE_SKIN, DT_TYPE_BWEIGHT_VERT, DT_TYPE_PROPCOL)
-=======
   ELEM(_dt, \
        DT_TYPE_MDEFORMVERT, \
        DT_TYPE_SHAPEKEY, \
        DT_TYPE_SKIN, \
        DT_TYPE_BWEIGHT_VERT, \
        DT_TYPE_PROPCOL)
->>>>>>> 6c0da7cc
 #define DT_DATATYPE_IS_EDGE(_dt) \
   ELEM(_dt, \
        DT_TYPE_CREASE, \
