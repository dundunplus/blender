/*
 * This program is free software; you can redistribute it and/or
 * modify it under the terms of the GNU General Public License
 * as published by the Free Software Foundation; either version 2
 * of the License, or (at your option) any later version.
 *
 * This program is distributed in the hope that it will be useful,
 * but WITHOUT ANY WARRANTY; without even the implied warranty of
 * MERCHANTABILITY or FITNESS FOR A PARTICULAR PURPOSE.  See the
 * GNU General Public License for more details.
 *
 * You should have received a copy of the GNU General Public License
 * along with this program; if not, write to the Free Software Foundation,
 * Inc., 51 Franklin Street, Fifth Floor, Boston, MA 02110-1301, USA.
 *
 * The Original Code is Copyright (C) 2009 by Nicholas Bishop
 * All rights reserved.
 */

#pragma once

/** \file
 * \ingroup bke
 */

#include "BKE_attribute.h"
#include "BKE_brush_engine.h"
#include "BKE_pbvh.h"

#include "BLI_bitmap.h"
#include "BLI_utildefines.h"
#include "DNA_brush_enums.h"
#include "DNA_customdata_types.h"
#include "DNA_object_enums.h"

#ifdef __cplusplus
extern "C" {
#endif

struct SculptCustomLayer;
struct MSculptVert;
struct BMFace;
struct BMesh;
struct BlendDataReader;
struct BlendLibReader;
struct BlendWriter;
struct Brush;
struct CurveMapping;
struct Depsgraph;
struct EdgeSet;
struct EnumPropertyItem;
struct GHash;
struct GridPaintMask;
struct ImagePool;
struct ListBase;
struct MLoop;
struct MLoopTri;
struct MVert;
struct Main;
struct Mesh;
struct MeshElemMap;
struct Object;
struct PBVH;
struct Paint;
struct PaintCurve;
struct Palette;
struct PaletteColor;
struct Scene;
struct StrokeCache;
struct SubdivCCG;
struct Tex;
struct SculptCustomLayer;
struct ToolSettings;
struct UnifiedPaintSettings;
struct View3D;
struct ViewLayer;
struct bContext;
struct bToolRef;
struct tPaletteColorHSV;

extern const char PAINT_CURSOR_SCULPT[3];
extern const char PAINT_CURSOR_VERTEX_PAINT[3];
extern const char PAINT_CURSOR_WEIGHT_PAINT[3];
extern const char PAINT_CURSOR_TEXTURE_PAINT[3];

typedef enum ePaintMode {
  PAINT_MODE_SCULPT = 0,
  /** Vertex color. */
  PAINT_MODE_VERTEX = 1,
  PAINT_MODE_WEIGHT = 2,
  /** 3D view (projection painting). */
  PAINT_MODE_TEXTURE_3D = 3,
  /** Image space (2D painting). */
  PAINT_MODE_TEXTURE_2D = 4,
  PAINT_MODE_SCULPT_UV = 5,
  PAINT_MODE_GPENCIL = 6,
  /* Grease Pencil Vertex Paint */
  PAINT_MODE_VERTEX_GPENCIL = 7,
  PAINT_MODE_SCULPT_GPENCIL = 8,
  PAINT_MODE_WEIGHT_GPENCIL = 9,

  /** Keep last. */
  PAINT_MODE_INVALID = 10,
} ePaintMode;

#define PAINT_MODE_HAS_BRUSH(mode) !ELEM(mode, PAINT_MODE_SCULPT_UV)

/* overlay invalidation */
typedef enum ePaintOverlayControlFlags {
  PAINT_OVERLAY_INVALID_TEXTURE_PRIMARY = 1,
  PAINT_OVERLAY_INVALID_TEXTURE_SECONDARY = (1 << 2),
  PAINT_OVERLAY_INVALID_CURVE = (1 << 3),
  PAINT_OVERLAY_OVERRIDE_CURSOR = (1 << 4),
  PAINT_OVERLAY_OVERRIDE_PRIMARY = (1 << 5),
  PAINT_OVERLAY_OVERRIDE_SECONDARY = (1 << 6),
} ePaintOverlayControlFlags;

#define PAINT_OVERRIDE_MASK \
  (PAINT_OVERLAY_OVERRIDE_SECONDARY | PAINT_OVERLAY_OVERRIDE_PRIMARY | \
   PAINT_OVERLAY_OVERRIDE_CURSOR)

/**
 * Defines 8 areas resulting of splitting the object space by the XYZ axis planes. This is used to
 * flip or mirror transform values depending on where the vertex is and where the transform
 * operation started to support XYZ symmetry on those operations in a predictable way.
 */
#define PAINT_SYMM_AREA_DEFAULT 0

typedef enum ePaintSymmetryAreas {
  PAINT_SYMM_AREA_X = (1 << 0),
  PAINT_SYMM_AREA_Y = (1 << 1),
  PAINT_SYMM_AREA_Z = (1 << 2),
} ePaintSymmetryAreas;

#define PAINT_SYMM_AREAS 8

void BKE_paint_invalidate_overlay_tex(struct Scene *scene,
                                      struct ViewLayer *view_layer,
                                      const struct Tex *tex);
void BKE_paint_invalidate_cursor_overlay(struct Scene *scene,
                                         struct ViewLayer *view_layer,
                                         struct CurveMapping *curve);
void BKE_paint_invalidate_overlay_all(void);
ePaintOverlayControlFlags BKE_paint_get_overlay_flags(void);
void BKE_paint_reset_overlay_invalid(ePaintOverlayControlFlags flag);
void BKE_paint_set_overlay_override(enum eOverlayFlags flag);

/* Palettes. */

struct Palette *BKE_palette_add(struct Main *bmain, const char *name);
struct PaletteColor *BKE_palette_color_add(struct Palette *palette);
bool BKE_palette_is_empty(const struct Palette *palette);
/**
 * Remove color from palette. Must be certain color is inside the palette!
 */
void BKE_palette_color_remove(struct Palette *palette, struct PaletteColor *color);
void BKE_palette_clear(struct Palette *palette);

void BKE_palette_sort_hsv(struct tPaletteColorHSV *color_array, int totcol);
void BKE_palette_sort_svh(struct tPaletteColorHSV *color_array, int totcol);
void BKE_palette_sort_vhs(struct tPaletteColorHSV *color_array, int totcol);
void BKE_palette_sort_luminance(struct tPaletteColorHSV *color_array, int totcol);
bool BKE_palette_from_hash(struct Main *bmain,
                           struct GHash *color_table,
                           const char *name,
                           bool linear);

/* Paint curves. */

struct PaintCurve *BKE_paint_curve_add(struct Main *bmain, const char *name);

/**
 * Call when entering each respective paint mode.
 */
bool BKE_paint_ensure(struct ToolSettings *ts, struct Paint **r_paint);
void BKE_paint_init(struct Main *bmain, struct Scene *sce, ePaintMode mode, const char col[3]);
void BKE_paint_free(struct Paint *p);
/**
 * Called when copying scene settings, so even if 'src' and 'tar' are the same still do a
 * #id_us_plus(), rather than if we were copying between 2 existing scenes where a matching
 * value should decrease the existing user count as with #paint_brush_set()
 */
void BKE_paint_copy(struct Paint *src, struct Paint *tar, int flag);

void BKE_paint_runtime_init(const struct ToolSettings *ts, struct Paint *paint);

void BKE_paint_cavity_curve_preset(struct Paint *p, int preset);

eObjectMode BKE_paint_object_mode_from_paintmode(ePaintMode mode);
bool BKE_paint_ensure_from_paintmode(struct Scene *sce, ePaintMode mode);
struct Paint *BKE_paint_get_active_from_paintmode(struct Scene *sce, ePaintMode mode);
const struct EnumPropertyItem *BKE_paint_get_tool_enum_from_paintmode(ePaintMode mode);
const char *BKE_paint_get_tool_prop_id_from_paintmode(ePaintMode mode);
uint BKE_paint_get_brush_tool_offset_from_paintmode(ePaintMode mode);
struct Paint *BKE_paint_get_active(struct Scene *sce, struct ViewLayer *view_layer);
struct Paint *BKE_paint_get_active_from_context(const struct bContext *C);
ePaintMode BKE_paintmode_get_active_from_context(const struct bContext *C);
ePaintMode BKE_paintmode_get_from_tool(const struct bToolRef *tref);
struct Brush *BKE_paint_brush(struct Paint *paint);
void BKE_paint_brush_set(struct Paint *paint, struct Brush *br);
struct Palette *BKE_paint_palette(struct Paint *paint);
void BKE_paint_palette_set(struct Paint *p, struct Palette *palette);
void BKE_paint_curve_set(struct Brush *br, struct PaintCurve *pc);
void BKE_paint_curve_clamp_endpoint_add_index(struct PaintCurve *pc, int add_index);

/**
 * Return true when in vertex/weight/texture paint + face-select mode?
 */
bool BKE_paint_select_face_test(struct Object *ob);
/**
 * Return true when in vertex/weight paint + vertex-select mode?
 */
bool BKE_paint_select_vert_test(struct Object *ob);
/**
 * used to check if selection is possible
 * (when we don't care if its face or vert)
 */
bool BKE_paint_select_elem_test(struct Object *ob);

/* Partial visibility. */

/**
 * Returns non-zero if any of the face's vertices are hidden, zero otherwise.
 */
bool paint_is_face_hidden(const struct MLoopTri *lt,
                          const struct MVert *mvert,
                          const struct MLoop *mloop);
/**
 * Returns non-zero if any of the corners of the grid
 * face whose inner corner is at (x, y) are hidden, zero otherwise.
 */
bool paint_is_grid_face_hidden(const unsigned int *grid_hidden, int gridsize, int x, int y);
/**
 * Return true if all vertices in the face are visible, false otherwise.
 */
bool paint_is_bmesh_face_hidden(struct BMFace *f);

/* Paint masks. */

float paint_grid_paint_mask(const struct GridPaintMask *gpm, uint level, uint x, uint y);

void BKE_paint_face_set_overlay_color_get(int face_set, int seed, uchar r_color[4]);

/* Stroke related. */

bool paint_calculate_rake_rotation(struct UnifiedPaintSettings *ups,
                                   struct Brush *brush,
                                   const float mouse_pos[2],
                                   const float initial_mouse_pos[2]);
void paint_update_brush_rake_rotation(struct UnifiedPaintSettings *ups,
                                      struct Brush *brush,
                                      float rotation);

void BKE_paint_stroke_get_average(struct Scene *scene, struct Object *ob, float stroke[3]);
bool BKE_paint_uses_channels(ePaintMode mode);

/* Tool slot API. */

void BKE_paint_toolslots_init_from_main(struct Main *bmain);
void BKE_paint_toolslots_len_ensure(struct Paint *paint, int len);
void BKE_paint_toolslots_brush_update_ex(struct Paint *paint, struct Brush *brush);
void BKE_paint_toolslots_brush_update(struct Paint *paint);
/**
 * Run this to ensure brush types are set for each slot on entering modes
 * (for new scenes for example).
 */
void BKE_paint_toolslots_brush_validate(struct Main *bmain, struct Paint *paint);
struct Brush *BKE_paint_toolslots_brush_get(struct Paint *paint, int slot_index);

/* .blend I/O */

void BKE_paint_blend_write(struct BlendWriter *writer, struct Paint *paint);
void BKE_paint_blend_read_data(struct BlendDataReader *reader,
                               const struct Scene *scene,
                               struct Paint *paint);
void BKE_paint_blend_read_lib(struct BlendLibReader *reader,
                              struct Scene *scene,
                              struct Paint *paint);

#define SCULPT_FACE_SET_NONE 0

/** Used for both vertex color and weight paint. */
struct SculptVertexPaintGeomMap {
  int *vert_map_mem;
  struct MeshElemMap *vert_to_loop;
  int *poly_map_mem;
  struct MeshElemMap *vert_to_poly;
};

/** Pose Brush IK Chain. */
typedef struct SculptPoseIKChainSegment {
  float orig[3];
  float head[3];

  float initial_orig[3];
  float initial_head[3];
  float len;
  float scale[3];
  float rot[4];
  float *weights;

  /* Store a 4x4 transform matrix for each of the possible combinations of enabled XYZ symmetry
   * axis. */
  float trans_mat[PAINT_SYMM_AREAS][4][4];
  float pivot_mat[PAINT_SYMM_AREAS][4][4];
  float pivot_mat_inv[PAINT_SYMM_AREAS][4][4];
} SculptPoseIKChainSegment;

typedef struct SculptPoseIKChain {
  SculptPoseIKChainSegment *segments;
  int tot_segments;
  float grab_delta_offset[3];
  float bend_mat[4][4];
  float bend_mat_inv[4][4];
  float bend_factor;
  float bend_limit;
  float bend_upper_limit;
} SculptPoseIKChain;

/* Cloth Brush */

/* Cloth Simulation. */
typedef enum eSculptClothNodeSimState {
  /* Constraints were not built for this node, so it can't be simulated. */
  SCULPT_CLOTH_NODE_UNINITIALIZED,

  /* There are constraints for the geometry in this node, but it should not be simulated. */
  SCULPT_CLOTH_NODE_INACTIVE,

  /* There are constraints for this node and they should be used by the solver. */
  SCULPT_CLOTH_NODE_ACTIVE,
} eSculptClothNodeSimState;

typedef enum eSculptClothConstraintType {
  /* Constraint that creates the structure of the cloth. */
  SCULPT_CLOTH_CONSTRAINT_STRUCTURAL = 0,
  /* Constraint that references the position of a vertex and a position in deformation_pos which
   * can be deformed by the tools. */
  SCULPT_CLOTH_CONSTRAINT_DEFORMATION = 1,
  /* Constraint that references the vertex position and a editable soft-body position for
   * plasticity. */
  SCULPT_CLOTH_CONSTRAINT_SOFTBODY = 2,
  /* Constraint that references the vertex position and its initial position. */
  SCULPT_CLOTH_CONSTRAINT_PIN = 3,
} eSculptClothConstraintType;

#define CLOTH_NO_POS_PTR

typedef struct SculptClothConstraint {
  signed char ctype, thread_nr;

  /* Index in #SculptClothSimulation.node_state of the node from where this constraint was
   * created. This constraints will only be used by the solver if the state is active. */
  short node;

  float strength;

  /* Elements that are affected by the constraint. */
  /* Element a should always be a mesh vertex
   * with the index stored in elem_index_a as
   * it is \
   * always deformed. Element b could be
   * another vertex of the same mesh or any
   * other position \
   * (arbitrary point, position for a previous
   * state). In that case, elem_index_a and \
   * elem_index_b should be the same to avoid
   * affecting two different vertices when
   * solving the \
   * constraints. *elem_position points to the
   * position which is owned by the element. */

  struct {
    int index;
#ifndef CLOTH_NO_POS_PTR
    float *position;
#endif
  } elems[];
} SculptClothConstraint;

#ifndef CLOTH_NO_POS_PTR
#  define MAKE_CONSTRAINT_STRUCT(totelem) \
    signed char ctype, thread_nr; \
    short node; \
    float strength; \
    struct { \
      int index; \
      float *position; \
    } elems[totelem]
#else
#  define MAKE_CONSTRAINT_STRUCT(totelem) \
    signed char ctype, thread_nr; \
    short node; \
    float strength; \
    struct { \
      int index; \
    } elems[totelem]
#endif

typedef struct SculptClothLengthConstraint {
  MAKE_CONSTRAINT_STRUCT(2);

  float length;
  eSculptClothConstraintType type;
} SculptClothLengthConstraint;

typedef struct SculptClothBendConstraint {
  MAKE_CONSTRAINT_STRUCT(4);

  float rest_angle, stiffness;
} SculptClothBendConstraint;

struct SculptClothTaskData;

typedef struct SculptClothSimulation {
  SculptClothConstraint *constraints[2];
  int tot_constraints[2];
  int capacity_constraints[2];

  struct EdgeSet *created_length_constraints;
  struct EdgeSet *created_bend_constraints;
  float *length_constraint_tweak;

  SculptClothBendConstraint *bend_constraints;
  int tot_bend_constraints, capacity_bend_constraints;

  struct SculptClothTaskData *constraint_tasks;

  /* final task always run in main thread, after all the others
   * have completed
   */
  int tot_constraint_tasks;

  float mass;
  float damping;
  float softbody_strength;

  // cache some values here to avoid
  // brush channel lookups inside of inner loops
  float sim_limit;
  int simulation_area_type;
  float sim_falloff;

  float (*acceleration)[3];

  float (*pos)[3];
  float (*init_pos)[3];
  float (*softbody_pos)[3];

  /* Position anchors for deformation brushes. These positions are modified by the brush and the
   * final positions of the simulated vertices are updated with constraints that use these points
   * as targets. */
  float (*deformation_pos)[3];
  float *deformation_strength;

  float (*prev_pos)[3];
  float (*last_iteration_pos)[3];
  float (*init_normal)[3];

  struct ListBase *collider_list;

  int totnode;
  /** #PBVHNode pointer as a key, index in #SculptClothSimulation.node_state as value. */
  struct GHash *node_state_index;
  eSculptClothNodeSimState *node_state;

  // persistent base customdata layer offsets
  int cd_pers_co;
  int cd_pers_no;
  int cd_pers_disp;

  bool use_bending;
  float bend_stiffness;
} SculptClothSimulation;

typedef struct SculptVertexInfo {
  /* Indexed by vertex, stores and ID of its topologically connected component. */
  int *connected_component;

  /* Indexed by base mesh vertex index, stores if that vertex is a boundary. */
  BLI_bitmap *boundary;

  /* Indexed by vertex, stores the symmetrical topology vertex index found by symmetrize. */
  int *symmetrize_map;
} SculptVertexInfo;

typedef struct SculptBoundaryEditInfo {
  /* Vertex index from where the topology propagation reached this vertex. */
  SculptVertRef original_vertex;
  int original_vertex_i;

  /* How many steps were needed to reach this vertex from the boundary. */
  int num_propagation_steps;

  /* Strength that is used to deform this vertex. */
  float strength_factor;
} SculptBoundaryEditInfo;

/* Edge for drawing the boundary preview in the cursor. */
typedef struct SculptBoundaryPreviewEdge {
  SculptVertRef v1;
  SculptVertRef v2;
} SculptBoundaryPreviewEdge;

#define MAX_STORED_COTANGENTW_EDGES 7

typedef struct StoredCotangentW {
  float static_weights[MAX_STORED_COTANGENTW_EDGES];
  float *weights;
  int length;
} StoredCotangentW;

typedef struct SculptBoundary {
  /* Vertex indices of the active boundary. */
  SculptVertRef *vertices;
  int *vertex_indices;

  int vertices_capacity;
  int num_vertices;

  /* Distance from a vertex in the boundary to initial vertex indexed by vertex index, taking into
   * account the length of all edges between them. Any vertex that is not in the boundary will have
   * a distance of 0. */
  float *distance;

  float (*smoothco)[3];
  float *boundary_dist;  // distances from verts to boundary
  float (*boundary_tangents)[3];

  StoredCotangentW *boundary_cotangents;
  SculptVertRef *boundary_closest;
  int sculpt_totvert;

  /* Data for drawing the preview. */
  SculptBoundaryPreviewEdge *edges;
  int edges_capacity;
  int num_edges;

  /* True if the boundary loops into itself. */
  bool forms_loop;

  /* Initial vertex in the boundary which is closest to the current sculpt active vertex. */
  SculptVertRef initial_vertex;

  /* Vertex that at max_propagation_steps from the boundary and closest to the original active
   * vertex that was used to initialize the boundary. This is used as a reference to check how much
   * the deformation will go into the mesh and to calculate the strength of the brushes. */
  SculptVertRef pivot_vertex;

  /* Stores the initial positions of the pivot and boundary initial vertex as they may be deformed
   * during the brush action. This allows to use them as a reference positions and vectors for some
   * brush effects. */
  float initial_vertex_position[3];
  float initial_pivot_position[3];

  /* Maximum number of topology steps that were calculated from the boundary. */
  int max_propagation_steps;

  /* Indexed by vertex index, contains the topology information needed for boundary deformations.
   */
  struct SculptBoundaryEditInfo *edit_info;

  /* Bend Deform type. */
  struct {
    float (*pivot_rotation_axis)[3];
    float (*pivot_positions)[4];
  } bend;

  /* Slide Deform type. */
  struct {
    float (*directions)[3];
  } slide;

  /* Twist Deform type. */
  struct {
    float rotation_axis[3];
    float pivot_position[3];
  } twist;

  /* Cicrle Deform type. */
  struct {
    float (*origin)[3];
    float *radius;
  } circle;

  int deform_target;
} SculptBoundary;

/* Array Brush. */
typedef struct SculptArrayCopy {
  int index;
  int symm_pass;
  float mat[4][4];
  float imat[4][4];
  float origin[3];
} SculptArrayCopy;

typedef struct ScultpArrayPathPoint {
  float length;
  float strength;
  float co[3];
  float orco[3];
  float direction[3];
} ScultpArrayPathPoint;

typedef struct SculptArray {
  SculptArrayCopy *copies[PAINT_SYMM_AREAS];
  int num_copies;

  struct {
    ScultpArrayPathPoint *points;
    int tot_points;
    int capacity;
    float total_length;
  } path;

  int mode;
  float normal[3];
  float direction[3];
  float radial_angle;
  float initial_radial_angle;

  bool source_mat_valid;
  float source_origin[3];
  float source_mat[4][4];
  float source_imat[4][4];
  float (*orco)[3];

  int *copy_index;
  int *symmetry_pass;

  float *smooth_strength;
  struct SculptCustomLayer *scl_inst, *scl_sym;
} SculptArray;

typedef struct SculptFakeNeighbors {
  bool use_fake_neighbors;

  /* Max distance used to calculate neighborhood information. */
  float current_max_distance;

  /* Indexed by vertex, stores the vertex index of its fake neighbor if available. */
  SculptVertRef *fake_neighbor_index;

} SculptFakeNeighbors;

/* Session data (mode-specific) */

/* Custom Temporary Attributes */

typedef struct SculptLayerParams {
  int simple_array : 1;  // cannot be combined with permanent
  int permanent : 1;     // cannot be combined with simple_array
  int nocopy : 1;
  int nointerp : 1;
} SculptLayerParams;

typedef struct SculptCustomLayer {
  AttributeDomain domain;
  int proptype;
  SculptLayerParams params;

  char name[MAX_CUSTOMDATA_LAYER_NAME];

  bool is_cdlayer;  // false for multires data
  void *data;       // only valid for multires and face
  int elemsize;
  int cd_offset;                  // for bmesh
  struct CustomDataLayer *layer;  // not for multires
  bool from_bmesh;  // note that layers can be fixed arrays but still from a bmesh, e.g. filter
                    // laplacian smooth
  bool released;
  bool ready;
} SculptCustomLayer;

/* These custom attributes have references
  (SculptCustomLayer pointers) inside of ss->custom_layers
  that are kept up to date with SCULPT_update_customdata_refs.
  */
typedef enum {
  SCULPT_SCL_FAIRING_MASK,
  SCULPT_SCL_FAIRING_FADE,
  SCULPT_SCL_PREFAIRING_CO,
  SCULPT_SCL_PERS_CO,
  SCULPT_SCL_PERS_NO,
  SCULPT_SCL_PERS_DISP,
  SCULPT_SCL_LAYER_DISP,
  SCULPT_SCL_LAYER_STROKE_ID,
  SCULPT_SCL_ORIG_FSETS,
  SCULPT_SCL_SMOOTH_VEL,
  SCULPT_SCL_SMOOTH_BDIS,
  SCULPT_SCL_AUTOMASKING,
  SCULPT_SCL_LIMIT_SURFACE,
  SCULPT_SCL_LAYER_MAX,
} SculptStandardAttr;

#define SCULPT_SCL_GET_NAME(stdattr) ("__" #stdattr)

typedef struct SculptSession {
  /* Mesh data (not copied) can come either directly from a Mesh, or from a MultiresDM */
  struct { /* Special handling for multires meshes */
    bool active;
    struct MultiresModifierData *modifier;
    int level;
  } multires;

  /* Depsgraph for the Cloth Brush solver to get the colliders. */
  struct Depsgraph *depsgraph;

  /* These are always assigned to base mesh data when using PBVH_FACES and PBVH_GRIDS. */
  struct MVert *mvert;
<<<<<<< HEAD
  struct MEdge *medge;
  const float (*vert_normals)[3];
=======
  struct MPoly *mpoly;
>>>>>>> f021d467
  struct MLoop *mloop;
  struct MPoly *mpoly;

  // only assigned in PBVH_FACES and PBVH_GRIDS
  CustomData *vdata, *edata, *ldata, *pdata;

  // for grids
  CustomData temp_vdata, temp_pdata;
  int temp_vdata_elems, temp_pdata_elems;

  /* These contain the vertex and poly counts of the final mesh. */
  int totvert, totpoly;

  struct KeyBlock *shapekey_active;
  struct MPropCol *vcol;
  struct MLoopCol *mcol;

  int vcol_domain;
  int vcol_type;

  float *vmask;

  /* Mesh connectivity maps. */
  /* Vertices to adjacent polys. */
  struct MeshElemMap *pmap;
  int *pmap_mem;

  /* Edges to adjacent polys. */
  struct MeshElemMap *epmap;
  int *epmap_mem;

  /* Vertices to adjacent edges. */
  struct MeshElemMap *vemap;
  int *vemap_mem;

  /* Mesh Face Sets */
  /* Total number of polys of the base mesh. */
  int totedges, totloops, totfaces;
  /* Face sets store its visibility in the sign of the integer, using the absolute value as the
   * Face Set ID. Positive IDs are visible, negative IDs are hidden.
   * The 0 ID is not used by the tools or the visibility system, it is just used when creating new
   * geometry (the trim tool, for example) to detect which geometry was just added, so it can be
   * assigned a valid Face Set after creation. Tools are not intended to run with Face Sets IDs set
   * to 0. */
  int *face_sets;

  /* BMesh for dynamic topology sculpting */
  struct BMesh *bm;
  int cd_sculpt_vert;
  int cd_vert_node_offset;
  int cd_face_node_offset;
  int cd_vcol_offset;
  int cd_vert_mask_offset;
  int cd_faceset_offset;
  int cd_face_areas;

  int totuv;

  bool bm_smooth_shading;
  bool ignore_uvs;

  /* Undo/redo log for dynamic topology sculpting */
  struct BMLog *bm_log;

  /* Limit surface/grids. */
  struct SubdivCCG *subdiv_ccg;

  /* PBVH acceleration structure */
  struct PBVH *pbvh;
  bool show_mask;
  bool show_face_sets;

  /* Setting this to true allows a PBVH rebuild when evaluating the object even if the stroke or
   * filter caches are active. */
  bool needs_pbvh_rebuild;

  /* Painting on deformed mesh */
  bool deform_modifiers_active; /* Object is deformed with some modifiers. */
  float (*orig_cos)[3];         /* Coords of un-deformed mesh. */
  float (*deform_cos)[3];       /* Coords of deformed mesh but without stroke displacement. */
  float (*deform_imats)[3][3];  /* Crazy-space deformation matrices. */
  float *face_areas;            /* cached face areas for PBVH_FACES and PBVH_GRIDS */

  /* Used to cache the render of the active texture */
  unsigned int texcache_side, *texcache, texcache_actual;
  struct ImagePool *tex_pool;

  struct StrokeCache *cache;
  struct FilterCache *filter_cache;
  struct ExpandCache *expand_cache;

  /* Cursor data and active vertex for tools */
  SculptVertRef active_vertex_index;
  SculptFaceRef active_face_index;

  int active_grid_index;

  /* When active, the cursor draws with faded colors, indicating that there is an action enabled.
   */
  bool draw_faded_cursor;
  float cursor_radius;
  float cursor_location[3];
  float cursor_normal[3];
  float cursor_sampled_normal[3];
  float cursor_view_normal[3];

  /* For Sculpt trimming gesture tools, initial ray-cast data from the position of the mouse when
   * the gesture starts (intersection with the surface and if they ray hit the surface or not). */
  float gesture_initial_back_location[3];
  float gesture_initial_location[3];
  float gesture_initial_normal[3];
  bool gesture_initial_hit;

  /* TODO(jbakker): Replace rv3d and v3d with ViewContext */
  struct RegionView3D *rv3d;
  struct View3D *v3d;
  struct Scene *scene;
  int cd_origvcol_offset;
  int cd_origco_offset;
  int cd_origno_offset;

  /* Face Sets by topology. */
  int face_set_last_created;
  SculptFaceRef face_set_last_poly;
  SculptEdgeRef face_set_last_edge;

  /* Dynamic mesh preview */
  SculptVertRef *preview_vert_index_list;
  int preview_vert_index_count;

  /* Pose Brush Preview */
  float pose_origin[3];
  SculptPoseIKChain *pose_ik_chain_preview;

  /* Boundary Brush Preview */
  SculptBoundary *boundary_preview;

  SculptVertexInfo vertex_info;
  SculptFakeNeighbors fake_neighbors;

  /* Array. */
  SculptArray *array;

  /* Transform operator */
  float pivot_pos[3];
  float pivot_rot[4];
  float pivot_scale[3];

  float prev_pivot_pos[3];
  float prev_pivot_rot[4];
  float prev_pivot_scale[3];

  float init_pivot_pos[3];
  float init_pivot_rot[4];
  float init_pivot_scale[3];

  union {
    struct {
      struct SculptVertexPaintGeomMap gmap;

      /* For non-airbrush painting to re-apply from the original (MLoop aligned). */
      unsigned int *previous_color;
    } vpaint;

    struct {
      struct SculptVertexPaintGeomMap gmap;
      /* Keep track of how much each vertex has been painted (non-airbrush only). */
      float *alpha_weight;

      /* Needed to continuously re-apply over the same weights (BRUSH_ACCUMULATE disabled).
       * Lazy initialize as needed (flag is set to 1 to tag it as uninitialized). */
      struct MDeformVert *dvert_prev;
    } wpaint;

    /* TODO: identify sculpt-only fields */
    // struct { ... } sculpt;
  } mode;
  eObjectMode mode_type;

  /* This flag prevents PBVH from being freed when creating the vp_handle for texture paint. */
  bool building_vp_handle;

  /**
   * ID data is older than sculpt-mode data.
   * Set #Main.is_memfile_undo_flush_needed when enabling.
   */
  char needs_flush_to_id;

  // id of current stroke, used to detect
  // if vertex original data needs to be updated
  int stroke_id, boundary_symmetry;

  bool fast_draw;  // hides facesets/masks and forces smooth to save GPU bandwidth
  struct MSculptVert *mdyntopo_verts;  // for non-bmesh
  int mdyntopo_verts_size;

  /*list of up to date custom layer references,
    note that entries can be NULL if layer doesn't
    exist.  See SCULPT_SCL_XXX enum above.*/
  struct SculptCustomLayer *custom_layers[SCULPT_SCL_LAYER_MAX];

  /*
  PBVH_GRIDS cannot store customdata layers in real CustomDataLayers,
  so we queue the memory allocated for them to free later
  */
  struct SculptCustomLayer **layers_to_free;
  int tot_layers_to_free;

  bool save_temp_layers;
} SculptSession;

void BKE_sculptsession_free(struct Object *ob);
void BKE_sculptsession_free_deformMats(struct SculptSession *ss);
void BKE_sculptsession_free_vwpaint_data(struct SculptSession *ss);

void BKE_sculptsession_bm_to_me(struct Object *ob, bool reorder);
void BKE_sculptsession_bm_to_me_for_render(struct Object *object);

bool BKE_sculptsession_check_sculptverts(SculptSession *ss, struct PBVH *pbvh, int totvert);

struct BMesh *BKE_sculptsession_empty_bmesh_create(void);
void BKE_sculptsession_bmesh_attr_update_internal(struct Object *ob);

void BKE_sculptsession_sync_attributes(struct Object *ob, struct Mesh *me);

void BKE_sculptsession_bmesh_add_layers(struct Object *ob);
bool BKE_sculptsession_attr_get_layer(struct Object *ob,
                                      AttributeDomain domain,
                                      int proptype,
                                      const char *name,
                                      SculptCustomLayer *scl,
                                      SculptLayerParams *params);
bool BKE_sculptsession_attr_release_layer(struct Object *ob, SculptCustomLayer *scl);
void BKE_sculptsession_update_attr_refs(struct Object *ob);

int BKE_sculptsession_get_totvert(const SculptSession *ss);

void BKE_sculptsession_ignore_uvs_set(struct Object *ob, bool value);

/**
 * Create new color layer on object if it doesn't have one and if experimental feature set has
 * sculpt vertex color enabled. Returns truth if new layer has been added, false otherwise.
 */

void BKE_sculpt_color_layer_create_if_needed(struct Object *object);

/**
 * \warning Expects a fully evaluated depsgraph.
 */
void BKE_sculpt_update_object_for_edit(struct Depsgraph *depsgraph,
                                       struct Object *ob_orig,
                                       bool need_pmap,
                                       bool need_mask,
                                       bool need_colors);
void BKE_sculpt_update_object_before_eval(struct Object *ob_eval);
void BKE_sculpt_update_object_after_eval(struct Depsgraph *depsgraph, struct Object *ob_eval);

/**
 * Sculpt mode handles multi-res differently from regular meshes, but only if
 * it's the last modifier on the stack and it is not on the first level.
 */
struct MultiresModifierData *BKE_sculpt_multires_active(struct Scene *scene, struct Object *ob);
int BKE_sculpt_mask_layers_ensure(struct Object *ob, struct MultiresModifierData *mmd);
void BKE_sculpt_toolsettings_data_ensure(struct Scene *scene);

struct PBVH *BKE_sculpt_object_pbvh_ensure(struct Depsgraph *depsgraph, struct Object *ob);

void BKE_sculpt_bvh_update_from_ccg(struct PBVH *pbvh, struct SubdivCCG *subdiv_ccg);

/**
 * This ensure that all elements in the mesh (both vertices and grids) have their visibility
 * updated according to the face sets.
 */
void BKE_sculpt_sync_face_set_visibility(struct Mesh *mesh, struct SubdivCCG *subdiv_ccg);

/**
 * Individual function to sync the Face Set visibility to mesh and grids.
 */
void BKE_sculpt_sync_face_sets_visibility_to_base_mesh(struct Mesh *mesh);
void BKE_sculpt_sync_face_sets_visibility_to_grids(struct Mesh *mesh,
                                                   struct SubdivCCG *subdiv_ccg);

/**
 * Ensures that a Face Set data-layers exists. If it does not, it creates one respecting the
 * visibility stored in the vertices of the mesh. If it does, it copies the visibility from the
 * mesh to the Face Sets. */
void BKE_sculpt_face_sets_ensure_from_base_mesh_visibility(struct Mesh *mesh);

/**
 * Ensures we do have expected mesh data in original mesh for the sculpt mode.
 *
 * \note IDs are expected to be original ones here, and calling code should ensure it updates its
 * depsgraph properly after calling this function if it needs up-to-date evaluated data.
 */
void BKE_sculpt_ensure_orig_mesh_data(struct Scene *scene, struct Object *object);

/**
 * Test if PBVH can be used directly for drawing, which is faster than
 * drawing the mesh and all updates that come with it.
 */
bool BKE_sculptsession_use_pbvh_draw(const struct Object *ob, const struct View3D *v3d);

char BKE_get_fset_boundary_symflag(struct Object *object);

enum {
  SCULPT_MASK_LAYER_CALC_VERT = (1 << 0),
  SCULPT_MASK_LAYER_CALC_LOOP = (1 << 1),
};

#ifdef __cplusplus
}
#endif<|MERGE_RESOLUTION|>--- conflicted
+++ resolved
@@ -709,14 +709,11 @@
 
   /* These are always assigned to base mesh data when using PBVH_FACES and PBVH_GRIDS. */
   struct MVert *mvert;
-<<<<<<< HEAD
   struct MEdge *medge;
-  const float (*vert_normals)[3];
-=======
-  struct MPoly *mpoly;
->>>>>>> f021d467
   struct MLoop *mloop;
   struct MPoly *mpoly;
+
+  const float (*vert_normals)[3];
 
   // only assigned in PBVH_FACES and PBVH_GRIDS
   CustomData *vdata, *edata, *ldata, *pdata;
