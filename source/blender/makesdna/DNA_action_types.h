--- conflicted
+++ resolved
@@ -553,11 +553,8 @@
 	ADS_FILTER_NOARM			= (1<<18),
 	ADS_FILTER_NONTREE			= (1<<19),
 	ADS_FILTER_NOTEX			= (1<<20),
-<<<<<<< HEAD
-	ADS_FILTER_NOLINESTYLE		= (1<<21),
-=======
 	ADS_FILTER_NOSPK			= (1<<21),
->>>>>>> 812d5d2e
+	ADS_FILTER_NOLINESTYLE		= (1<<22),
 	
 		/* NLA-specific filters */
 	ADS_FILTER_NLA_NOACT		= (1<<25),	/* if the AnimData block has no NLA data, don't include to just show Action-line */
