--- conflicted
+++ resolved
@@ -575,11 +575,8 @@
   asset_drag->path = path;
   asset_drag->id_type = ED_asset_handle_get_id_type(asset);
   asset_drag->import_method = import_type;
-<<<<<<< HEAD
+  asset_drag->use_relative_path = ED_asset_handle_get_use_relative_path(asset);
   asset_drag->evil_C = static_cast<bContext *>(evil_C);
-=======
-  asset_drag->use_relative_path = ED_asset_handle_get_use_relative_path(asset);
->>>>>>> bb6685d1
 
   return asset_drag;
 }
