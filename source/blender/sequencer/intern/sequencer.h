--- conflicted
+++ resolved
@@ -30,107 +30,7 @@
 struct Scene;
 struct Sequence;
 
-<<<<<<< HEAD
-#define EARLY_NO_INPUT -1
-#define EARLY_DO_EFFECT 0
-#define EARLY_USE_INPUT_1 1
-#define EARLY_USE_INPUT_2 2
-
-/* **********************************************************************
- * sequencer.c
- *
- * sequencer scene functions
- * ********************************************************************** */
-
-void BKE_sequencer_base_clipboard_pointers_free(struct ListBase *seqbase);
-/* **********************************************************************
- * image_cache.c
- *
- * Sequencer memory cache management functions
- * ********************************************************************** */
-
-struct ImBuf *BKE_sequencer_cache_get(const SeqRenderData *context,
-                                      struct Sequence *seq,
-                                      float timeline_frame,
-                                      int type,
-                                      bool skip_disk_cache);
-void BKE_sequencer_cache_put(const SeqRenderData *context,
-                             struct Sequence *seq,
-                             float timeline_frame,
-                             int type,
-                             struct ImBuf *i,
-                             float cost,
-                             bool skip_disk_cache);
-bool BKE_sequencer_cache_put_if_possible(const SeqRenderData *context,
-                                         struct Sequence *seq,
-                                         float timeline_frame,
-                                         int type,
-                                         struct ImBuf *nval,
-                                         float cost,
-                                         bool skip_disk_cache);
-bool BKE_sequencer_cache_recycle_item(struct Scene *scene);
-void BKE_sequencer_cache_free_temp_cache(struct Scene *scene, short id, int timeline_frame);
-void BKE_sequencer_cache_destruct(struct Scene *scene);
-void BKE_sequencer_cache_cleanup_all(struct Main *bmain);
-void BKE_sequencer_cache_cleanup_sequence(struct Scene *scene,
-                                          struct Sequence *seq,
-                                          struct Sequence *seq_changed,
-                                          int invalidate_types,
-                                          bool force_seq_changed_range);
-bool BKE_sequencer_cache_is_full(struct Scene *scene);
-
-/* **********************************************************************
- * prefetch.c
- *
- * Sequencer frame prefetching
- * ********************************************************************** */
-
-void BKE_sequencer_prefetch_start(const SeqRenderData *context, float timeline_frame, float cost);
-void BKE_sequencer_prefetch_free(struct Scene *scene);
-bool BKE_sequencer_prefetch_job_is_running(struct Scene *scene);
-void BKE_sequencer_prefetch_get_time_range(struct Scene *scene, int *start, int *end);
-SeqRenderData *BKE_sequencer_prefetch_get_original_context(const SeqRenderData *context);
-struct Sequence *BKE_sequencer_prefetch_get_original_sequence(struct Sequence *seq,
-                                                              struct Scene *scene);
-
-/* **********************************************************************
- * seqeffects.c
- *
- * Sequencer effect strip management functions
- *  **********************************************************************
- */
-
-struct SeqEffectHandle BKE_sequence_get_blend(struct Sequence *seq);
-void BKE_sequence_effect_speed_rebuild_map(struct Scene *scene, struct Sequence *seq, bool force);
-float BKE_sequencer_speed_effect_target_frame_get(const SeqRenderData *context,
-                                                  struct Sequence *seq,
-                                                  float timeline_frame,
-                                                  int input);
-
-/* **********************************************************************
- * sequencer.c
- *
- * Sequencer editing functions
- * **********************************************************************
- */
-
-void BKE_sequence_sound_init(struct Scene *scene, struct Sequence *seq);
-struct Sequence *BKE_sequence_metastrip(ListBase *seqbase /* = ed->seqbase */,
-                                        struct Sequence *meta /* = NULL */,
-                                        struct Sequence *seq);
 void seq_free_sequence_recurse(struct Scene *scene, struct Sequence *seq, const bool do_id_user);
-void seq_multiview_name(struct Scene *scene,
-                        const int view_id,
-                        const char *prefix,
-                        const char *ext,
-                        char *r_path,
-                        size_t r_size);
-int seq_num_files(struct Scene *scene, char views_format, const bool is_multiview);
-void seq_open_anim_file(struct Scene *scene, struct Sequence *seq, bool openfile);
-void seq_proxy_index_dir_set(struct anim *anim, const char *base_dir);
-=======
-void seq_free_sequence_recurse(struct Scene *scene, struct Sequence *seq, const bool do_id_user);
->>>>>>> 29fb12da
 
 #ifdef __cplusplus
 }
