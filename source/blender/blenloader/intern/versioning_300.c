--- conflicted
+++ resolved
@@ -43,11 +43,8 @@
 #include "BKE_armature.h"
 #include "BKE_asset.h"
 #include "BKE_attribute.h"
-<<<<<<< HEAD
 #include "BKE_brush.h"
 #include "BKE_brush_engine.h"
-=======
->>>>>>> 4f961901
 #include "BKE_collection.h"
 #include "BKE_curve.h"
 #include "BKE_data_transfer.h"
@@ -3218,18 +3215,7 @@
   {
     /* Keep this block, even when empty. */
 
-<<<<<<< HEAD
-    /* Add node storage for map range node. */
-    FOREACH_NODETREE_BEGIN (bmain, ntree, id) {
-      LISTBASE_FOREACH (bNode *, node, &ntree->nodes) {
-        if (node->type == SH_NODE_MAP_RANGE) {
-          if (node->storage == NULL) {
-            NodeMapRange *data = MEM_callocN(sizeof(NodeMapRange), __func__);
-            data->clamp = node->custom1;
-            data->data_type = CD_PROP_FLOAT;
-            data->interpolation_type = node->custom2;
-            node->storage = data;
-=======
+
     /* Add node storage for the merge by distance node. */
     FOREACH_NODETREE_BEGIN (bmain, ntree, id) {
       if (ntree->type == NTREE_GEOMETRY) {
@@ -3241,7 +3227,6 @@
               data->mode = GEO_NODE_MERGE_BY_DISTANCE_MODE_ALL;
               node->storage = data;
             }
->>>>>>> 4f961901
           }
         }
       }
