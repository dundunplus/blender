/* SPDX-License-Identifier: GPL-2.0-or-later */

/** \file
 * \ingroup blenloader
 */
/* allow readfile to use deprecated functionality */
#define DNA_DEPRECATED_ALLOW

#include <cstring>

#include "CLG_log.h"

#include "MEM_guardedalloc.h"

#include "BLI_listbase.h"
#include "BLI_math_vector.h"
#include "BLI_multi_value_map.hh"
#include "BLI_path_util.h"
#include "BLI_string.h"
#include "BLI_string_utils.h"
#include "BLI_utildefines.h"

#include "DNA_anim_types.h"
#include "DNA_armature_types.h"
#include "DNA_brush_types.h"
#include "DNA_collection_types.h"
#include "DNA_constraint_types.h"
#include "DNA_curve_types.h"
#include "DNA_curves_types.h"
#include "DNA_genfile.h"
#include "DNA_gpencil_modifier_types.h"
#include "DNA_light_types.h"
#include "DNA_lineart_types.h"
#include "DNA_listBase.h"
#include "DNA_mask_types.h"
#include "DNA_material_types.h"
#include "DNA_mesh_types.h"
#include "DNA_modifier_types.h"
#include "DNA_movieclip_types.h"
#include "DNA_screen_types.h"
#include "DNA_space_types.h"
#include "DNA_text_types.h"
#include "DNA_tracking_types.h"
#include "DNA_workspace_types.h"

#include "BKE_action.h"
#include "BKE_anim_data.h"
#include "BKE_animsys.h"
#include "BKE_armature.h"
#include "BKE_asset.h"
#include "BKE_attribute.h"
#include "BKE_collection.h"
#include "BKE_colortools.h"
#include "BKE_curve.h"
#include "BKE_curves.hh"
#include "BKE_data_transfer.h"
#include "BKE_deform.h"
#include "BKE_fcurve.h"
#include "BKE_fcurve_driver.h"
#include "BKE_idprop.h"
#include "BKE_image.h"
#include "BKE_lib_id.h"
#include "BKE_lib_override.h"
#include "BKE_main.h"
#include "BKE_main_namemap.h"
#include "BKE_mesh.hh"
#include "BKE_modifier.h"
#include "BKE_node.hh"
#include "BKE_screen.h"
#include "BKE_workspace.h"

#include "RNA_access.h"
#include "RNA_enum_types.h"
#include "RNA_prototypes.h"

#include "BLO_readfile.h"

#include "readfile.h"

#include "SEQ_channels.h"
#include "SEQ_effects.h"
#include "SEQ_iterator.h"
#include "SEQ_retiming.h"
#include "SEQ_sequencer.h"
#include "SEQ_time.h"

#include "versioning_common.h"

static CLG_LogRef LOG = {"blo.readfile.doversion"};

static IDProperty *idproperty_find_ui_container(IDProperty *idprop_group)
{
  LISTBASE_FOREACH (IDProperty *, prop, &idprop_group->data.group) {
    if (prop->type == IDP_GROUP && STREQ(prop->name, "_RNA_UI")) {
      return prop;
    }
  }
  return nullptr;
}

static void version_idproperty_move_data_int(IDPropertyUIDataInt *ui_data,
                                             const IDProperty *prop_ui_data)
{
  IDProperty *min = IDP_GetPropertyFromGroup(prop_ui_data, "min");
  if (min != nullptr) {
    ui_data->min = ui_data->soft_min = IDP_coerce_to_int_or_zero(min);
  }
  IDProperty *max = IDP_GetPropertyFromGroup(prop_ui_data, "max");
  if (max != nullptr) {
    ui_data->max = ui_data->soft_max = IDP_coerce_to_int_or_zero(max);
  }
  IDProperty *soft_min = IDP_GetPropertyFromGroup(prop_ui_data, "soft_min");
  if (soft_min != nullptr) {
    ui_data->soft_min = IDP_coerce_to_int_or_zero(soft_min);
    ui_data->soft_min = MIN2(ui_data->soft_min, ui_data->min);
  }
  IDProperty *soft_max = IDP_GetPropertyFromGroup(prop_ui_data, "soft_max");
  if (soft_max != nullptr) {
    ui_data->soft_max = IDP_coerce_to_int_or_zero(soft_max);
    ui_data->soft_max = MAX2(ui_data->soft_max, ui_data->max);
  }
  IDProperty *step = IDP_GetPropertyFromGroup(prop_ui_data, "step");
  if (step != nullptr) {
    ui_data->step = IDP_coerce_to_int_or_zero(soft_max);
  }
  IDProperty *default_value = IDP_GetPropertyFromGroup(prop_ui_data, "default");
  if (default_value != nullptr) {
    if (default_value->type == IDP_ARRAY) {
      if (default_value->subtype == IDP_INT) {
        ui_data->default_array = static_cast<int *>(
            MEM_malloc_arrayN(default_value->len, sizeof(int), __func__));
        memcpy(ui_data->default_array, IDP_Array(default_value), sizeof(int) * default_value->len);
        ui_data->default_array_len = default_value->len;
      }
    }
    else if (default_value->type == IDP_INT) {
      ui_data->default_value = IDP_coerce_to_int_or_zero(default_value);
    }
  }
}

static void version_idproperty_move_data_float(IDPropertyUIDataFloat *ui_data,
                                               const IDProperty *prop_ui_data)
{
  IDProperty *min = IDP_GetPropertyFromGroup(prop_ui_data, "min");
  if (min != nullptr) {
    ui_data->min = ui_data->soft_min = IDP_coerce_to_double_or_zero(min);
  }
  IDProperty *max = IDP_GetPropertyFromGroup(prop_ui_data, "max");
  if (max != nullptr) {
    ui_data->max = ui_data->soft_max = IDP_coerce_to_double_or_zero(max);
  }
  IDProperty *soft_min = IDP_GetPropertyFromGroup(prop_ui_data, "soft_min");
  if (soft_min != nullptr) {
    ui_data->soft_min = IDP_coerce_to_double_or_zero(soft_min);
    ui_data->soft_min = MAX2(ui_data->soft_min, ui_data->min);
  }
  IDProperty *soft_max = IDP_GetPropertyFromGroup(prop_ui_data, "soft_max");
  if (soft_max != nullptr) {
    ui_data->soft_max = IDP_coerce_to_double_or_zero(soft_max);
    ui_data->soft_max = MIN2(ui_data->soft_max, ui_data->max);
  }
  IDProperty *step = IDP_GetPropertyFromGroup(prop_ui_data, "step");
  if (step != nullptr) {
    ui_data->step = IDP_coerce_to_float_or_zero(step);
  }
  IDProperty *precision = IDP_GetPropertyFromGroup(prop_ui_data, "precision");
  if (precision != nullptr) {
    ui_data->precision = IDP_coerce_to_int_or_zero(precision);
  }
  IDProperty *default_value = IDP_GetPropertyFromGroup(prop_ui_data, "default");
  if (default_value != nullptr) {
    if (default_value->type == IDP_ARRAY) {
      const int array_len = default_value->len;
      ui_data->default_array_len = array_len;
      if (default_value->subtype == IDP_FLOAT) {
        ui_data->default_array = static_cast<double *>(
            MEM_malloc_arrayN(array_len, sizeof(double), __func__));
        const float *old_default_array = static_cast<const float *>(IDP_Array(default_value));
        for (int i = 0; i < ui_data->default_array_len; i++) {
          ui_data->default_array[i] = double(old_default_array[i]);
        }
      }
      else if (default_value->subtype == IDP_DOUBLE) {
        ui_data->default_array = static_cast<double *>(
            MEM_malloc_arrayN(array_len, sizeof(double), __func__));
        memcpy(ui_data->default_array, IDP_Array(default_value), sizeof(double) * array_len);
      }
    }
    else if (ELEM(default_value->type, IDP_DOUBLE, IDP_FLOAT)) {
      ui_data->default_value = IDP_coerce_to_double_or_zero(default_value);
    }
  }
}

static void version_idproperty_move_data_string(IDPropertyUIDataString *ui_data,
                                                const IDProperty *prop_ui_data)
{
  IDProperty *default_value = IDP_GetPropertyFromGroup(prop_ui_data, "default");
  if (default_value != nullptr && default_value->type == IDP_STRING) {
    ui_data->default_value = BLI_strdup(IDP_String(default_value));
  }
}

static void version_idproperty_ui_data(IDProperty *idprop_group)
{
  /* `nullptr` check here to reduce verbosity of calls to this function. */
  if (idprop_group == nullptr) {
    return;
  }

  IDProperty *ui_container = idproperty_find_ui_container(idprop_group);
  if (ui_container == nullptr) {
    return;
  }

  LISTBASE_FOREACH (IDProperty *, prop, &idprop_group->data.group) {
    IDProperty *prop_ui_data = IDP_GetPropertyFromGroup(ui_container, prop->name);
    if (prop_ui_data == nullptr) {
      continue;
    }

    if (!IDP_ui_data_supported(prop)) {
      continue;
    }

    IDPropertyUIData *ui_data = IDP_ui_data_ensure(prop);

    IDProperty *subtype = IDP_GetPropertyFromGroup(prop_ui_data, "subtype");
    if (subtype != nullptr && subtype->type == IDP_STRING) {
      const char *subtype_string = IDP_String(subtype);
      int result = PROP_NONE;
      RNA_enum_value_from_id(rna_enum_property_subtype_items, subtype_string, &result);
      ui_data->rna_subtype = result;
    }

    IDProperty *description = IDP_GetPropertyFromGroup(prop_ui_data, "description");
    if (description != nullptr && description->type == IDP_STRING) {
      ui_data->description = BLI_strdup(IDP_String(description));
    }

    /* Type specific data. */
    switch (IDP_ui_data_type(prop)) {
      case IDP_UI_DATA_TYPE_STRING:
        version_idproperty_move_data_string((IDPropertyUIDataString *)ui_data, prop_ui_data);
        break;
      case IDP_UI_DATA_TYPE_ID:
        break;
      case IDP_UI_DATA_TYPE_INT:
        version_idproperty_move_data_int((IDPropertyUIDataInt *)ui_data, prop_ui_data);
        break;
      case IDP_UI_DATA_TYPE_FLOAT:
        version_idproperty_move_data_float((IDPropertyUIDataFloat *)ui_data, prop_ui_data);
        break;
      case IDP_UI_DATA_TYPE_BOOLEAN:
      case IDP_UI_DATA_TYPE_UNSUPPORTED:
        BLI_assert_unreachable();
        break;
    }

    IDP_FreeFromGroup(ui_container, prop_ui_data);
  }

  IDP_FreeFromGroup(idprop_group, ui_container);
}

static void do_versions_idproperty_bones_recursive(Bone *bone)
{
  version_idproperty_ui_data(bone->prop);
  LISTBASE_FOREACH (Bone *, child_bone, &bone->childbase) {
    do_versions_idproperty_bones_recursive(child_bone);
  }
}

static void do_versions_idproperty_seq_recursive(ListBase *seqbase)
{
  LISTBASE_FOREACH (Sequence *, seq, seqbase) {
    version_idproperty_ui_data(seq->prop);
    if (seq->type == SEQ_TYPE_META) {
      do_versions_idproperty_seq_recursive(&seq->seqbase);
    }
  }
}

/**
 * For every data block that supports them, initialize the new IDProperty UI data struct based on
 * the old more complicated storage. Assumes only the top level of IDProperties below the parent
 * group had UI data in a "_RNA_UI" group.
 *
 * \note The following IDProperty groups in DNA aren't exposed in the UI or are runtime-only, so
 * they don't have UI data: wmOperator, bAddon, bUserMenuItem_Op, wmKeyMapItem, wmKeyConfigPref,
 * uiList, FFMpegCodecData, View3DShading, bToolRef, TimeMarker, ViewLayer, bPoseChannel.
 */
static void do_versions_idproperty_ui_data(Main *bmain)
{
  /* ID data. */
  ID *id;
  FOREACH_MAIN_ID_BEGIN (bmain, id) {
    IDProperty *idprop_group = IDP_GetProperties(id, false);
    version_idproperty_ui_data(idprop_group);
  }
  FOREACH_MAIN_ID_END;

  /* Bones. */
  LISTBASE_FOREACH (bArmature *, armature, &bmain->armatures) {
    LISTBASE_FOREACH (Bone *, bone, &armature->bonebase) {
      do_versions_idproperty_bones_recursive(bone);
    }
  }

  /* Nodes and node sockets. */
  LISTBASE_FOREACH (bNodeTree *, ntree, &bmain->nodetrees) {
    LISTBASE_FOREACH (bNode *, node, &ntree->nodes) {
      version_idproperty_ui_data(node->prop);
    }
    LISTBASE_FOREACH (bNodeSocket *, socket, &ntree->inputs) {
      version_idproperty_ui_data(socket->prop);
    }
    LISTBASE_FOREACH (bNodeSocket *, socket, &ntree->outputs) {
      version_idproperty_ui_data(socket->prop);
    }
  }

  LISTBASE_FOREACH (Object *, ob, &bmain->objects) {
    /* The UI data from exposed node modifier properties is just copied from the corresponding node
     * group, but the copying only runs when necessary, so we still need to version data here. */
    LISTBASE_FOREACH (ModifierData *, md, &ob->modifiers) {
      if (md->type == eModifierType_Nodes) {
        NodesModifierData *nmd = (NodesModifierData *)md;
        version_idproperty_ui_data(nmd->settings.properties);
      }
    }

    /* Object post bones. */
    if (ob->type == OB_ARMATURE && ob->pose != nullptr) {
      LISTBASE_FOREACH (bPoseChannel *, pchan, &ob->pose->chanbase) {
        version_idproperty_ui_data(pchan->prop);
      }
    }
  }

  /* Sequences. */
  LISTBASE_FOREACH (Scene *, scene, &bmain->scenes) {
    if (scene->ed != nullptr) {
      do_versions_idproperty_seq_recursive(&scene->ed->seqbase);
    }
  }
}

static void sort_linked_ids(Main *bmain)
{
  ListBase *lb;
  FOREACH_MAIN_LISTBASE_BEGIN (bmain, lb) {
    ListBase temp_list;
    BLI_listbase_clear(&temp_list);
    LISTBASE_FOREACH_MUTABLE (ID *, id, lb) {
      if (ID_IS_LINKED(id)) {
        BLI_remlink(lb, id);
        BLI_addtail(&temp_list, id);
        id_sort_by_name(&temp_list, id, nullptr);
      }
    }
    BLI_movelisttolist(lb, &temp_list);
  }
  FOREACH_MAIN_LISTBASE_END;
}

static void assert_sorted_ids(Main *bmain)
{
#ifndef NDEBUG
  ListBase *lb;
  FOREACH_MAIN_LISTBASE_BEGIN (bmain, lb) {
    ID *id_prev = nullptr;
    LISTBASE_FOREACH (ID *, id, lb) {
      if (id_prev == nullptr) {
        continue;
      }
      BLI_assert(id_prev->lib != id->lib || BLI_strcasecmp(id_prev->name, id->name) < 0);
    }
  }
  FOREACH_MAIN_LISTBASE_END;
#else
  UNUSED_VARS_NDEBUG(bmain);
#endif
}

static void move_vertex_group_names_to_object_data(Main *bmain)
{
  LISTBASE_FOREACH (Object *, object, &bmain->objects) {
    if (ELEM(object->type, OB_MESH, OB_LATTICE, OB_GPENCIL_LEGACY)) {
      ListBase *new_defbase = BKE_object_defgroup_list_mutable(object);

      /* Choose the longest vertex group name list among all linked duplicates. */
      if (BLI_listbase_count(&object->defbase) < BLI_listbase_count(new_defbase)) {
        BLI_freelistN(&object->defbase);
      }
      else {
        /* Clear the list in case the it was already assigned from another object. */
        BLI_freelistN(new_defbase);
        *new_defbase = object->defbase;
        BKE_object_defgroup_active_index_set(object, object->actdef);
      }
    }
  }
}

static void do_versions_sequencer_speed_effect_recursive(Scene *scene, const ListBase *seqbase)
{
  /* Old SpeedControlVars->flags. */
#define SEQ_SPEED_INTEGRATE (1 << 0)
#define SEQ_SPEED_COMPRESS_IPO_Y (1 << 2)

  LISTBASE_FOREACH (Sequence *, seq, seqbase) {
    if (seq->type == SEQ_TYPE_SPEED) {
      SpeedControlVars *v = (SpeedControlVars *)seq->effectdata;
      const char *substr = nullptr;
      float globalSpeed = v->globalSpeed;
      if (seq->flag & SEQ_USE_EFFECT_DEFAULT_FADE) {
        if (globalSpeed == 1.0f) {
          v->speed_control_type = SEQ_SPEED_STRETCH;
        }
        else {
          v->speed_control_type = SEQ_SPEED_MULTIPLY;
          v->speed_fader = globalSpeed *
                           (float(seq->seq1->len) /
                            max_ff(float(SEQ_time_right_handle_frame_get(scene, seq->seq1) -
                                         seq->seq1->start),
                                   1.0f));
        }
      }
      else if (v->flags & SEQ_SPEED_INTEGRATE) {
        v->speed_control_type = SEQ_SPEED_MULTIPLY;
        v->speed_fader = seq->speed_fader * globalSpeed;
      }
      else if (v->flags & SEQ_SPEED_COMPRESS_IPO_Y) {
        globalSpeed *= 100.0f;
        v->speed_control_type = SEQ_SPEED_LENGTH;
        v->speed_fader_length = seq->speed_fader * globalSpeed;
        substr = "speed_length";
      }
      else {
        v->speed_control_type = SEQ_SPEED_FRAME_NUMBER;
        v->speed_fader_frame_number = int(seq->speed_fader * globalSpeed);
        substr = "speed_frame_number";
      }

      v->flags &= ~(SEQ_SPEED_INTEGRATE | SEQ_SPEED_COMPRESS_IPO_Y);

      if (substr || globalSpeed != 1.0f) {
        FCurve *fcu = id_data_find_fcurve(
            &scene->id, seq, &RNA_Sequence, "speed_factor", 0, nullptr);
        if (fcu) {
          if (globalSpeed != 1.0f) {
            for (int i = 0; i < fcu->totvert; i++) {
              BezTriple *bezt = &fcu->bezt[i];
              bezt->vec[0][1] *= globalSpeed;
              bezt->vec[1][1] *= globalSpeed;
              bezt->vec[2][1] *= globalSpeed;
            }
          }
          if (substr) {
            char *new_path = BLI_str_replaceN(fcu->rna_path, "speed_factor", substr);
            MEM_freeN(fcu->rna_path);
            fcu->rna_path = new_path;
          }
        }
      }
    }
    else if (seq->type == SEQ_TYPE_META) {
      do_versions_sequencer_speed_effect_recursive(scene, &seq->seqbase);
    }
  }

#undef SEQ_SPEED_INTEGRATE
#undef SEQ_SPEED_COMPRESS_IPO_Y
}

static bool do_versions_sequencer_color_tags(Sequence *seq, void * /*user_data*/)
{
  seq->color_tag = SEQUENCE_COLOR_NONE;
  return true;
}

static bool do_versions_sequencer_color_balance_sop(Sequence *seq, void * /*user_data*/)
{
  LISTBASE_FOREACH (SequenceModifierData *, smd, &seq->modifiers) {
    if (smd->type == seqModifierType_ColorBalance) {
      StripColorBalance *cb = &((ColorBalanceModifierData *)smd)->color_balance;
      cb->method = SEQ_COLOR_BALANCE_METHOD_LIFTGAMMAGAIN;
      for (int i = 0; i < 3; i++) {
        copy_v3_fl(cb->slope, 1.0f);
        copy_v3_fl(cb->offset, 1.0f);
        copy_v3_fl(cb->power, 1.0f);
      }
    }
  }
  return true;
}

static bNodeLink *find_connected_link(bNodeTree *ntree, bNodeSocket *in_socket)
{
  LISTBASE_FOREACH (bNodeLink *, link, &ntree->links) {
    if (link->tosock == in_socket) {
      return link;
    }
  }
  return nullptr;
}

static void add_realize_instances_before_socket(bNodeTree *ntree,
                                                bNode *node,
                                                bNodeSocket *geometry_socket)
{
  BLI_assert(geometry_socket->type == SOCK_GEOMETRY);
  bNodeLink *link = find_connected_link(ntree, geometry_socket);
  if (link == nullptr) {
    return;
  }

  /* If the realize instances node is already before this socket, no need to continue. */
  if (link->fromnode->type == GEO_NODE_REALIZE_INSTANCES) {
    return;
  }

  bNode *realize_node = nodeAddStaticNode(nullptr, ntree, GEO_NODE_REALIZE_INSTANCES);
  realize_node->parent = node->parent;
  realize_node->locx = node->locx - 100;
  realize_node->locy = node->locy;
  nodeAddLink(ntree,
              link->fromnode,
              link->fromsock,
              realize_node,
              static_cast<bNodeSocket *>(realize_node->inputs.first));
  link->fromnode = realize_node;
  link->fromsock = static_cast<bNodeSocket *>(realize_node->outputs.first);
}

/**
 * If a node used to realize instances implicitly and will no longer do so in 3.0, add a "Realize
 * Instances" node in front of it to avoid changing behavior. Don't do this if the node will be
 * replaced anyway though.
 */
static void version_geometry_nodes_add_realize_instance_nodes(bNodeTree *ntree)
{
  LISTBASE_FOREACH_MUTABLE (bNode *, node, &ntree->nodes) {
    if (ELEM(node->type,
             GEO_NODE_CAPTURE_ATTRIBUTE,
             GEO_NODE_SEPARATE_COMPONENTS,
             GEO_NODE_CONVEX_HULL,
             GEO_NODE_CURVE_LENGTH,
             GEO_NODE_MESH_BOOLEAN,
             GEO_NODE_FILLET_CURVE,
             GEO_NODE_RESAMPLE_CURVE,
             GEO_NODE_CURVE_TO_MESH,
             GEO_NODE_TRIM_CURVE,
             GEO_NODE_REPLACE_MATERIAL,
             GEO_NODE_SUBDIVIDE_MESH,
             GEO_NODE_TRIANGULATE))
    {
      bNodeSocket *geometry_socket = static_cast<bNodeSocket *>(node->inputs.first);
      add_realize_instances_before_socket(ntree, node, geometry_socket);
    }
    /* Also realize instances for the profile input of the curve to mesh node. */
    if (node->type == GEO_NODE_CURVE_TO_MESH) {
      bNodeSocket *profile_socket = (bNodeSocket *)BLI_findlink(&node->inputs, 1);
      add_realize_instances_before_socket(ntree, node, profile_socket);
    }
  }
}

/**
 * The geometry nodes modifier used to realize instances for the next modifier implicitly. Now it
 * is done with the realize instances node. It also used to convert meshes to point clouds
 * automatically, which is also now done with a specific node.
 */
static bNodeTree *add_realize_node_tree(Main *bmain)
{
  bNodeTree *node_tree = ntreeAddTree(bmain, "Realize Instances 2.93 Legacy", "GeometryNodeTree");

  ntreeAddSocketInterface(node_tree, SOCK_IN, "NodeSocketGeometry", "Geometry");
  ntreeAddSocketInterface(node_tree, SOCK_OUT, "NodeSocketGeometry", "Geometry");

  bNode *group_input = nodeAddStaticNode(nullptr, node_tree, NODE_GROUP_INPUT);
  group_input->locx = -400.0f;
  bNode *group_output = nodeAddStaticNode(nullptr, node_tree, NODE_GROUP_OUTPUT);
  group_output->locx = 500.0f;
  group_output->flag |= NODE_DO_OUTPUT;

  bNode *join = nodeAddStaticNode(nullptr, node_tree, GEO_NODE_JOIN_GEOMETRY);
  join->locx = group_output->locx - 175.0f;
  join->locy = group_output->locy;
  bNode *conv = nodeAddStaticNode(nullptr, node_tree, GEO_NODE_POINTS_TO_VERTICES);
  conv->locx = join->locx - 175.0f;
  conv->locy = join->locy - 70.0;
  bNode *separate = nodeAddStaticNode(nullptr, node_tree, GEO_NODE_SEPARATE_COMPONENTS);
  separate->locx = join->locx - 350.0f;
  separate->locy = join->locy + 50.0f;
  bNode *realize = nodeAddStaticNode(nullptr, node_tree, GEO_NODE_REALIZE_INSTANCES);
  realize->locx = separate->locx - 200.0f;
  realize->locy = join->locy;

  nodeAddLink(node_tree,
              group_input,
              static_cast<bNodeSocket *>(group_input->outputs.first),
              realize,
              static_cast<bNodeSocket *>(realize->inputs.first));
  nodeAddLink(node_tree,
              realize,
              static_cast<bNodeSocket *>(realize->outputs.first),
              separate,
              static_cast<bNodeSocket *>(separate->inputs.first));
  nodeAddLink(node_tree,
              conv,
              static_cast<bNodeSocket *>(conv->outputs.first),
              join,
              static_cast<bNodeSocket *>(join->inputs.first));
  nodeAddLink(node_tree,
              separate,
              static_cast<bNodeSocket *>(BLI_findlink(&separate->outputs, 3)),
              join,
              static_cast<bNodeSocket *>(join->inputs.first));
  nodeAddLink(node_tree,
              separate,
              static_cast<bNodeSocket *>(BLI_findlink(&separate->outputs, 1)),
              conv,
              static_cast<bNodeSocket *>(conv->inputs.first));
  nodeAddLink(node_tree,
              separate,
              static_cast<bNodeSocket *>(BLI_findlink(&separate->outputs, 2)),
              join,
              static_cast<bNodeSocket *>(join->inputs.first));
  nodeAddLink(node_tree,
              separate,
              static_cast<bNodeSocket *>(separate->outputs.first),
              join,
              static_cast<bNodeSocket *>(join->inputs.first));
  nodeAddLink(node_tree,
              join,
              static_cast<bNodeSocket *>(join->outputs.first),
              group_output,
              static_cast<bNodeSocket *>(group_output->inputs.first));

  LISTBASE_FOREACH (bNode *, node, &node_tree->nodes) {
    nodeSetSelected(node, false);
  }

  version_socket_update_is_used(node_tree);
  return node_tree;
}

static void seq_speed_factor_fix_rna_path(Sequence *seq, ListBase *fcurves)
{
  char name_esc[(sizeof(seq->name) - 2) * 2];
  BLI_str_escape(name_esc, seq->name + 2, sizeof(name_esc));
  char *path = BLI_sprintfN("sequence_editor.sequences_all[\"%s\"].pitch", name_esc);
  FCurve *fcu = BKE_fcurve_find(fcurves, path, 0);
  if (fcu != nullptr) {
    MEM_freeN(fcu->rna_path);
    fcu->rna_path = BLI_sprintfN("sequence_editor.sequences_all[\"%s\"].speed_factor", name_esc);
  }
  MEM_freeN(path);
}

static bool version_fix_seq_meta_range(Sequence *seq, void *user_data)
{
  Scene *scene = (Scene *)user_data;
  if (seq->type == SEQ_TYPE_META) {
    SEQ_time_update_meta_strip_range(scene, seq);
  }
  return true;
}

static bool seq_speed_factor_set(Sequence *seq, void *user_data)
{
  const Scene *scene = static_cast<const Scene *>(user_data);
  if (seq->type == SEQ_TYPE_SOUND_RAM) {
    /* Move `pitch` animation to `speed_factor` */
    if (scene->adt && scene->adt->action) {
      seq_speed_factor_fix_rna_path(seq, &scene->adt->action->curves);
    }
    if (scene->adt && !BLI_listbase_is_empty(&scene->adt->drivers)) {
      seq_speed_factor_fix_rna_path(seq, &scene->adt->drivers);
    }

    seq->speed_factor = seq->pitch;
  }
  else {
    seq->speed_factor = 1.0f;
  }
  return true;
}

static bool do_versions_sequencer_init_retiming_tool_data(Sequence *seq, void *user_data)
{
  const Scene *scene = static_cast<const Scene *>(user_data);

  if (seq->speed_factor == 1 || !SEQ_retiming_is_allowed(seq)) {
    return true;
  }

  const int content_length = SEQ_time_strip_length_get(scene, seq);

  SEQ_retiming_data_ensure(seq);

  SeqRetimingHandle *handle = &seq->retiming_handles[seq->retiming_handle_num - 1];
  handle->strip_frame_index = round_fl_to_int(content_length / seq->speed_factor);
  seq->speed_factor = 1.0f;

  return true;
}

static void version_geometry_nodes_replace_transfer_attribute_node(bNodeTree *ntree)
{
  using namespace blender;
  /* Otherwise `ntree->typeInfo` is null. */
  ntreeSetTypes(nullptr, ntree);
  LISTBASE_FOREACH_MUTABLE (bNode *, node, &ntree->nodes) {
    if (node->type != GEO_NODE_TRANSFER_ATTRIBUTE_DEPRECATED) {
      continue;
    }
    bNodeSocket *old_geometry_socket = nodeFindSocket(node, SOCK_IN, "Source");
    const NodeGeometryTransferAttribute *storage = (const NodeGeometryTransferAttribute *)
                                                       node->storage;
    switch (storage->mode) {
      case GEO_NODE_ATTRIBUTE_TRANSFER_NEAREST_FACE_INTERPOLATED: {
        bNode *sample_nearest_surface = nodeAddStaticNode(
            nullptr, ntree, GEO_NODE_SAMPLE_NEAREST_SURFACE);
        sample_nearest_surface->parent = node->parent;
        sample_nearest_surface->custom1 = storage->data_type;
        sample_nearest_surface->locx = node->locx;
        sample_nearest_surface->locy = node->locy;
        static auto socket_remap = []() {
          Map<std::string, std::string> map;
          map.add_new("Attribute", "Value_Vector");
          map.add_new("Attribute_001", "Value_Float");
          map.add_new("Attribute_002", "Value_Color");
          map.add_new("Attribute_003", "Value_Bool");
          map.add_new("Attribute_004", "Value_Int");
          map.add_new("Source", "Mesh");
          map.add_new("Source Position", "Sample Position");
          return map;
        }();
        node_tree_relink_with_socket_id_map(*ntree, *node, *sample_nearest_surface, socket_remap);
        break;
      }
      case GEO_NODE_ATTRIBUTE_TRANSFER_NEAREST: {
        /* These domains weren't supported by the index transfer mode, but were selectable. */
        const eAttrDomain domain = ELEM(storage->domain, ATTR_DOMAIN_INSTANCE, ATTR_DOMAIN_CURVE) ?
                                       ATTR_DOMAIN_POINT :
                                       eAttrDomain(storage->domain);

        /* Use a sample index node to retrieve the data with this node's index output. */
        bNode *sample_index = nodeAddStaticNode(nullptr, ntree, GEO_NODE_SAMPLE_INDEX);
        NodeGeometrySampleIndex *sample_storage = static_cast<NodeGeometrySampleIndex *>(
            sample_index->storage);
        sample_storage->data_type = storage->data_type;
        sample_storage->domain = domain;
        sample_index->parent = node->parent;
        sample_index->locx = node->locx + 25.0f;
        sample_index->locy = node->locy;
        if (old_geometry_socket->link) {
          nodeAddLink(ntree,
                      old_geometry_socket->link->fromnode,
                      old_geometry_socket->link->fromsock,
                      sample_index,
                      nodeFindSocket(sample_index, SOCK_IN, "Geometry"));
        }

        bNode *sample_nearest = nodeAddStaticNode(nullptr, ntree, GEO_NODE_SAMPLE_NEAREST);
        sample_nearest->parent = node->parent;
        sample_nearest->custom1 = storage->data_type;
        sample_nearest->custom2 = domain;
        sample_nearest->locx = node->locx - 25.0f;
        sample_nearest->locy = node->locy;
        if (old_geometry_socket->link) {
          nodeAddLink(ntree,
                      old_geometry_socket->link->fromnode,
                      old_geometry_socket->link->fromsock,
                      sample_nearest,
                      nodeFindSocket(sample_nearest, SOCK_IN, "Geometry"));
        }
        static auto sample_nearest_remap = []() {
          Map<std::string, std::string> map;
          map.add_new("Source Position", "Sample Position");
          return map;
        }();
        node_tree_relink_with_socket_id_map(*ntree, *node, *sample_nearest, sample_nearest_remap);

        static auto sample_index_remap = []() {
          Map<std::string, std::string> map;
          map.add_new("Attribute", "Value_Vector");
          map.add_new("Attribute_001", "Value_Float");
          map.add_new("Attribute_002", "Value_Color");
          map.add_new("Attribute_003", "Value_Bool");
          map.add_new("Attribute_004", "Value_Int");
          map.add_new("Source Position", "Sample Position");
          return map;
        }();
        node_tree_relink_with_socket_id_map(*ntree, *node, *sample_index, sample_index_remap);

        nodeAddLink(ntree,
                    sample_nearest,
                    nodeFindSocket(sample_nearest, SOCK_OUT, "Index"),
                    sample_index,
                    nodeFindSocket(sample_index, SOCK_IN, "Index"));
        break;
      }
      case GEO_NODE_ATTRIBUTE_TRANSFER_INDEX: {
        bNode *sample_index = nodeAddStaticNode(nullptr, ntree, GEO_NODE_SAMPLE_INDEX);
        NodeGeometrySampleIndex *sample_storage = static_cast<NodeGeometrySampleIndex *>(
            sample_index->storage);
        sample_storage->data_type = storage->data_type;
        sample_storage->domain = storage->domain;
        sample_storage->clamp = 1;
        sample_index->parent = node->parent;
        sample_index->locx = node->locx;
        sample_index->locy = node->locy;
        const bool index_was_linked = nodeFindSocket(node, SOCK_IN, "Index")->link != nullptr;
        static auto socket_remap = []() {
          Map<std::string, std::string> map;
          map.add_new("Attribute", "Value_Vector");
          map.add_new("Attribute_001", "Value_Float");
          map.add_new("Attribute_002", "Value_Color");
          map.add_new("Attribute_003", "Value_Bool");
          map.add_new("Attribute_004", "Value_Int");
          map.add_new("Source", "Geometry");
          map.add_new("Index", "Index");
          return map;
        }();
        node_tree_relink_with_socket_id_map(*ntree, *node, *sample_index, socket_remap);

        if (!index_was_linked) {
          /* Add an index input node, since the new node doesn't use an implicit input. */
          bNode *index = nodeAddStaticNode(nullptr, ntree, GEO_NODE_INPUT_INDEX);
          index->parent = node->parent;
          index->locx = node->locx - 25.0f;
          index->locy = node->locy - 25.0f;
          nodeAddLink(ntree,
                      index,
                      nodeFindSocket(index, SOCK_OUT, "Index"),
                      sample_index,
                      nodeFindSocket(sample_index, SOCK_IN, "Index"));
        }
        break;
      }
    }
    /* The storage must be freed manually because the node type isn't defined anymore. */
    MEM_freeN(node->storage);
    nodeRemoveNode(nullptr, ntree, node, false);
  }
}

/**
 * The mesh primitive nodes created a uv map with a hardcoded name. Now they are outputting the uv
 * map as a socket instead. The versioning just inserts a Store Named Attribute node after
 * primitive nodes.
 */
static void version_geometry_nodes_primitive_uv_maps(bNodeTree &ntree)
{
  blender::Vector<bNode *> new_nodes;
  LISTBASE_FOREACH_MUTABLE (bNode *, node, &ntree.nodes) {
    if (!ELEM(node->type,
              GEO_NODE_MESH_PRIMITIVE_CONE,
              GEO_NODE_MESH_PRIMITIVE_CUBE,
              GEO_NODE_MESH_PRIMITIVE_CYLINDER,
              GEO_NODE_MESH_PRIMITIVE_GRID,
              GEO_NODE_MESH_PRIMITIVE_ICO_SPHERE,
              GEO_NODE_MESH_PRIMITIVE_UV_SPHERE))
    {
      continue;
    }
    bNodeSocket *primitive_output_socket = nullptr;
    bNodeSocket *uv_map_output_socket = nullptr;
    LISTBASE_FOREACH (bNodeSocket *, socket, &node->outputs) {
      if (STREQ(socket->name, "UV Map")) {
        uv_map_output_socket = socket;
      }
      if (socket->type == SOCK_GEOMETRY) {
        primitive_output_socket = socket;
      }
    }
    if (uv_map_output_socket != nullptr) {
      continue;
    }
    uv_map_output_socket = nodeAddStaticSocket(
        &ntree, node, SOCK_OUT, SOCK_VECTOR, PROP_NONE, "UV Map", "UV Map");

    bNode *store_attribute_node = nodeAddStaticNode(
        nullptr, &ntree, GEO_NODE_STORE_NAMED_ATTRIBUTE);
    new_nodes.append(store_attribute_node);
    store_attribute_node->parent = node->parent;
    store_attribute_node->locx = node->locx + 25;
    store_attribute_node->locy = node->locy;
    store_attribute_node->offsetx = node->offsetx;
    store_attribute_node->offsety = node->offsety;
    NodeGeometryStoreNamedAttribute &storage = *static_cast<NodeGeometryStoreNamedAttribute *>(
        store_attribute_node->storage);
    storage.domain = ATTR_DOMAIN_CORNER;
    /* Intentionally use 3D instead of 2D vectors, because 2D vectors did not exist in older
     * releases and would make the file crash when trying to open it. */
    storage.data_type = CD_PROP_FLOAT3;

    bNodeSocket *store_attribute_geometry_input = static_cast<bNodeSocket *>(
        store_attribute_node->inputs.first);
    bNodeSocket *store_attribute_name_input = store_attribute_geometry_input->next->next;
    bNodeSocket *store_attribute_value_input = nullptr;
    LISTBASE_FOREACH (bNodeSocket *, socket, &store_attribute_node->inputs) {
      if (socket->type == SOCK_VECTOR) {
        store_attribute_value_input = socket;
        break;
      }
    }
    bNodeSocket *store_attribute_geometry_output = static_cast<bNodeSocket *>(
        store_attribute_node->outputs.first);
    LISTBASE_FOREACH (bNodeLink *, link, &ntree.links) {
      if (link->fromsock == primitive_output_socket) {
        link->fromnode = store_attribute_node;
        link->fromsock = store_attribute_geometry_output;
      }
    }

    bNodeSocketValueString *name_value = static_cast<bNodeSocketValueString *>(
        store_attribute_name_input->default_value);
    const char *uv_map_name = node->type == GEO_NODE_MESH_PRIMITIVE_ICO_SPHERE ? "UVMap" :
                                                                                 "uv_map";
    STRNCPY(name_value->value, uv_map_name);

    nodeAddLink(&ntree,
                node,
                primitive_output_socket,
                store_attribute_node,
                store_attribute_geometry_input);
    nodeAddLink(
        &ntree, node, uv_map_output_socket, store_attribute_node, store_attribute_value_input);
  }

  /* Move nodes to the front so that they are drawn behind existing nodes. */
  for (bNode *node : new_nodes) {
    BLI_remlink(&ntree.nodes, node);
    BLI_addhead(&ntree.nodes, node);
  }
  if (!new_nodes.is_empty()) {
    blender::bke::nodeRebuildIDVector(&ntree);
  }
}

/**
 * When extruding from loose edges, the extrude geometry node used to create flat faces due to the
 * default of the old "shade_smooth" attribute. Since the "false" value has changed with the
 * "sharp_face" attribute, add nodes to propagate the new attribute in its inverted "smooth" form.
 */
static void version_geometry_nodes_extrude_smooth_propagation(bNodeTree &ntree)
{
  using namespace blender;
  Vector<bNode *> new_nodes;
  LISTBASE_FOREACH_MUTABLE (bNode *, node, &ntree.nodes) {
    if (node->idname != StringRef("GeometryNodeExtrudeMesh")) {
      continue;
    }
    if (static_cast<const NodeGeometryExtrudeMesh *>(node->storage)->mode !=
        GEO_NODE_EXTRUDE_MESH_EDGES)
    {
      continue;
    }
    bNodeSocket *geometry_in_socket = nodeFindSocket(node, SOCK_IN, "Mesh");
    bNodeSocket *geometry_out_socket = nodeFindSocket(node, SOCK_OUT, "Mesh");

    Map<bNodeSocket *, bNodeLink *> in_links_per_socket;
    MultiValueMap<bNodeSocket *, bNodeLink *> out_links_per_socket;
    LISTBASE_FOREACH (bNodeLink *, link, &ntree.links) {
      in_links_per_socket.add(link->tosock, link);
      out_links_per_socket.add(link->fromsock, link);
    }

    bNodeLink *geometry_in_link = in_links_per_socket.lookup_default(geometry_in_socket, nullptr);
    Span<bNodeLink *> geometry_out_links = out_links_per_socket.lookup(geometry_out_socket);
    if (!geometry_in_link || geometry_out_links.is_empty()) {
      continue;
    }

    const bool versioning_already_done = [&]() {
      if (geometry_in_link->fromnode->idname != StringRef("GeometryNodeCaptureAttribute")) {
        return false;
      }
      bNode *capture_node = geometry_in_link->fromnode;
      const NodeGeometryAttributeCapture &capture_storage =
          *static_cast<const NodeGeometryAttributeCapture *>(capture_node->storage);
      if (capture_storage.data_type != CD_PROP_BOOL || capture_storage.domain != ATTR_DOMAIN_FACE)
      {
        return false;
      }
      bNodeSocket *capture_in_socket = nodeFindSocket(capture_node, SOCK_IN, "Value_003");
      bNodeLink *capture_in_link = in_links_per_socket.lookup_default(capture_in_socket, nullptr);
      if (!capture_in_link) {
        return false;
      }
      if (capture_in_link->fromnode->idname != StringRef("GeometryNodeInputShadeSmooth")) {
        return false;
      }
      if (geometry_out_links.size() != 1) {
        return false;
      }
      bNodeLink *geometry_out_link = geometry_out_links.first();
      if (geometry_out_link->tonode->idname != StringRef("GeometryNodeSetShadeSmooth")) {
        return false;
      }
      bNode *set_smooth_node = geometry_out_link->tonode;
      bNodeSocket *smooth_in_socket = nodeFindSocket(set_smooth_node, SOCK_IN, "Shade Smooth");
      bNodeLink *connecting_link = in_links_per_socket.lookup_default(smooth_in_socket, nullptr);
      if (!connecting_link) {
        return false;
      }
      if (connecting_link->fromnode != capture_node) {
        return false;
      }
      return true;
    }();
    if (versioning_already_done) {
      continue;
    }

    bNode *capture_node = nodeAddNode(nullptr, &ntree, "GeometryNodeCaptureAttribute");
    capture_node->parent = node->parent;
    capture_node->locx = node->locx - 25;
    capture_node->locy = node->locy;
    new_nodes.append(capture_node);
    static_cast<NodeGeometryAttributeCapture *>(capture_node->storage)->data_type = CD_PROP_BOOL;
    static_cast<NodeGeometryAttributeCapture *>(capture_node->storage)->domain = ATTR_DOMAIN_FACE;

    bNode *is_smooth_node = nodeAddNode(nullptr, &ntree, "GeometryNodeInputShadeSmooth");
    is_smooth_node->parent = node->parent;
    is_smooth_node->locx = capture_node->locx - 25;
    is_smooth_node->locy = capture_node->locy;
    new_nodes.append(is_smooth_node);
    nodeAddLink(&ntree,
                is_smooth_node,
                nodeFindSocket(is_smooth_node, SOCK_OUT, "Smooth"),
                capture_node,
                nodeFindSocket(capture_node, SOCK_IN, "Value_003"));
    nodeAddLink(&ntree,
                capture_node,
                nodeFindSocket(capture_node, SOCK_OUT, "Geometry"),
                node,
                geometry_in_socket);
    geometry_in_link->tonode = capture_node;
    geometry_in_link->tosock = nodeFindSocket(capture_node, SOCK_IN, "Geometry");

    bNode *set_smooth_node = nodeAddNode(nullptr, &ntree, "GeometryNodeSetShadeSmooth");
    set_smooth_node->parent = node->parent;
    set_smooth_node->locx = node->locx + 25;
    set_smooth_node->locy = node->locy;
    new_nodes.append(set_smooth_node);
    nodeAddLink(&ntree,
                node,
                geometry_out_socket,
                set_smooth_node,
                nodeFindSocket(set_smooth_node, SOCK_IN, "Geometry"));

    bNodeSocket *smooth_geometry_out = nodeFindSocket(set_smooth_node, SOCK_OUT, "Geometry");
    for (bNodeLink *link : geometry_out_links) {
      link->fromnode = set_smooth_node;
      link->fromsock = smooth_geometry_out;
    }
    nodeAddLink(&ntree,
                capture_node,
                nodeFindSocket(capture_node, SOCK_OUT, "Attribute_003"),
                set_smooth_node,
                nodeFindSocket(set_smooth_node, SOCK_IN, "Shade Smooth"));
  }

  /* Move nodes to the front so that they are drawn behind existing nodes. */
  for (bNode *node : new_nodes) {
    BLI_remlink(&ntree.nodes, node);
    BLI_addhead(&ntree.nodes, node);
  }
  if (!new_nodes.is_empty()) {
    blender::bke::nodeRebuildIDVector(&ntree);
  }
}

void do_versions_after_linking_300(FileData * /*fd*/, Main *bmain)
{
  if (MAIN_VERSION_ATLEAST(bmain, 300, 0) && !MAIN_VERSION_ATLEAST(bmain, 300, 1)) {
    /* Set zero user text objects to have a fake user. */
    LISTBASE_FOREACH (Text *, text, &bmain->texts) {
      if (text->id.us == 0) {
        id_fake_user_set(&text->id);
      }
    }
  }

  if (!MAIN_VERSION_ATLEAST(bmain, 300, 3)) {
    sort_linked_ids(bmain);
    assert_sorted_ids(bmain);
  }

  if (MAIN_VERSION_ATLEAST(bmain, 300, 3)) {
    assert_sorted_ids(bmain);
  }

  if (!MAIN_VERSION_ATLEAST(bmain, 300, 11)) {
    move_vertex_group_names_to_object_data(bmain);
  }

  if (!MAIN_VERSION_ATLEAST(bmain, 300, 13)) {
    LISTBASE_FOREACH (Scene *, scene, &bmain->scenes) {
      if (scene->ed != nullptr) {
        do_versions_sequencer_speed_effect_recursive(scene, &scene->ed->seqbase);
      }
    }
  }

  if (!MAIN_VERSION_ATLEAST(bmain, 300, 25)) {
    version_node_socket_index_animdata(bmain, NTREE_SHADER, SH_NODE_BSDF_PRINCIPLED, 4, 2, 25);
  }

  if (!MAIN_VERSION_ATLEAST(bmain, 300, 26)) {
    LISTBASE_FOREACH (Scene *, scene, &bmain->scenes) {
      ToolSettings *tool_settings = scene->toolsettings;
      ImagePaintSettings *imapaint = &tool_settings->imapaint;
      if (imapaint->canvas != nullptr &&
          ELEM(imapaint->canvas->type, IMA_TYPE_R_RESULT, IMA_TYPE_COMPOSITE))
      {
        imapaint->canvas = nullptr;
      }
      if (imapaint->stencil != nullptr &&
          ELEM(imapaint->stencil->type, IMA_TYPE_R_RESULT, IMA_TYPE_COMPOSITE))
      {
        imapaint->stencil = nullptr;
      }
      if (imapaint->clone != nullptr &&
          ELEM(imapaint->clone->type, IMA_TYPE_R_RESULT, IMA_TYPE_COMPOSITE))
      {
        imapaint->clone = nullptr;
      }
    }

    LISTBASE_FOREACH (Brush *, brush, &bmain->brushes) {
      if (brush->clone.image != nullptr &&
          ELEM(brush->clone.image->type, IMA_TYPE_R_RESULT, IMA_TYPE_COMPOSITE))
      {
        brush->clone.image = nullptr;
      }
    }
  }

  if (!MAIN_VERSION_ATLEAST(bmain, 300, 28)) {
    LISTBASE_FOREACH (bNodeTree *, ntree, &bmain->nodetrees) {
      if (ntree->type == NTREE_GEOMETRY) {
        version_geometry_nodes_add_realize_instance_nodes(ntree);
      }
    }
  }

  if (!MAIN_VERSION_ATLEAST(bmain, 300, 30)) {
    do_versions_idproperty_ui_data(bmain);
  }

  if (!MAIN_VERSION_ATLEAST(bmain, 300, 32)) {
    /* Update Switch Node Non-Fields switch input to Switch_001. */
    LISTBASE_FOREACH (bNodeTree *, ntree, &bmain->nodetrees) {
      if (ntree->type != NTREE_GEOMETRY) {
        continue;
      }

      LISTBASE_FOREACH (bNodeLink *, link, &ntree->links) {
        if (link->tonode->type == GEO_NODE_SWITCH) {
          if (STREQ(link->tosock->identifier, "Switch")) {
            bNode *to_node = link->tonode;

            uint8_t mode = ((NodeSwitch *)to_node->storage)->input_type;
            if (ELEM(mode,
                     SOCK_GEOMETRY,
                     SOCK_OBJECT,
                     SOCK_COLLECTION,
                     SOCK_TEXTURE,
                     SOCK_MATERIAL)) {
              link->tosock = link->tosock->next;
            }
          }
        }
      }
    }
  }

  if (!MAIN_VERSION_ATLEAST(bmain, 300, 33)) {
    /* This was missing from #move_vertex_group_names_to_object_data. */
    LISTBASE_FOREACH (Object *, object, &bmain->objects) {
      if (ELEM(object->type, OB_MESH, OB_LATTICE, OB_GPENCIL_LEGACY)) {
        /* This uses the fact that the active vertex group index starts counting at 1. */
        if (BKE_object_defgroup_active_index_get(object) == 0) {
          BKE_object_defgroup_active_index_set(object, object->actdef);
        }
      }
    }
  }

  if (!MAIN_VERSION_ATLEAST(bmain, 300, 35)) {
    /* Add a new modifier to realize instances from previous modifiers.
     * Previously that was done automatically by geometry nodes. */
    bNodeTree *realize_instances_node_tree = nullptr;
    LISTBASE_FOREACH (Object *, ob, &bmain->objects) {
      LISTBASE_FOREACH_MUTABLE (ModifierData *, md, &ob->modifiers) {
        if (md->type != eModifierType_Nodes) {
          continue;
        }
        if (md->next == nullptr) {
          break;
        }
        if (md->next->type == eModifierType_Nodes) {
          continue;
        }
        NodesModifierData *nmd = (NodesModifierData *)md;
        if (nmd->node_group == nullptr) {
          continue;
        }

        NodesModifierData *new_nmd = (NodesModifierData *)BKE_modifier_new(eModifierType_Nodes);
        STRNCPY(new_nmd->modifier.name, "Realize Instances 2.93 Legacy");
        BKE_modifier_unique_name(&ob->modifiers, &new_nmd->modifier);
        BLI_insertlinkafter(&ob->modifiers, md, new_nmd);
        if (realize_instances_node_tree == nullptr) {
          realize_instances_node_tree = add_realize_node_tree(bmain);
        }
        new_nmd->node_group = realize_instances_node_tree;
      }
    }
  }

  if (!MAIN_VERSION_ATLEAST(bmain, 300, 37)) {
    LISTBASE_FOREACH (bNodeTree *, ntree, &bmain->nodetrees) {
      if (ntree->type == NTREE_GEOMETRY) {
        LISTBASE_FOREACH_MUTABLE (bNode *, node, &ntree->nodes) {
          if (node->type == GEO_NODE_BOUNDING_BOX) {
            bNodeSocket *geometry_socket = static_cast<bNodeSocket *>(node->inputs.first);
            add_realize_instances_before_socket(ntree, node, geometry_socket);
          }
        }
      }
    }
  }

  if (!MAIN_VERSION_ATLEAST(bmain, 301, 6)) {
    { /* Ensure driver variable names are unique within the driver. */
      ID *id;
      FOREACH_MAIN_ID_BEGIN (bmain, id) {
        AnimData *adt = BKE_animdata_from_id(id);
        if (adt == nullptr) {
          continue;
        }
        LISTBASE_FOREACH (FCurve *, fcu, &adt->drivers) {
          ChannelDriver *driver = fcu->driver;
          /* Ensure the uniqueness front to back. Given a list of identically
           * named variables, the last one gets to keep its original name. This
           * matches the evaluation order, and thus shouldn't change the evaluated
           * value of the driver expression. */
          LISTBASE_FOREACH (DriverVar *, dvar, &driver->variables) {
            BLI_uniquename(&driver->variables,
                           dvar,
                           dvar->name,
                           '_',
                           offsetof(DriverVar, name),
                           sizeof(dvar->name));
          }
        }
      }
      FOREACH_MAIN_ID_END;
    }

    /* Ensure tiled image sources contain a UDIM token. */
    LISTBASE_FOREACH (Image *, ima, &bmain->images) {
      if (ima->source == IMA_SRC_TILED) {
        BKE_image_ensure_tile_token(ima->filepath, sizeof(ima->filepath));
      }
    }
  }

  if (!MAIN_VERSION_ATLEAST(bmain, 302, 14)) {
    /* Sequencer channels region. */
    LISTBASE_FOREACH (bScreen *, screen, &bmain->screens) {
      LISTBASE_FOREACH (ScrArea *, area, &screen->areabase) {
        LISTBASE_FOREACH (SpaceLink *, sl, &area->spacedata) {
          if (sl->spacetype != SPACE_SEQ) {
            continue;
          }
          SpaceSeq *sseq = (SpaceSeq *)sl;
          ListBase *regionbase = (sl == area->spacedata.first) ? &area->regionbase :
                                                                 &sl->regionbase;
          sseq->flag |= SEQ_CLAMP_VIEW;

          if (ELEM(sseq->view, SEQ_VIEW_PREVIEW, SEQ_VIEW_SEQUENCE_PREVIEW)) {
            continue;
          }

          ARegion *timeline_region = BKE_region_find_in_listbase_by_type(regionbase,
                                                                         RGN_TYPE_WINDOW);

          if (timeline_region == nullptr) {
            continue;
          }

          timeline_region->v2d.cur.ymax = 8.5f;
          timeline_region->v2d.align &= ~V2D_ALIGN_NO_NEG_Y;
        }
      }
    }
  }

  if (!MAIN_VERSION_ATLEAST(bmain, 303, 5)) {
    LISTBASE_FOREACH (Scene *, scene, &bmain->scenes) {
      Editing *ed = SEQ_editing_get(scene);
      if (ed == nullptr) {
        continue;
      }
      SEQ_for_each_callback(&ed->seqbase, seq_speed_factor_set, scene);
      SEQ_for_each_callback(&ed->seqbase, version_fix_seq_meta_range, scene);
    }
  }

  if (!MAIN_VERSION_ATLEAST(bmain, 303, 6)) {
    /* In the Dope Sheet, for every mode other than Timeline, open the Properties panel. */
    LISTBASE_FOREACH (bScreen *, screen, &bmain->screens) {
      LISTBASE_FOREACH (ScrArea *, area, &screen->areabase) {
        LISTBASE_FOREACH (SpaceLink *, sl, &area->spacedata) {
          if (sl->spacetype != SPACE_ACTION) {
            continue;
          }

          /* Skip the timeline, it shouldn't get its Properties panel opened. */
          SpaceAction *saction = (SpaceAction *)sl;
          if (saction->mode == SACTCONT_TIMELINE) {
            continue;
          }

          const bool is_first_space = sl == area->spacedata.first;
          ListBase *regionbase = is_first_space ? &area->regionbase : &sl->regionbase;
          ARegion *region = BKE_region_find_in_listbase_by_type(regionbase, RGN_TYPE_UI);
          if (region == nullptr) {
            continue;
          }

          region->flag &= ~RGN_FLAG_HIDDEN;
        }
      }
    }
  }

  if (!MAIN_VERSION_ATLEAST(bmain, 304, 1)) {
    /* Split the transfer attribute node into multiple smaller nodes. */
    FOREACH_NODETREE_BEGIN (bmain, ntree, id) {
      if (ntree->type == NTREE_GEOMETRY) {
        version_geometry_nodes_replace_transfer_attribute_node(ntree);
      }
    }
    FOREACH_NODETREE_END;
  }

  if (!MAIN_VERSION_ATLEAST(bmain, 306, 6)) {
    LISTBASE_FOREACH (Scene *, scene, &bmain->scenes) {
      Editing *ed = SEQ_editing_get(scene);
      if (ed == nullptr) {
        continue;
      }

      SEQ_for_each_callback(
          &scene->ed->seqbase, do_versions_sequencer_init_retiming_tool_data, scene);
    }
  }

  /**
   * Versioning code until next subversion bump goes here.
   *
   * \note Be sure to check when bumping the version:
   * - #blo_do_versions_300 in this file.
   * - "versioning_userdef.c", #blo_do_versions_userdef
   * - "versioning_userdef.c", #do_versions_theme
   *
   * \note Keep this message at the bottom of the function.
   */
  {
    /* Keep this block, even when empty. */
  }
}

static void version_switch_node_input_prefix(Main *bmain)
{
  FOREACH_NODETREE_BEGIN (bmain, ntree, id) {
    if (ntree->type == NTREE_GEOMETRY) {
      LISTBASE_FOREACH (bNode *, node, &ntree->nodes) {
        if (node->type == GEO_NODE_SWITCH) {
          LISTBASE_FOREACH (bNodeSocket *, socket, &node->inputs) {
            /* Skip the "switch" socket. */
            if (socket == node->inputs.first) {
              continue;
            }
            strcpy(socket->name, socket->name[0] == 'A' ? "False" : "True");

            /* Replace "A" and "B", but keep the unique number suffix at the end. */
            char number_suffix[8];
            STRNCPY(number_suffix, socket->identifier + 1);
            BLI_string_join(
                socket->identifier, sizeof(socket->identifier), socket->name, number_suffix);
          }
        }
      }
    }
  }
  FOREACH_NODETREE_END;
}

static bool replace_bbone_len_scale_rnapath(char **p_old_path, int *p_index)
{
  char *old_path = *p_old_path;

  if (old_path == nullptr) {
    return false;
  }

  int len = strlen(old_path);

  if (BLI_str_endswith(old_path, ".bbone_curveiny") ||
      BLI_str_endswith(old_path, ".bbone_curveouty"))
  {
    old_path[len - 1] = 'z';
    return true;
  }

  if (BLI_str_endswith(old_path, ".bbone_scaleinx") ||
      BLI_str_endswith(old_path, ".bbone_scaleiny") ||
      BLI_str_endswith(old_path, ".bbone_scaleoutx") ||
      BLI_str_endswith(old_path, ".bbone_scaleouty"))
  {
    int index = (old_path[len - 1] == 'y' ? 2 : 0);

    old_path[len - 1] = 0;

    if (p_index) {
      *p_index = index;
    }
    else {
      *p_old_path = BLI_sprintfN("%s[%d]", old_path, index);
      MEM_freeN(old_path);
    }

    return true;
  }

  return false;
}

static void do_version_bbone_len_scale_fcurve_fix(FCurve *fcu)
{
  /* Update driver variable paths. */
  if (fcu->driver) {
    LISTBASE_FOREACH (DriverVar *, dvar, &fcu->driver->variables) {
      DRIVER_TARGETS_LOOPER_BEGIN (dvar) {
        replace_bbone_len_scale_rnapath(&dtar->rna_path, nullptr);
      }
      DRIVER_TARGETS_LOOPER_END;
    }
  }

  /* Update F-Curve's path. */
  replace_bbone_len_scale_rnapath(&fcu->rna_path, &fcu->array_index);
}

static void do_version_bbone_len_scale_animdata_cb(ID * /*id*/,
                                                   AnimData *adt,
                                                   void * /*wrapper_data*/)
{
  LISTBASE_FOREACH_MUTABLE (FCurve *, fcu, &adt->drivers) {
    do_version_bbone_len_scale_fcurve_fix(fcu);
  }
}

static void do_version_bones_bbone_len_scale(ListBase *lb)
{
  LISTBASE_FOREACH (Bone *, bone, lb) {
    if (bone->flag & BONE_ADD_PARENT_END_ROLL) {
      bone->bbone_flag |= BBONE_ADD_PARENT_END_ROLL;
    }

    copy_v3_fl3(bone->scale_in, bone->scale_in_x, 1.0f, bone->scale_in_z);
    copy_v3_fl3(bone->scale_out, bone->scale_out_x, 1.0f, bone->scale_out_z);

    do_version_bones_bbone_len_scale(&bone->childbase);
  }
}

static void do_version_constraints_spline_ik_joint_bindings(ListBase *lb)
{
  /* Binding array data could be freed without properly resetting its size data. */
  LISTBASE_FOREACH (bConstraint *, con, lb) {
    if (con->type == CONSTRAINT_TYPE_SPLINEIK) {
      bSplineIKConstraint *data = (bSplineIKConstraint *)con->data;
      if (data->points == nullptr) {
        data->numpoints = 0;
      }
    }
  }
}

static bNodeSocket *do_version_replace_float_size_with_vector(bNodeTree *ntree,
                                                              bNode *node,
                                                              bNodeSocket *socket)
{
  const bNodeSocketValueFloat *socket_value = (const bNodeSocketValueFloat *)socket->default_value;
  const float old_value = socket_value->value;
  nodeRemoveSocket(ntree, node, socket);
  bNodeSocket *new_socket = nodeAddSocket(
      ntree, node, SOCK_IN, nodeStaticSocketType(SOCK_VECTOR, PROP_TRANSLATION), "Size", "Size");
  bNodeSocketValueVector *value_vector = (bNodeSocketValueVector *)new_socket->default_value;
  copy_v3_fl(value_vector->value, old_value);
  return new_socket;
}

static bool seq_transform_origin_set(Sequence *seq, void * /*user_data*/)
{
  StripTransform *transform = seq->strip->transform;
  if (seq->strip->transform != nullptr) {
    transform->origin[0] = transform->origin[1] = 0.5f;
  }
  return true;
}

static bool seq_transform_filter_set(Sequence *seq, void * /*user_data*/)
{
  StripTransform *transform = seq->strip->transform;
  if (seq->strip->transform != nullptr) {
    transform->filter = SEQ_TRANSFORM_FILTER_BILINEAR;
  }
  return true;
}

static bool seq_meta_channels_ensure(Sequence *seq, void * /*user_data*/)
{
  if (seq->type == SEQ_TYPE_META) {
    SEQ_channels_ensure(&seq->channels);
  }
  return true;
}

static void do_version_subsurface_methods(bNode *node)
{
  if (node->type == SH_NODE_SUBSURFACE_SCATTERING) {
    if (!ELEM(node->custom1, SHD_SUBSURFACE_BURLEY, SHD_SUBSURFACE_RANDOM_WALK)) {
      node->custom1 = SHD_SUBSURFACE_RANDOM_WALK_FIXED_RADIUS;
    }
  }
  else if (node->type == SH_NODE_BSDF_PRINCIPLED) {
    if (!ELEM(node->custom2, SHD_SUBSURFACE_BURLEY, SHD_SUBSURFACE_RANDOM_WALK)) {
      node->custom2 = SHD_SUBSURFACE_RANDOM_WALK_FIXED_RADIUS;
    }
  }
}

static void version_geometry_nodes_add_attribute_input_settings(NodesModifierData *nmd)
{
  if (nmd->settings.properties == nullptr) {
    return;
  }
  /* Before versioning the properties, make sure it hasn't been done already. */
  LISTBASE_FOREACH (const IDProperty *, property, &nmd->settings.properties->data.group) {
    if (strstr(property->name, "_use_attribute") || strstr(property->name, "_attribute_name")) {
      return;
    }
  }

  LISTBASE_FOREACH_MUTABLE (IDProperty *, property, &nmd->settings.properties->data.group) {
    if (!ELEM(property->type, IDP_FLOAT, IDP_INT, IDP_ARRAY)) {
      continue;
    }

    if (strstr(property->name, "_use_attribute") || strstr(property->name, "_attribute_name")) {
      continue;
    }

    char use_attribute_prop_name[MAX_IDPROP_NAME];
    SNPRINTF(use_attribute_prop_name, "%s%s", property->name, "_use_attribute");

    IDPropertyTemplate idprop = {0};
    IDProperty *use_attribute_prop = IDP_New(IDP_INT, &idprop, use_attribute_prop_name);
    IDP_AddToGroup(nmd->settings.properties, use_attribute_prop);

    char attribute_name_prop_name[MAX_IDPROP_NAME];
    SNPRINTF(attribute_name_prop_name, "%s%s", property->name, "_attribute_name");

    IDProperty *attribute_prop = IDP_New(IDP_STRING, &idprop, attribute_name_prop_name);
    IDP_AddToGroup(nmd->settings.properties, attribute_prop);
  }
}

/* Copy of the function before the fixes. */
static void legacy_vec_roll_to_mat3_normalized(const float nor[3],
                                               const float roll,
                                               float r_mat[3][3])
{
  const float SAFE_THRESHOLD = 1.0e-5f;     /* theta above this value has good enough precision. */
  const float CRITICAL_THRESHOLD = 1.0e-9f; /* above this is safe under certain conditions. */
  const float THRESHOLD_SQUARED = CRITICAL_THRESHOLD * CRITICAL_THRESHOLD;

  const float x = nor[0];
  const float y = nor[1];
  const float z = nor[2];

  const float theta = 1.0f + y;          /* remapping Y from [-1,+1] to [0,2]. */
  const float theta_alt = x * x + z * z; /* Helper value for matrix calculations. */
  float rMatrix[3][3], bMatrix[3][3];

  BLI_ASSERT_UNIT_V3(nor);

  /* When theta is close to zero (nor is aligned close to negative Y Axis),
   * we have to check we do have non-null X/Z components as well.
   * Also, due to float precision errors, nor can be (0.0, -0.99999994, 0.0) which results
   * in theta being close to zero. This will cause problems when theta is used as divisor.
   */
  if (theta > SAFE_THRESHOLD || (theta > CRITICAL_THRESHOLD && theta_alt > THRESHOLD_SQUARED)) {
    /* nor is *not* aligned to negative Y-axis (0,-1,0). */

    bMatrix[0][1] = -x;
    bMatrix[1][0] = x;
    bMatrix[1][1] = y;
    bMatrix[1][2] = z;
    bMatrix[2][1] = -z;

    if (theta > SAFE_THRESHOLD) {
      /* nor differs significantly from negative Y axis (0,-1,0): apply the general case. */
      bMatrix[0][0] = 1 - x * x / theta;
      bMatrix[2][2] = 1 - z * z / theta;
      bMatrix[2][0] = bMatrix[0][2] = -x * z / theta;
    }
    else {
      /* nor is close to negative Y axis (0,-1,0): apply the special case. */
      bMatrix[0][0] = (x + z) * (x - z) / -theta_alt;
      bMatrix[2][2] = -bMatrix[0][0];
      bMatrix[2][0] = bMatrix[0][2] = 2.0f * x * z / theta_alt;
    }
  }
  else {
    /* nor is very close to negative Y axis (0,-1,0): use simple symmetry by Z axis. */
    unit_m3(bMatrix);
    bMatrix[0][0] = bMatrix[1][1] = -1.0;
  }

  /* Make Roll matrix */
  axis_angle_normalized_to_mat3(rMatrix, nor, roll);

  /* Combine and output result */
  mul_m3_m3m3(r_mat, rMatrix, bMatrix);
}

static void correct_bone_roll_value(const float head[3],
                                    const float tail[3],
                                    const float check_x_axis[3],
                                    const float check_y_axis[3],
                                    float *r_roll)
{
  const float SAFE_THRESHOLD = 1.0e-5f;
  float vec[3], bone_mat[3][3], vec2[3];

  /* Compute the Y axis vector. */
  sub_v3_v3v3(vec, tail, head);
  normalize_v3(vec);

  /* Only correct when in the danger zone. */
  if (1.0f + vec[1] < SAFE_THRESHOLD * 2 && (vec[0] || vec[2])) {
    /* Use the armature matrix to double-check if adjustment is needed.
     * This should minimize issues if the file is bounced back and forth between
     * 2.92 and 2.91, provided Edit Mode isn't entered on the armature in 2.91. */
    vec_roll_to_mat3(vec, *r_roll, bone_mat);

    UNUSED_VARS_NDEBUG(check_y_axis);
    BLI_assert(dot_v3v3(bone_mat[1], check_y_axis) > 0.999f);

    if (dot_v3v3(bone_mat[0], check_x_axis) < 0.999f) {
      /* Recompute roll using legacy code to interpret the old value. */
      legacy_vec_roll_to_mat3_normalized(vec, *r_roll, bone_mat);
      mat3_to_vec_roll(bone_mat, vec2, r_roll);
      BLI_assert(compare_v3v3(vec, vec2, 0.001f));
    }
  }
}

/* Update the armature Bone roll fields for bones very close to -Y direction. */
static void do_version_bones_roll(ListBase *lb)
{
  LISTBASE_FOREACH (Bone *, bone, lb) {
    /* Parent-relative orientation (used for posing). */
    correct_bone_roll_value(
        bone->head, bone->tail, bone->bone_mat[0], bone->bone_mat[1], &bone->roll);

    /* Absolute orientation (used for Edit mode). */
    correct_bone_roll_value(
        bone->arm_head, bone->arm_tail, bone->arm_mat[0], bone->arm_mat[1], &bone->arm_roll);

    do_version_bones_roll(&bone->childbase);
  }
}

static void version_geometry_nodes_set_position_node_offset(bNodeTree *ntree)
{
  /* Add the new Offset socket. */
  LISTBASE_FOREACH (bNode *, node, &ntree->nodes) {
    if (node->type != GEO_NODE_SET_POSITION) {
      continue;
    }
    if (BLI_listbase_count(&node->inputs) < 4) {
      /* The offset socket didn't exist in the file yet. */
      return;
    }
    bNodeSocket *old_offset_socket = static_cast<bNodeSocket *>(BLI_findlink(&node->inputs, 3));
    if (old_offset_socket->type == SOCK_VECTOR) {
      /* Versioning happened already. */
      return;
    }
    /* Change identifier of old socket, so that the there is no name collision. */
    STRNCPY(old_offset_socket->identifier, "Offset_old");
    nodeAddStaticSocket(ntree, node, SOCK_IN, SOCK_VECTOR, PROP_TRANSLATION, "Offset", "Offset");
  }

  /* Relink links that were connected to Position while Offset was enabled. */
  LISTBASE_FOREACH (bNodeLink *, link, &ntree->links) {
    if (link->tonode->type != GEO_NODE_SET_POSITION) {
      continue;
    }
    if (!STREQ(link->tosock->identifier, "Position")) {
      continue;
    }
    bNodeSocket *old_offset_socket = static_cast<bNodeSocket *>(
        BLI_findlink(&link->tonode->inputs, 3));
    /* This assumes that the offset is not linked to something else. That seems to be a reasonable
     * assumption, because the node is probably only ever used in one or the other mode. */
    const bool offset_enabled =
        ((bNodeSocketValueBoolean *)old_offset_socket->default_value)->value;
    if (offset_enabled) {
      /* Relink to new offset socket. */
      link->tosock = old_offset_socket->next;
    }
  }

  /* Remove old Offset socket. */
  LISTBASE_FOREACH (bNode *, node, &ntree->nodes) {
    if (node->type != GEO_NODE_SET_POSITION) {
      continue;
    }
    bNodeSocket *old_offset_socket = static_cast<bNodeSocket *>(BLI_findlink(&node->inputs, 3));
    nodeRemoveSocket(ntree, node, old_offset_socket);
  }
}

static void version_node_tree_socket_id_delim(bNodeTree *ntree)
{
  LISTBASE_FOREACH (bNode *, node, &ntree->nodes) {
    LISTBASE_FOREACH (bNodeSocket *, socket, &node->inputs) {
      version_node_socket_id_delim(socket);
    }
    LISTBASE_FOREACH (bNodeSocket *, socket, &node->outputs) {
      version_node_socket_id_delim(socket);
    }
  }
}

static bool version_merge_still_offsets(Sequence *seq, void * /*user_data*/)
{
  seq->startofs -= seq->startstill;
  seq->endofs -= seq->endstill;
  seq->startstill = 0;
  seq->endstill = 0;
  return true;
}

static bool version_fix_delete_flag(Sequence *seq, void * /*user_data*/)
{
  seq->flag &= ~SEQ_FLAG_DELETE;
  return true;
}

static bool version_set_seq_single_frame_content(Sequence *seq, void * /*user_data*/)
{
  if ((seq->len == 1) &&
      (seq->type == SEQ_TYPE_IMAGE ||
       ((seq->type & SEQ_TYPE_EFFECT) && SEQ_effect_get_num_inputs(seq->type) == 0)))
  {
    seq->flag |= SEQ_SINGLE_FRAME_CONTENT;
  }
  return true;
}

static bool version_seq_fix_broken_sound_strips(Sequence *seq, void * /*user_data*/)
{
  if (seq->type != SEQ_TYPE_SOUND_RAM || seq->speed_factor != 0.0f) {
    return true;
  }

  seq->speed_factor = 1.0f;
  SEQ_retiming_data_clear(seq);
  seq->startofs = 0.0f;
  return true;
}

/* Those `version_liboverride_rnacollections_*` functions mimic the old, pre-3.0 code to find
 * anchor and source items in the given list of modifiers, constraints etc., using only the
 * `subitem_local` data of the override property operation.
 *
 * Then they convert it into the new, proper `subitem_reference` data for the anchor, and
 * `subitem_local` for the source.
 *
 * NOTE: Here only the stored override ID is available, unlike in the `override_apply` functions.
 */

static void version_liboverride_rnacollections_insertion_object_constraints(
    ListBase *constraints, IDOverrideLibraryProperty *op)
{
  LISTBASE_FOREACH_MUTABLE (IDOverrideLibraryPropertyOperation *, opop, &op->operations) {
    if (opop->operation != LIBOVERRIDE_OP_INSERT_AFTER) {
      continue;
    }
    bConstraint *constraint_anchor = static_cast<bConstraint *>(
        BLI_listbase_string_or_index_find(constraints,
                                          opop->subitem_local_name,
                                          offsetof(bConstraint, name),
                                          opop->subitem_local_index));
    bConstraint *constraint_src = constraint_anchor != nullptr ?
                                      constraint_anchor->next :
                                      static_cast<bConstraint *>(constraints->first);

    if (constraint_src == nullptr) {
      /* Invalid case, just remove that override property operation. */
      CLOG_ERROR(&LOG, "Could not find source constraint in stored override data");
      BKE_lib_override_library_property_operation_delete(op, opop);
      continue;
    }

    opop->subitem_reference_name = opop->subitem_local_name;
    opop->subitem_local_name = BLI_strdup(constraint_src->name);
    opop->subitem_reference_index = opop->subitem_local_index;
    opop->subitem_local_index++;
  }
}

static void version_liboverride_rnacollections_insertion_object(Object *object)
{
  IDOverrideLibrary *liboverride = object->id.override_library;
  IDOverrideLibraryProperty *op;

  op = BKE_lib_override_library_property_find(liboverride, "modifiers");
  if (op != nullptr) {
    LISTBASE_FOREACH_MUTABLE (IDOverrideLibraryPropertyOperation *, opop, &op->operations) {
      if (opop->operation != LIBOVERRIDE_OP_INSERT_AFTER) {
        continue;
      }
      ModifierData *mod_anchor = static_cast<ModifierData *>(
          BLI_listbase_string_or_index_find(&object->modifiers,
                                            opop->subitem_local_name,
                                            offsetof(ModifierData, name),
                                            opop->subitem_local_index));
      ModifierData *mod_src = mod_anchor != nullptr ?
                                  mod_anchor->next :
                                  static_cast<ModifierData *>(object->modifiers.first);

      if (mod_src == nullptr) {
        /* Invalid case, just remove that override property operation. */
        CLOG_ERROR(&LOG, "Could not find source modifier in stored override data");
        BKE_lib_override_library_property_operation_delete(op, opop);
        continue;
      }

      opop->subitem_reference_name = opop->subitem_local_name;
      opop->subitem_local_name = BLI_strdup(mod_src->name);
      opop->subitem_reference_index = opop->subitem_local_index;
      opop->subitem_local_index++;
    }
  }

  op = BKE_lib_override_library_property_find(liboverride, "grease_pencil_modifiers");
  if (op != nullptr) {
    LISTBASE_FOREACH_MUTABLE (IDOverrideLibraryPropertyOperation *, opop, &op->operations) {
      if (opop->operation != LIBOVERRIDE_OP_INSERT_AFTER) {
        continue;
      }
      GpencilModifierData *gp_mod_anchor = static_cast<GpencilModifierData *>(
          BLI_listbase_string_or_index_find(&object->greasepencil_modifiers,
                                            opop->subitem_local_name,
                                            offsetof(GpencilModifierData, name),
                                            opop->subitem_local_index));
      GpencilModifierData *gp_mod_src = gp_mod_anchor != nullptr ?
                                            gp_mod_anchor->next :
                                            static_cast<GpencilModifierData *>(
                                                object->greasepencil_modifiers.first);

      if (gp_mod_src == nullptr) {
        /* Invalid case, just remove that override property operation. */
        CLOG_ERROR(&LOG, "Could not find source GP modifier in stored override data");
        BKE_lib_override_library_property_operation_delete(op, opop);
        continue;
      }

      opop->subitem_reference_name = opop->subitem_local_name;
      opop->subitem_local_name = BLI_strdup(gp_mod_src->name);
      opop->subitem_reference_index = opop->subitem_local_index;
      opop->subitem_local_index++;
    }
  }

  op = BKE_lib_override_library_property_find(liboverride, "constraints");
  if (op != nullptr) {
    version_liboverride_rnacollections_insertion_object_constraints(&object->constraints, op);
  }

  if (object->pose != nullptr) {
    LISTBASE_FOREACH (bPoseChannel *, pchan, &object->pose->chanbase) {
      char rna_path[26 + (sizeof(pchan->name) * 2) + 1];
      char name_esc[sizeof(pchan->name) * 2];
      BLI_str_escape(name_esc, pchan->name, sizeof(name_esc));
      SNPRINTF(rna_path, "pose.bones[\"%s\"].constraints", name_esc);
      op = BKE_lib_override_library_property_find(liboverride, rna_path);
      if (op != nullptr) {
        version_liboverride_rnacollections_insertion_object_constraints(&pchan->constraints, op);
      }
    }
  }
}

static void version_liboverride_rnacollections_insertion_animdata(ID *id)
{
  AnimData *anim_data = BKE_animdata_from_id(id);
  if (anim_data == nullptr) {
    return;
  }

  IDOverrideLibrary *liboverride = id->override_library;
  IDOverrideLibraryProperty *op;

  op = BKE_lib_override_library_property_find(liboverride, "animation_data.nla_tracks");
  if (op != nullptr) {
    LISTBASE_FOREACH (IDOverrideLibraryPropertyOperation *, opop, &op->operations) {
      if (opop->operation != LIBOVERRIDE_OP_INSERT_AFTER) {
        continue;
      }
      /* NLA tracks are only referenced by index, which limits possibilities, basically they are
       * always added at the end of the list, see #rna_NLA_tracks_override_apply.
       *
       * This makes things simple here. */
      opop->subitem_reference_name = opop->subitem_local_name;
      opop->subitem_local_name = nullptr;
      opop->subitem_reference_index = opop->subitem_local_index;
      opop->subitem_local_index++;
    }
  }
}

static void versioning_replace_legacy_combined_and_separate_color_nodes(bNodeTree *ntree)
{
  /* In geometry nodes, replace shader combine/separate color nodes with function nodes */
  if (ntree->type == NTREE_GEOMETRY) {
    version_node_input_socket_name(ntree, SH_NODE_COMBRGB_LEGACY, "R", "Red");
    version_node_input_socket_name(ntree, SH_NODE_COMBRGB_LEGACY, "G", "Green");
    version_node_input_socket_name(ntree, SH_NODE_COMBRGB_LEGACY, "B", "Blue");
    version_node_output_socket_name(ntree, SH_NODE_COMBRGB_LEGACY, "Image", "Color");

    version_node_output_socket_name(ntree, SH_NODE_SEPRGB_LEGACY, "R", "Red");
    version_node_output_socket_name(ntree, SH_NODE_SEPRGB_LEGACY, "G", "Green");
    version_node_output_socket_name(ntree, SH_NODE_SEPRGB_LEGACY, "B", "Blue");
    version_node_input_socket_name(ntree, SH_NODE_SEPRGB_LEGACY, "Image", "Color");

    LISTBASE_FOREACH (bNode *, node, &ntree->nodes) {
      switch (node->type) {
        case SH_NODE_COMBRGB_LEGACY: {
          node->type = FN_NODE_COMBINE_COLOR;
          NodeCombSepColor *storage = (NodeCombSepColor *)MEM_callocN(sizeof(NodeCombSepColor),
                                                                      __func__);
          storage->mode = NODE_COMBSEP_COLOR_RGB;
          strcpy(node->idname, "FunctionNodeCombineColor");
          node->storage = storage;
          break;
        }
        case SH_NODE_SEPRGB_LEGACY: {
          node->type = FN_NODE_SEPARATE_COLOR;
          NodeCombSepColor *storage = (NodeCombSepColor *)MEM_callocN(sizeof(NodeCombSepColor),
                                                                      __func__);
          storage->mode = NODE_COMBSEP_COLOR_RGB;
          strcpy(node->idname, "FunctionNodeSeparateColor");
          node->storage = storage;
          break;
        }
      }
    }
  }

  /* In compositing nodes, replace combine/separate RGBA/HSVA/YCbCrA/YCCA nodes with
   * combine/separate color */
  if (ntree->type == NTREE_COMPOSIT) {
    version_node_input_socket_name(ntree, CMP_NODE_COMBRGBA_LEGACY, "R", "Red");
    version_node_input_socket_name(ntree, CMP_NODE_COMBRGBA_LEGACY, "G", "Green");
    version_node_input_socket_name(ntree, CMP_NODE_COMBRGBA_LEGACY, "B", "Blue");
    version_node_input_socket_name(ntree, CMP_NODE_COMBRGBA_LEGACY, "A", "Alpha");

    version_node_input_socket_name(ntree, CMP_NODE_COMBHSVA_LEGACY, "H", "Red");
    version_node_input_socket_name(ntree, CMP_NODE_COMBHSVA_LEGACY, "S", "Green");
    version_node_input_socket_name(ntree, CMP_NODE_COMBHSVA_LEGACY, "V", "Blue");
    version_node_input_socket_name(ntree, CMP_NODE_COMBHSVA_LEGACY, "A", "Alpha");

    version_node_input_socket_name(ntree, CMP_NODE_COMBYCCA_LEGACY, "Y", "Red");
    version_node_input_socket_name(ntree, CMP_NODE_COMBYCCA_LEGACY, "Cb", "Green");
    version_node_input_socket_name(ntree, CMP_NODE_COMBYCCA_LEGACY, "Cr", "Blue");
    version_node_input_socket_name(ntree, CMP_NODE_COMBYCCA_LEGACY, "A", "Alpha");

    version_node_input_socket_name(ntree, CMP_NODE_COMBYUVA_LEGACY, "Y", "Red");
    version_node_input_socket_name(ntree, CMP_NODE_COMBYUVA_LEGACY, "U", "Green");
    version_node_input_socket_name(ntree, CMP_NODE_COMBYUVA_LEGACY, "V", "Blue");
    version_node_input_socket_name(ntree, CMP_NODE_COMBYUVA_LEGACY, "A", "Alpha");

    version_node_output_socket_name(ntree, CMP_NODE_SEPRGBA_LEGACY, "R", "Red");
    version_node_output_socket_name(ntree, CMP_NODE_SEPRGBA_LEGACY, "G", "Green");
    version_node_output_socket_name(ntree, CMP_NODE_SEPRGBA_LEGACY, "B", "Blue");
    version_node_output_socket_name(ntree, CMP_NODE_SEPRGBA_LEGACY, "A", "Alpha");

    version_node_output_socket_name(ntree, CMP_NODE_SEPHSVA_LEGACY, "H", "Red");
    version_node_output_socket_name(ntree, CMP_NODE_SEPHSVA_LEGACY, "S", "Green");
    version_node_output_socket_name(ntree, CMP_NODE_SEPHSVA_LEGACY, "V", "Blue");
    version_node_output_socket_name(ntree, CMP_NODE_SEPHSVA_LEGACY, "A", "Alpha");

    version_node_output_socket_name(ntree, CMP_NODE_SEPYCCA_LEGACY, "Y", "Red");
    version_node_output_socket_name(ntree, CMP_NODE_SEPYCCA_LEGACY, "Cb", "Green");
    version_node_output_socket_name(ntree, CMP_NODE_SEPYCCA_LEGACY, "Cr", "Blue");
    version_node_output_socket_name(ntree, CMP_NODE_SEPYCCA_LEGACY, "A", "Alpha");

    version_node_output_socket_name(ntree, CMP_NODE_SEPYUVA_LEGACY, "Y", "Red");
    version_node_output_socket_name(ntree, CMP_NODE_SEPYUVA_LEGACY, "U", "Green");
    version_node_output_socket_name(ntree, CMP_NODE_SEPYUVA_LEGACY, "V", "Blue");
    version_node_output_socket_name(ntree, CMP_NODE_SEPYUVA_LEGACY, "A", "Alpha");

    LISTBASE_FOREACH (bNode *, node, &ntree->nodes) {
      switch (node->type) {
        case CMP_NODE_COMBRGBA_LEGACY: {
          node->type = CMP_NODE_COMBINE_COLOR;
          NodeCMPCombSepColor *storage = (NodeCMPCombSepColor *)MEM_callocN(
              sizeof(NodeCMPCombSepColor), __func__);
          storage->mode = CMP_NODE_COMBSEP_COLOR_RGB;
          strcpy(node->idname, "CompositorNodeCombineColor");
          node->storage = storage;
          break;
        }
        case CMP_NODE_COMBHSVA_LEGACY: {
          node->type = CMP_NODE_COMBINE_COLOR;
          NodeCMPCombSepColor *storage = (NodeCMPCombSepColor *)MEM_callocN(
              sizeof(NodeCMPCombSepColor), __func__);
          storage->mode = CMP_NODE_COMBSEP_COLOR_HSV;
          strcpy(node->idname, "CompositorNodeCombineColor");
          node->storage = storage;
          break;
        }
        case CMP_NODE_COMBYCCA_LEGACY: {
          node->type = CMP_NODE_COMBINE_COLOR;
          NodeCMPCombSepColor *storage = (NodeCMPCombSepColor *)MEM_callocN(
              sizeof(NodeCMPCombSepColor), __func__);
          storage->mode = CMP_NODE_COMBSEP_COLOR_YCC;
          storage->ycc_mode = node->custom1;
          strcpy(node->idname, "CompositorNodeCombineColor");
          node->storage = storage;
          break;
        }
        case CMP_NODE_COMBYUVA_LEGACY: {
          node->type = CMP_NODE_COMBINE_COLOR;
          NodeCMPCombSepColor *storage = (NodeCMPCombSepColor *)MEM_callocN(
              sizeof(NodeCMPCombSepColor), __func__);
          storage->mode = CMP_NODE_COMBSEP_COLOR_YUV;
          strcpy(node->idname, "CompositorNodeCombineColor");
          node->storage = storage;
          break;
        }
        case CMP_NODE_SEPRGBA_LEGACY: {
          node->type = CMP_NODE_SEPARATE_COLOR;
          NodeCMPCombSepColor *storage = (NodeCMPCombSepColor *)MEM_callocN(
              sizeof(NodeCMPCombSepColor), __func__);
          storage->mode = CMP_NODE_COMBSEP_COLOR_RGB;
          strcpy(node->idname, "CompositorNodeSeparateColor");
          node->storage = storage;
          break;
        }
        case CMP_NODE_SEPHSVA_LEGACY: {
          node->type = CMP_NODE_SEPARATE_COLOR;
          NodeCMPCombSepColor *storage = (NodeCMPCombSepColor *)MEM_callocN(
              sizeof(NodeCMPCombSepColor), __func__);
          storage->mode = CMP_NODE_COMBSEP_COLOR_HSV;
          strcpy(node->idname, "CompositorNodeSeparateColor");
          node->storage = storage;
          break;
        }
        case CMP_NODE_SEPYCCA_LEGACY: {
          node->type = CMP_NODE_SEPARATE_COLOR;
          NodeCMPCombSepColor *storage = (NodeCMPCombSepColor *)MEM_callocN(
              sizeof(NodeCMPCombSepColor), __func__);
          storage->mode = CMP_NODE_COMBSEP_COLOR_YCC;
          storage->ycc_mode = node->custom1;
          strcpy(node->idname, "CompositorNodeSeparateColor");
          node->storage = storage;
          break;
        }
        case CMP_NODE_SEPYUVA_LEGACY: {
          node->type = CMP_NODE_SEPARATE_COLOR;
          NodeCMPCombSepColor *storage = (NodeCMPCombSepColor *)MEM_callocN(
              sizeof(NodeCMPCombSepColor), __func__);
          storage->mode = CMP_NODE_COMBSEP_COLOR_YUV;
          strcpy(node->idname, "CompositorNodeSeparateColor");
          node->storage = storage;
          break;
        }
      }
    }
  }

  /* In texture nodes, replace combine/separate RGBA with combine/separate color */
  if (ntree->type == NTREE_TEXTURE) {
    LISTBASE_FOREACH (bNode *, node, &ntree->nodes) {
      switch (node->type) {
        case TEX_NODE_COMPOSE_LEGACY: {
          node->type = TEX_NODE_COMBINE_COLOR;
          node->custom1 = NODE_COMBSEP_COLOR_RGB;
          strcpy(node->idname, "TextureNodeCombineColor");
          break;
        }
        case TEX_NODE_DECOMPOSE_LEGACY: {
          node->type = TEX_NODE_SEPARATE_COLOR;
          node->custom1 = NODE_COMBSEP_COLOR_RGB;
          strcpy(node->idname, "TextureNodeSeparateColor");
          break;
        }
      }
    }
  }

  /* In shader nodes, replace combine/separate RGB/HSV with combine/separate color */
  if (ntree->type == NTREE_SHADER) {
    version_node_input_socket_name(ntree, SH_NODE_COMBRGB_LEGACY, "R", "Red");
    version_node_input_socket_name(ntree, SH_NODE_COMBRGB_LEGACY, "G", "Green");
    version_node_input_socket_name(ntree, SH_NODE_COMBRGB_LEGACY, "B", "Blue");
    version_node_output_socket_name(ntree, SH_NODE_COMBRGB_LEGACY, "Image", "Color");

    version_node_input_socket_name(ntree, SH_NODE_COMBHSV_LEGACY, "H", "Red");
    version_node_input_socket_name(ntree, SH_NODE_COMBHSV_LEGACY, "S", "Green");
    version_node_input_socket_name(ntree, SH_NODE_COMBHSV_LEGACY, "V", "Blue");

    version_node_output_socket_name(ntree, SH_NODE_SEPRGB_LEGACY, "R", "Red");
    version_node_output_socket_name(ntree, SH_NODE_SEPRGB_LEGACY, "G", "Green");
    version_node_output_socket_name(ntree, SH_NODE_SEPRGB_LEGACY, "B", "Blue");
    version_node_input_socket_name(ntree, SH_NODE_SEPRGB_LEGACY, "Image", "Color");

    version_node_output_socket_name(ntree, SH_NODE_SEPHSV_LEGACY, "H", "Red");
    version_node_output_socket_name(ntree, SH_NODE_SEPHSV_LEGACY, "S", "Green");
    version_node_output_socket_name(ntree, SH_NODE_SEPHSV_LEGACY, "V", "Blue");

    LISTBASE_FOREACH (bNode *, node, &ntree->nodes) {
      switch (node->type) {
        case SH_NODE_COMBRGB_LEGACY: {
          node->type = SH_NODE_COMBINE_COLOR;
          NodeCombSepColor *storage = (NodeCombSepColor *)MEM_callocN(sizeof(NodeCombSepColor),
                                                                      __func__);
          storage->mode = NODE_COMBSEP_COLOR_RGB;
          strcpy(node->idname, "ShaderNodeCombineColor");
          node->storage = storage;
          break;
        }
        case SH_NODE_COMBHSV_LEGACY: {
          node->type = SH_NODE_COMBINE_COLOR;
          NodeCombSepColor *storage = (NodeCombSepColor *)MEM_callocN(sizeof(NodeCombSepColor),
                                                                      __func__);
          storage->mode = NODE_COMBSEP_COLOR_HSV;
          strcpy(node->idname, "ShaderNodeCombineColor");
          node->storage = storage;
          break;
        }
        case SH_NODE_SEPRGB_LEGACY: {
          node->type = SH_NODE_SEPARATE_COLOR;
          NodeCombSepColor *storage = (NodeCombSepColor *)MEM_callocN(sizeof(NodeCombSepColor),
                                                                      __func__);
          storage->mode = NODE_COMBSEP_COLOR_RGB;
          strcpy(node->idname, "ShaderNodeSeparateColor");
          node->storage = storage;
          break;
        }
        case SH_NODE_SEPHSV_LEGACY: {
          node->type = SH_NODE_SEPARATE_COLOR;
          NodeCombSepColor *storage = (NodeCombSepColor *)MEM_callocN(sizeof(NodeCombSepColor),
                                                                      __func__);
          storage->mode = NODE_COMBSEP_COLOR_HSV;
          strcpy(node->idname, "ShaderNodeSeparateColor");
          node->storage = storage;
          break;
        }
      }
    }
  }
}

static void versioning_replace_legacy_mix_rgb_node(bNodeTree *ntree)
{
  version_node_input_socket_name(ntree, SH_NODE_MIX_RGB_LEGACY, "Fac", "Factor_Float");
  version_node_input_socket_name(ntree, SH_NODE_MIX_RGB_LEGACY, "Color1", "A_Color");
  version_node_input_socket_name(ntree, SH_NODE_MIX_RGB_LEGACY, "Color2", "B_Color");
  version_node_output_socket_name(ntree, SH_NODE_MIX_RGB_LEGACY, "Color", "Result_Color");
  LISTBASE_FOREACH (bNode *, node, &ntree->nodes) {
    if (node->type == SH_NODE_MIX_RGB_LEGACY) {
      strcpy(node->idname, "ShaderNodeMix");
      node->type = SH_NODE_MIX;
      NodeShaderMix *data = (NodeShaderMix *)MEM_callocN(sizeof(NodeShaderMix), __func__);
      data->blend_type = node->custom1;
      data->clamp_result = (node->custom2 & SHD_MIXRGB_CLAMP) ? 1 : 0;
      data->clamp_factor = 1;
      data->data_type = SOCK_RGBA;
      data->factor_mode = NODE_MIX_MODE_UNIFORM;
      node->storage = data;
    }
  }
}

static void version_fix_image_format_copy(Main *bmain, ImageFormatData *format)
{
  /* Fix bug where curves in image format were not properly copied to file output
   * node, incorrectly sharing a pointer with the scene settings. Copy the data
   * structure now as it should have been done in the first place. */
  if (format->view_settings.curve_mapping) {
    LISTBASE_FOREACH (Scene *, scene, &bmain->scenes) {
      if (format != &scene->r.im_format && ELEM(format->view_settings.curve_mapping,
                                                scene->view_settings.curve_mapping,
                                                scene->r.im_format.view_settings.curve_mapping))
      {
        format->view_settings.curve_mapping = BKE_curvemapping_copy(
            format->view_settings.curve_mapping);
        break;
      }
    }

    /* Remove any invalid curves with missing data. */
    if (format->view_settings.curve_mapping->cm[0].curve == nullptr) {
      BKE_curvemapping_free(format->view_settings.curve_mapping);
      format->view_settings.curve_mapping = nullptr;
      format->view_settings.flag &= ~COLORMANAGE_VIEW_USE_CURVES;
    }
  }
}

/**
 * Some editors would manually manage visibility of regions, or lazy create them based on
 * context. Ensure they are always there now, and use the new #ARegionType.poll().
 */
static void version_ensure_missing_regions(ScrArea *area, SpaceLink *sl)
{
  ListBase *regionbase = (sl == area->spacedata.first) ? &area->regionbase : &sl->regionbase;

  switch (sl->spacetype) {
    case SPACE_FILE: {
      if (ARegion *ui_region = do_versions_add_region_if_not_found(
              regionbase, RGN_TYPE_UI, "versioning: UI region for file", RGN_TYPE_TOOLS))
      {
        ui_region->alignment = RGN_ALIGN_TOP;
        ui_region->flag |= RGN_FLAG_DYNAMIC_SIZE;
      }

      if (ARegion *exec_region = do_versions_add_region_if_not_found(
              regionbase, RGN_TYPE_EXECUTE, "versioning: execute region for file", RGN_TYPE_UI))
      {
        exec_region->alignment = RGN_ALIGN_BOTTOM;
        exec_region->flag = RGN_FLAG_DYNAMIC_SIZE;
      }

      if (ARegion *tool_props_region = do_versions_add_region_if_not_found(
              regionbase,
              RGN_TYPE_TOOL_PROPS,
              "versioning: tool props region for file",
              RGN_TYPE_EXECUTE))
      {
        tool_props_region->alignment = RGN_ALIGN_RIGHT;
        tool_props_region->flag = RGN_FLAG_HIDDEN;
      }
      break;
    }
    case SPACE_CLIP: {
      ARegion *region;

      region = do_versions_ensure_region(
          regionbase, RGN_TYPE_UI, "versioning: properties region for clip", RGN_TYPE_HEADER);
      region->alignment = RGN_ALIGN_RIGHT;
      region->flag &= ~RGN_FLAG_HIDDEN;

      region = do_versions_ensure_region(
          regionbase, RGN_TYPE_CHANNELS, "versioning: channels region for clip", RGN_TYPE_UI);
      region->alignment = RGN_ALIGN_LEFT;
      region->flag &= ~RGN_FLAG_HIDDEN;
      region->v2d.scroll = V2D_SCROLL_BOTTOM;
      region->v2d.flag = V2D_VIEWSYNC_AREA_VERTICAL;

      region = do_versions_ensure_region(
          regionbase, RGN_TYPE_PREVIEW, "versioning: preview region for clip", RGN_TYPE_WINDOW);
      region->flag &= ~RGN_FLAG_HIDDEN;

      break;
    }
    case SPACE_SEQ: {
      ARegion *region;

      do_versions_ensure_region(regionbase,
                                RGN_TYPE_CHANNELS,
                                "versioning: channels region for sequencer",
                                RGN_TYPE_TOOLS);

      region = do_versions_ensure_region(regionbase,
                                         RGN_TYPE_PREVIEW,
                                         "versioning: preview region for sequencer",
                                         RGN_TYPE_CHANNELS);
      sequencer_init_preview_region(region);

      break;
    }
  }
}

/* NOLINTNEXTLINE: readability-function-size */
void blo_do_versions_300(FileData *fd, Library * /*lib*/, Main *bmain)
{
  /* The #SCE_SNAP_SEQ flag has been removed in favor of the #SCE_SNAP which can be used for each
   * snap_flag member individually. */
  enum { SCE_SNAP_SEQ = (1 << 7) };

  if (!MAIN_VERSION_ATLEAST(bmain, 300, 1)) {
    /* Set default value for the new bisect_threshold parameter in the mirror modifier. */
    if (!DNA_struct_elem_find(fd->filesdna, "MirrorModifierData", "float", "bisect_threshold")) {
      LISTBASE_FOREACH (Object *, ob, &bmain->objects) {
        LISTBASE_FOREACH (ModifierData *, md, &ob->modifiers) {
          if (md->type == eModifierType_Mirror) {
            MirrorModifierData *mmd = (MirrorModifierData *)md;
            /* This was the previous hard-coded value. */
            mmd->bisect_threshold = 0.001f;
          }
        }
      }
    }
    /* Grease Pencil: Set default value for dilate pixels. */
    if (!DNA_struct_elem_find(fd->filesdna, "BrushGpencilSettings", "int", "dilate_pixels")) {
      LISTBASE_FOREACH (Brush *, brush, &bmain->brushes) {
        if (brush->gpencil_settings) {
          brush->gpencil_settings->dilate_pixels = 1;
        }
      }
    }
  }

  if (!MAIN_VERSION_ATLEAST(bmain, 300, 2)) {
    version_switch_node_input_prefix(bmain);

    if (!DNA_struct_elem_find(fd->filesdna, "bPoseChannel", "float", "custom_scale_xyz[3]")) {
      LISTBASE_FOREACH (Object *, ob, &bmain->objects) {
        if (ob->pose == nullptr) {
          continue;
        }
        LISTBASE_FOREACH (bPoseChannel *, pchan, &ob->pose->chanbase) {
          copy_v3_fl(pchan->custom_scale_xyz, pchan->custom_scale);
        }
      }
    }
  }

  if (!MAIN_VERSION_ATLEAST(bmain, 300, 4)) {
    /* Add a properties sidebar to the spreadsheet editor. */
    LISTBASE_FOREACH (bScreen *, screen, &bmain->screens) {
      LISTBASE_FOREACH (ScrArea *, area, &screen->areabase) {
        LISTBASE_FOREACH (SpaceLink *, sl, &area->spacedata) {
          if (sl->spacetype == SPACE_SPREADSHEET) {
            ListBase *regionbase = (sl == area->spacedata.first) ? &area->regionbase :
                                                                   &sl->regionbase;
            ARegion *new_sidebar = do_versions_add_region_if_not_found(
                regionbase, RGN_TYPE_UI, "sidebar for spreadsheet", RGN_TYPE_FOOTER);
            if (new_sidebar != nullptr) {
              new_sidebar->alignment = RGN_ALIGN_RIGHT;
              new_sidebar->flag |= RGN_FLAG_HIDDEN;
            }
          }
        }
      }
    }

    /* Enable spreadsheet filtering in old files without row filters. */
    LISTBASE_FOREACH (bScreen *, screen, &bmain->screens) {
      LISTBASE_FOREACH (ScrArea *, area, &screen->areabase) {
        LISTBASE_FOREACH (SpaceLink *, sl, &area->spacedata) {
          if (sl->spacetype == SPACE_SPREADSHEET) {
            SpaceSpreadsheet *sspreadsheet = (SpaceSpreadsheet *)sl;
            sspreadsheet->filter_flag |= SPREADSHEET_FILTER_ENABLE;
          }
        }
      }
    }

    FOREACH_NODETREE_BEGIN (bmain, ntree, id) {
      if (ntree->type == NTREE_GEOMETRY) {
        version_node_socket_name(ntree, GEO_NODE_BOUNDING_BOX, "Mesh", "Bounding Box");
      }
    }
    FOREACH_NODETREE_END;

    if (!DNA_struct_elem_find(fd->filesdna, "FileAssetSelectParams", "short", "import_type")) {
      LISTBASE_FOREACH (bScreen *, screen, &bmain->screens) {
        LISTBASE_FOREACH (ScrArea *, area, &screen->areabase) {
          LISTBASE_FOREACH (SpaceLink *, sl, &area->spacedata) {
            if (sl->spacetype == SPACE_FILE) {
              SpaceFile *sfile = (SpaceFile *)sl;
              if (sfile->asset_params) {
                sfile->asset_params->import_type = FILE_ASSET_IMPORT_APPEND;
              }
            }
          }
        }
      }
    }

    /* Initialize length-wise scale B-Bone settings. */
    if (!DNA_struct_elem_find(fd->filesdna, "Bone", "int", "bbone_flag")) {
      /* Update armature data and pose channels. */
      LISTBASE_FOREACH (bArmature *, arm, &bmain->armatures) {
        do_version_bones_bbone_len_scale(&arm->bonebase);
      }

      LISTBASE_FOREACH (Object *, ob, &bmain->objects) {
        if (ob->pose) {
          LISTBASE_FOREACH (bPoseChannel *, pchan, &ob->pose->chanbase) {
            copy_v3_fl3(pchan->scale_in, pchan->scale_in_x, 1.0f, pchan->scale_in_z);
            copy_v3_fl3(pchan->scale_out, pchan->scale_out_x, 1.0f, pchan->scale_out_z);
          }
        }
      }

      /* Update action curves and drivers. */
      LISTBASE_FOREACH (bAction *, act, &bmain->actions) {
        LISTBASE_FOREACH_MUTABLE (FCurve *, fcu, &act->curves) {
          do_version_bbone_len_scale_fcurve_fix(fcu);
        }
      }

      BKE_animdata_main_cb(bmain, do_version_bbone_len_scale_animdata_cb, nullptr);
    }
  }

  if (!MAIN_VERSION_ATLEAST(bmain, 300, 5)) {
    /* Add a dataset sidebar to the spreadsheet editor. */
    LISTBASE_FOREACH (bScreen *, screen, &bmain->screens) {
      LISTBASE_FOREACH (ScrArea *, area, &screen->areabase) {
        LISTBASE_FOREACH (SpaceLink *, sl, &area->spacedata) {
          if (sl->spacetype == SPACE_SPREADSHEET) {
            ListBase *regionbase = (sl == area->spacedata.first) ? &area->regionbase :
                                                                   &sl->regionbase;
            ARegion *spreadsheet_dataset_region = do_versions_add_region_if_not_found(
                regionbase, RGN_TYPE_CHANNELS, "spreadsheet dataset region", RGN_TYPE_FOOTER);

            if (spreadsheet_dataset_region) {
              spreadsheet_dataset_region->alignment = RGN_ALIGN_LEFT;
              spreadsheet_dataset_region->v2d.scroll = (V2D_SCROLL_RIGHT | V2D_SCROLL_BOTTOM);
            }
          }
        }
      }
    }
  }

  if (!MAIN_VERSION_ATLEAST(bmain, 300, 6)) {
    LISTBASE_FOREACH (bScreen *, screen, &bmain->screens) {
      LISTBASE_FOREACH (ScrArea *, area, &screen->areabase) {
        LISTBASE_FOREACH (SpaceLink *, space, &area->spacedata) {
          /* Disable View Layers filter. */
          if (space->spacetype == SPACE_OUTLINER) {
            SpaceOutliner *space_outliner = (SpaceOutliner *)space;
            space_outliner->filter |= SO_FILTER_NO_VIEW_LAYERS;
          }
        }
      }
    }
  }

  if (!MAIN_VERSION_ATLEAST(bmain, 300, 7)) {
    LISTBASE_FOREACH (Scene *, scene, &bmain->scenes) {
      ToolSettings *tool_settings = scene->toolsettings;
      tool_settings->snap_flag |= SCE_SNAP_SEQ;
      short snap_mode = tool_settings->snap_mode;
      short snap_node_mode = tool_settings->snap_node_mode;
      short snap_uv_mode = tool_settings->snap_uv_mode;
      tool_settings->snap_mode &= ~((1 << 4) | (1 << 5) | (1 << 6));
      tool_settings->snap_node_mode &= ~((1 << 5) | (1 << 6));
      tool_settings->snap_uv_mode &= ~(1 << 4);
      if (snap_mode & (1 << 4)) {
        tool_settings->snap_mode |= (1 << 6); /* SCE_SNAP_MODE_INCREMENT */
      }
      if (snap_mode & (1 << 5)) {
        tool_settings->snap_mode |= (1 << 4); /* SCE_SNAP_MODE_EDGE_MIDPOINT */
      }
      if (snap_mode & (1 << 6)) {
        tool_settings->snap_mode |= (1 << 5); /* SCE_SNAP_MODE_EDGE_PERPENDICULAR */
      }
      if (snap_node_mode & (1 << 5)) {
        tool_settings->snap_node_mode |= (1 << 0); /* SCE_SNAP_MODE_NODE_X */
      }
      if (snap_node_mode & (1 << 6)) {
        tool_settings->snap_node_mode |= (1 << 1); /* SCE_SNAP_MODE_NODE_Y */
      }
      if (snap_uv_mode & (1 << 4)) {
        tool_settings->snap_uv_mode |= (1 << 6); /* SCE_SNAP_MODE_INCREMENT */
      }

      SequencerToolSettings *sequencer_tool_settings = SEQ_tool_settings_ensure(scene);
      sequencer_tool_settings->snap_mode = SEQ_SNAP_TO_STRIPS | SEQ_SNAP_TO_CURRENT_FRAME |
                                           SEQ_SNAP_TO_STRIP_HOLD;
      sequencer_tool_settings->snap_distance = 15;
    }
  }

  if (!MAIN_VERSION_ATLEAST(bmain, 300, 8)) {
    LISTBASE_FOREACH (Scene *, scene, &bmain->scenes) {
      if (scene->master_collection != nullptr) {
        BLI_strncpy(scene->master_collection->id.name + 2,
                    BKE_SCENE_COLLECTION_NAME,
                    sizeof(scene->master_collection->id.name) - 2);
      }
    }
  }

  if (!MAIN_VERSION_ATLEAST(bmain, 300, 9)) {
    /* Fix a bug where reordering FCurves and bActionGroups could cause some corruption. Just
     * reconstruct all the action groups & ensure that the FCurves of a group are continuously
     * stored (i.e. not mixed with other groups) to be sure. See #89435. */
    LISTBASE_FOREACH (bAction *, act, &bmain->actions) {
      BKE_action_groups_reconstruct(act);
    }

    FOREACH_NODETREE_BEGIN (bmain, ntree, id) {
      if (ntree->type == NTREE_GEOMETRY) {
        LISTBASE_FOREACH (bNode *, node, &ntree->nodes) {
          if (node->type == GEO_NODE_SUBDIVIDE_MESH) {
            strcpy(node->idname, "GeometryNodeMeshSubdivide");
          }
        }
      }
    }
    FOREACH_NODETREE_END;
  }

  if (!MAIN_VERSION_ATLEAST(bmain, 300, 10)) {
    LISTBASE_FOREACH (Scene *, scene, &bmain->scenes) {
      ToolSettings *tool_settings = scene->toolsettings;
      if (tool_settings->snap_uv_mode & (1 << 4)) {
        tool_settings->snap_uv_mode |= (1 << 6); /* SCE_SNAP_MODE_INCREMENT */
        tool_settings->snap_uv_mode &= ~(1 << 4);
      }
    }
    LISTBASE_FOREACH (Material *, mat, &bmain->materials) {
      if (!(mat->lineart.flags & LRT_MATERIAL_CUSTOM_OCCLUSION_EFFECTIVENESS)) {
        mat->lineart.mat_occlusion = 1;
      }
    }
  }

  if (!MAIN_VERSION_ATLEAST(bmain, 300, 13)) {
    /* Convert Surface Deform to sparse-capable bind structure. */
    if (!DNA_struct_elem_find(fd->filesdna, "SurfaceDeformModifierData", "int", "num_mesh_verts"))
    {
      LISTBASE_FOREACH (Object *, ob, &bmain->objects) {
        LISTBASE_FOREACH (ModifierData *, md, &ob->modifiers) {
          if (md->type == eModifierType_SurfaceDeform) {
            SurfaceDeformModifierData *smd = (SurfaceDeformModifierData *)md;
            if (smd->bind_verts_num && smd->verts) {
              smd->mesh_verts_num = smd->bind_verts_num;

              for (uint i = 0; i < smd->bind_verts_num; i++) {
                smd->verts[i].vertex_idx = i;
              }
            }
          }
        }
        if (ob->type == OB_GPENCIL_LEGACY) {
          LISTBASE_FOREACH (GpencilModifierData *, md, &ob->greasepencil_modifiers) {
            if (md->type == eGpencilModifierType_Lineart) {
              LineartGpencilModifierData *lmd = (LineartGpencilModifierData *)md;
              lmd->flags |= LRT_GPENCIL_USE_CACHE;
              lmd->chain_smooth_tolerance = 0.2f;
            }
          }
        }
      }
    }

    if (!DNA_struct_elem_find(fd->filesdna, "WorkSpace", "AssetLibraryReference", "asset_library"))
    {
      LISTBASE_FOREACH (WorkSpace *, workspace, &bmain->workspaces) {
        BKE_asset_library_reference_init_default(&workspace->asset_library_ref);
      }
    }

    if (!DNA_struct_elem_find(
            fd->filesdna, "FileAssetSelectParams", "AssetLibraryReference", "asset_library_ref"))
    {
      LISTBASE_FOREACH (bScreen *, screen, &bmain->screens) {
        LISTBASE_FOREACH (ScrArea *, area, &screen->areabase) {
          LISTBASE_FOREACH (SpaceLink *, space, &area->spacedata) {
            if (space->spacetype == SPACE_FILE) {
              SpaceFile *sfile = (SpaceFile *)space;
              if (sfile->browse_mode != FILE_BROWSE_MODE_ASSETS) {
                continue;
              }
              BKE_asset_library_reference_init_default(&sfile->asset_params->asset_library_ref);
            }
          }
        }
      }
    }

    /* Set default 2D annotation placement. */
    LISTBASE_FOREACH (Scene *, scene, &bmain->scenes) {
      ToolSettings *ts = scene->toolsettings;
      ts->gpencil_v2d_align = GP_PROJECT_VIEWSPACE | GP_PROJECT_CURSOR;
    }
  }

  if (!MAIN_VERSION_ATLEAST(bmain, 300, 14)) {
    LISTBASE_FOREACH (Scene *, scene, &bmain->scenes) {
      ToolSettings *tool_settings = scene->toolsettings;
      tool_settings->snap_flag &= ~SCE_SNAP_SEQ;
    }
  }

  if (!MAIN_VERSION_ATLEAST(bmain, 300, 15)) {
    LISTBASE_FOREACH (bScreen *, screen, &bmain->screens) {
      LISTBASE_FOREACH (ScrArea *, area, &screen->areabase) {
        LISTBASE_FOREACH (SpaceLink *, sl, &area->spacedata) {
          if (sl->spacetype == SPACE_SEQ) {
            SpaceSeq *sseq = (SpaceSeq *)sl;
            sseq->flag |= SEQ_TIMELINE_SHOW_GRID;
          }
        }
      }
    }
  }

  /* Font names were copied directly into ID names, see: #90417. */
  if (!MAIN_VERSION_ATLEAST(bmain, 300, 16)) {
    ListBase *lb = which_libbase(bmain, ID_VF);
    BKE_main_id_repair_duplicate_names_listbase(bmain, lb);
  }

  if (!MAIN_VERSION_ATLEAST(bmain, 300, 17)) {
    if (!DNA_struct_elem_find(
            fd->filesdna, "View3DOverlay", "float", "normals_constant_screen_size")) {
      LISTBASE_FOREACH (bScreen *, screen, &bmain->screens) {
        LISTBASE_FOREACH (ScrArea *, area, &screen->areabase) {
          LISTBASE_FOREACH (SpaceLink *, sl, &area->spacedata) {
            if (sl->spacetype == SPACE_VIEW3D) {
              View3D *v3d = (View3D *)sl;
              v3d->overlay.normals_constant_screen_size = 7.0f;
            }
          }
        }
      }
    }

    /* Fix SplineIK constraint's inconsistency between binding points array and its stored size.
     */
    LISTBASE_FOREACH (Object *, ob, &bmain->objects) {
      /* NOTE: Objects should never have SplineIK constraint, so no need to apply this fix on
       * their constraints. */
      if (ob->pose) {
        LISTBASE_FOREACH (bPoseChannel *, pchan, &ob->pose->chanbase) {
          do_version_constraints_spline_ik_joint_bindings(&pchan->constraints);
        }
      }
    }
  }

  if (!MAIN_VERSION_ATLEAST(bmain, 300, 18)) {
    if (!DNA_struct_elem_find(
            fd->filesdna, "WorkSpace", "AssetLibraryReference", "asset_library_ref")) {
      LISTBASE_FOREACH (WorkSpace *, workspace, &bmain->workspaces) {
        BKE_asset_library_reference_init_default(&workspace->asset_library_ref);
      }
    }

    if (!DNA_struct_elem_find(
            fd->filesdna, "FileAssetSelectParams", "AssetLibraryReference", "asset_library_ref"))
    {
      LISTBASE_FOREACH (bScreen *, screen, &bmain->screens) {
        LISTBASE_FOREACH (ScrArea *, area, &screen->areabase) {
          LISTBASE_FOREACH (SpaceLink *, space, &area->spacedata) {
            if (space->spacetype != SPACE_FILE) {
              continue;
            }

            SpaceFile *sfile = (SpaceFile *)space;
            if (sfile->browse_mode != FILE_BROWSE_MODE_ASSETS) {
              continue;
            }
            BKE_asset_library_reference_init_default(&sfile->asset_params->asset_library_ref);
          }
        }
      }
    }

    /* Previously, only text ending with `.py` would run, apply this logic
     * to existing files so text that happens to have the "Register" enabled
     * doesn't suddenly start running code on startup that was previously ignored. */
    LISTBASE_FOREACH (Text *, text, &bmain->texts) {
      if ((text->flags & TXT_ISSCRIPT) && !BLI_path_extension_check(text->id.name + 2, ".py")) {
        text->flags &= ~TXT_ISSCRIPT;
      }
    }
  }

  if (!MAIN_VERSION_ATLEAST(bmain, 300, 19)) {
    /* Disable Fade Inactive Overlay by default as it is redundant after introducing flash on
     * mode transfer. */
    LISTBASE_FOREACH (bScreen *, screen, &bmain->screens) {
      LISTBASE_FOREACH (ScrArea *, area, &screen->areabase) {
        LISTBASE_FOREACH (SpaceLink *, sl, &area->spacedata) {
          if (sl->spacetype == SPACE_VIEW3D) {
            View3D *v3d = (View3D *)sl;
            v3d->overlay.flag &= ~V3D_OVERLAY_FADE_INACTIVE;
          }
        }
      }
    }

    LISTBASE_FOREACH (Scene *, scene, &bmain->scenes) {
      SequencerToolSettings *sequencer_tool_settings = SEQ_tool_settings_ensure(scene);
      sequencer_tool_settings->overlap_mode = SEQ_OVERLAP_SHUFFLE;
    }
  }

  if (!MAIN_VERSION_ATLEAST(bmain, 300, 20)) {
    /* Use new vector Size socket in Cube Mesh Primitive node. */
    LISTBASE_FOREACH (bNodeTree *, ntree, &bmain->nodetrees) {
      if (ntree->type != NTREE_GEOMETRY) {
        continue;
      }

      LISTBASE_FOREACH_MUTABLE (bNodeLink *, link, &ntree->links) {
        if (link->tonode->type == GEO_NODE_MESH_PRIMITIVE_CUBE) {
          bNode *node = link->tonode;
          if (STREQ(link->tosock->identifier, "Size") && link->tosock->type == SOCK_FLOAT) {
            bNode *link_fromnode = link->fromnode;
            bNodeSocket *link_fromsock = link->fromsock;
            bNodeSocket *socket = link->tosock;
            BLI_assert(socket);

            bNodeSocket *new_socket = do_version_replace_float_size_with_vector(
                ntree, node, socket);
            nodeAddLink(ntree, link_fromnode, link_fromsock, node, new_socket);
          }
        }
      }

      LISTBASE_FOREACH (bNode *, node, &ntree->nodes) {
        if (node->type != GEO_NODE_MESH_PRIMITIVE_CUBE) {
          continue;
        }
        LISTBASE_FOREACH (bNodeSocket *, socket, &node->inputs) {
          if (STREQ(socket->identifier, "Size") && (socket->type == SOCK_FLOAT)) {
            do_version_replace_float_size_with_vector(ntree, node, socket);
            break;
          }
        }
      }
    }
  }

  if (!MAIN_VERSION_ATLEAST(bmain, 300, 22)) {
    if (!DNA_struct_elem_find(
            fd->filesdna, "LineartGpencilModifierData", "bool", "use_crease_on_smooth"))
    {
      LISTBASE_FOREACH (Object *, ob, &bmain->objects) {
        if (ob->type == OB_GPENCIL_LEGACY) {
          LISTBASE_FOREACH (GpencilModifierData *, md, &ob->greasepencil_modifiers) {
            if (md->type == eGpencilModifierType_Lineart) {
              LineartGpencilModifierData *lmd = (LineartGpencilModifierData *)md;
              lmd->calculation_flags |= LRT_USE_CREASE_ON_SMOOTH_SURFACES;
            }
          }
        }
      }
    }
  }

  if (!MAIN_VERSION_ATLEAST(bmain, 300, 23)) {
    LISTBASE_FOREACH (bScreen *, screen, &bmain->screens) {
      LISTBASE_FOREACH (ScrArea *, area, &screen->areabase) {
        LISTBASE_FOREACH (SpaceLink *, sl, &area->spacedata) {
          if (sl->spacetype == SPACE_FILE) {
            SpaceFile *sfile = (SpaceFile *)sl;
            if (sfile->asset_params) {
              sfile->asset_params->base_params.recursion_level = FILE_SELECT_MAX_RECURSIONS;
            }
          }
        }
      }
    }

    LISTBASE_FOREACH (bScreen *, screen, &bmain->screens) {
      LISTBASE_FOREACH (ScrArea *, area, &screen->areabase) {
        LISTBASE_FOREACH (SpaceLink *, sl, &area->spacedata) {
          if (sl->spacetype == SPACE_SEQ) {
            SpaceSeq *sseq = (SpaceSeq *)sl;
            int seq_show_safe_margins = (sseq->flag & SEQ_PREVIEW_SHOW_SAFE_MARGINS);
            int seq_show_gpencil = (sseq->flag & SEQ_PREVIEW_SHOW_GPENCIL);
            int seq_show_fcurves = (sseq->flag & SEQ_TIMELINE_SHOW_FCURVES);
            int seq_show_safe_center = (sseq->flag & SEQ_PREVIEW_SHOW_SAFE_CENTER);
            int seq_show_metadata = (sseq->flag & SEQ_PREVIEW_SHOW_METADATA);
            int seq_show_strip_name = (sseq->flag & SEQ_TIMELINE_SHOW_STRIP_NAME);
            int seq_show_strip_source = (sseq->flag & SEQ_TIMELINE_SHOW_STRIP_SOURCE);
            int seq_show_strip_duration = (sseq->flag & SEQ_TIMELINE_SHOW_STRIP_DURATION);
            int seq_show_grid = (sseq->flag & SEQ_TIMELINE_SHOW_GRID);
            int show_strip_offset = (sseq->draw_flag & SEQ_TIMELINE_SHOW_STRIP_OFFSETS);
            sseq->preview_overlay.flag = (seq_show_safe_margins | seq_show_gpencil |
                                          seq_show_safe_center | seq_show_metadata);
            sseq->timeline_overlay.flag = (seq_show_fcurves | seq_show_strip_name |
                                           seq_show_strip_source | seq_show_strip_duration |
                                           seq_show_grid | show_strip_offset);
          }
        }
      }
    }
  }

  if (!MAIN_VERSION_ATLEAST(bmain, 300, 24)) {
    LISTBASE_FOREACH (Scene *, scene, &bmain->scenes) {
      SequencerToolSettings *sequencer_tool_settings = SEQ_tool_settings_ensure(scene);
      sequencer_tool_settings->pivot_point = V3D_AROUND_CENTER_MEDIAN;

      if (scene->ed != nullptr) {
        SEQ_for_each_callback(&scene->ed->seqbase, seq_transform_origin_set, nullptr);
      }
    }
    LISTBASE_FOREACH (bScreen *, screen, &bmain->screens) {
      LISTBASE_FOREACH (ScrArea *, area, &screen->areabase) {
        LISTBASE_FOREACH (SpaceLink *, sl, &area->spacedata) {
          if (sl->spacetype == SPACE_SEQ) {
            SpaceSeq *sseq = (SpaceSeq *)sl;
            sseq->preview_overlay.flag |= SEQ_PREVIEW_SHOW_OUTLINE_SELECTED;
          }
        }
      }
    }

    LISTBASE_FOREACH (bScreen *, screen, &bmain->screens) {
      LISTBASE_FOREACH (ScrArea *, area, &screen->areabase) {
        LISTBASE_FOREACH (SpaceLink *, sl, &area->spacedata) {
          if (sl->spacetype == SPACE_SEQ) {
            ListBase *regionbase = (sl == area->spacedata.first) ? &area->regionbase :
                                                                   &sl->regionbase;
            LISTBASE_FOREACH (ARegion *, region, regionbase) {
              if (region->regiontype == RGN_TYPE_WINDOW) {
                region->v2d.min[1] = 4.0f;
              }
            }
          }
        }
      }
    }
  }

  if (!MAIN_VERSION_ATLEAST(bmain, 300, 25)) {
    FOREACH_NODETREE_BEGIN (bmain, ntree, id) {
      if (ntree->type == NTREE_SHADER) {
        LISTBASE_FOREACH (bNode *, node, &ntree->nodes) {
          do_version_subsurface_methods(node);
        }
      }
    }
    FOREACH_NODETREE_END;

    enum {
      R_EXR_TILE_FILE = (1 << 10),
      R_FULL_SAMPLE = (1 << 15),
    };
    LISTBASE_FOREACH (Scene *, scene, &bmain->scenes) {
      scene->r.scemode &= ~(R_EXR_TILE_FILE | R_FULL_SAMPLE);
    }
  }

  if (!MAIN_VERSION_ATLEAST(bmain, 300, 26)) {
    LISTBASE_FOREACH (Object *, ob, &bmain->objects) {
      LISTBASE_FOREACH (ModifierData *, md, &ob->modifiers) {
        if (md->type == eModifierType_Nodes) {
          version_geometry_nodes_add_attribute_input_settings((NodesModifierData *)md);
        }
      }
    }

    LISTBASE_FOREACH (bScreen *, screen, &bmain->screens) {
      LISTBASE_FOREACH (ScrArea *, area, &screen->areabase) {
        LISTBASE_FOREACH (SpaceLink *, sl, &area->spacedata) {
          switch (sl->spacetype) {
            case SPACE_FILE: {
              SpaceFile *sfile = (SpaceFile *)sl;
              if (sfile->params) {
                sfile->params->flag &= ~(FILE_PARAMS_FLAG_UNUSED_1 | FILE_PARAMS_FLAG_UNUSED_2 |
                                         FILE_PARAMS_FLAG_UNUSED_3 | FILE_PATH_TOKENS_ALLOW);
              }

              /* New default import type: Append with reuse. */
              if (sfile->asset_params) {
                sfile->asset_params->import_type = FILE_ASSET_IMPORT_APPEND_REUSE;
              }
              break;
            }
            default:
              break;
          }
        }
      }
    }
  }

  if (!MAIN_VERSION_ATLEAST(bmain, 300, 29)) {
    LISTBASE_FOREACH (bScreen *, screen, &bmain->screens) {
      LISTBASE_FOREACH (ScrArea *, area, &screen->areabase) {
        LISTBASE_FOREACH (SpaceLink *, sl, &area->spacedata) {
          switch (sl->spacetype) {
            case SPACE_SEQ: {
              ListBase *regionbase = (sl == area->spacedata.first) ? &area->regionbase :
                                                                     &sl->regionbase;
              LISTBASE_FOREACH (ARegion *, region, regionbase) {
                if (region->regiontype == RGN_TYPE_WINDOW) {
                  region->v2d.max[1] = MAXSEQ;
                }
              }
              break;
            }
          }
        }
      }
    }
  }

  if (!MAIN_VERSION_ATLEAST(bmain, 300, 31)) {
    /* Swap header with the tool header so the regular header is always on the edge. */
    LISTBASE_FOREACH (bScreen *, screen, &bmain->screens) {
      LISTBASE_FOREACH (ScrArea *, area, &screen->areabase) {
        LISTBASE_FOREACH (SpaceLink *, sl, &area->spacedata) {
          ListBase *regionbase = (sl == area->spacedata.first) ? &area->regionbase :
                                                                 &sl->regionbase;
          ARegion *region_tool = nullptr, *region_head = nullptr;
          int region_tool_index = -1, region_head_index = -1, i;
          LISTBASE_FOREACH_INDEX (ARegion *, region, regionbase, i) {
            if (region->regiontype == RGN_TYPE_TOOL_HEADER) {
              region_tool = region;
              region_tool_index = i;
            }
            else if (region->regiontype == RGN_TYPE_HEADER) {
              region_head = region;
              region_head_index = i;
            }
          }
          if ((region_tool && region_head) && (region_head_index > region_tool_index)) {
            BLI_listbase_swaplinks(regionbase, region_tool, region_head);
          }
        }
      }
    }

    /* Set strip color tags to SEQUENCE_COLOR_NONE. */
    LISTBASE_FOREACH (Scene *, scene, &bmain->scenes) {
      if (scene->ed != nullptr) {
        SEQ_for_each_callback(&scene->ed->seqbase, do_versions_sequencer_color_tags, nullptr);
      }
    }

    /* Show sequencer color tags by default. */
    LISTBASE_FOREACH (bScreen *, screen, &bmain->screens) {
      LISTBASE_FOREACH (ScrArea *, area, &screen->areabase) {
        LISTBASE_FOREACH (SpaceLink *, sl, &area->spacedata) {
          if (sl->spacetype == SPACE_SEQ) {
            SpaceSeq *sseq = (SpaceSeq *)sl;
            sseq->timeline_overlay.flag |= SEQ_TIMELINE_SHOW_STRIP_COLOR_TAG;
          }
        }
      }
    }

    /* Set defaults for new color balance modifier parameters. */
    LISTBASE_FOREACH (Scene *, scene, &bmain->scenes) {
      if (scene->ed != nullptr) {
        SEQ_for_each_callback(
            &scene->ed->seqbase, do_versions_sequencer_color_balance_sop, nullptr);
      }
    }
  }

  if (!MAIN_VERSION_ATLEAST(bmain, 300, 33)) {
    LISTBASE_FOREACH (bScreen *, screen, &bmain->screens) {
      LISTBASE_FOREACH (ScrArea *, area, &screen->areabase) {
        LISTBASE_FOREACH (SpaceLink *, sl, &area->spacedata) {
          switch (sl->spacetype) {
            case SPACE_SEQ: {
              SpaceSeq *sseq = (SpaceSeq *)sl;
              enum { SEQ_DRAW_SEQUENCE = 0 };
              if (sseq->mainb == SEQ_DRAW_SEQUENCE) {
                sseq->mainb = SEQ_DRAW_IMG_IMBUF;
              }
              break;
            }
            case SPACE_TEXT: {
              SpaceText *st = (SpaceText *)sl;
              st->flags &= ~ST_FLAG_UNUSED_4;
              break;
            }
          }
        }
      }
    }
  }

  if (!MAIN_VERSION_ATLEAST(bmain, 300, 36)) {
    /* Update the `idnames` for renamed geometry and function nodes. */
    LISTBASE_FOREACH (bNodeTree *, ntree, &bmain->nodetrees) {
      if (ntree->type != NTREE_GEOMETRY) {
        continue;
      }
      version_node_id(ntree, FN_NODE_COMPARE, "FunctionNodeCompareFloats");
      version_node_id(ntree, GEO_NODE_CAPTURE_ATTRIBUTE, "GeometryNodeCaptureAttribute");
      version_node_id(ntree, GEO_NODE_MESH_BOOLEAN, "GeometryNodeMeshBoolean");
      version_node_id(ntree, GEO_NODE_FILL_CURVE, "GeometryNodeFillCurve");
      version_node_id(ntree, GEO_NODE_FILLET_CURVE, "GeometryNodeFilletCurve");
      version_node_id(ntree, GEO_NODE_REVERSE_CURVE, "GeometryNodeReverseCurve");
      version_node_id(ntree, GEO_NODE_SAMPLE_CURVE, "GeometryNodeSampleCurve");
      version_node_id(ntree, GEO_NODE_RESAMPLE_CURVE, "GeometryNodeResampleCurve");
      version_node_id(ntree, GEO_NODE_SUBDIVIDE_CURVE, "GeometryNodeSubdivideCurve");
      version_node_id(ntree, GEO_NODE_TRIM_CURVE, "GeometryNodeTrimCurve");
      version_node_id(ntree, GEO_NODE_REPLACE_MATERIAL, "GeometryNodeReplaceMaterial");
      version_node_id(ntree, GEO_NODE_SUBDIVIDE_MESH, "GeometryNodeSubdivideMesh");
      version_node_id(ntree, GEO_NODE_SET_MATERIAL, "GeometryNodeSetMaterial");
      version_node_id(ntree, GEO_NODE_SPLIT_EDGES, "GeometryNodeSplitEdges");
    }

    /* Update bone roll after a fix to vec_roll_to_mat3_normalized. */
    LISTBASE_FOREACH (bArmature *, arm, &bmain->armatures) {
      do_version_bones_roll(&arm->bonebase);
    }
  }

  if (!MAIN_VERSION_ATLEAST(bmain, 300, 37)) {
    /* Node Editor: toggle overlays on. */
    if (!DNA_struct_find(fd->filesdna, "SpaceNodeOverlay")) {
      LISTBASE_FOREACH (bScreen *, screen, &bmain->screens) {
        LISTBASE_FOREACH (ScrArea *, area, &screen->areabase) {
          LISTBASE_FOREACH (SpaceLink *, space, &area->spacedata) {
            if (space->spacetype == SPACE_NODE) {
              SpaceNode *snode = (SpaceNode *)space;
              snode->overlay.flag |= SN_OVERLAY_SHOW_OVERLAYS;
              snode->overlay.flag |= SN_OVERLAY_SHOW_WIRE_COLORS;
            }
          }
        }
      }
    }
  }

  if (!MAIN_VERSION_ATLEAST(bmain, 300, 38)) {
    LISTBASE_FOREACH (bScreen *, screen, &bmain->screens) {
      LISTBASE_FOREACH (ScrArea *, area, &screen->areabase) {
        LISTBASE_FOREACH (SpaceLink *, space, &area->spacedata) {
          if (space->spacetype == SPACE_FILE) {
            SpaceFile *sfile = (SpaceFile *)space;
            FileAssetSelectParams *asset_params = sfile->asset_params;
            if (asset_params) {
              asset_params->base_params.filter_id = FILTER_ID_ALL;
            }
          }
        }
      }
    }
  }

  if (!MAIN_VERSION_ATLEAST(bmain, 300, 39)) {
    LISTBASE_FOREACH (wmWindowManager *, wm, &bmain->wm) {
      wm->xr.session_settings.base_scale = 1.0f;
      wm->xr.session_settings.draw_flags |= (V3D_OFSDRAW_SHOW_SELECTION |
                                             V3D_OFSDRAW_XR_SHOW_CONTROLLERS |
                                             V3D_OFSDRAW_XR_SHOW_CUSTOM_OVERLAYS);
    }
  }

  if (!MAIN_VERSION_ATLEAST(bmain, 300, 40)) {
    /* Update the `idnames` for renamed geometry and function nodes. */
    LISTBASE_FOREACH (bNodeTree *, ntree, &bmain->nodetrees) {
      if (ntree->type != NTREE_GEOMETRY) {
        continue;
      }
      version_node_id(ntree, FN_NODE_SLICE_STRING, "FunctionNodeSliceString");
      version_geometry_nodes_set_position_node_offset(ntree);
    }

    /* Add storage to viewer node. */
    LISTBASE_FOREACH (bNodeTree *, ntree, &bmain->nodetrees) {
      if (ntree->type != NTREE_GEOMETRY) {
        continue;
      }
      LISTBASE_FOREACH (bNode *, node, &ntree->nodes) {
        if (node->type == GEO_NODE_VIEWER) {
          if (node->storage == nullptr) {
            NodeGeometryViewer *data = (NodeGeometryViewer *)MEM_callocN(
                sizeof(NodeGeometryViewer), __func__);
            data->data_type = CD_PROP_FLOAT;
            node->storage = data;
          }
        }
      }
    }

    LISTBASE_FOREACH (bNodeTree *, ntree, &bmain->nodetrees) {
      if (ntree->type == NTREE_GEOMETRY) {
        version_node_input_socket_name(
            ntree, GEO_NODE_DISTRIBUTE_POINTS_ON_FACES, "Geometry", "Mesh");
        version_node_input_socket_name(ntree, GEO_NODE_POINTS_TO_VOLUME, "Geometry", "Points");
        version_node_output_socket_name(ntree, GEO_NODE_POINTS_TO_VOLUME, "Geometry", "Volume");
        version_node_socket_name(ntree, GEO_NODE_SUBDIVISION_SURFACE, "Geometry", "Mesh");
        version_node_socket_name(ntree, GEO_NODE_RESAMPLE_CURVE, "Geometry", "Curve");
        version_node_socket_name(ntree, GEO_NODE_SUBDIVIDE_CURVE, "Geometry", "Curve");
        version_node_socket_name(ntree, GEO_NODE_SET_CURVE_RADIUS, "Geometry", "Curve");
        version_node_socket_name(ntree, GEO_NODE_SET_CURVE_TILT, "Geometry", "Curve");
        version_node_socket_name(ntree, GEO_NODE_SET_CURVE_HANDLES, "Geometry", "Curve");
        version_node_socket_name(ntree, GEO_NODE_TRANSLATE_INSTANCES, "Geometry", "Instances");
        version_node_socket_name(ntree, GEO_NODE_ROTATE_INSTANCES, "Geometry", "Instances");
        version_node_socket_name(ntree, GEO_NODE_SCALE_INSTANCES, "Geometry", "Instances");
        version_node_output_socket_name(ntree, GEO_NODE_MESH_BOOLEAN, "Geometry", "Mesh");
        version_node_input_socket_name(ntree, GEO_NODE_MESH_BOOLEAN, "Geometry 1", "Mesh 1");
        version_node_input_socket_name(ntree, GEO_NODE_MESH_BOOLEAN, "Geometry 2", "Mesh 2");
        version_node_socket_name(ntree, GEO_NODE_SUBDIVIDE_MESH, "Geometry", "Mesh");
        version_node_socket_name(ntree, GEO_NODE_TRIANGULATE, "Geometry", "Mesh");
        version_node_output_socket_name(ntree, GEO_NODE_MESH_PRIMITIVE_CONE, "Geometry", "Mesh");
        version_node_output_socket_name(ntree, GEO_NODE_MESH_PRIMITIVE_CUBE, "Geometry", "Mesh");
        version_node_output_socket_name(
            ntree, GEO_NODE_MESH_PRIMITIVE_CYLINDER, "Geometry", "Mesh");
        version_node_output_socket_name(ntree, GEO_NODE_MESH_PRIMITIVE_GRID, "Geometry", "Mesh");
        version_node_output_socket_name(
            ntree, GEO_NODE_MESH_PRIMITIVE_ICO_SPHERE, "Geometry", "Mesh");
        version_node_output_socket_name(ntree, GEO_NODE_MESH_PRIMITIVE_CIRCLE, "Geometry", "Mesh");
        version_node_output_socket_name(ntree, GEO_NODE_MESH_PRIMITIVE_LINE, "Geometry", "Mesh");
        version_node_output_socket_name(
            ntree, GEO_NODE_MESH_PRIMITIVE_UV_SPHERE, "Geometry", "Mesh");
        version_node_socket_name(ntree, GEO_NODE_SET_POINT_RADIUS, "Geometry", "Points");
      }
    }
  }

  if (!MAIN_VERSION_ATLEAST(bmain, 300, 42)) {
    /* Use consistent socket identifiers for the math node.
     * The code to make unique identifiers from the names was inconsistent. */
    FOREACH_NODETREE_BEGIN (bmain, ntree, id) {
      if (ntree->type != NTREE_CUSTOM) {
        version_node_tree_socket_id_delim(ntree);
      }
    }
    FOREACH_NODETREE_END;

    LISTBASE_FOREACH (bScreen *, screen, &bmain->screens) {
      LISTBASE_FOREACH (ScrArea *, area, &screen->areabase) {
        LISTBASE_FOREACH (SpaceLink *, sl, &area->spacedata) {
          if (sl->spacetype == SPACE_SEQ) {
            ListBase *regionbase = (sl == area->spacedata.first) ? &area->regionbase :
                                                                   &sl->regionbase;
            LISTBASE_FOREACH (ARegion *, region, regionbase) {
              if (region->regiontype == RGN_TYPE_WINDOW) {
                region->v2d.min[1] = 1.0f;
              }
            }
          }
        }
      }
    }

    /* Change minimum zoom to 0.05f in the node editor. */
    LISTBASE_FOREACH (bScreen *, screen, &bmain->screens) {
      LISTBASE_FOREACH (ScrArea *, area, &screen->areabase) {
        LISTBASE_FOREACH (SpaceLink *, sl, &area->spacedata) {
          if (sl->spacetype == SPACE_NODE) {
            ListBase *regionbase = (sl == area->spacedata.first) ? &area->regionbase :
                                                                   &sl->regionbase;
            LISTBASE_FOREACH (ARegion *, region, regionbase) {
              if (region->regiontype == RGN_TYPE_WINDOW) {
                if (region->v2d.minzoom > 0.05f) {
                  region->v2d.minzoom = 0.05f;
                }
              }
            }
          }
        }
      }
    }
  }

  /* Special case to handle older in-development 3.1 files, before change from 3.0 branch gets
   * merged in master. */
  if (!MAIN_VERSION_ATLEAST(bmain, 300, 42) ||
      (bmain->versionfile == 301 && !MAIN_VERSION_ATLEAST(bmain, 301, 3)))
  {
    /* Update LibOverride operations regarding insertions in RNA collections (i.e. modifiers,
     * constraints and NLA tracks). */
    ID *id_iter;
    FOREACH_MAIN_ID_BEGIN (bmain, id_iter) {
      if (ID_IS_OVERRIDE_LIBRARY_REAL(id_iter)) {
        version_liboverride_rnacollections_insertion_animdata(id_iter);
        if (GS(id_iter->name) == ID_OB) {
          version_liboverride_rnacollections_insertion_object((Object *)id_iter);
        }
      }
    }
    FOREACH_MAIN_ID_END;
  }

  if (!MAIN_VERSION_ATLEAST(bmain, 301, 4)) {
    LISTBASE_FOREACH (bNodeTree *, ntree, &bmain->nodetrees) {
      if (ntree->type != NTREE_GEOMETRY) {
        continue;
      }
      version_node_id(ntree, GEO_NODE_CURVE_SPLINE_PARAMETER, "GeometryNodeSplineParameter");
      LISTBASE_FOREACH (bNode *, node, &ntree->nodes) {
        if (node->type == GEO_NODE_CURVE_SPLINE_PARAMETER) {
          version_node_add_socket_if_not_exist(
              ntree, node, SOCK_OUT, SOCK_INT, PROP_NONE, "Index", "Index");
        }

        /* Convert float compare into a more general compare node. */
        if (node->type == FN_NODE_COMPARE) {
          if (node->storage == nullptr) {
            NodeFunctionCompare *data = (NodeFunctionCompare *)MEM_callocN(
                sizeof(NodeFunctionCompare), __func__);
            data->data_type = SOCK_FLOAT;
            data->operation = node->custom1;
            strcpy(node->idname, "FunctionNodeCompare");
            node->storage = data;
          }
        }
      }
    }

    /* Add a toggle for the breadcrumbs overlay in the node editor. */
    LISTBASE_FOREACH (bScreen *, screen, &bmain->screens) {
      LISTBASE_FOREACH (ScrArea *, area, &screen->areabase) {
        LISTBASE_FOREACH (SpaceLink *, space, &area->spacedata) {
          if (space->spacetype == SPACE_NODE) {
            SpaceNode *snode = (SpaceNode *)space;
            snode->overlay.flag |= SN_OVERLAY_SHOW_PATH;
          }
        }
      }
    }
  }

  if (!MAIN_VERSION_ATLEAST(bmain, 301, 5)) {
    LISTBASE_FOREACH (bNodeTree *, ntree, &bmain->nodetrees) {
      if (ntree->type != NTREE_GEOMETRY) {
        continue;
      }
      LISTBASE_FOREACH (bNode *, node, &ntree->nodes) {
        if (node->type != GEO_NODE_REALIZE_INSTANCES) {
          continue;
        }
        node->custom1 |= GEO_NODE_REALIZE_INSTANCES_LEGACY_BEHAVIOR;
      }
    }
  }

  if (!MAIN_VERSION_ATLEAST(bmain, 301, 6)) {
    /* Add node storage for map range node. */
    FOREACH_NODETREE_BEGIN (bmain, ntree, id) {
      LISTBASE_FOREACH (bNode *, node, &ntree->nodes) {
        if (node->type == SH_NODE_MAP_RANGE) {
          if (node->storage == nullptr) {
            NodeMapRange *data = MEM_cnew<NodeMapRange>(__func__);
            data->clamp = node->custom1;
            data->data_type = CD_PROP_FLOAT;
            data->interpolation_type = node->custom2;
            node->storage = data;
          }
        }
      }
    }
    FOREACH_NODETREE_END;

    /* Update spreadsheet data set region type. */
    LISTBASE_FOREACH (bScreen *, screen, &bmain->screens) {
      LISTBASE_FOREACH (ScrArea *, area, &screen->areabase) {
        LISTBASE_FOREACH (SpaceLink *, sl, &area->spacedata) {
          if (sl->spacetype == SPACE_SPREADSHEET) {
            ListBase *regionbase = (sl == area->spacedata.first) ? &area->regionbase :
                                                                   &sl->regionbase;
            LISTBASE_FOREACH (ARegion *, region, regionbase) {
              if (region->regiontype == RGN_TYPE_CHANNELS) {
                region->regiontype = RGN_TYPE_TOOLS;
              }
            }
          }
        }
      }
    }

    LISTBASE_FOREACH (Curve *, curve, &bmain->curves) {
      LISTBASE_FOREACH (Nurb *, nurb, &curve->nurb) {
        /* Previously other flags were ignored if CU_NURB_CYCLIC is set. */
        if (nurb->flagu & CU_NURB_CYCLIC) {
          nurb->flagu = CU_NURB_CYCLIC;
          BKE_nurb_knot_calc_u(nurb);
        }
        /* Previously other flags were ignored if CU_NURB_CYCLIC is set. */
        if (nurb->flagv & CU_NURB_CYCLIC) {
          nurb->flagv = CU_NURB_CYCLIC;
          BKE_nurb_knot_calc_v(nurb);
        }
      }
    }

    /* Initialize the bone wireframe opacity setting. */
    if (!DNA_struct_elem_find(fd->filesdna, "View3DOverlay", "float", "bone_wire_alpha")) {
      LISTBASE_FOREACH (bScreen *, screen, &bmain->screens) {
        LISTBASE_FOREACH (ScrArea *, area, &screen->areabase) {
          LISTBASE_FOREACH (SpaceLink *, sl, &area->spacedata) {
            if (sl->spacetype == SPACE_VIEW3D) {
              View3D *v3d = (View3D *)sl;
              v3d->overlay.bone_wire_alpha = 1.0f;
            }
          }
        }
      }
    }

    /* Rename sockets on multiple nodes */
    LISTBASE_FOREACH (bNodeTree *, ntree, &bmain->nodetrees) {
      if (ntree->type == NTREE_GEOMETRY) {
        version_node_output_socket_name(
            ntree, GEO_NODE_STRING_TO_CURVES, "Curves", "Curve Instances");
        version_node_output_socket_name(
            ntree, GEO_NODE_INPUT_MESH_EDGE_ANGLE, "Angle", "Unsigned Angle");
        version_node_output_socket_name(
            ntree, GEO_NODE_INPUT_MESH_ISLAND, "Index", "Island Index");
        version_node_input_socket_name(
            ntree, GEO_NODE_TRANSFER_ATTRIBUTE_DEPRECATED, "Target", "Source");
      }
    }
  }

  if (!MAIN_VERSION_ATLEAST(bmain, 301, 7) ||
      (bmain->versionfile == 302 && !MAIN_VERSION_ATLEAST(bmain, 302, 4)))
  {
    /* Duplicate value for two flags that mistakenly had the same numeric value. */
    LISTBASE_FOREACH (Object *, ob, &bmain->objects) {
      LISTBASE_FOREACH (ModifierData *, md, &ob->modifiers) {
        if (md->type == eModifierType_WeightVGProximity) {
          WeightVGProximityModifierData *wpmd = (WeightVGProximityModifierData *)md;
          if (wpmd->proximity_flags & MOD_WVG_PROXIMITY_INVERT_VGROUP_MASK) {
            wpmd->proximity_flags |= MOD_WVG_PROXIMITY_WEIGHTS_NORMALIZE;
          }
        }
      }
    }
  }

  if (!MAIN_VERSION_ATLEAST(bmain, 302, 2)) {
    LISTBASE_FOREACH (Scene *, scene, &bmain->scenes) {
      if (scene->ed != nullptr) {
        SEQ_for_each_callback(&scene->ed->seqbase, seq_transform_filter_set, nullptr);
      }
    }
  }

  if (!MAIN_VERSION_ATLEAST(bmain, 302, 6)) {
    LISTBASE_FOREACH (Scene *, scene, &bmain->scenes) {
      ToolSettings *ts = scene->toolsettings;
      if (ts->uv_relax_method == 0) {
        ts->uv_relax_method = UV_SCULPT_TOOL_RELAX_LAPLACIAN;
      }
    }
    LISTBASE_FOREACH (Scene *, scene, &bmain->scenes) {
      ToolSettings *tool_settings = scene->toolsettings;
      tool_settings->snap_flag_seq = tool_settings->snap_flag &
                                     ~(short(SCE_SNAP) | short(SCE_SNAP_SEQ));
      if (tool_settings->snap_flag & SCE_SNAP_SEQ) {
        tool_settings->snap_flag_seq |= SCE_SNAP;
        tool_settings->snap_flag &= ~SCE_SNAP_SEQ;
      }

      tool_settings->snap_flag_node = tool_settings->snap_flag;
      tool_settings->snap_uv_flag |= tool_settings->snap_flag & SCE_SNAP;
    }

    /* Alter NURBS knot mode flags to fit new modes. */
    LISTBASE_FOREACH (Curve *, curve, &bmain->curves) {
      LISTBASE_FOREACH (Nurb *, nurb, &curve->nurb) {
        /* CU_NURB_BEZIER and CU_NURB_ENDPOINT were ignored if combined. */
        if (nurb->flagu & CU_NURB_BEZIER && nurb->flagu & CU_NURB_ENDPOINT) {
          nurb->flagu &= ~(CU_NURB_BEZIER | CU_NURB_ENDPOINT);
          BKE_nurb_knot_calc_u(nurb);
        }
        else if (nurb->flagu & CU_NURB_CYCLIC) {
          /* In 45d038181ae2 cyclic bezier support is added, but CU_NURB_ENDPOINT still ignored. */
          nurb->flagu = CU_NURB_CYCLIC | (nurb->flagu & CU_NURB_BEZIER);
          BKE_nurb_knot_calc_u(nurb);
        }
        /* Bezier NURBS of order 3 were clamped to first control point. */
        if (nurb->orderu == 3 && (nurb->flagu & CU_NURB_BEZIER)) {
          nurb->flagu |= CU_NURB_ENDPOINT;
          BKE_nurb_knot_calc_u(nurb);
        }
        /* CU_NURB_BEZIER and CU_NURB_ENDPOINT were ignored if combined. */
        if (nurb->flagv & CU_NURB_BEZIER && nurb->flagv & CU_NURB_ENDPOINT) {
          nurb->flagv &= ~(CU_NURB_BEZIER | CU_NURB_ENDPOINT);
          BKE_nurb_knot_calc_v(nurb);
        }
        else if (nurb->flagv & CU_NURB_CYCLIC) {
          /* In 45d038181ae2 cyclic bezier support is added, but CU_NURB_ENDPOINT still ignored. */
          nurb->flagv = CU_NURB_CYCLIC | (nurb->flagv & CU_NURB_BEZIER);
          BKE_nurb_knot_calc_v(nurb);
        }
        /* Bezier NURBS of order 3 were clamped to first control point. */
        if (nurb->orderv == 3 && (nurb->flagv & CU_NURB_BEZIER)) {
          nurb->flagv |= CU_NURB_ENDPOINT;
          BKE_nurb_knot_calc_v(nurb);
        }
      }
    }

    /* Change grease pencil smooth iterations to match old results with new algorithm. */
    LISTBASE_FOREACH (Object *, ob, &bmain->objects) {
      LISTBASE_FOREACH (GpencilModifierData *, md, &ob->greasepencil_modifiers) {
        if (md->type == eGpencilModifierType_Smooth) {
          SmoothGpencilModifierData *gpmd = (SmoothGpencilModifierData *)md;
          if (gpmd->step == 1 && gpmd->factor <= 0.5f) {
            gpmd->factor *= 2.0f;
          }
          else {
            gpmd->step = 1 + int(gpmd->factor * max_ff(0.0f,
                                                       min_ff(5.1f * sqrtf(gpmd->step) - 3.0f,
                                                              gpmd->step + 2.0f)));
            gpmd->factor = 1.0f;
          }
        }
      }
    }
  }

  /* Rebuild active/render color attribute references. */
  if (!MAIN_VERSION_ATLEAST(bmain, 302, 6)) {
    LISTBASE_FOREACH (Brush *, br, &bmain->brushes) {
      /* Buggy code in wm_toolsystem broke smear in old files,
       * reset to defaults. */
      if (br->sculpt_tool == SCULPT_TOOL_SMEAR) {
        br->alpha = 1.0f;
        br->spacing = 5;
        br->flag &= ~BRUSH_ALPHA_PRESSURE;
        br->flag &= ~BRUSH_SPACE_ATTEN;
        br->curve_preset = BRUSH_CURVE_SPHERE;
      }
    }

    LISTBASE_FOREACH (Mesh *, me, &bmain->meshes) {
      for (int step = 0; step < 2; step++) {
        CustomDataLayer *actlayer = nullptr;

        int vact1, vact2;

        if (step) {
          vact1 = CustomData_get_render_layer_index(&me->vdata, CD_PROP_COLOR);
          vact2 = CustomData_get_render_layer_index(&me->ldata, CD_PROP_BYTE_COLOR);
        }
        else {
          vact1 = CustomData_get_active_layer_index(&me->vdata, CD_PROP_COLOR);
          vact2 = CustomData_get_active_layer_index(&me->ldata, CD_PROP_BYTE_COLOR);
        }

        if (vact1 != -1) {
          actlayer = me->vdata.layers + vact1;
        }
        else if (vact2 != -1) {
          actlayer = me->ldata.layers + vact2;
        }

        if (actlayer) {
          if (step) {
            BKE_id_attributes_default_color_set(&me->id, actlayer->name);
          }
          else {
            BKE_id_attributes_active_color_set(&me->id, actlayer->name);
          }
        }
      }
    }
  }

  if (!MAIN_VERSION_ATLEAST(bmain, 302, 7)) {
    /* Generate 'system' liboverrides IDs.
     * NOTE: This is a fairly rough process, based on very basic heuristics. Should be enough for a
     * do_version code though, this is a new optional feature, not a critical conversion. */
    ID *id;
    FOREACH_MAIN_ID_BEGIN (bmain, id) {
      if (!ID_IS_OVERRIDE_LIBRARY_REAL(id) || ID_IS_LINKED(id)) {
        /* Ignore non-real liboverrides, and linked ones. */
        continue;
      }
      if (GS(id->name) == ID_OB) {
        /* Never 'lock' an object into a system override for now. */
        continue;
      }
      if (BKE_lib_override_library_is_user_edited(id)) {
        /* Do not 'lock' an ID already edited by the user. */
        continue;
      }
      id->override_library->flag |= LIBOVERRIDE_FLAG_SYSTEM_DEFINED;
    }
    FOREACH_MAIN_ID_END;

    /* Initialize brush curves sculpt settings. */
    LISTBASE_FOREACH (Brush *, brush, &bmain->brushes) {
      if (brush->ob_mode != OB_MODE_SCULPT_CURVES) {
        continue;
      }
      if (brush->curves_sculpt_settings != nullptr) {
        continue;
      }
      brush->curves_sculpt_settings = MEM_cnew<BrushCurvesSculptSettings>(__func__);
      brush->curves_sculpt_settings->add_amount = 1;
    }

    LISTBASE_FOREACH (bScreen *, screen, &bmain->screens) {
      LISTBASE_FOREACH (ScrArea *, area, &screen->areabase) {
        LISTBASE_FOREACH (SpaceLink *, sl, &area->spacedata) {
          if (sl->spacetype == SPACE_OUTLINER) {
            SpaceOutliner *space_outliner = (SpaceOutliner *)sl;
            space_outliner->filter &= ~SO_FILTER_CLEARED_1;
          }
        }
      }
    }
  }

  if (!MAIN_VERSION_ATLEAST(bmain, 302, 9)) {
    /* Sequencer channels region. */
    LISTBASE_FOREACH (bScreen *, screen, &bmain->screens) {
      LISTBASE_FOREACH (ScrArea *, area, &screen->areabase) {
        LISTBASE_FOREACH (SpaceLink *, sl, &area->spacedata) {
          if (sl->spacetype != SPACE_SEQ) {
            continue;
          }
          if (ELEM(((SpaceSeq *)sl)->view, SEQ_VIEW_PREVIEW, SEQ_VIEW_SEQUENCE_PREVIEW)) {
            continue;
          }

          ListBase *regionbase = (sl == area->spacedata.first) ? &area->regionbase :
                                                                 &sl->regionbase;
          ARegion *region = BKE_region_find_in_listbase_by_type(regionbase, RGN_TYPE_CHANNELS);
          if (!region) {
            /* Find sequencer tools region. */
            ARegion *tools_region = BKE_region_find_in_listbase_by_type(regionbase,
                                                                        RGN_TYPE_TOOLS);
            region = do_versions_add_region(RGN_TYPE_CHANNELS, "channels region");
            BLI_insertlinkafter(regionbase, tools_region, region);
            region->alignment = RGN_ALIGN_LEFT;
            region->v2d.flag |= V2D_VIEWSYNC_AREA_VERTICAL;
          }

          ARegion *timeline_region = BKE_region_find_in_listbase_by_type(regionbase,
                                                                         RGN_TYPE_WINDOW);
          if (timeline_region != nullptr) {
            timeline_region->v2d.flag |= V2D_VIEWSYNC_AREA_VERTICAL;
          }
        }
      }
    }

    /* Initialize channels. */
    LISTBASE_FOREACH (Scene *, scene, &bmain->scenes) {
      Editing *ed = SEQ_editing_get(scene);
      if (ed == nullptr) {
        continue;
      }
      SEQ_channels_ensure(&ed->channels);
      SEQ_for_each_callback(&scene->ed->seqbase, seq_meta_channels_ensure, nullptr);

      ed->displayed_channels = &ed->channels;

      ListBase *previous_channels = &ed->channels;
      LISTBASE_FOREACH (MetaStack *, ms, &ed->metastack) {
        ms->old_channels = previous_channels;
        previous_channels = &ms->parseq->channels;
        /* If `MetaStack` exists, active channels must point to last link. */
        ed->displayed_channels = &ms->parseq->channels;
      }
    }
  }

  if (!MAIN_VERSION_ATLEAST(bmain, 302, 10)) {
    LISTBASE_FOREACH (bScreen *, screen, &bmain->screens) {
      LISTBASE_FOREACH (ScrArea *, area, &screen->areabase) {
        LISTBASE_FOREACH (SpaceLink *, sl, &area->spacedata) {
          if (sl->spacetype != SPACE_FILE) {
            continue;
          }
          SpaceFile *sfile = (SpaceFile *)sl;
          if (sfile->browse_mode != FILE_BROWSE_MODE_ASSETS) {
            continue;
          }
          sfile->asset_params->base_params.filter_id |= FILTER_ID_GR;
        }
      }
    }

    /* While vertex-colors were experimental the smear tool became corrupt due
     * to bugs in the wm_toolsystem API (auto-creation of sculpt brushes
     * was broken).  Go through and reset all smear brushes. */
    LISTBASE_FOREACH (Brush *, br, &bmain->brushes) {
      if (br->sculpt_tool == SCULPT_TOOL_SMEAR) {
        br->alpha = 1.0f;
        br->spacing = 5;
        br->flag &= ~BRUSH_ALPHA_PRESSURE;
        br->flag &= ~BRUSH_SPACE_ATTEN;
        br->curve_preset = BRUSH_CURVE_SPHERE;
      }
    }

    /* Rebuild active/render color attribute references. */
    LISTBASE_FOREACH (Mesh *, me, &bmain->meshes) {
      for (int step = 0; step < 2; step++) {
        CustomDataLayer *actlayer = nullptr;

        int vact1, vact2;

        if (step) {
          vact1 = CustomData_get_render_layer_index(&me->vdata, CD_PROP_COLOR);
          vact2 = CustomData_get_render_layer_index(&me->ldata, CD_PROP_BYTE_COLOR);
        }
        else {
          vact1 = CustomData_get_active_layer_index(&me->vdata, CD_PROP_COLOR);
          vact2 = CustomData_get_active_layer_index(&me->ldata, CD_PROP_BYTE_COLOR);
        }

        if (vact1 != -1) {
          actlayer = me->vdata.layers + vact1;
        }
        else if (vact2 != -1) {
          actlayer = me->ldata.layers + vact2;
        }

        if (actlayer) {
          if (step) {
            BKE_id_attributes_default_color_set(&me->id, actlayer->name);
          }
          else {
            BKE_id_attributes_active_color_set(&me->id, actlayer->name);
          }
        }
      }
    }

    /* Update data transfer modifiers */
    LISTBASE_FOREACH (Object *, ob, &bmain->objects) {
      LISTBASE_FOREACH (ModifierData *, md, &ob->modifiers) {
        if (md->type == eModifierType_DataTransfer) {
          DataTransferModifierData *dtmd = (DataTransferModifierData *)md;

          for (int i = 0; i < DT_MULTILAYER_INDEX_MAX; i++) {
            if (dtmd->layers_select_src[i] == 0) {
              dtmd->layers_select_src[i] = DT_LAYERS_ALL_SRC;
            }

            if (dtmd->layers_select_dst[i] == 0) {
              dtmd->layers_select_dst[i] = DT_LAYERS_NAME_DST;
            }
          }
        }
      }
    }
  }

  if (!MAIN_VERSION_ATLEAST(bmain, 302, 12)) {
    /* UV/Image show background grid option. */
    LISTBASE_FOREACH (bScreen *, screen, &bmain->screens) {
      LISTBASE_FOREACH (ScrArea *, area, &screen->areabase) {
        LISTBASE_FOREACH (SpaceLink *, space, &area->spacedata) {
          if (space->spacetype == SPACE_IMAGE) {
            SpaceImage *sima = (SpaceImage *)space;
            sima->overlay.flag |= SI_OVERLAY_SHOW_GRID_BACKGROUND;
          }
        }
      }
    }

    /* Add node storage for the merge by distance node. */
    FOREACH_NODETREE_BEGIN (bmain, ntree, id) {
      if (ntree->type == NTREE_GEOMETRY) {
        LISTBASE_FOREACH (bNode *, node, &ntree->nodes) {
          if (node->type == GEO_NODE_MERGE_BY_DISTANCE) {
            if (node->storage == nullptr) {
              NodeGeometryMergeByDistance *data = MEM_cnew<NodeGeometryMergeByDistance>(__func__);
              data->mode = GEO_NODE_MERGE_BY_DISTANCE_MODE_ALL;
              node->storage = data;
            }
          }
        }
      }
    }
    FOREACH_NODETREE_END;

    LISTBASE_FOREACH (bNodeTree *, ntree, &bmain->nodetrees) {
      if (ntree->type == NTREE_GEOMETRY) {
        version_node_input_socket_name(
            ntree, GEO_NODE_SUBDIVISION_SURFACE, "Crease", "Edge Crease");
      }
    }
  }

  if (!MAIN_VERSION_ATLEAST(bmain, 302, 13)) {
    /* Enable named attributes overlay in node editor. */
    LISTBASE_FOREACH (bScreen *, screen, &bmain->screens) {
      LISTBASE_FOREACH (ScrArea *, area, &screen->areabase) {
        LISTBASE_FOREACH (SpaceLink *, space, &area->spacedata) {
          if (space->spacetype == SPACE_NODE) {
            SpaceNode *snode = (SpaceNode *)space;
            snode->overlay.flag |= SN_OVERLAY_SHOW_NAMED_ATTRIBUTES;
          }
        }
      }
    }

    LISTBASE_FOREACH (Brush *, brush, &bmain->brushes) {
      BrushCurvesSculptSettings *settings = brush->curves_sculpt_settings;
      if (settings == nullptr) {
        continue;
      }
      if (settings->curve_length == 0.0f) {
        settings->curve_length = 0.3f;
      }
    }
  }

  if (!DNA_struct_elem_find(fd->filesdna, "Sculpt", "float", "automasking_cavity_factor")) {
    LISTBASE_FOREACH (Scene *, scene, &bmain->scenes) {
      if (scene->toolsettings && scene->toolsettings->sculpt) {
        scene->toolsettings->sculpt->automasking_cavity_factor = 0.5f;
      }
    }
  }

  if (!MAIN_VERSION_ATLEAST(bmain, 302, 14)) {
    /* Compensate for previously wrong squared distance. */
    LISTBASE_FOREACH (Scene *, scene, &bmain->scenes) {
      scene->r.bake.max_ray_distance = sasqrt(scene->r.bake.max_ray_distance);
    }
  }

  if (!MAIN_VERSION_ATLEAST(bmain, 303, 1)) {
    FOREACH_NODETREE_BEGIN (bmain, ntree, id) {
      versioning_replace_legacy_combined_and_separate_color_nodes(ntree);
    }
    FOREACH_NODETREE_END;

    /* Initialize brush curves sculpt settings. */
    LISTBASE_FOREACH (Brush *, brush, &bmain->brushes) {
      if (brush->ob_mode != OB_MODE_SCULPT_CURVES) {
        continue;
      }
      if (brush->curves_sculpt_settings->points_per_curve == 0) {
        brush->curves_sculpt_settings->points_per_curve = 8;
      }
    }

    /* UDIM Packing. */
    if (!DNA_struct_elem_find(fd->filesdna, "ImagePackedFile", "int", "tile_number")) {
      LISTBASE_FOREACH (Image *, ima, &bmain->images) {
        int view;
        LISTBASE_FOREACH_INDEX (ImagePackedFile *, imapf, &ima->packedfiles, view) {
          imapf->view = view;
          imapf->tile_number = 1001;
        }
      }
    }

    /* Merge still offsets into start/end offsets. */
    LISTBASE_FOREACH (Scene *, scene, &bmain->scenes) {
      Editing *ed = SEQ_editing_get(scene);
      if (ed != nullptr) {
        SEQ_for_each_callback(&ed->seqbase, version_merge_still_offsets, nullptr);
      }
    }

    /* Use the curves type enum for the set spline type node, instead of a special one. */
    FOREACH_NODETREE_BEGIN (bmain, ntree, id) {
      if (ntree->type == NTREE_GEOMETRY) {
        LISTBASE_FOREACH (bNode *, node, &ntree->nodes) {
          if (node->type == GEO_NODE_CURVE_SPLINE_TYPE) {
            NodeGeometryCurveSplineType *storage = (NodeGeometryCurveSplineType *)node->storage;
            switch (storage->spline_type) {
              case 0: /* GEO_NODE_SPLINE_TYPE_BEZIER */
                storage->spline_type = CURVE_TYPE_BEZIER;
                break;
              case 1: /* GEO_NODE_SPLINE_TYPE_NURBS */
                storage->spline_type = CURVE_TYPE_NURBS;
                break;
              case 2: /* GEO_NODE_SPLINE_TYPE_POLY */
                storage->spline_type = CURVE_TYPE_POLY;
                break;
            }
          }
        }
      }
    }
    FOREACH_NODETREE_END;

    LISTBASE_FOREACH (Object *, ob, &bmain->objects) {
      LISTBASE_FOREACH (GpencilModifierData *, gpd, &ob->greasepencil_modifiers) {
        if (gpd->type == eGpencilModifierType_Lineart) {
          LineartGpencilModifierData *lmd = (LineartGpencilModifierData *)gpd;
          lmd->shadow_camera_near = 0.1f;
          lmd->shadow_camera_far = 200.0f;
          lmd->shadow_camera_size = 200.0f;
        }
      }
    }
  }

  if (!MAIN_VERSION_ATLEAST(bmain, 303, 2)) {
    LISTBASE_FOREACH (bScreen *, screen, &bmain->screens) {
      LISTBASE_FOREACH (ScrArea *, area, &screen->areabase) {
        LISTBASE_FOREACH (SpaceLink *, sl, &area->spacedata) {
          if (sl->spacetype == SPACE_CLIP) {
            ((SpaceClip *)sl)->mask_info.blend_factor = 1.0;
          }
        }
      }
    }
  }

  if (!MAIN_VERSION_ATLEAST(bmain, 303, 3)) {
    LISTBASE_FOREACH (bScreen *, screen, &bmain->screens) {
      LISTBASE_FOREACH (ScrArea *, area, &screen->areabase) {
        LISTBASE_FOREACH (SpaceLink *, sl, &area->spacedata) {
          if (sl->spacetype == SPACE_CLIP) {
            ((SpaceClip *)sl)->mask_info.draw_flag |= MASK_DRAWFLAG_SPLINE;
          }
          else if (sl->spacetype == SPACE_IMAGE) {
            ((SpaceImage *)sl)->mask_info.draw_flag |= MASK_DRAWFLAG_SPLINE;
          }
        }
      }
    }

    LISTBASE_FOREACH (Scene *, scene, &bmain->scenes) {
      ToolSettings *tool_settings = scene->toolsettings;
      /* Zero isn't a valid value, use for versioning. */
      if (tool_settings->snap_face_nearest_steps == 0) {
        /* Minimum of snap steps for face nearest is 1. */
        tool_settings->snap_face_nearest_steps = 1;
        /* Set snap to edited and non-edited as default. */
        tool_settings->snap_flag |= SCE_SNAP_TO_INCLUDE_EDITED | SCE_SNAP_TO_INCLUDE_NONEDITED;
      }
    }
  }

  if (!MAIN_VERSION_ATLEAST(bmain, 303, 4)) {
    FOREACH_NODETREE_BEGIN (bmain, ntree, id) {
      if (ntree->type == NTREE_COMPOSIT) {
        LISTBASE_FOREACH (bNode *, node, &ntree->nodes) {
          if (node->type == CMP_NODE_OUTPUT_FILE) {
            LISTBASE_FOREACH (bNodeSocket *, sock, &node->inputs) {
              if (sock->storage) {
                NodeImageMultiFileSocket *sockdata = (NodeImageMultiFileSocket *)sock->storage;
                version_fix_image_format_copy(bmain, &sockdata->format);
              }
            }

            if (node->storage) {
              NodeImageMultiFile *nimf = (NodeImageMultiFile *)node->storage;
              version_fix_image_format_copy(bmain, &nimf->format);
            }
          }
        }
      }
    }
    FOREACH_NODETREE_END;

    LISTBASE_FOREACH (Scene *, scene, &bmain->scenes) {
      version_fix_image_format_copy(bmain, &scene->r.im_format);
    }
  }

  if (!MAIN_VERSION_ATLEAST(bmain, 303, 5)) {
    /* Fix for #98925 - remove channels region, that was initialized in incorrect editor types. */
    LISTBASE_FOREACH (bScreen *, screen, &bmain->screens) {
      LISTBASE_FOREACH (ScrArea *, area, &screen->areabase) {
        LISTBASE_FOREACH (SpaceLink *, sl, &area->spacedata) {
          if (ELEM(sl->spacetype, SPACE_ACTION, SPACE_CLIP, SPACE_GRAPH, SPACE_NLA, SPACE_SEQ)) {
            continue;
          }

          ListBase *regionbase = (sl == area->spacedata.first) ? &area->regionbase :
                                                                 &sl->regionbase;
          ARegion *channels_region = BKE_region_find_in_listbase_by_type(regionbase,
                                                                         RGN_TYPE_CHANNELS);
          if (channels_region) {
            BLI_freelinkN(regionbase, channels_region);
          }
        }
      }
    }
  }

  if (!MAIN_VERSION_ATLEAST(bmain, 303, 6)) {
    /* Initialize brush curves sculpt settings. */
    LISTBASE_FOREACH (Brush *, brush, &bmain->brushes) {
      if (brush->ob_mode != OB_MODE_SCULPT_CURVES) {
        continue;
      }
      brush->curves_sculpt_settings->density_add_attempts = 100;
    }

    /* Disable 'show_bounds' option of curve objects. Option was set as there was no object mode
     * outline implementation. See #95933. */
    LISTBASE_FOREACH (Object *, ob, &bmain->objects) {
      if (ob->type == OB_CURVES) {
        ob->dtx &= ~OB_DRAWBOUNDOX;
      }
    }

    BKE_main_namemap_validate_and_fix(bmain);
  }

  if (!MAIN_VERSION_ATLEAST(bmain, 304, 1)) {
    /* Image generation information transferred to tiles. */
    if (!DNA_struct_elem_find(fd->filesdna, "ImageTile", "int", "gen_x")) {
      LISTBASE_FOREACH (Image *, ima, &bmain->images) {
        LISTBASE_FOREACH (ImageTile *, tile, &ima->tiles) {
          tile->gen_x = ima->gen_x;
          tile->gen_y = ima->gen_y;
          tile->gen_type = ima->gen_type;
          tile->gen_flag = ima->gen_flag;
          tile->gen_depth = ima->gen_depth;
          copy_v4_v4(tile->gen_color, ima->gen_color);
        }
      }
    }

    /* Convert mix rgb node to new mix node and add storage. */
    FOREACH_NODETREE_BEGIN (bmain, ntree, id) {
      versioning_replace_legacy_mix_rgb_node(ntree);
    }
    FOREACH_NODETREE_END;

    /* Face sets no longer store whether the corresponding face is hidden. */
    LISTBASE_FOREACH (Mesh *, mesh, &bmain->meshes) {
      int *face_sets = (int *)CustomData_get_layer(&mesh->pdata, CD_SCULPT_FACE_SETS);
      if (face_sets) {
        for (int i = 0; i < mesh->totpoly; i++) {
          face_sets[i] = abs(face_sets[i]);
        }
      }
    }

    /* Custom grids in UV Editor have separate X and Y divisions. */
    LISTBASE_FOREACH (bScreen *, screen, &bmain->screens) {
      LISTBASE_FOREACH (ScrArea *, area, &screen->areabase) {
        LISTBASE_FOREACH (SpaceLink *, sl, &area->spacedata) {
          switch (sl->spacetype) {
            case SPACE_IMAGE: {
              SpaceImage *sima = (SpaceImage *)sl;
              sima->custom_grid_subdiv[0] = 10;
              sima->custom_grid_subdiv[1] = 10;
              break;
            }
          }
        }
      }
    }
  }

  if (!MAIN_VERSION_ATLEAST(bmain, 304, 2)) {
    /* Initialize brush curves sculpt settings. */
    LISTBASE_FOREACH (Brush *, brush, &bmain->brushes) {
      brush->automasking_cavity_factor = 0.5f;
    }
  }

  if (!MAIN_VERSION_ATLEAST(bmain, 304, 3)) {
    LISTBASE_FOREACH (bScreen *, screen, &bmain->screens) {
      LISTBASE_FOREACH (ScrArea *, area, &screen->areabase) {
        LISTBASE_FOREACH (SpaceLink *, sl, &area->spacedata) {
          if (sl->spacetype == SPACE_VIEW3D) {
            View3D *v3d = (View3D *)sl;
            v3d->flag2 |= V3D_SHOW_VIEWER;
            v3d->overlay.flag |= V3D_OVERLAY_VIEWER_ATTRIBUTE;
            v3d->overlay.viewer_attribute_opacity = 1.0f;
          }
          if (sl->spacetype == SPACE_IMAGE) {
            SpaceImage *sima = (SpaceImage *)sl;
            if (sima->flag & SI_FLAG_UNUSED_18) { /* Was #SI_CUSTOM_GRID. */
              sima->grid_shape_source = SI_GRID_SHAPE_FIXED;
              sima->flag &= ~SI_FLAG_UNUSED_18;
            }
          }
        }
      }
    }

    LISTBASE_FOREACH (bNodeTree *, ntree, &bmain->nodetrees) {
      if (ntree->type != NTREE_GEOMETRY) {
        continue;
      }
      version_node_id(ntree, GEO_NODE_OFFSET_POINT_IN_CURVE, "GeometryNodeOffsetPointInCurve");
    }
  }

  if (!MAIN_VERSION_ATLEAST(bmain, 304, 4)) {
    /* Update brush sculpt settings. */
    LISTBASE_FOREACH (Brush *, brush, &bmain->brushes) {
      brush->automasking_cavity_factor = 1.0f;
    }
  }

  if (!MAIN_VERSION_ATLEAST(bmain, 304, 5)) {
    /* Fix for #101622 - update flags of sequence editor regions that were not initialized
     * properly. */
    LISTBASE_FOREACH (bScreen *, screen, &bmain->screens) {
      LISTBASE_FOREACH (ScrArea *, area, &screen->areabase) {
        LISTBASE_FOREACH (SpaceLink *, sl, &area->spacedata) {
          ListBase *regionbase = (sl == area->spacedata.first) ? &area->regionbase :
                                                                 &sl->regionbase;
          if (sl->spacetype == SPACE_SEQ) {
            LISTBASE_FOREACH (ARegion *, region, regionbase) {
              if (region->regiontype == RGN_TYPE_TOOLS) {
                region->v2d.flag &= ~V2D_VIEWSYNC_AREA_VERTICAL;
              }
              if (region->regiontype == RGN_TYPE_CHANNELS) {
                region->v2d.flag |= V2D_VIEWSYNC_AREA_VERTICAL;
              }
            }
          }
        }
      }
    }
  }

  if (!MAIN_VERSION_ATLEAST(bmain, 304, 6)) {
    LISTBASE_FOREACH (bNodeTree *, ntree, &bmain->nodetrees) {
      if (ntree->type != NTREE_GEOMETRY) {
        continue;
      }
      LISTBASE_FOREACH (bNode *, node, &ntree->nodes) {
        if (node->type != GEO_NODE_SAMPLE_CURVE) {
          continue;
        }
        static_cast<NodeGeometryCurveSample *>(node->storage)->use_all_curves = true;
        static_cast<NodeGeometryCurveSample *>(node->storage)->data_type = CD_PROP_FLOAT;
        bNodeSocket *curve_socket = nodeFindSocket(node, SOCK_IN, "Curve");
        BLI_assert(curve_socket != nullptr);
        STRNCPY(curve_socket->name, "Curves");
        STRNCPY(curve_socket->identifier, "Curves");
      }
    }
  }

  if (!MAIN_VERSION_ATLEAST(bmain, 305, 2)) {
    LISTBASE_FOREACH (MovieClip *, clip, &bmain->movieclips) {
      MovieTracking *tracking = &clip->tracking;

      const float frame_center_x = float(clip->lastsize[0]) / 2;
      const float frame_center_y = float(clip->lastsize[1]) / 2;

      tracking->camera.principal_point[0] = (tracking->camera.principal_legacy[0] -
                                             frame_center_x) /
                                            frame_center_x;
      tracking->camera.principal_point[1] = (tracking->camera.principal_legacy[1] -
                                             frame_center_y) /
                                            frame_center_y;
    }
  }

  if (!MAIN_VERSION_ATLEAST(bmain, 305, 4)) {
    LISTBASE_FOREACH (bNodeTree *, ntree, &bmain->nodetrees) {
      if (ntree->type == NTREE_GEOMETRY) {
        version_node_socket_name(ntree, GEO_NODE_COLLECTION_INFO, "Geometry", "Instances");
      }
    }

    /* UVSeam fixing distance. */
    if (!DNA_struct_elem_find(fd->filesdna, "Image", "short", "seam_margin")) {
      LISTBASE_FOREACH (Image *, image, &bmain->images) {
        image->seam_margin = 8;
      }
    }

    LISTBASE_FOREACH (bNodeTree *, ntree, &bmain->nodetrees) {
      if (ntree->type == NTREE_GEOMETRY) {
        version_geometry_nodes_primitive_uv_maps(*ntree);
      }
    }
  }

  if (!MAIN_VERSION_ATLEAST(bmain, 305, 6)) {
    LISTBASE_FOREACH (bScreen *, screen, &bmain->screens) {
      LISTBASE_FOREACH (ScrArea *, area, &screen->areabase) {
        LISTBASE_FOREACH (SpaceLink *, sl, &area->spacedata) {
          if (sl->spacetype == SPACE_VIEW3D) {
            View3D *v3d = (View3D *)sl;
            v3d->overlay.flag |= int(V3D_OVERLAY_SCULPT_SHOW_MASK |
                                     V3D_OVERLAY_SCULPT_SHOW_FACE_SETS);
          }
        }
      }
    }
  }

  if (!MAIN_VERSION_ATLEAST(bmain, 305, 7)) {
    LISTBASE_FOREACH (Light *, light, &bmain->lights) {
      light->radius = light->area_size;
    }
    /* Grease Pencil Build modifier:
     * Set default value for new natural draw-speed factor and maximum gap. */
    if (!DNA_struct_elem_find(fd->filesdna, "BuildGpencilModifierData", "float", "speed_fac") ||
        !DNA_struct_elem_find(fd->filesdna, "BuildGpencilModifierData", "float", "speed_maxgap"))
    {
      LISTBASE_FOREACH (Object *, ob, &bmain->objects) {
        LISTBASE_FOREACH (GpencilModifierData *, md, &ob->greasepencil_modifiers) {
          if (md->type == eGpencilModifierType_Build) {
            BuildGpencilModifierData *mmd = (BuildGpencilModifierData *)md;
            mmd->speed_fac = 1.2f;
            mmd->speed_maxgap = 0.5f;
          }
        }
      }
    }
  }

  if (!MAIN_VERSION_ATLEAST(bmain, 305, 8)) {
    const int CV_SCULPT_SELECTION_ENABLED = (1 << 1);
    LISTBASE_FOREACH (Curves *, curves_id, &bmain->hair_curves) {
      curves_id->flag &= ~CV_SCULPT_SELECTION_ENABLED;
    }
    LISTBASE_FOREACH (Curves *, curves_id, &bmain->hair_curves) {
      BKE_id_attribute_rename(&curves_id->id, ".selection_point_float", ".selection", nullptr);
      BKE_id_attribute_rename(&curves_id->id, ".selection_curve_float", ".selection", nullptr);
    }

    /* Toggle the Invert Vertex Group flag on Armature modifiers in some cases. */
    LISTBASE_FOREACH (Object *, ob, &bmain->objects) {
      bool after_armature = false;
      LISTBASE_FOREACH (ModifierData *, md, &ob->modifiers) {
        if (md->type == eModifierType_Armature) {
          ArmatureModifierData *amd = (ArmatureModifierData *)md;
          if (amd->multi) {
            /* Toggle the invert vertex group flag on operational Multi Modifier entries. */
            if (after_armature && amd->defgrp_name[0]) {
              amd->deformflag ^= ARM_DEF_INVERT_VGROUP;
            }
          }
          else {
            /* Disabled multi modifiers don't reset propagation, but non-multi ones do. */
            after_armature = false;
          }
          /* Multi Modifier is only valid and operational after an active Armature modifier. */
          if (md->mode & (eModifierMode_Realtime | eModifierMode_Render)) {
            after_armature = true;
          }
        }
        else if (ELEM(md->type, eModifierType_Lattice, eModifierType_MeshDeform)) {
          /* These modifiers will also allow a following Multi Modifier to work. */
          after_armature = (md->mode & (eModifierMode_Realtime | eModifierMode_Render)) != 0;
        }
        else {
          after_armature = false;
        }
      }
    }
  }

  if (!MAIN_VERSION_ATLEAST(bmain, 305, 9)) {
    /* Enable legacy normal and rotation outputs in Distribute Points on Faces node. */
    LISTBASE_FOREACH (bNodeTree *, ntree, &bmain->nodetrees) {
      if (ntree->type != NTREE_GEOMETRY) {
        continue;
      }
      LISTBASE_FOREACH (bNode *, node, &ntree->nodes) {
        if (node->type != GEO_NODE_DISTRIBUTE_POINTS_ON_FACES) {
          continue;
        }
        node->custom2 = true;
      }
    }
  }

  if (!MAIN_VERSION_ATLEAST(bmain, 305, 10)) {
    LISTBASE_FOREACH (bScreen *, screen, &bmain->screens) {
      LISTBASE_FOREACH (ScrArea *, area, &screen->areabase) {
        LISTBASE_FOREACH (SpaceLink *, sl, &area->spacedata) {
          if (sl->spacetype != SPACE_FILE) {
            continue;
          }
          SpaceFile *sfile = reinterpret_cast<SpaceFile *>(sl);
          if (!sfile->asset_params) {
            continue;
          }

          /* When an asset browser uses the default import method, make it follow the new
           * preference setting. This means no effective default behavior change. */
          if (sfile->asset_params->import_type == FILE_ASSET_IMPORT_APPEND_REUSE) {
            sfile->asset_params->import_type = FILE_ASSET_IMPORT_FOLLOW_PREFS;
          }
        }
      }
    }

    if (!DNA_struct_elem_find(fd->filesdna, "SceneEEVEE", "int", "shadow_pool_size")) {
      LISTBASE_FOREACH (Scene *, scene, &bmain->scenes) {
        scene->eevee.flag |= SCE_EEVEE_SHADOW_ENABLED;
        scene->eevee.shadow_pool_size = 512;
        scene->r.simplify_shadows = 1.0f;
        scene->r.simplify_shadows_render = 1.0f;
      }
    }

    LISTBASE_FOREACH (bScreen *, screen, &bmain->screens) {
      LISTBASE_FOREACH (ScrArea *, area, &screen->areabase) {
        LISTBASE_FOREACH (SpaceLink *, sl, &area->spacedata) {
          if (sl->spacetype == SPACE_VIEW3D) {
            View3D *v3d = (View3D *)sl;
            v3d->overlay.flag |= V3D_OVERLAY_SCULPT_CURVES_CAGE;
            v3d->overlay.sculpt_curves_cage_opacity = 0.5f;
          }
        }
      }
    }

    /* Fix possible uncleared `SEQ_FLAG_DELETE` flag */
    LISTBASE_FOREACH (Scene *, scene, &bmain->scenes) {
      Editing *ed = SEQ_editing_get(scene);
      if (ed != nullptr) {
        SEQ_for_each_callback(&ed->seqbase, version_fix_delete_flag, nullptr);
      }
    }

    LISTBASE_FOREACH (Brush *, brush, &bmain->brushes) {
      if (brush->ob_mode == OB_MODE_SCULPT_CURVES) {
        if (brush->curves_sculpt_settings->curve_parameter_falloff == nullptr) {
          brush->curves_sculpt_settings->curve_parameter_falloff = BKE_curvemapping_add(
              1, 0.0f, 0.0f, 1.0f, 1.0f);
        }
      }
    }
  }

  if (!MAIN_VERSION_ATLEAST(bmain, 306, 3)) {
    /* Z bias for retopology overlay. */
    if (!DNA_struct_elem_find(fd->filesdna, "View3DOverlay", "float", "retopology_offset")) {
      LISTBASE_FOREACH (bScreen *, screen, &bmain->screens) {
        LISTBASE_FOREACH (ScrArea *, area, &screen->areabase) {
          LISTBASE_FOREACH (SpaceLink *, sl, &area->spacedata) {
            if (sl->spacetype == SPACE_VIEW3D) {
              View3D *v3d = (View3D *)sl;
              v3d->overlay.retopology_offset = 0.2f;
            }
          }
        }
      }
    }

    /* Use `SEQ_SINGLE_FRAME_CONTENT` flag instead of weird function to check if strip has multiple
     * frames. */
    LISTBASE_FOREACH (Scene *, scene, &bmain->scenes) {
      Editing *ed = SEQ_editing_get(scene);
      if (ed != nullptr) {
        SEQ_for_each_callback(&ed->seqbase, version_set_seq_single_frame_content, nullptr);
      }
    }

    LISTBASE_FOREACH (bNodeTree *, ntree, &bmain->nodetrees) {
      if (ntree->type == NTREE_GEOMETRY) {
        version_geometry_nodes_extrude_smooth_propagation(*ntree);
      }
    }
  }

  if (!MAIN_VERSION_ATLEAST(bmain, 306, 5)) {
    /* Some regions used to be added/removed dynamically. Ensure they are always there, there is a
     * `ARegionType.poll()` now. */
    LISTBASE_FOREACH (bScreen *, screen, &bmain->screens) {
      LISTBASE_FOREACH (ScrArea *, area, &screen->areabase) {
        LISTBASE_FOREACH (SpaceLink *, sl, &area->spacedata) {
          version_ensure_missing_regions(area, sl);

          /* Ensure expected region state. Previously this was modified to hide/unhide regions. */

          const ListBase *regionbase = (sl == area->spacedata.first) ? &area->regionbase :
                                                                       &sl->regionbase;
          if (sl->spacetype == SPACE_SEQ) {
            ARegion *region_main = BKE_region_find_in_listbase_by_type(regionbase,
                                                                       RGN_TYPE_WINDOW);
            region_main->flag &= ~RGN_FLAG_HIDDEN;
            region_main->alignment = RGN_ALIGN_NONE;

            ARegion *region_preview = BKE_region_find_in_listbase_by_type(regionbase,
                                                                          RGN_TYPE_PREVIEW);
            region_preview->flag &= ~RGN_FLAG_HIDDEN;
            region_preview->alignment = RGN_ALIGN_NONE;

            ARegion *region_channels = BKE_region_find_in_listbase_by_type(regionbase,
                                                                           RGN_TYPE_CHANNELS);
            region_channels->alignment = RGN_ALIGN_LEFT;
          }
        }
      }

      /* Replace old hard coded names with brush names, see: #106057. */
      const char *tool_replace_table[][2] = {
          {"selection_paint", "Paint Selection"},
          {"add", "Add"},
          {"delete", "Delete"},
          {"density", "Density"},
          {"comb", "Comb"},
          {"snake_hook", "Snake Hook"},
          {"grow_shrink", "Grow / Shrink"},
          {"pinch", "Pinch"},
          {"puff", "Puff"},
          {"smooth", "Comb"},
          {"slide", "Slide"},
      };
      LISTBASE_FOREACH (WorkSpace *, workspace, &bmain->workspaces) {
        BKE_workspace_tool_id_replace_table(workspace,
                                            SPACE_VIEW3D,
                                            CTX_MODE_SCULPT_CURVES,
                                            "builtin_brush.",
                                            tool_replace_table,
                                            ARRAY_SIZE(tool_replace_table));
      }
    }

    /* Rename Grease Pencil weight draw brush. */
    do_versions_rename_id(bmain, ID_BR, "Draw Weight", "Weight Draw");
  }

  /* fcm->name was never used to store modifier name so it has always been an empty string. Now
   * this property supports name editing. So assign value to name variable of Fmodifier otherwise
   * modifier interface would show an empty name field. Also ensure uniqueness when opening old
   * files. */
  if (!MAIN_VERSION_ATLEAST(bmain, 306, 7)) {
    LISTBASE_FOREACH (bAction *, act, &bmain->actions) {
      LISTBASE_FOREACH (FCurve *, fcu, &act->curves) {
        LISTBASE_FOREACH (FModifier *, fcm, &fcu->modifiers) {
          BKE_fmodifier_name_set(fcm, "");
        }
      }
    }
  }

  if (!MAIN_VERSION_ATLEAST(bmain, 306, 8)) {
    LISTBASE_FOREACH (Object *, ob, &bmain->objects) {
      ob->flag |= OB_FLAG_USE_SIMULATION_CACHE;
    }
  }

  if (!MAIN_VERSION_ATLEAST(bmain, 306, 9)) {
<<<<<<< HEAD
    LISTBASE_FOREACH (bScreen *, screen, &bmain->screens) {
      LISTBASE_FOREACH (ScrArea *, area, &screen->areabase) {
        LISTBASE_FOREACH (SpaceLink *, sl, &area->spacedata) {
          if (sl->spacetype == SPACE_VIEW3D) {
            ListBase *regionbase = (sl == area->spacedata.first) ? &area->regionbase :
                                                                   &sl->regionbase;
            {
              ARegion *new_asset_shelf_footer = do_versions_add_region_if_not_found(
                  regionbase,
                  RGN_TYPE_ASSET_SHELF_FOOTER,
                  "asset shelf footer for view3d (versioning)",
                  RGN_TYPE_UI);
              if (new_asset_shelf_footer != nullptr) {
                new_asset_shelf_footer->alignment = RGN_ALIGN_BOTTOM;
                new_asset_shelf_footer->flag |= RGN_FLAG_HIDDEN;
              }
            }
            {
              ARegion *new_asset_shelf = do_versions_add_region_if_not_found(
                  regionbase,
                  RGN_TYPE_ASSET_SHELF,
                  "asset shelf for view3d (versioning)",
                  RGN_TYPE_ASSET_SHELF_FOOTER);
              if (new_asset_shelf != nullptr) {
                new_asset_shelf->alignment = RGN_ALIGN_BOTTOM | RGN_SPLIT_PREV;
                new_asset_shelf->flag |= RGN_FLAG_DYNAMIC_SIZE;
              }
            }
          }
        }
      }
    }

    /* Should we really use the "All" library by default? Consider loading time and memory usage.
     */
    LISTBASE_FOREACH (WorkSpace *, workspace, &bmain->workspaces) {
      workspace->asset_library_ref.type = ASSET_LIBRARY_ALL;
      workspace->asset_library_ref.custom_library_index = -1;
=======
    /* Fix sound strips with speed factor set to 0. See #107289. */
    LISTBASE_FOREACH (Scene *, scene, &bmain->scenes) {
      Editing *ed = SEQ_editing_get(scene);
      if (ed != nullptr) {
        SEQ_for_each_callback(&ed->seqbase, version_seq_fix_broken_sound_strips, nullptr);
      }
    }

    LISTBASE_FOREACH (bScreen *, screen, &bmain->screens) {
      LISTBASE_FOREACH (ScrArea *, area, &screen->areabase) {
        LISTBASE_FOREACH (SpaceLink *, sl, &area->spacedata) {
          if (sl->spacetype == SPACE_ACTION) {
            SpaceAction *saction = reinterpret_cast<SpaceAction *>(sl);
            saction->cache_display |= TIME_CACHE_SIMULATION_NODES;
          }
        }
      }
    }

    /* Enable the iTaSC ITASC_TRANSLATE_ROOT_BONES flag for backward compatibility.
     * See #104606. */
    LISTBASE_FOREACH (Object *, ob, &bmain->objects) {
      if (ob->type != OB_ARMATURE || ob->pose == nullptr) {
        continue;
      }
      bPose *pose = ob->pose;
      if (pose->iksolver != IKSOLVER_ITASC || pose->ikparam == nullptr) {
        continue;
      }
      bItasc *ikparam = (bItasc *)pose->ikparam;
      ikparam->flag |= ITASC_TRANSLATE_ROOT_BONES;
>>>>>>> a3a36e7f
    }
  }

  /**
   * Versioning code until next subversion bump goes here.
   *
   * \note Be sure to check when bumping the version:
   * - "versioning_userdef.c", #blo_do_versions_userdef
   * - "versioning_userdef.c", #do_versions_theme
   *
   * \note Keep this message at the bottom of the function.
   */
  {
    /* Keep this block, even when empty. */
  }
}<|MERGE_RESOLUTION|>--- conflicted
+++ resolved
@@ -4356,7 +4356,41 @@
   }
 
   if (!MAIN_VERSION_ATLEAST(bmain, 306, 9)) {
-<<<<<<< HEAD
+    /* Fix sound strips with speed factor set to 0. See #107289. */
+    LISTBASE_FOREACH (Scene *, scene, &bmain->scenes) {
+      Editing *ed = SEQ_editing_get(scene);
+      if (ed != nullptr) {
+        SEQ_for_each_callback(&ed->seqbase, version_seq_fix_broken_sound_strips, nullptr);
+      }
+    }
+
+    LISTBASE_FOREACH (bScreen *, screen, &bmain->screens) {
+      LISTBASE_FOREACH (ScrArea *, area, &screen->areabase) {
+        LISTBASE_FOREACH (SpaceLink *, sl, &area->spacedata) {
+          if (sl->spacetype == SPACE_ACTION) {
+            SpaceAction *saction = reinterpret_cast<SpaceAction *>(sl);
+            saction->cache_display |= TIME_CACHE_SIMULATION_NODES;
+          }
+        }
+      }
+    }
+
+    /* Enable the iTaSC ITASC_TRANSLATE_ROOT_BONES flag for backward compatibility.
+     * See #104606. */
+    LISTBASE_FOREACH (Object *, ob, &bmain->objects) {
+      if (ob->type != OB_ARMATURE || ob->pose == nullptr) {
+        continue;
+      }
+      bPose *pose = ob->pose;
+      if (pose->iksolver != IKSOLVER_ITASC || pose->ikparam == nullptr) {
+        continue;
+      }
+      bItasc *ikparam = (bItasc *)pose->ikparam;
+      ikparam->flag |= ITASC_TRANSLATE_ROOT_BONES;
+    }
+  }
+
+  if (!MAIN_VERSION_ATLEAST(bmain, 306, 9)) {
     LISTBASE_FOREACH (bScreen *, screen, &bmain->screens) {
       LISTBASE_FOREACH (ScrArea *, area, &screen->areabase) {
         LISTBASE_FOREACH (SpaceLink *, sl, &area->spacedata) {
@@ -4395,39 +4429,6 @@
     LISTBASE_FOREACH (WorkSpace *, workspace, &bmain->workspaces) {
       workspace->asset_library_ref.type = ASSET_LIBRARY_ALL;
       workspace->asset_library_ref.custom_library_index = -1;
-=======
-    /* Fix sound strips with speed factor set to 0. See #107289. */
-    LISTBASE_FOREACH (Scene *, scene, &bmain->scenes) {
-      Editing *ed = SEQ_editing_get(scene);
-      if (ed != nullptr) {
-        SEQ_for_each_callback(&ed->seqbase, version_seq_fix_broken_sound_strips, nullptr);
-      }
-    }
-
-    LISTBASE_FOREACH (bScreen *, screen, &bmain->screens) {
-      LISTBASE_FOREACH (ScrArea *, area, &screen->areabase) {
-        LISTBASE_FOREACH (SpaceLink *, sl, &area->spacedata) {
-          if (sl->spacetype == SPACE_ACTION) {
-            SpaceAction *saction = reinterpret_cast<SpaceAction *>(sl);
-            saction->cache_display |= TIME_CACHE_SIMULATION_NODES;
-          }
-        }
-      }
-    }
-
-    /* Enable the iTaSC ITASC_TRANSLATE_ROOT_BONES flag for backward compatibility.
-     * See #104606. */
-    LISTBASE_FOREACH (Object *, ob, &bmain->objects) {
-      if (ob->type != OB_ARMATURE || ob->pose == nullptr) {
-        continue;
-      }
-      bPose *pose = ob->pose;
-      if (pose->iksolver != IKSOLVER_ITASC || pose->ikparam == nullptr) {
-        continue;
-      }
-      bItasc *ikparam = (bItasc *)pose->ikparam;
-      ikparam->flag |= ITASC_TRANSLATE_ROOT_BONES;
->>>>>>> a3a36e7f
     }
   }
 
