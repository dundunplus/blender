--- conflicted
+++ resolved
@@ -390,12 +390,6 @@
     FROM_DEFAULT_V4_UCHAR(common.anim.scene_strip_range);
   }
 
-<<<<<<< HEAD
-  if (!USER_VERSION_ATLEAST(501, 3)) {
-    FROM_DEFAULT_V4_UCHAR(space_action.anim_interpolation_other);
-    FROM_DEFAULT_V4_UCHAR(space_action.anim_interpolation_constant);
-    FROM_DEFAULT_V4_UCHAR(space_action.anim_interpolation_linear);
-=======
   /* Reset the theme due to compatibility breaking changes in 5.0. */
   if (!USER_VERSION_ATLEAST(500, 111)) {
     MEMCPY_STRUCT_AFTER(btheme, &U_theme_default, name);
@@ -414,7 +408,12 @@
       style->tooltip.shadowalpha = 0.5f;
       style->tooltip.shadowcolor = 0.0f;
     }
->>>>>>> 829c6a7b
+  }
+
+  if (!USER_VERSION_ATLEAST(501, 3)) {
+    FROM_DEFAULT_V4_UCHAR(space_action.anim_interpolation_other);
+    FROM_DEFAULT_V4_UCHAR(space_action.anim_interpolation_constant);
+    FROM_DEFAULT_V4_UCHAR(space_action.anim_interpolation_linear);
   }
 
   /**
