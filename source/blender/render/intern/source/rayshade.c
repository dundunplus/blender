--- conflicted
+++ resolved
@@ -133,26 +133,9 @@
 	return res;
 }
 
-<<<<<<< HEAD
-static int vlr_check_intersect_solid(Isect *is, int ob, RayFace *face)
-{
-	VlakRen *vlr = (VlakRen*)face;
-
-	/* solid material types only */
-	if (vlr->mat->material_type == MA_TYPE_SURFACE)
-		return 1;
-	else
-		return 0;
-}
-
-static float *vlr_get_transform(void *userdata, int i)
-{
-	ObjectInstanceRen *obi= RAY_OBJECT_GET((Render*)userdata, i);
-=======
 #ifdef RE_RAYCOUNTER
 RayCounter re_rc_counter[BLENDER_MAX_THREADS];
 #endif
->>>>>>> 16c1a294
 
 
 void freeraytree(Render *re)
@@ -220,30 +203,6 @@
 	int v;
 	ObjectRen *obr = obi->obr;
 
-<<<<<<< HEAD
-	/* first min max raytree space */
-	for(obi=re->instancetable.first; obi; obi=obi->next) {
-		obr= obi->obr;
-
-		if(re->excludeob && obr->ob == re->excludeob)
-			continue;
-
-		for(v=0;v<obr->totvlak;v++) {
-			if((v & 255)==0) vlr= obr->vlaknodes[v>>8].vlak;
-			else vlr++;
-			/* baking selected to active needs non-traceable too */
-			if((re->flag & R_BAKE_TRACE) || (vlr->mat->mode & MA_TRACEBLE)) {	
-				if(vlr->mat->material_type != MA_TYPE_WIRE) {
-					VECCOPY(co1, vlr->v1->co);
-					VECCOPY(co2, vlr->v2->co);
-					VECCOPY(co3, vlr->v3->co);
-
-					if(obi->flag & R_TRANSFORMED) {
-						Mat4MulVecfl(obi->mat, co1);
-						Mat4MulVecfl(obi->mat, co2);
-						Mat4MulVecfl(obi->mat, co3);
-					}
-=======
 	if(re->excludeob && obr->ob == re->excludeob)
 		return 0;
 
@@ -255,7 +214,6 @@
 	}
 	return 0;
 }
->>>>>>> 16c1a294
 
 
 RayObject* makeraytree_object(Render *re, ObjectInstanceRen *obi)
@@ -423,25 +381,6 @@
 				obi->transform_primitives = 1;
 			}
 
-<<<<<<< HEAD
-				vlr= obr->vlaknodes[v>>8].vlak;
-				if(re->test_break(re->tbh))
-					break;
-				if(time-lasttime>1.0f) {
-					char str[32];
-					sprintf(str, "Filling Octree: %d", totv);
-					re->i.infostr= str;
-					re->stats_draw(re->sdh, &re->i);
-					re->i.infostr= NULL;
-					lasttime= time;
-				}
-			}
-			else vlr++;
-			
-			if((re->flag & R_BAKE_TRACE) || (vlr->mat->mode & MA_TRACEBLE))
-				if(vlr->mat->material_type != MA_TYPE_WIRE)
-					RE_ray_tree_add_face(re->raytree, RAY_OBJECT_SET(re, obi), vlr);
-=======
 			for(v=0;v<obr->totvlak;v++)
 			{
 				VlakRen *vlr = obr->vlaknodes[v>>8].vlak + (v&255);
@@ -470,7 +409,6 @@
 					}
 				}
 			}
->>>>>>> 16c1a294
 		}
 	}
 	
@@ -488,12 +426,6 @@
 	float min[3], max[3], sub[3];
 	int i;
 	
-<<<<<<< HEAD
-	re->i.infostr= NULL;
-	re->stats_draw(re->sdh, &re->i);
-}
-
-=======
 	re->i.infostr= "Raytree.. preparing";
 	re->stats_draw(re->sdh, &re->i);
 
@@ -535,7 +467,6 @@
 
 
 
->>>>>>> 16c1a294
 void shade_ray(Isect *is, ShadeInput *shi, ShadeResult *shr)
 {
 	ObjectInstanceRen *obi= (ObjectInstanceRen*)is->hit.ob;
@@ -1660,12 +1591,8 @@
 			/* mix colors based on shadfac (rgb + amount of light factor) */
 			addAlphaLight(is->col, shr.diff, shr.alpha, d*shi.mat->filter);
 		} else if (shi.mat->material_type == MA_TYPE_VOLUME) {
-<<<<<<< HEAD
-			addAlphaLight(is->col, shr.combined, shr.alpha, 1.0f);
-=======
 			QUATCOPY(is->col, shr.combined);
 			is->col[3] = 1.f;
->>>>>>> 16c1a294
 		}
 		
 		if(depth>0 && is->col[3]>0.0f) {
@@ -1990,11 +1917,7 @@
 		
 		prev = fac;
 		
-<<<<<<< HEAD
-		if(RE_ray_tree_intersect_check(R.raytree, &isec, vlr_check_intersect_solid)) {
-=======
 		if(RE_rayobject_raycast(R.raytree, &isec)) {
->>>>>>> 16c1a294
 			if (R.wrld.aomode & WO_AODIST) fac+= exp(-isec.labda*R.wrld.aodistfac); 
 			else fac+= 1.0f;
 		}
@@ -2130,11 +2053,7 @@
 			isec.labda = maxdist;
 			
 			/* do the trace */
-<<<<<<< HEAD
-			if(RE_ray_tree_intersect_check(R.raytree, &isec, vlr_check_intersect_solid)) {
-=======
 			if(RE_rayobject_raycast(R.raytree, &isec)) {
->>>>>>> 16c1a294
 				if (R.wrld.aomode & WO_AODIST) sh+= exp(-isec.labda*R.wrld.aodistfac); 
 				else sh+= 1.0f;
 			}
