# ***** BEGIN GPL LICENSE BLOCK *****
#
# This program is free software; you can redistribute it and/or
# modify it under the terms of the GNU General Public License
# as published by the Free Software Foundation; either version 2
# of the License, or (at your option) any later version.
#
# This program is distributed in the hope that it will be useful,
# but WITHOUT ANY WARRANTY; without even the implied warranty of
# MERCHANTABILITY or FITNESS FOR A PARTICULAR PURPOSE.  See the
# GNU General Public License for more details.
#
# You should have received a copy of the GNU General Public License
# along with this program; if not, write to the Free Software Foundation,
# Inc., 51 Franklin Street, Fifth Floor, Boston, MA 02110-1301, USA.
#
# The Original Code is Copyright (C) 2006, Blender Foundation
# All rights reserved.
# ***** END GPL LICENSE BLOCK *****

set(INC
  .
  intern
  ../blenfont
  ../blenkernel
  ../blenlib
  ../blenloader
  ../blentranslation
  ../bmesh
  ../depsgraph
  ../editors/include
  ../functions
  ../makesdna
  ../makesrna
<<<<<<< HEAD
=======
  ../nodes
>>>>>>> 29fb12da
  ../render
  ../windowmanager
  ../../../intern/eigen
  ../../../intern/guardedalloc

  # dna_type_offsets.h in BLO_read_write.h
  ${CMAKE_BINARY_DIR}/source/blender/makesdna/intern
)

set(INC_SYS
  ${ZLIB_INCLUDE_DIRS}
)

set(SRC
  intern/MOD_armature.c
  intern/MOD_array.c
  intern/MOD_bevel.c
  intern/MOD_boolean.c
  intern/MOD_build.c
  intern/MOD_cast.c
  intern/MOD_cloth.c
  intern/MOD_collision.c
  intern/MOD_correctivesmooth.c
  intern/MOD_curve.c
  intern/MOD_datatransfer.c
  intern/MOD_decimate.c
  intern/MOD_displace.c
  intern/MOD_dynamicpaint.c
  intern/MOD_edgesplit.c
  intern/MOD_explode.c
  intern/MOD_fluid.c
  intern/MOD_hook.c
  intern/MOD_laplaciandeform.c
  intern/MOD_laplaciansmooth.c
  intern/MOD_lattice.c
  intern/MOD_mask.cc
  intern/MOD_mesh_to_volume.cc
  intern/MOD_meshcache.c
  intern/MOD_meshcache_mdd.c
  intern/MOD_meshcache_pc2.c
  intern/MOD_meshcache_util.c
  intern/MOD_meshdeform.c
  intern/MOD_meshsequencecache.c
  intern/MOD_mirror.c
  intern/MOD_multires.c
  intern/MOD_none.c
  intern/MOD_normal_edit.c
  intern/MOD_ocean.c
  intern/MOD_particleinstance.c
  intern/MOD_particlesystem.c
  intern/MOD_remesh.c
  intern/MOD_screw.c
  intern/MOD_shapekey.c
  intern/MOD_shrinkwrap.c
  intern/MOD_simpledeform.c
  intern/MOD_nodes.cc
  intern/MOD_skin.c
  intern/MOD_smooth.c
  intern/MOD_softbody.c
  intern/MOD_solidify.c
  intern/MOD_solidify_extrude.c
  intern/MOD_solidify_nonmanifold.c
  intern/MOD_subsurf.c
  intern/MOD_surface.c
  intern/MOD_surfacedeform.c
  intern/MOD_triangulate.c
  intern/MOD_ui_common.c
  intern/MOD_util.c
  intern/MOD_uvproject.c
  intern/MOD_uvwarp.c
  intern/MOD_volume_displace.cc
  intern/MOD_volume_to_mesh.cc
  intern/MOD_warp.c
  intern/MOD_wave.c
  intern/MOD_weighted_normal.c
  intern/MOD_weightvg_util.c
  intern/MOD_weightvgedit.c
  intern/MOD_weightvgmix.c
  intern/MOD_weightvgproximity.c
  intern/MOD_weld.c
  intern/MOD_wireframe.c

  MOD_modifiertypes.h
  MOD_nodes.h
  intern/MOD_meshcache_util.h
  intern/MOD_solidify_util.h
  intern/MOD_ui_common.h
  intern/MOD_util.h
  intern/MOD_weightvg_util.h
)

set(LIB
  bf_blenkernel
  bf_blenlib
)

if(WITH_ALEMBIC)
  add_definitions(-DWITH_ALEMBIC)
  list(APPEND INC
    ../io/alembic
  )
  list(APPEND LIB
    bf_alembic
  )
endif()

if(WITH_MOD_REMESH)
  list(APPEND INC
    ../../../intern/dualcon
  )
  list(APPEND LIB
    bf_intern_dualcon
  )
  add_definitions(-DWITH_MOD_REMESH)
endif()

if(WITH_MOD_FLUID)
  add_definitions(-DWITH_FLUID)
endif()

if(WITH_MOD_OCEANSIM)
  add_definitions(-DWITH_OCEANSIM)
endif()

if(WITH_OPENSUBDIV)
  add_definitions(-DWITH_OPENSUBDIV)
endif()

if(WITH_BULLET)
  if(NOT WITH_SYSTEM_BULLET)
    list(APPEND LIB
      extern_bullet
    )
  endif()
  add_definitions(-DWITH_BULLET)
endif()

if(WITH_INTERNATIONAL)
  add_definitions(-DWITH_INTERNATIONAL)
endif()

# To disable adaptive subdivision test in subsurf UI without cycles
if(WITH_CYCLES)
  add_definitions(-DWITH_CYCLES)
endif()

if(WITH_GMP)
  add_definitions(-DWITH_GMP)
endif()

if(WITH_OPENVDB)
  list(APPEND INC
     ../../../intern/openvdb
  )
  list(APPEND INC_SYS
    ${OPENVDB_INCLUDE_DIRS}
  )
  list(APPEND LIB
    bf_intern_openvdb
    ${OPENVDB_LIBRARIES}
  )
  add_definitions(-DWITH_OPENVDB ${OPENVDB_DEFINITIONS})
endif()

if(WITH_EXPERIMENTAL_FEATURES)
  add_definitions(-DWITH_GEOMETRY_NODES)
  add_definitions(-DWITH_HAIR_NODES)
endif()

# So we can have special tricks in modifier system.

blender_add_lib(bf_modifiers "${SRC}" "${INC}" "${INC_SYS}" "${LIB}")

# Some modifiers include BLO_read_write.h, which includes dna_type_offsets.h
# which is generated by bf_dna. Need to ensure compilaiton order here.
# Also needed so we can use dna_type_offsets.h for defaults initialization.
add_dependencies(bf_modifiers bf_dna)<|MERGE_RESOLUTION|>--- conflicted
+++ resolved
@@ -32,10 +32,7 @@
   ../functions
   ../makesdna
   ../makesrna
-<<<<<<< HEAD
-=======
   ../nodes
->>>>>>> 29fb12da
   ../render
   ../windowmanager
   ../../../intern/eigen
