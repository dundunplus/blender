--- conflicted
+++ resolved
@@ -80,16 +80,9 @@
 	Mesh *me= (Mesh*)ob->data;
 
 	if(mmd->totlvl) {
-<<<<<<< HEAD
 		if(!CustomData_get_layer(&me->ldata, CD_MDISPS)) {
-			/* multires can't work without displacement layer */
-			modifier_setError(md, "Modifier needs mesh with displacement data.");
-			return dm;
-=======
-		if(!CustomData_get_layer(&me->fdata, CD_MDISPS)) {
 			/* multires always needs a displacement layer */
 			CustomData_add_layer(&me->fdata, CD_MDISPS, CD_CALLOC, NULL, me->totface);
->>>>>>> 2198cfdb
 		}
 	}
 
