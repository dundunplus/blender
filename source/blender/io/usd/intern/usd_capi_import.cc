--- conflicted
+++ resolved
@@ -402,11 +402,7 @@
   std::string prim_path_mask(data->params.prim_path_mask);
   pxr::UsdStagePopulationMask pop_mask;
   if (!prim_path_mask.empty()) {
-<<<<<<< HEAD
-    const std::vector<std::string> mask_tokens = pxr::TfStringTokenize(prim_path_mask, " ,;");
-=======
     const std::vector<std::string> mask_tokens = pxr::TfStringTokenize(prim_path_mask, ",;");
->>>>>>> e858aa71
     for (const std::string &tok : mask_tokens) {
       pxr::SdfPath prim_path(tok);
       if (!prim_path.IsEmpty()) {
@@ -414,13 +410,6 @@
       }
     }
   }
-<<<<<<< HEAD
-=======
-
-  pxr::UsdStageRefPtr stage = pop_mask.IsEmpty() ?
-                                  pxr::UsdStage::Open(data->filepath) :
-                                  pxr::UsdStage::OpenMasked(data->filepath, pop_mask);
->>>>>>> e858aa71
 
   pxr::UsdStageRefPtr stage = pop_mask.IsEmpty() ?
                                   pxr::UsdStage::Open(data->filepath) :
@@ -704,11 +693,7 @@
       break;
   }
 
-<<<<<<< HEAD
-  MEM_freeN(data->params.prim_path_mask);
-=======
   MEM_SAFE_FREE(data->params.prim_path_mask);
->>>>>>> e858aa71
 
   WM_main_add_notifier(NC_SCENE | ND_FRAME, data->scene);
   report_job_duration(data);
