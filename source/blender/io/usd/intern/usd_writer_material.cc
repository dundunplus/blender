/* SPDX-License-Identifier: GPL-2.0-or-later */

#include "usd_writer_material.h"

#include "usd.h"
#include "usd_asset_utils.h"
#include "usd_exporter_context.h"
#include "usd_umm.h"

#include "BKE_appdir.h"
#include "BKE_colorband.h"
#include "BKE_colortools.h"
#include "BKE_curve.h"
#include "BKE_global.h"
#include "BKE_image.h"
#include "BKE_image_format.h"
#include "BKE_main.h"
<<<<<<< HEAD
#include "BKE_node.h"
#include "BKE_node_tree_update.h"
=======
#include "BKE_node.hh"
>>>>>>> 43d66f67
#include "BKE_node_runtime.hh"

#include "IMB_colormanagement.h"

#include "BLI_fileops.h"
#include "BLI_linklist.h"
#include "BLI_listbase.h"
#include "BLI_math.h"
#include "BLI_memory_utils.hh"
#include "BLI_path_util.h"
#include "BLI_string.h"

#include "DNA_material_types.h"

#include "MEM_guardedalloc.h"

#include "WM_api.h"

#include <pxr/base/tf/stringUtils.h>
#include <pxr/pxr.h>
#include <pxr/usd/usdGeom/scope.h>

#include <cctype>
#include <iostream>

/* `TfToken` objects are not cheap to construct, so we do it once. */
namespace usdtokens {
/* Materials. */
static const pxr::TfToken clearcoat("clearcoat", pxr::TfToken::Immortal);
static const pxr::TfToken clearcoatRoughness("clearcoatRoughness", pxr::TfToken::Immortal);
static const pxr::TfToken diffuse_color("diffuseColor", pxr::TfToken::Immortal);
static const pxr::TfToken emissive_color("emissiveColor", pxr::TfToken::Immortal);
static const pxr::TfToken metallic("metallic", pxr::TfToken::Immortal);
static const pxr::TfToken preview_shader("previewShader", pxr::TfToken::Immortal);
static const pxr::TfToken preview_surface("UsdPreviewSurface", pxr::TfToken::Immortal);
static const pxr::TfToken uv_texture("UsdUVTexture", pxr::TfToken::Immortal);
static const pxr::TfToken primvar_float2("UsdPrimvarReader_float2", pxr::TfToken::Immortal);
static const pxr::TfToken roughness("roughness", pxr::TfToken::Immortal);
static const pxr::TfToken specular("specular", pxr::TfToken::Immortal);
static const pxr::TfToken opacity("opacity", pxr::TfToken::Immortal);
static const pxr::TfToken opacityThreshold("opacityThreshold", pxr::TfToken::Immortal);
static const pxr::TfToken surface("surface", pxr::TfToken::Immortal);
static const pxr::TfToken perspective("perspective", pxr::TfToken::Immortal);
static const pxr::TfToken orthographic("orthographic", pxr::TfToken::Immortal);
static const pxr::TfToken rgb("rgb", pxr::TfToken::Immortal);
static const pxr::TfToken r("r", pxr::TfToken::Immortal);
static const pxr::TfToken g("g", pxr::TfToken::Immortal);
static const pxr::TfToken b("b", pxr::TfToken::Immortal);
static const pxr::TfToken a("a", pxr::TfToken::Immortal);
static const pxr::TfToken st("st", pxr::TfToken::Immortal);
static const pxr::TfToken result("result", pxr::TfToken::Immortal);
static const pxr::TfToken varname("varname", pxr::TfToken::Immortal);
static const pxr::TfToken mdl("mdl", pxr::TfToken::Immortal);
static const pxr::TfToken out("out", pxr::TfToken::Immortal);
static const pxr::TfToken normal("normal", pxr::TfToken::Immortal);
static const pxr::TfToken ior("ior", pxr::TfToken::Immortal);
static const pxr::TfToken file("file", pxr::TfToken::Immortal);
static const pxr::TfToken raw("raw", pxr::TfToken::Immortal);
static const pxr::TfToken scale("scale", pxr::TfToken::Immortal);
static const pxr::TfToken bias("bias", pxr::TfToken::Immortal);
static const pxr::TfToken sRGB("sRGB", pxr::TfToken::Immortal);
static const pxr::TfToken sourceColorSpace("sourceColorSpace", pxr::TfToken::Immortal);
static const pxr::TfToken Shader("Shader", pxr::TfToken::Immortal);
static const pxr::TfToken black("black", pxr::TfToken::Immortal);
static const pxr::TfToken clamp("clamp", pxr::TfToken::Immortal);
static const pxr::TfToken repeat("repeat", pxr::TfToken::Immortal);
static const pxr::TfToken wrapS("wrapS", pxr::TfToken::Immortal);
static const pxr::TfToken wrapT("wrapT", pxr::TfToken::Immortal);
static const pxr::TfToken emissiveColor("emissiveColor", pxr::TfToken::Immortal);
}  // namespace usdtokens

/* Cycles specific tokens (Blender Importer and HdCycles) */
namespace cyclestokens {
static const pxr::TfToken cycles("cycles", pxr::TfToken::Immortal);
static const pxr::TfToken UVMap("UVMap", pxr::TfToken::Immortal);
static const pxr::TfToken filename("filename", pxr::TfToken::Immortal);
static const pxr::TfToken interpolation("interpolation", pxr::TfToken::Immortal);
static const pxr::TfToken projection("projection", pxr::TfToken::Immortal);
static const pxr::TfToken extension("extension", pxr::TfToken::Immortal);
static const pxr::TfToken colorspace("colorspace", pxr::TfToken::Immortal);
static const pxr::TfToken attribute("attribute", pxr::TfToken::Immortal);
static const pxr::TfToken bsdf("bsdf", pxr::TfToken::Immortal);
static const pxr::TfToken closure("closure", pxr::TfToken::Immortal);
static const pxr::TfToken vector("vector", pxr::TfToken::Immortal);
}  // namespace cyclestokens

namespace blender::io::usd {

/* Preview surface input specification. */
struct InputSpec {
  pxr::TfToken input_name;
  pxr::SdfValueTypeName input_type;
  /* Whether a default value should be set
   * if the node socket has not input. Usually
   * false for the Normal input. */
  bool set_default_value;
};

/* Map Blender socket names to USD Preview Surface InputSpec structs. */
using InputSpecMap = std::map<std::string, InputSpec>;

/* Static function forward declarations. */
static pxr::UsdShadeShader create_usd_preview_shader(const USDExporterContext &usd_export_context,
                                                     pxr::UsdShadeMaterial &material,
                                                     const char *name,
                                                     int type);
static pxr::UsdShadeShader create_usd_preview_shader(const USDExporterContext &usd_export_context,
                                                     pxr::UsdShadeMaterial &material,
                                                     bNode *node);
static void create_uvmap_shader(const USDExporterContext &usd_export_context,
                                bNode *tex_node,
                                pxr::UsdShadeMaterial &usd_material,
                                pxr::UsdShadeShader &usd_tex_shader,
                                const pxr::TfToken &default_uv);
static bNode *find_bsdf_node(Material *material);
static void get_absolute_path(Image *ima, char *r_path);
static InputSpecMap &preview_surface_input_map();
static bNodeLink *traverse_channel(bNodeSocket *input, short target_type);

template<typename T1, typename T2>
void create_input(pxr::UsdShadeShader &shader, const InputSpec &spec, const void *value);

void set_normal_texture_range(pxr::UsdShadeShader &usd_shader, const InputSpec &input_spec);
void create_usd_preview_surface_material(const USDExporterContext &usd_export_context,
                                         Material *material,
                                         pxr::UsdShadeMaterial &usd_material,
                                         const std::string &default_uv)
{
  if (!material) {
    return;
  }

  /* Default map when creating UV primvar reader shaders. */
  pxr::TfToken default_uv_sampler = default_uv.empty() ? cyclestokens::UVMap :
                                                         pxr::TfToken(default_uv);

  /* We only handle the first instance of either principled or
   * diffuse bsdf nodes in the material's node tree, because
   * USD Preview Surface has no concept of layering materials. */
  bNode *node = find_bsdf_node(material);
  if (!node) {
    return;
  }

  pxr::UsdShadeShader preview_surface = create_usd_preview_shader(
      usd_export_context, usd_material, node);

  const InputSpecMap &input_map = preview_surface_input_map();

  /* Set the preview surface inputs. */
  LISTBASE_FOREACH (bNodeSocket *, sock, &node->inputs) {

    /* Check if this socket is mapped to a USD preview shader input. */
    const InputSpecMap::const_iterator it = input_map.find(sock->name);

    if (it == input_map.end()) {
      continue;
    }

    const InputSpec &input_spec = it->second;

    if (bNodeLink *input_link = traverse_channel(sock, SH_NODE_TEX_IMAGE)) {
      /* Convert the texture image node connected to this input. */
      bNode *input_node = input_link->fromnode;
      pxr::UsdShadeShader usd_shader = create_usd_preview_shader(
          usd_export_context, usd_material, input_node);

      /* Determine the name of the USD texture node attribute that should be
       * connected to this input. */
      pxr::TfToken source_name;
      if (input_spec.input_type == pxr::SdfValueTypeNames->Float) {
        /* If the input is a float, we connect it to either the texture alpha or red channels. */
        source_name = strcmp(input_link->fromsock->identifier, "Alpha") == 0 ? usdtokens::a :
                                                                               usdtokens::r;
      }
      else {
        source_name = usdtokens::rgb;
      }

      /* Create the preview surface input and connect it to the shader. */
      pxr::UsdShadeConnectionSourceInfo source_info(
          usd_shader.ConnectableAPI(), source_name, pxr::UsdShadeAttributeType::Output);
      preview_surface.CreateInput(input_spec.input_name, input_spec.input_type)
          .ConnectToSource(source_info);

      set_normal_texture_range(usd_shader, input_spec);

      /* Export the texture, if necessary. */
      if (usd_export_context.export_params.export_textures) {
        export_texture(input_node,
                       usd_export_context.stage,
                       usd_export_context.export_params.overwrite_textures);
      }

      /* Look for a connected uv node. */
      create_uvmap_shader(
          usd_export_context, input_node, usd_material, usd_shader, default_uv_sampler);

      set_normal_texture_range(usd_shader, input_spec);

      /* Set opacityThreshold if an alpha cutout is used. */
      if ((input_spec.input_name == usdtokens::opacity) &&
          (material->blend_method == MA_BM_CLIP) && (material->alpha_threshold > 0.0))
      {
        pxr::UsdShadeInput opacity_threshold_input = preview_surface.CreateInput(
            usdtokens::opacityThreshold, pxr::SdfValueTypeNames->Float);
        opacity_threshold_input.GetAttr().Set(pxr::VtValue(material->alpha_threshold));
      }
    }
    else if (input_spec.set_default_value) {
      /* Set hardcoded value. */
      switch (sock->type) {
        case SOCK_FLOAT: {
          create_input<bNodeSocketValueFloat, float>(
              preview_surface, input_spec, sock->default_value);
        } break;
        case SOCK_VECTOR: {
          create_input<bNodeSocketValueVector, pxr::GfVec3f>(
              preview_surface, input_spec, sock->default_value);
        } break;
        case SOCK_RGBA: {
          create_input<bNodeSocketValueRGBA, pxr::GfVec3f>(
              preview_surface, input_spec, sock->default_value);
        } break;
        default:
          break;
      }
    }
  }
}

void set_normal_texture_range(pxr::UsdShadeShader &usd_shader, const InputSpec &input_spec)
{
  /* Set the scale and bias for normal map textures
   * The USD spec requires them to be within the -1 to 1 space
   * */

  /* Only run if this input_spec is for a normal. */
  if (input_spec.input_name != usdtokens::normal) {
    return;
  }

  /* Make sure this is a texture shader prim. */
  pxr::TfToken shader_id;
  if (!usd_shader.GetIdAttr().Get(&shader_id) || shader_id != usdtokens::uv_texture) {
    return;
  }

  /* We should only be setting this if the colorspace is raw. sRGB will not map the same. */
  pxr::TfToken colorspace;
  auto colorspace_attr = usd_shader.GetInput(usdtokens::sourceColorSpace);
  if (!colorspace_attr || !colorspace_attr.Get(&colorspace) || colorspace != usdtokens::raw) {
    return;
  }

  /* Get or Create the scale attribute and set it. */
  auto scale_attr = usd_shader.GetInput(usdtokens::scale);
  if (!scale_attr) {
    scale_attr = usd_shader.CreateInput(usdtokens::scale, pxr::SdfValueTypeNames->Float4);
  }
  scale_attr.Set(pxr::GfVec4f(2.0f, 2.0f, 2.0f, 2.0f));

  /* Get or Create the bias attribute and set it. */
  auto bias_attr = usd_shader.GetInput(usdtokens::bias);
  if (!bias_attr) {
    bias_attr = usd_shader.CreateInput(usdtokens::bias, pxr::SdfValueTypeNames->Float4);
  }
  bias_attr.Set(pxr::GfVec4f(-1.0f, -1.0f, -1.0f, -1.0f));
}

void create_usd_viewport_material(const USDExporterContext &usd_export_context,
                                  Material *material,
                                  pxr::UsdShadeMaterial &usd_material)
{
  /* Construct the shader. */
  pxr::SdfPath shader_path = usd_material.GetPath().AppendChild(usdtokens::preview_shader);
  pxr::UsdShadeShader shader = pxr::UsdShadeShader::Define(usd_export_context.stage, shader_path);

  shader.CreateIdAttr(pxr::VtValue(usdtokens::preview_surface));
  shader.CreateInput(usdtokens::diffuse_color, pxr::SdfValueTypeNames->Color3f)
      .Set(pxr::GfVec3f(material->r, material->g, material->b));
  shader.CreateInput(usdtokens::emissive_color, pxr::SdfValueTypeNames->Color3f)
      .Set(pxr::GfVec3f(material->r, material->g, material->b));
  shader.CreateInput(usdtokens::roughness, pxr::SdfValueTypeNames->Float).Set(material->roughness);
  shader.CreateInput(usdtokens::metallic, pxr::SdfValueTypeNames->Float).Set(material->metallic);

  /* Connect the shader and the material together. */
  usd_material.CreateSurfaceOutput().ConnectToSource(shader.ConnectableAPI(), usdtokens::surface);
}

/* Return USD Preview Surface input map singleton. */
static InputSpecMap &preview_surface_input_map()
{
  static InputSpecMap input_map = {
      {"Base Color", {usdtokens::diffuse_color, pxr::SdfValueTypeNames->Float3, true}},
      {"Emission", {usdtokens::emissive_color, pxr::SdfValueTypeNames->Float3, true}},
      {"Color", {usdtokens::diffuse_color, pxr::SdfValueTypeNames->Float3, true}},
      {"Roughness", {usdtokens::roughness, pxr::SdfValueTypeNames->Float, true}},
      {"Metallic", {usdtokens::metallic, pxr::SdfValueTypeNames->Float, true}},
      {"Specular", {usdtokens::specular, pxr::SdfValueTypeNames->Float, true}},
      {"Alpha", {usdtokens::opacity, pxr::SdfValueTypeNames->Float, true}},
      {"IOR", {usdtokens::ior, pxr::SdfValueTypeNames->Float, true}},
      /* Note that for the Normal input set_default_value is false. */
      {"Normal", {usdtokens::normal, pxr::SdfValueTypeNames->Float3, false}},
      {"Clearcoat", {usdtokens::clearcoat, pxr::SdfValueTypeNames->Float, true}},
      {"Clearcoat Roughness",
       {usdtokens::clearcoatRoughness, pxr::SdfValueTypeNames->Float, true}},
      {"Emission", {usdtokens::emissiveColor, pxr::SdfValueTypeNames->Color3f, true}},
  };

  return input_map;
}

/* Create an input on the given shader with name and type
 * provided by the InputSpec and assign the given value to the
 * input.  Parameters T1 and T2 indicate the Blender and USD
 * value types, respectively. */
template<typename T1, typename T2>
void create_input(pxr::UsdShadeShader &shader, const InputSpec &spec, const void *value)
{
  const T1 *cast_value = static_cast<const T1 *>(value);
  shader.CreateInput(spec.input_name, spec.input_type).Set(T2(cast_value->value));
}

/* Find the UVMAP node input to the given texture image node and convert it
 * to a USD primvar reader shader. If no UVMAP node is found, create a primvar
 * reader for the given default uv set. The primvar reader will be attached to
 * the 'st' input of the given USD texture shader. */
static void create_uvmap_shader(const USDExporterContext &usd_export_context,
                                bNode *tex_node,
                                pxr::UsdShadeMaterial &usd_material,
                                pxr::UsdShadeShader &usd_tex_shader,
                                const pxr::TfToken &default_uv)
{
  bool found_uv_node = false;

  /* Find UV input to the texture node. */
  LISTBASE_FOREACH (bNodeSocket *, tex_node_sock, &tex_node->inputs) {

    if (!tex_node_sock->link || !STREQ(tex_node_sock->name, "Vector")) {
      continue;
    }

    bNodeLink *uv_node_link = traverse_channel(tex_node_sock, SH_NODE_UVMAP);
    if (uv_node_link == nullptr) {
      continue;
    }

    pxr::UsdShadeShader uv_shader = create_usd_preview_shader(
        usd_export_context, usd_material, uv_node_link->fromnode);

    if (!uv_shader.GetPrim().IsValid()) {
      continue;
    }

    found_uv_node = true;

    if (NodeShaderUVMap *shader_uv_map = static_cast<NodeShaderUVMap *>(
            uv_node_link->fromnode->storage))
    {
      /* We need to make valid here because actual uv primvar has been. */
      std::string uv_set = pxr::TfMakeValidIdentifier(shader_uv_map->uv_map);

      uv_shader.CreateInput(usdtokens::varname, pxr::SdfValueTypeNames->Token)
          .Set(pxr::TfToken(uv_set));
      usd_tex_shader.CreateInput(usdtokens::st, pxr::SdfValueTypeNames->Float2)
          .ConnectToSource(uv_shader.ConnectableAPI(), usdtokens::result);
    }
    else {
      uv_shader.CreateInput(usdtokens::varname, pxr::SdfValueTypeNames->Token).Set(default_uv);
      usd_tex_shader.CreateInput(usdtokens::st, pxr::SdfValueTypeNames->Float2)
          .ConnectToSource(uv_shader.ConnectableAPI(), usdtokens::result);
    }
  }

  if (!found_uv_node) {
    /* No UVMAP node was linked to the texture node. However, we generate
     * a primvar reader node that specifies the UV set to sample, as some
     * DCCs require this. */

    pxr::UsdShadeShader uv_shader = create_usd_preview_shader(
        usd_export_context, usd_material, "uvmap", SH_NODE_TEX_COORD);

    if (uv_shader.GetPrim().IsValid()) {
      uv_shader.CreateInput(usdtokens::varname, pxr::SdfValueTypeNames->Token).Set(default_uv);
      usd_tex_shader.CreateInput(usdtokens::st, pxr::SdfValueTypeNames->Float2)
          .ConnectToSource(uv_shader.ConnectableAPI(), usdtokens::result);
    }
  }
}

static bool is_in_memory_texture(Image *ima)
{
  return BKE_image_is_dirty(ima) || ima->source == IMA_SRC_GENERATED ||
         BKE_image_has_packedfile(ima);
}

/* Generate a file name for an in-memory image that doesn't have a
 * filepath already defined. */
static std::string get_in_memory_texture_filename(Image *ima)
{
  /* Determine the correct file extension from the image format. */
  ImBuf *imbuf = BKE_image_acquire_ibuf(ima, nullptr, nullptr);
  if (!imbuf) {
    return "";
  }

  ImageFormatData imageFormat;
  BKE_image_format_from_imbuf(&imageFormat, imbuf);
  BKE_image_release_ibuf(ima, imbuf, nullptr);

  char file_name[FILE_MAX];
  if (strlen(ima->filepath) > 0) {
    BLI_path_split_file_part(ima->filepath, file_name, FILE_MAX);
  }
  else {
    /* Use the image name for the file name. */
    strcpy(file_name, ima->id.name + 2);
  }

  BKE_image_path_ext_from_imformat_ensure(file_name, sizeof(file_name), &imageFormat);

  return file_name;
}

static void export_in_memory_texture(Image *ima,
                                     const std::string &export_dir,
                                     const bool allow_overwrite)
{
  char image_abs_path[FILE_MAX];

  char file_name[FILE_MAX];
  if (strlen(ima->filepath) > 0) {
    get_absolute_path(ima, image_abs_path);
    BLI_path_split_file_part(image_abs_path, file_name, FILE_MAX);
  }
  else {
    /* Use the image name for the file name. */
    strcpy(file_name, ima->id.name + 2);
  }

  ImBuf *imbuf = BKE_image_acquire_ibuf(ima, nullptr, nullptr);
  BLI_SCOPED_DEFER([&]() { BKE_image_release_ibuf(ima, imbuf, nullptr); });
  if (!imbuf) {
    return;
  }

  ImageFormatData imageFormat;
  BKE_image_format_from_imbuf(&imageFormat, imbuf);

  /* This image in its current state only exists in Blender memory.
   * So we have to export it. The export will keep the image state intact,
   * so the exported file will not be associated with the image. */

  BKE_image_path_ext_from_imformat_ensure(file_name, sizeof(file_name), &imageFormat);

  char export_path[FILE_MAX];
  BLI_path_join(export_path, FILE_MAX, export_dir.c_str(), file_name);
  BLI_str_replace_char(export_path, '\\', '/');

  if (!allow_overwrite && asset_exists(export_path)) {
    return;
  }

  if (paths_equal(export_path, image_abs_path) && asset_exists(image_abs_path)) {
    /* As a precaution, don't overwrite the original path. */
    return;
  }

  std::cout << "Exporting in-memory texture to " << export_path << std::endl;

  if (BLI_is_dir(export_dir.c_str())) {
    /* We are copying to a file system directory, so we can write the image buffer
     * directly to the destination. */
    if (BKE_imbuf_write_as(imbuf, export_path, &imageFormat, true) == 0) {
      WM_reportf(RPT_WARNING,
                 "USD export: couldn't save in-memory texture to %s", export_path);
    }
    return;
  }

  /* If we got here, the export directory path is not on the file system, which
   * would be the case if we the path is a URI.  We therefore can't save the image
   * directly (because BKE_imbuf_write_as() can't resolve URIs) and must save
   * the image to a temporary location on disk before copyig it to its final
   * destination. */

  char temp_filepath[FILE_MAX];
  BLI_path_join(temp_filepath, FILE_MAX, BKE_tempdir_session(), file_name);

  std::cout << "Saving in-memory texture to temporary location " << temp_filepath << std::endl;

  if (BKE_imbuf_write_as(imbuf, temp_filepath, &imageFormat, true) == 0) {
    WM_reportf(RPT_WARNING, "USD export: couldn't save in-memory texture to temporary location %s", temp_filepath);
  }

  /* Copy to destination. */
  if (!copy_asset(temp_filepath,
                  export_path,
                  allow_overwrite ? USD_TEX_NAME_COLLISION_OVERWRITE :
                                    USD_TEX_NAME_COLLISION_USE_EXISTING)) {
    WM_reportf(RPT_WARNING,
               "USD export: couldn't export in-memory texture to %s",
               temp_filepath);
  }

  BLI_delete(temp_filepath, false, false);
}

/* Get the absolute filepath of the given image.  Assumes
 * r_path result array is of length FILE_MAX. */
static void get_absolute_path(Image *ima, char *r_path)
{
  /* Make absolute source path. */
  BLI_strncpy(r_path, ima->filepath, FILE_MAX);
  USD_path_abs(r_path, ID_BLEND_PATH_FROM_GLOBAL(&ima->id), false /* Not for import */);
}

/* ===== Functions copied from inacessible source file
 * blender/nodes/shader/node_shader_tree.c */

static void localize(bNodeTree *localtree, bNodeTree * /*ntree*/)
{
  bNode *node, *node_next;

  /* replace muted nodes and reroute nodes by internal links */
  for (node = (bNode *)localtree->nodes.first; node; node = node_next) {
    node_next = node->next;

    if (node->flag & NODE_MUTED || node->type == NODE_REROUTE) {
      nodeInternalRelink(localtree, node);
      ntreeFreeLocalNode(localtree, node);
    }
  }
}

/* Find socket with a specified identifier. */
static bNodeSocket *ntree_shader_node_find_socket(ListBase *sockets, const char *identifier)
{
  for (bNodeSocket *sock = (bNodeSocket *)sockets->first; sock != NULL; sock = sock->next) {
    if (STREQ(sock->identifier, identifier)) {
      return sock;
    }
  }
  return NULL;
}

/* Find output socket with a specified identifier. */
static bNodeSocket *ntree_shader_node_find_output(bNode *node, const char *identifier)
{
  return ntree_shader_node_find_socket(&node->outputs, identifier);
}

/* Return true on success. */
static bool ntree_shader_expand_socket_default(bNodeTree *localtree,
                                               bNode *node,
                                               bNodeSocket *socket)
{
  bNode *value_node;
  bNodeSocket *value_socket;
  bNodeSocketValueVector *src_vector;
  bNodeSocketValueRGBA *src_rgba, *dst_rgba;
  bNodeSocketValueFloat *src_float, *dst_float;
  bNodeSocketValueInt *src_int;

  switch (socket->type) {
    case SOCK_VECTOR:
      value_node = nodeAddStaticNode(NULL, localtree, SH_NODE_RGB);
      value_socket = ntree_shader_node_find_output(value_node, "Color");
      BLI_assert(value_socket != NULL);
      src_vector = (bNodeSocketValueVector *)socket->default_value;
      dst_rgba = (bNodeSocketValueRGBA *)value_socket->default_value;
      copy_v3_v3(dst_rgba->value, src_vector->value);
      dst_rgba->value[3] = 1.0f; /* should never be read */
      break;
    case SOCK_RGBA:
      value_node = nodeAddStaticNode(NULL, localtree, SH_NODE_RGB);
      value_socket = ntree_shader_node_find_output(value_node, "Color");
      BLI_assert(value_socket != NULL);
      src_rgba = (bNodeSocketValueRGBA *)socket->default_value;
      dst_rgba = (bNodeSocketValueRGBA *)value_socket->default_value;
      copy_v4_v4(dst_rgba->value, src_rgba->value);
      break;
    case SOCK_INT:
      /* HACK: Support as float. */
      value_node = nodeAddStaticNode(NULL, localtree, SH_NODE_VALUE);
      value_socket = ntree_shader_node_find_output(value_node, "Value");
      BLI_assert(value_socket != NULL);
      src_int = (bNodeSocketValueInt *)socket->default_value;
      dst_float = (bNodeSocketValueFloat *)value_socket->default_value;
      dst_float->value = (float)(src_int->value);
      break;
    case SOCK_FLOAT:
      value_node = nodeAddStaticNode(NULL, localtree, SH_NODE_VALUE);
      value_socket = ntree_shader_node_find_output(value_node, "Value");
      BLI_assert(value_socket != NULL);
      src_float = (bNodeSocketValueFloat *)socket->default_value;
      dst_float = (bNodeSocketValueFloat *)value_socket->default_value;
      dst_float->value = src_float->value;
      break;
    default:
      return false;
  }
  nodeAddLink(localtree, value_node, value_socket, node, socket);
  return true;
}

static void ntree_shader_unlink_hidden_value_sockets(bNode *group_node, bNodeSocket *isock)
{
  bNodeTree *group_ntree = (bNodeTree *)group_node->id;
  bNode *node;
  bool removed_link = false;

  for (node = (bNode *)group_ntree->nodes.first; node; node = node->next) {
    for (bNodeSocket *sock = (bNodeSocket *)node->inputs.first; sock; sock = sock->next) {
      if ((sock->flag & SOCK_HIDE_VALUE) == 0) {
        continue;
      }
      /* If socket is linked to a group input node and sockets id match. */
      if (sock && sock->link && sock->link->fromnode->type == NODE_GROUP_INPUT) {
        if (STREQ(isock->identifier, sock->link->fromsock->identifier)) {
          nodeRemLink(group_ntree, sock->link);
          removed_link = true;
        }
      }
    }
  }

  if (removed_link) {
    BKE_ntree_update_main_tree(G.main, group_ntree, nullptr);
  }
}

/* Node groups once expanded looses their input sockets values.
 * To fix this, link value/rgba nodes into the sockets and copy the group sockets values. */
static void ntree_shader_groups_expand_inputs(bNodeTree *localtree)
{
  bool link_added = false;

  LISTBASE_FOREACH (bNode *, node, &localtree->nodes) {
    const bool is_group = ELEM(node->type, NODE_GROUP, NODE_CUSTOM_GROUP) && (node->id != NULL);
    const bool is_group_output = node->type == NODE_GROUP_OUTPUT && (node->flag & NODE_DO_OUTPUT);

    if (is_group) {
      /* Do it recursively. */
      ntree_shader_groups_expand_inputs((bNodeTree *)node->id);
    }

    if (is_group || is_group_output) {
      LISTBASE_FOREACH (bNodeSocket *, socket, &node->inputs) {
        if (socket->link != NULL) {
          bNodeLink *link = socket->link;
          /* Fix the case where the socket is actually converting the data. (see T71374)
           * We only do the case of lossy conversion to float.*/
          if ((socket->type == SOCK_FLOAT) && (link->fromsock->type != link->tosock->type)) {
            bNode *tmp = nodeAddStaticNode(NULL, localtree, SH_NODE_RGBTOBW);
            nodeAddLink(
                localtree, link->fromnode, link->fromsock, tmp, (bNodeSocket *)tmp->inputs.first);
            nodeAddLink(localtree, tmp, (bNodeSocket *)tmp->outputs.first, node, socket);
          }
          continue;
        }

        if (is_group) {
          /* Detect the case where an input is plugged into a hidden value socket.
           * In this case we should just remove the link to trigger the socket default override. */
          ntree_shader_unlink_hidden_value_sockets(node, socket);
        }

        if (ntree_shader_expand_socket_default(localtree, node, socket)) {
          link_added = true;
        }
      }
    }
  }

  if (link_added) {
    BKE_ntree_update_main_tree(G.main, localtree, nullptr);
  }
}

static void flatten_group_do(bNodeTree *ntree, bNode *gnode)
{
  bNodeLink *link, *linkn, *tlink;
  bNode *node, *nextnode;
  bNodeTree *ngroup;
  LinkNode *group_interface_nodes = NULL;

  ngroup = (bNodeTree *)gnode->id;

  /* Add the nodes into the ntree */
  for (node = (bNode *)ngroup->nodes.first; node; node = nextnode) {
    nextnode = node->next;
    /* Remove interface nodes.
     * This also removes remaining links to and from interface nodes.
     * We must delay removal since sockets will reference this node. see: T52092 */
    if (ELEM(node->type, NODE_GROUP_INPUT, NODE_GROUP_OUTPUT)) {
      BLI_linklist_prepend(&group_interface_nodes, node);
    }
    /* migrate node */
    BLI_remlink(&ngroup->nodes, node);
    BLI_addtail(&ntree->nodes, node);
    /* ensure unique node name in the node tree */
    /* This is very slow and it has no use for GPU nodetree. (see T70609) */
    nodeUniqueName(ntree, node);
  }

  /* Save first and last link to iterate over flattened group links. */
  bNodeLink *glinks_first = (bNodeLink *)ntree->links.last;

  /* Add internal links to the ntree */
  for (link = (bNodeLink *)ngroup->links.first; link; link = linkn) {
    linkn = link->next;
    BLI_remlink(&ngroup->links, link);
    BLI_addtail(&ntree->links, link);
  }

  bNodeLink *glinks_last = (bNodeLink *)ntree->links.last;

  /* restore external links to and from the gnode */
  if (glinks_first != NULL) {
    /* input links */
    for (link = (bNodeLink *)glinks_first->next; link != glinks_last->next; link = link->next) {
      if (link->fromnode->type == NODE_GROUP_INPUT) {
        const char *identifier = link->fromsock->identifier;
        /* find external links to this input */
        for (tlink = (bNodeLink *)ntree->links.first; tlink != glinks_first->next;
             tlink = tlink->next) {
          if (tlink->tonode == gnode && STREQ(tlink->tosock->identifier, identifier)) {
            nodeAddLink(ntree, tlink->fromnode, tlink->fromsock, link->tonode, link->tosock);
          }
        }
      }
    }
    /* Also iterate over the new links to cover passthrough links. */
    glinks_last = (bNodeLink *)ntree->links.last;
    /* output links */
    for (tlink = (bNodeLink *)ntree->links.first; tlink != glinks_first->next;
         tlink = tlink->next) {
      if (tlink->fromnode == gnode) {
        const char *identifier = tlink->fromsock->identifier;
        /* find internal links to this output */
        for (link = glinks_first->next; link != glinks_last->next; link = link->next) {
          /* only use active output node */
          if (link->tonode->type == NODE_GROUP_OUTPUT && (link->tonode->flag & NODE_DO_OUTPUT)) {
            if (STREQ(link->tosock->identifier, identifier)) {
              nodeAddLink(ntree, link->fromnode, link->fromsock, tlink->tonode, tlink->tosock);
            }
          }
        }
      }
    }
  }

  while (group_interface_nodes) {
    node = (bNode *)BLI_linklist_pop(&group_interface_nodes);
    ntreeFreeLocalNode(ntree, node);
  }

  BKE_ntree_update_tag_all(ntree);
}

/* Flatten group to only have a simple single tree */
static void ntree_shader_groups_flatten(bNodeTree *localtree)
{
  /* This is effectively recursive as the flattened groups will add
   * nodes at the end of the list, which will also get evaluated. */
  for (bNode *node = (bNode *)localtree->nodes.first, *node_next; node; node = node_next) {
    if (ELEM(node->type, NODE_GROUP, NODE_CUSTOM_GROUP) && node->id != NULL) {
      flatten_group_do(localtree, node);
      /* Continue even on new flattened nodes. */
      node_next = node->next;
      /* delete the group instance and its localtree. */
      bNodeTree *ngroup = (bNodeTree *)node->id;
      ntreeFreeLocalNode(localtree, node);
      ntreeFreeTree(ngroup);
      MEM_freeN(ngroup);
    }
    else {
      node_next = node->next;
    }
  }

  BKE_ntree_update_main_tree(G.main, localtree, nullptr);
}

/* ===== USD/Blender Material Interchange ===== */

static pxr::TfToken get_node_tex_image_wrap(bNode *node)
{
  if (node->type != SH_NODE_TEX_IMAGE) {
    std::cout << "get_node_tex_image_wrap() called with unexpected type.\n";
    return pxr::TfToken();
  }

  if (node->storage == nullptr) {
    return pxr::TfToken();
  }

  NodeTexImage *tex_image = static_cast<NodeTexImage *>(node->storage);

  pxr::TfToken wrap;

  switch (tex_image->extension) {
    case SHD_IMAGE_EXTENSION_REPEAT:
      wrap = usdtokens::repeat;
      break;
    case SHD_IMAGE_EXTENSION_EXTEND:
      wrap = usdtokens::clamp;
      break;
    case SHD_IMAGE_EXTENSION_CLIP:
      wrap = usdtokens::black;
      break;
  }

  return wrap;
}

static const int HD_CYCLES_CURVE_EXPORT_RES = 256;

/**
 * We need to encode cycles shader node enums as strings.
 * There seems to be no way to get these directly from the Cycles
 * API. So we have to store these for now.
 * Update: /source/blender/makesrna/intern/rna_nodetree.c
 * this looks suspiciously like we could use this to avoid these maps
 *
 */

// This helper wraps the conversion maps and in case of future features, or missing map entries
// we encode the index. HdCycles can ingest enums as strings or integers. The trouble with ints
// is that the order of enums is different from Blender to Cycles. Aguably, adding this ingeger
// fallback will 'hide' missing future features, and 'may' work. However this code should be
// considered 'live' and require tweaking with each new version until we can share this conversion
// somehow. (Perhaps as mentioned above with rna_nodetree.c)
static bool usd_handle_shader_enum(pxr::TfToken a_token,
                                   const std::map<int, std::string> &a_conversion_table,
                                   pxr::UsdShadeShader &a_shader,
                                   const int a_value)
{
  std::map<int, std::string>::const_iterator it = a_conversion_table.find(a_value);
  if (it != a_conversion_table.end()) {
    a_shader.CreateInput(pxr::TfToken(a_token), pxr::SdfValueTypeNames->String).Set(it->second);
    return true;
  }
  else {
    a_shader.CreateInput(pxr::TfToken(a_token), pxr::SdfValueTypeNames->Int).Set(a_value);
  }
  return false;
}

static const std::map<int, std::string> node_noise_dimensions_conversion = {
    {1, "1D"},
    {2, "2D"},
    {3, "3D"},
    {4, "4D"},
};
static const std::map<int, std::string> node_voronoi_feature_conversion = {
    {SHD_VORONOI_F1, "f1"},
    {SHD_VORONOI_F2, "f2"},
    {SHD_VORONOI_SMOOTH_F1, "smooth_f1"},
    {SHD_VORONOI_DISTANCE_TO_EDGE, "distance_to_edge"},
    {SHD_VORONOI_N_SPHERE_RADIUS, "n_sphere_radius"},
};
static const std::map<int, std::string> node_voronoi_distance_conversion = {
    {SHD_VORONOI_EUCLIDEAN, "euclidean"},
    {SHD_VORONOI_MANHATTAN, "manhattan"},
    {SHD_VORONOI_CHEBYCHEV, "chebychev"},
    {SHD_VORONOI_MINKOWSKI, "minkowski"},
};
static const std::map<int, std::string> node_musgrave_type_conversion = {
    {SHD_MUSGRAVE_MULTIFRACTAL, "multifractal"},
    {SHD_MUSGRAVE_FBM, "fBM"},
    {SHD_MUSGRAVE_HYBRID_MULTIFRACTAL, "hybrid_multifractal"},
    {SHD_MUSGRAVE_RIDGED_MULTIFRACTAL, "ridged_multifractal"},
    {SHD_MUSGRAVE_HETERO_TERRAIN, "hetero_terrain"},
};
static const std::map<int, std::string> node_wave_type_conversion = {
    {SHD_WAVE_BANDS, "bands"},
    {SHD_WAVE_RINGS, "rings"},
};
static const std::map<int, std::string> node_wave_bands_direction_conversion = {
    {SHD_WAVE_BANDS_DIRECTION_X, "x"},
    {SHD_WAVE_BANDS_DIRECTION_Y, "y"},
    {SHD_WAVE_BANDS_DIRECTION_Z, "z"},
    {SHD_WAVE_BANDS_DIRECTION_DIAGONAL, "diagonal"},
};
static const std::map<int, std::string> node_wave_rings_direction_conversion = {
    {SHD_WAVE_RINGS_DIRECTION_X, "x"},
    {SHD_WAVE_RINGS_DIRECTION_Y, "y"},
    {SHD_WAVE_RINGS_DIRECTION_Z, "z"},
    {SHD_WAVE_RINGS_DIRECTION_SPHERICAL, "spherical"},
};
static const std::map<int, std::string> node_wave_profile_conversion = {
    {SHD_WAVE_PROFILE_SIN, "sine"},
    {SHD_WAVE_PROFILE_SAW, "saw"},
    {SHD_WAVE_PROFILE_TRI, "tri"},
};
static const std::map<int, std::string> node_point_density_space_conversion = {
    {SHD_POINTDENSITY_SPACE_OBJECT, "object"},
    {SHD_POINTDENSITY_SPACE_WORLD, "world"},
};
static const std::map<int, std::string> node_point_density_interpolation_conversion = {
    {SHD_INTERP_CLOSEST, "closest"},
    {SHD_INTERP_LINEAR, "linear"},
    {SHD_INTERP_CUBIC, "cubic"},
    {SHD_INTERP_SMART, "smart"},
};
static const std::map<int, std::string> node_mapping_type_conversion = {
    {NODE_MAPPING_TYPE_POINT, "point"},
    {NODE_MAPPING_TYPE_TEXTURE, "texture"},
    {NODE_MAPPING_TYPE_VECTOR, "vector"},
    {NODE_MAPPING_TYPE_NORMAL, "normal"},
};
// No defines exist for these, we create our own?
static const std::map<int, std::string> node_mix_rgb_type_conversion = {
    {0, "mix"},
    {1, "add"},
    {2, "multiply"},
    {3, "subtract"},
    {4, "screen"},
    {5, "divide"},
    {6, "difference"},
    {7, "darken"},
    {8, "lighten"},
    {9, "overlay"},
    {10, "dodge"},
    {11, "burn"},
    {12, "hue"},
    {13, "saturation"},
    {14, "value"},
    {15, "color"},
    {16, "soft_light"},
    {17, "linear_light"},
};
static const std::map<int, std::string> node_displacement_conversion = {
    {SHD_SPACE_TANGENT, "tangent"},
    {SHD_SPACE_OBJECT, "object"},
    {SHD_SPACE_WORLD, "world"},
    {SHD_SPACE_BLENDER_OBJECT, "blender_object"},
    {SHD_SPACE_BLENDER_WORLD, "blender_world"},
};
static const std::map<int, std::string> node_sss_falloff_conversion = {
#ifdef DNA_DEPRECATED_ALLOW
    {SHD_SUBSURFACE_CUBIC, "cubic"},
    {SHD_SUBSURFACE_GAUSSIAN, "gaussian"},
#endif
    {SHD_SUBSURFACE_BURLEY, "burley"},
    {SHD_SUBSURFACE_RANDOM_WALK_FIXED_RADIUS, "random_walk"},
    {SHD_SUBSURFACE_RANDOM_WALK, "random_walk"},
};
static const std::map<int, std::string> node_principled_hair_parametrization_conversion = {
    {SHD_PRINCIPLED_HAIR_REFLECTANCE, "Direct coloring"},
    {SHD_PRINCIPLED_HAIR_PIGMENT_CONCENTRATION, "Melanin concentration"},
    {SHD_PRINCIPLED_HAIR_DIRECT_ABSORPTION, "Absorption coefficient"},
};
static const std::map<int, std::string> node_clamp_type_conversion = {
    {NODE_CLAMP_MINMAX, "minmax"},
    {NODE_CLAMP_RANGE, "range"},
};
static const std::map<int, std::string> node_math_type_conversion = {
    {NODE_MATH_ADD, "add"},
    {NODE_MATH_SUBTRACT, "subtract"},
    {NODE_MATH_MULTIPLY, "multiply"},
    {NODE_MATH_DIVIDE, "divide"},
    {NODE_MATH_MULTIPLY_ADD, "multiply_add"},
    {NODE_MATH_SINE, "sine"},
    {NODE_MATH_COSINE, "cosine"},
    {NODE_MATH_TANGENT, "tangent"},
    {NODE_MATH_SINH, "sinh"},
    {NODE_MATH_COSH, "cosh"},
    {NODE_MATH_TANH, "tanh"},
    {NODE_MATH_ARCSINE, "arcsine"},
    {NODE_MATH_ARCCOSINE, "arccosine"},
    {NODE_MATH_ARCTANGENT, "arctangent"},
    {NODE_MATH_POWER, "power"},
    {NODE_MATH_LOGARITHM, "logarithm"},
    {NODE_MATH_MINIMUM, "minimum"},
    {NODE_MATH_MAXIMUM, "maximum"},
    {NODE_MATH_ROUND, "round"},
    {NODE_MATH_LESS_THAN, "less_than"},
    {NODE_MATH_GREATER_THAN, "greater_than"},
    {NODE_MATH_MODULO, "modulo"},
    {NODE_MATH_ABSOLUTE, "absolute"},
    {NODE_MATH_ARCTAN2, "arctan2"},
    {NODE_MATH_FLOOR, "floor"},
    {NODE_MATH_CEIL, "ceil"},
    {NODE_MATH_FRACTION, "fraction"},
    {NODE_MATH_TRUNC, "trunc"},
    {NODE_MATH_SNAP, "snap"},
    {NODE_MATH_WRAP, "wrap"},
    {NODE_MATH_PINGPONG, "pingpong"},
    {NODE_MATH_SQRT, "sqrt"},
    {NODE_MATH_INV_SQRT, "inversesqrt"},
    {NODE_MATH_SIGN, "sign"},
    {NODE_MATH_EXPONENT, "exponent"},
    {NODE_MATH_RADIANS, "radians"},
    {NODE_MATH_DEGREES, "degrees"},
    {NODE_MATH_SMOOTH_MIN, "smoothmin"},
    {NODE_MATH_SMOOTH_MAX, "smoothmax"},
    {NODE_MATH_COMPARE, "compare"},
};
static const std::map<int, std::string> node_vector_math_type_conversion = {
    {NODE_VECTOR_MATH_ADD, "add"},
    {NODE_VECTOR_MATH_SUBTRACT, "subtract"},
    {NODE_VECTOR_MATH_MULTIPLY, "multiply"},
    {NODE_VECTOR_MATH_DIVIDE, "divide"},

    {NODE_VECTOR_MATH_CROSS_PRODUCT, "cross_product"},
    {NODE_VECTOR_MATH_PROJECT, "project"},
    {NODE_VECTOR_MATH_REFLECT, "reflect"},
    {NODE_VECTOR_MATH_DOT_PRODUCT, "dot_product"},

    {NODE_VECTOR_MATH_DISTANCE, "distance"},
    {NODE_VECTOR_MATH_LENGTH, "length"},
    {NODE_VECTOR_MATH_SCALE, "scale"},
    {NODE_VECTOR_MATH_NORMALIZE, "normalize"},

    {NODE_VECTOR_MATH_SNAP, "snap"},
    {NODE_VECTOR_MATH_FLOOR, "floor"},
    {NODE_VECTOR_MATH_CEIL, "ceil"},
    {NODE_VECTOR_MATH_MODULO, "modulo"},
    {NODE_VECTOR_MATH_FRACTION, "fraction"},
    {NODE_VECTOR_MATH_ABSOLUTE, "absolute"},
    {NODE_VECTOR_MATH_MINIMUM, "minimum"},
    {NODE_VECTOR_MATH_MAXIMUM, "maximum"},
    {NODE_VECTOR_MATH_WRAP, "wrap"},
    {NODE_VECTOR_MATH_SINE, "sine"},
    {NODE_VECTOR_MATH_COSINE, "cosine"},
    {NODE_VECTOR_MATH_TANGENT, "tangent"},
};
static const std::map<int, std::string> node_vector_rotate_type_conversion = {
    {NODE_VECTOR_ROTATE_TYPE_AXIS, "axis"},
    {NODE_VECTOR_ROTATE_TYPE_AXIS_X, "x_axis"},
    {NODE_VECTOR_ROTATE_TYPE_AXIS_Y, "y_axis"},
    {NODE_VECTOR_ROTATE_TYPE_AXIS_Z, "z_axis"},
    {NODE_VECTOR_ROTATE_TYPE_EULER_XYZ, "euler_xyz"},
};
static const std::map<int, std::string> node_vector_transform_type_conversion = {
    {SHD_VECT_TRANSFORM_TYPE_VECTOR, "vector"},
    {SHD_VECT_TRANSFORM_TYPE_POINT, "point"},
    {SHD_VECT_TRANSFORM_TYPE_NORMAL, "normal"},
};
static const std::map<int, std::string> node_vector_transform_space_conversion = {
    {SHD_VECT_TRANSFORM_SPACE_WORLD, "world"},
    {SHD_VECT_TRANSFORM_SPACE_OBJECT, "object"},
    {SHD_VECT_TRANSFORM_SPACE_CAMERA, "camera"},
};
static const std::map<int, std::string> node_normal_map_space_conversion = {
    {SHD_SPACE_TANGENT, "tangent"},
    {SHD_SPACE_OBJECT, "object"},
    {SHD_SPACE_WORLD, "world"},
    {SHD_SPACE_BLENDER_OBJECT, "blender_object"},
    {SHD_SPACE_BLENDER_WORLD, "blender_world"},
};
static const std::map<int, std::string> node_tangent_direction_type_conversion = {
    {SHD_TANGENT_RADIAL, "radial"},
    {SHD_TANGENT_UVMAP, "uv_map"},
};
static const std::map<int, std::string> node_tangent_axis_conversion = {
    {SHD_TANGENT_AXIS_X, "x"},
    {SHD_TANGENT_AXIS_Y, "y"},
    {SHD_TANGENT_AXIS_Z, "z"},
};
static const std::map<int, std::string> node_image_tex_alpha_type_conversion = {
    {IMA_ALPHA_STRAIGHT, "unassociated"},
    {IMA_ALPHA_PREMUL, "associated"},
    {IMA_ALPHA_CHANNEL_PACKED, "channel_packed"},
    {IMA_ALPHA_IGNORE, "ignore"},
    //{IMAGE_ALPHA_AUTO, "auto"},
};
static const std::map<int, std::string> node_image_tex_interpolation_conversion = {
    {SHD_INTERP_CLOSEST, "closest"},
    {SHD_INTERP_LINEAR, "linear"},
    {SHD_INTERP_CUBIC, "cubic"},
    {SHD_INTERP_SMART, "smart"},
};
static const std::map<int, std::string> node_image_tex_extension_conversion = {
    {SHD_IMAGE_EXTENSION_REPEAT, "periodic"},
    {SHD_IMAGE_EXTENSION_EXTEND, "clamp"},
    {SHD_IMAGE_EXTENSION_CLIP, "black"},
};
static const std::map<int, std::string> node_image_tex_projection_conversion = {
    {SHD_PROJ_FLAT, "flat"},
    {SHD_PROJ_BOX, "box"},
    {SHD_PROJ_SPHERE, "sphere"},
    {SHD_PROJ_TUBE, "tube"},
};
static const std::map<int, std::string> node_env_tex_projection_conversion = {
    {SHD_PROJ_EQUIRECTANGULAR, "equirectangular"},
    {SHD_PROJ_MIRROR_BALL, "mirror_ball"},
};
// TODO: 2.90 introduced enums
/*static const std::map<int, std::string> node_sky_tex_type_conversion = {
    {SHD_SKY_PREETHAM, "preetham"},
    {SHD_SKY_HOSEK, "hosek_wilkie"},
    {SHD_SKY_NISHITA, "nishita_improved"},
};*/
static const std::map<int, std::string> node_sky_tex_type_conversion = {
    {0, "preetham"},
    {1, "hosek_wilkie"},
    {2, "nishita_improved"},
};

// END TODO
static const std::map<int, std::string> node_gradient_tex_type_conversion = {
    {SHD_BLEND_LINEAR, "linear"},
    {SHD_BLEND_LINEAR, "quadratic"},
    {SHD_BLEND_EASING, "easing"},
    {SHD_BLEND_DIAGONAL, "diagonal"},
    {SHD_BLEND_RADIAL, "radial"},
    {SHD_BLEND_QUADRATIC_SPHERE, "quadratic_sphere"},
    {SHD_BLEND_SPHERICAL, "spherical"},
};
static const std::map<int, std::string> node_glossy_distribution_conversion = {
    {SHD_GLOSSY_SHARP, "sharp"},
    {SHD_GLOSSY_BECKMANN, "beckmann"},
    {SHD_GLOSSY_GGX, "GGX"},
    {SHD_GLOSSY_ASHIKHMIN_SHIRLEY, "ashikhmin_shirley"},
    {SHD_GLOSSY_MULTI_GGX, "Multiscatter GGX"},
};
static const std::map<int, std::string> node_anisotropic_distribution_conversion = {
    {SHD_GLOSSY_BECKMANN, "beckmann"},
    {SHD_GLOSSY_GGX, "GGX"},
    {SHD_GLOSSY_MULTI_GGX, "Multiscatter GGX"},
    {SHD_GLOSSY_ASHIKHMIN_SHIRLEY, "ashikhmin_shirley"},
};
static const std::map<int, std::string> node_glass_distribution_conversion = {
    {SHD_GLOSSY_SHARP, "sharp"},
    {SHD_GLOSSY_BECKMANN, "beckmann"},
    {SHD_GLOSSY_GGX, "GGX"},
    {SHD_GLOSSY_MULTI_GGX, "Multiscatter GGX"},
};
static const std::map<int, std::string> node_refraction_distribution_conversion = {
    {SHD_GLOSSY_SHARP, "sharp"},
    {SHD_GLOSSY_BECKMANN, "beckmann"},
    {SHD_GLOSSY_GGX, "GGX"},
};
static const std::map<int, std::string> node_toon_component_conversion = {
    {SHD_TOON_DIFFUSE, "diffuse"},
    {SHD_TOON_GLOSSY, "glossy"},
};
static const std::map<int, std::string> node_hair_component_conversion = {
    {SHD_HAIR_REFLECTION, "reflection"},
    {SHD_HAIR_TRANSMISSION, "transmission"},
};

static const std::map<int, std::string> node_principled_distribution_conversion = {
    {SHD_GLOSSY_GGX, "GGX"},
    {SHD_GLOSSY_MULTI_GGX, "Multiscatter GGX"},
};
static const std::map<int, std::string> node_principled_subsurface_method_conversion = {
    {SHD_SUBSURFACE_BURLEY, "burley"},
    {SHD_SUBSURFACE_RANDOM_WALK, "random_walk"},
};

static void to_lower(std::string &string)
{
  std::transform(string.begin(), string.end(), string.begin(), [](unsigned char c) {
    return std::tolower(c);
  });
}

static void set_default(bNode *node,
                        bNodeSocket *socketValue,
                        bNodeSocket *socketName,
                        pxr::UsdShadeShader usd_shader)
{
  std::string inputName = socketName->identifier;

  switch (node->type) {
    case SH_NODE_MATH: {
      if (inputName == "Value_001")
        inputName = "Value2";
      else
        inputName = "Value1";
    } break;
    case SH_NODE_VECTOR_MATH: {
      if (inputName == "Vector_001")
        inputName = "Vector2";
      else if (inputName == "Vector_002")
        inputName = "Vector3";
      else
        inputName = "Vector1";
    } break;
    case SH_NODE_SEPRGB_LEGACY: {
      if (inputName == "Image")
        inputName = "color";
    } break;
  }

  to_lower(inputName);

  pxr::TfToken sock_in = pxr::TfToken(pxr::TfMakeValidIdentifier(inputName));
  switch (socketValue->type) {
    case SOCK_FLOAT: {
      bNodeSocketValueFloat *float_data = (bNodeSocketValueFloat *)socketValue->default_value;
      usd_shader.CreateInput(sock_in, pxr::SdfValueTypeNames->Float)
          .Set(pxr::VtValue(float_data->value));
      break;
    }
    case SOCK_VECTOR: {
      bNodeSocketValueVector *vector_data = (bNodeSocketValueVector *)socketValue->default_value;
      usd_shader.CreateInput(sock_in, pxr::SdfValueTypeNames->Float3)
          .Set(pxr::GfVec3f(vector_data->value[0], vector_data->value[1], vector_data->value[2]));
      break;
    }
    case SOCK_RGBA: {
      bNodeSocketValueRGBA *rgba_data = (bNodeSocketValueRGBA *)socketValue->default_value;
      usd_shader.CreateInput(sock_in, pxr::SdfValueTypeNames->Float4)
          .Set(pxr::GfVec4f(
              rgba_data->value[0], rgba_data->value[1], rgba_data->value[2], rgba_data->value[2]));
      break;
    }
    case SOCK_BOOLEAN: {
      bNodeSocketValueBoolean *bool_data = (bNodeSocketValueBoolean *)socketValue->default_value;
      usd_shader.CreateInput(sock_in, pxr::SdfValueTypeNames->Bool)
          .Set(pxr::VtValue(bool_data->value));
      break;
    }
    case SOCK_INT: {
      bNodeSocketValueInt *int_data = (bNodeSocketValueInt *)socketValue->default_value;
      usd_shader.CreateInput(sock_in, pxr::SdfValueTypeNames->Int)
          .Set(pxr::VtValue(int_data->value));
      break;
    }
    case SOCK_STRING: {
      bNodeSocketValueString *string_data = (bNodeSocketValueString *)socketValue->default_value;
      usd_shader.CreateInput(sock_in, pxr::SdfValueTypeNames->Token)
          .Set(pxr::TfToken(pxr::TfMakeValidIdentifier(string_data->value)));
      break;
    }
    default:
      // Unsupported data type
      break;
  }
}


/* Creates a USDShadeShader based on given cycles shading node */
static pxr::UsdShadeShader create_cycles_shader_node(pxr::UsdStageRefPtr a_stage,
                                                     pxr::SdfPath &shaderPath,
                                                     bNode *node,
                                                     const USDExportParams &export_params)
{
  pxr::SdfPath primpath = shaderPath.AppendChild(
      pxr::TfToken(pxr::TfMakeValidIdentifier(node->name)));

  // Early out if already created
  if (a_stage->GetPrimAtPath(primpath).IsValid())
    return pxr::UsdShadeShader::Get(a_stage, primpath);

  pxr::UsdShadeShader shader = (export_params.export_as_overs) ?
                                   pxr::UsdShadeShader(a_stage->OverridePrim(primpath)) :
                                   pxr::UsdShadeShader::Define(a_stage, primpath);

  // Author Cycles Shader Node ID
  // For now we convert spaces to _ and transform to lowercase.
  // This isn't a 1:1 gaurantee it will be in the format for cycles standalone.
  // e.g. Blender: ShaderNodeBsdfPrincipled. Cycles_principled_bsdf
  // But works for now. We should also author idname to easier import directly
  // to Blender.
  bNodeType *ntype = node->typeinfo;
  std::string usd_shade_type_name(ntype->ui_name);
  to_lower(usd_shade_type_name);

  // TODO Move this to a more generic conversion map?
  if (usd_shade_type_name == "rgb")
    usd_shade_type_name = "color";
  if (node->type == SH_NODE_MIX_SHADER)
    usd_shade_type_name = "mix_closure";
  if (node->type == SH_NODE_ADD_SHADER)
    usd_shade_type_name = "add_closure";
  if (node->type == SH_NODE_OUTPUT_MATERIAL)
    usd_shade_type_name = "output";
  if (node->type == SH_NODE_OUTPUT_WORLD)
    usd_shade_type_name = "output";
  if (node->type == SH_NODE_OUTPUT_LIGHT)
    usd_shade_type_name = "output";
  if (node->type == SH_NODE_UVMAP)
    usd_shade_type_name = "uvmap";
  if (node->type == SH_NODE_VALTORGB)
    usd_shade_type_name = "rgb_ramp";
  if (node->type == SH_NODE_HUE_SAT)
    usd_shade_type_name = "hsv";
  if (node->type == SH_NODE_BRIGHTCONTRAST)
    usd_shade_type_name = "brightness_contrast";
  if (node->type == SH_NODE_BACKGROUND)
    usd_shade_type_name = "background_shader";
  if (node->type == SH_NODE_VOLUME_SCATTER)
    usd_shade_type_name = "scatter_volume";
  if (node->type == SH_NODE_VOLUME_ABSORPTION)
    usd_shade_type_name = "absorption_volume";

  shader.CreateIdAttr(
      pxr::VtValue(pxr::TfToken("cycles_" + pxr::TfMakeValidIdentifier(usd_shade_type_name))));

  // Store custom1-4

  switch (node->type) {
    case SH_NODE_TEX_WHITE_NOISE: {
      usd_handle_shader_enum(pxr::TfToken("Dimensions"),
                             node_noise_dimensions_conversion,
                             shader,
                             (int)node->custom1);
    } break;
    case SH_NODE_MATH: {
      usd_handle_shader_enum(
          pxr::TfToken("Type"), node_math_type_conversion, shader, (int)node->custom1);
    } break;
    case SH_NODE_VECTOR_MATH: {
      usd_handle_shader_enum(
          pxr::TfToken("Type"), node_vector_math_type_conversion, shader, (int)node->custom1);
    } break;
    case SH_NODE_MAPPING: {
      usd_handle_shader_enum(
          pxr::TfToken("Type"), node_mapping_type_conversion, shader, (int)node->custom1);
    } break;
    /* TODO(makowalski): find replacement for the following legacy node. */
    case SH_NODE_MIX_RGB_LEGACY: {
      usd_handle_shader_enum(
          pxr::TfToken("Type"), node_mix_rgb_type_conversion, shader, (int)node->custom1);
      shader.CreateInput(pxr::TfToken("Use_Clamp"), pxr::SdfValueTypeNames->Bool)
          .Set(static_cast<bool>(node->custom1 & SHD_MIXRGB_CLAMP));
    } break;
    case SH_NODE_VECTOR_DISPLACEMENT: {
      usd_handle_shader_enum(
          pxr::TfToken("Space"), node_displacement_conversion, shader, (int)node->custom1);
    } break;
    case SH_NODE_VECTOR_ROTATE: {
      usd_handle_shader_enum(
          pxr::TfToken("Type"), node_vector_rotate_type_conversion, shader, (int)node->custom1);
      shader.CreateInput(pxr::TfToken("Invert"), pxr::SdfValueTypeNames->Bool)
          .Set((bool)node->custom2);
    } break;
    case SH_NODE_VECT_TRANSFORM: {
      usd_handle_shader_enum(
          pxr::TfToken("Type"), node_vector_transform_type_conversion, shader, (int)node->custom1);
      usd_handle_shader_enum(pxr::TfToken("Space"),
                             node_vector_transform_space_conversion,
                             shader,
                             (int)node->custom2);
    } break;
    case SH_NODE_SUBSURFACE_SCATTERING: {
      usd_handle_shader_enum(
          pxr::TfToken("Falloff"), node_sss_falloff_conversion, shader, (int)node->custom1);
    } break;
    case SH_NODE_CLAMP: {
      usd_handle_shader_enum(
          pxr::TfToken("Type"), node_clamp_type_conversion, shader, (int)node->custom1);
    } break;
    case SH_NODE_WIREFRAME: {
      shader.CreateInput(pxr::TfToken("Use_Pixel_Size"), pxr::SdfValueTypeNames->Bool)
          .Set((bool)node->custom1);
    } break;
    case SH_NODE_BSDF_GLOSSY: {
      // Cycles Standalone uses a different enum for distribution and subsurface, we encode strings
      // instead
      usd_handle_shader_enum(pxr::TfToken("Distribution"),
                             node_glossy_distribution_conversion,
                             shader,
                             (int)node->custom1);
    } break;
    case SH_NODE_BSDF_REFRACTION: {
      // Cycles Standalone uses a different enum for distribution and subsurface, we encode strings
      // instead
      usd_handle_shader_enum(pxr::TfToken("Distribution"),
                             node_refraction_distribution_conversion,
                             shader,
                             (int)node->custom1);
    } break;
    case SH_NODE_BSDF_TOON: {
      usd_handle_shader_enum(
          pxr::TfToken("component"), node_toon_component_conversion, shader, (int)node->custom1);
    } break;
    case SH_NODE_DISPLACEMENT: {
      usd_handle_shader_enum(
          pxr::TfToken("Space"), node_displacement_conversion, shader, (int)node->custom1);
    } break;
    case SH_NODE_BSDF_HAIR: {
      usd_handle_shader_enum(
          pxr::TfToken("component"), node_hair_component_conversion, shader, (int)node->custom1);
    } break;
    case SH_NODE_BSDF_HAIR_PRINCIPLED: {
      usd_handle_shader_enum(pxr::TfToken("parametrization"),
                             node_principled_hair_parametrization_conversion,
                             shader,
                             (int)node->custom1);
    } break;
    case SH_NODE_MAP_RANGE: {
      shader.CreateInput(pxr::TfToken("Use_Clamp"), pxr::SdfValueTypeNames->Bool)
          .Set((bool)node->custom1);
      shader.CreateInput(pxr::TfToken("Type"), pxr::SdfValueTypeNames->Int)
          .Set((int)node->custom2);
    } break;
    case SH_NODE_BEVEL: {
      shader.CreateInput(pxr::TfToken("Samples"), pxr::SdfValueTypeNames->Int)
          .Set((int)node->custom1);
    } break;
    case SH_NODE_AMBIENT_OCCLUSION: {
      shader.CreateInput(pxr::TfToken("Samples"), pxr::SdfValueTypeNames->Int)
          .Set((int)node->custom1);
      // TODO: Format?
      shader.CreateInput(pxr::TfToken("Inside"), pxr::SdfValueTypeNames->Bool)
          .Set((bool)node->custom2);
      shader.CreateInput(pxr::TfToken("Only_Local"), pxr::SdfValueTypeNames->Bool)
          .Set((bool)node->custom3);
    } break;
    case SH_NODE_BSDF_ANISOTROPIC: {
      // Cycles Standalone uses a different enum for distribution and subsurface, we encode strings
      // instead
      usd_handle_shader_enum(pxr::TfToken("Distribution"),
                             node_anisotropic_distribution_conversion,
                             shader,
                             (int)node->custom1);
    } break;
    case SH_NODE_BSDF_GLASS: {
      // Cycles Standalone uses a different enum for distribution and subsurface, we encode strings
      // instead
      usd_handle_shader_enum(pxr::TfToken("Distribution"),
                             node_glass_distribution_conversion,
                             shader,
                             (int)node->custom1);
    } break;
    case SH_NODE_BUMP: {
      shader.CreateInput(pxr::TfToken("Invert"), pxr::SdfValueTypeNames->Bool)
          .Set((bool)node->custom1);
    } break;
    case SH_NODE_BSDF_PRINCIPLED: {
      // Cycles Standalone uses a different enum for distribution and subsurface, we encode strings
      // instead

      // Commenting out unused to prevent compiler warning.
      // int distribution = ((node->custom1) & 6);

      usd_handle_shader_enum(pxr::TfToken("Distribution"),
                             node_principled_distribution_conversion,
                             shader,
                             (int)node->custom1);
      usd_handle_shader_enum(pxr::TfToken("Subsurface_Method"),
                             node_principled_subsurface_method_conversion,
                             shader,
                             (int)node->custom2);

      // Removed in 2.82+?
      bool sss_diffuse_blend_get = (((node->custom1) & 8) != 0);
      shader.CreateInput(pxr::TfToken("Blend_SSS_Diffuse"), pxr::SdfValueTypeNames->Bool)
          .Set(sss_diffuse_blend_get);
    } break;
  }

  // Convert all internal storage
  switch (node->type) {

      // -- Texture Node Storage

    case SH_NODE_TEX_SKY: {
      NodeTexSky *sky_storage = (NodeTexSky *)node->storage;
      if (!sky_storage)
        break;
      // TexMapping tex_mapping;
      // ColorMapping color_mapping;
      usd_handle_shader_enum(
          pxr::TfToken("type"), node_sky_tex_type_conversion, shader, sky_storage->sky_model);
      shader.CreateInput(pxr::TfToken("sun_direction"), pxr::SdfValueTypeNames->Vector3f)
          .Set(pxr::GfVec3f(sky_storage->sun_direction[0],
                            sky_storage->sun_direction[1],
                            sky_storage->sun_direction[2]));
      shader.CreateInput(pxr::TfToken("turbidity"), pxr::SdfValueTypeNames->Float)
          .Set(sky_storage->turbidity);
      shader.CreateInput(pxr::TfToken("ground_albedo"), pxr::SdfValueTypeNames->Float)
          .Set(sky_storage->ground_albedo);
    } break;

    case SH_NODE_TEX_IMAGE: {
      NodeTexImage *tex_original = (NodeTexImage *)node->storage;
      if (!tex_original)
        break;
      std::string imagePath = get_tex_image_asset_path(node, a_stage, export_params);
      if (imagePath.size() > 0)
        shader.CreateInput(cyclestokens::filename, pxr::SdfValueTypeNames->Asset)
            .Set(pxr::SdfAssetPath(imagePath));

      usd_handle_shader_enum(cyclestokens::interpolation,
                             node_image_tex_interpolation_conversion,
                             shader,
                             tex_original->interpolation);
      usd_handle_shader_enum(cyclestokens::projection,
                             node_image_tex_projection_conversion,
                             shader,
                             tex_original->projection);
      usd_handle_shader_enum(cyclestokens::extension,
                             node_image_tex_extension_conversion,
                             shader,
                             tex_original->extension);

      if (node->id) {
        Image *ima = (Image *)node->id;
        usd_handle_shader_enum(pxr::TfToken("alpha_type"),
                               node_image_tex_alpha_type_conversion,
                               shader,
                               (int)ima->alpha_mode);

        if (strlen(ima->colorspace_settings.name) > 0) {
          shader.CreateInput(cyclestokens::colorspace, pxr::SdfValueTypeNames->String)
              .Set(std::string(ima->colorspace_settings.name));
        }
      }

      break;
    }

    case SH_NODE_TEX_CHECKER: {
      // NodeTexChecker *storage = (NodeTexChecker *)node->storage;
      // TexMapping tex_mapping;
      // ColorMapping color_mapping;
    } break;

    case SH_NODE_TEX_BRICK: {
      NodeTexBrick *brick_storage = (NodeTexBrick *)node->storage;
      if (!brick_storage)
        break;
      // TexMapping tex_mapping;
      // ColorMapping color_mapping;
      shader.CreateInput(pxr::TfToken("offset_freq"), pxr::SdfValueTypeNames->Int)
          .Set(brick_storage->offset_freq);
      shader.CreateInput(pxr::TfToken("squash_freq"), pxr::SdfValueTypeNames->Int)
          .Set(brick_storage->squash_freq);
      shader.CreateInput(pxr::TfToken("offset"), pxr::SdfValueTypeNames->Float)
          .Set(brick_storage->offset);
      shader.CreateInput(pxr::TfToken("squash"), pxr::SdfValueTypeNames->Float)
          .Set(brick_storage->squash);
    } break;

    case SH_NODE_TEX_ENVIRONMENT: {
      NodeTexEnvironment *env_storage = (NodeTexEnvironment *)node->storage;
      if (!env_storage)
        break;
      // TexMapping tex_mapping;
      // ColorMapping color_mapping;
      std::string imagePath = get_tex_image_asset_path(node, a_stage, export_params);
      if (imagePath.size() > 0)
        shader.CreateInput(cyclestokens::filename, pxr::SdfValueTypeNames->Asset)
            .Set(pxr::SdfAssetPath(imagePath));
      usd_handle_shader_enum(cyclestokens::projection,
                             node_env_tex_projection_conversion,
                             shader,
                             env_storage->projection);
      usd_handle_shader_enum(cyclestokens::interpolation,
                             node_image_tex_interpolation_conversion,
                             shader,
                             env_storage->interpolation);

      if (node->id) {
        Image *ima = (Image *)node->id;
        usd_handle_shader_enum(pxr::TfToken("alpha_type"),
                               node_image_tex_alpha_type_conversion,
                               shader,
                               (int)ima->alpha_mode);
      }
    } break;

    case SH_NODE_TEX_GRADIENT: {
      NodeTexGradient *grad_storage = (NodeTexGradient *)node->storage;
      if (!grad_storage)
        break;

      usd_handle_shader_enum(pxr::TfToken("type"),
                             node_gradient_tex_type_conversion,
                             shader,
                             grad_storage->gradient_type);
    } break;

    case SH_NODE_TEX_NOISE: {
      NodeTexNoise *noise_storage = (NodeTexNoise *)node->storage;
      if (!noise_storage)
        break;
      // TexMapping tex_mapping;
      // ColorMapping color_mapping;
      usd_handle_shader_enum(pxr::TfToken("dimensions"),
                             node_noise_dimensions_conversion,
                             shader,
                             noise_storage->dimensions);
    } break;

    case SH_NODE_TEX_VORONOI: {
      NodeTexVoronoi *voronoi_storage = (NodeTexVoronoi *)node->storage;
      if (!voronoi_storage)
        break;
      // TexMapping tex_mapping;
      // ColorMapping color_mapping;
      usd_handle_shader_enum(pxr::TfToken("dimensions"),
                             node_noise_dimensions_conversion,
                             shader,
                             voronoi_storage->dimensions);
      usd_handle_shader_enum(pxr::TfToken("feature"),
                             node_voronoi_feature_conversion,
                             shader,
                             voronoi_storage->feature);
      usd_handle_shader_enum(pxr::TfToken("metric"),
                             node_voronoi_distance_conversion,
                             shader,
                             voronoi_storage->distance);
    } break;

    case SH_NODE_TEX_MUSGRAVE: {
      NodeTexMusgrave *musgrave_storage = (NodeTexMusgrave *)node->storage;
      if (!musgrave_storage)
        break;

      usd_handle_shader_enum(pxr::TfToken("type"),
                             node_musgrave_type_conversion,
                             shader,
                             musgrave_storage->musgrave_type);
      usd_handle_shader_enum(pxr::TfToken("dimensions"),
                             node_noise_dimensions_conversion,
                             shader,
                             musgrave_storage->dimensions);
    } break;

    case SH_NODE_TEX_WAVE: {
      NodeTexWave *wave_storage = (NodeTexWave *)node->storage;
      if (!wave_storage)
        break;

      usd_handle_shader_enum(
          pxr::TfToken("type"), node_wave_type_conversion, shader, wave_storage->wave_type);
      usd_handle_shader_enum(pxr::TfToken("profile"),
                             node_wave_profile_conversion,
                             shader,
                             wave_storage->wave_profile);
      usd_handle_shader_enum(pxr::TfToken("rings_direction"),
                             node_wave_rings_direction_conversion,
                             shader,
                             wave_storage->rings_direction);
      usd_handle_shader_enum(pxr::TfToken("bands_direction"),
                             node_wave_bands_direction_conversion,
                             shader,
                             wave_storage->bands_direction);

    } break;

    case SH_NODE_TEX_POINTDENSITY: {
      NodeShaderTexPointDensity *pd_storage = (NodeShaderTexPointDensity *)node->storage;
      if (!pd_storage)
        break;

      // TODO: Incomplete...

      usd_handle_shader_enum(pxr::TfToken("space"),
                             node_point_density_space_conversion,
                             shader,
                             (int)pd_storage->space);
      usd_handle_shader_enum(pxr::TfToken("interpolation"),
                             node_point_density_interpolation_conversion,
                             shader,
                             (int)pd_storage->interpolation);
    } break;

    case SH_NODE_TEX_MAGIC: {
      NodeTexMagic *magic_storage = (NodeTexMagic *)node->storage;
      if (!magic_storage)
        break;
      // TexMapping tex_mapping;
      // ColorMapping color_mapping;
      shader.CreateInput(pxr::TfToken("depth"), pxr::SdfValueTypeNames->Int)
          .Set(magic_storage->depth);
    } break;

      // ==== Ramp

    case SH_NODE_VALTORGB: {
      ColorBand *coba = (ColorBand *)node->storage;
      if (!coba)
        break;

      pxr::VtVec3fArray array;
      pxr::VtFloatArray alpha_array;

      int size = HD_CYCLES_CURVE_EXPORT_RES;
      for (int i = 0; i < size; i++) {

        const float in = (float)i / size;
        float out[4] = {0, 0, 0, 0};

        BKE_colorband_evaluate(coba, in, out);
        array.push_back(pxr::GfVec3f(out[0], out[1], out[2]));
        alpha_array.push_back(out[3]);
      }

      shader.CreateInput(pxr::TfToken("Interpolate"), pxr::SdfValueTypeNames->Bool)
          .Set(coba->ipotype != COLBAND_INTERP_LINEAR);

      shader.CreateInput(pxr::TfToken("Ramp"), pxr::SdfValueTypeNames->Float3Array).Set(array);
      shader.CreateInput(pxr::TfToken("Ramp_Alpha"), pxr::SdfValueTypeNames->FloatArray)
          .Set(alpha_array);
    } break;

      // ==== Curves

    case SH_NODE_CURVE_VEC: {
      CurveMapping *vec_curve_storage = (CurveMapping *)node->storage;
      if (!vec_curve_storage)
        break;

      pxr::VtVec3fArray array;

      BKE_curvemapping_init(vec_curve_storage);

      int size = HD_CYCLES_CURVE_EXPORT_RES;
      for (int i = 0; i < size; i++) {

        float out[3] = {0, 0, 0};

        const float iter[3] = {(float)i / size, (float)i / size, (float)i / size};

        BKE_curvemapping_evaluate3F(vec_curve_storage, out, iter);
        array.push_back(pxr::GfVec3f(out[0], out[1], out[2]));
      }

      // @TODO(bjs): Implement properly
      shader.CreateInput(pxr::TfToken("Min_X"), pxr::SdfValueTypeNames->Float).Set(0.0f);
      shader.CreateInput(pxr::TfToken("Max_X"), pxr::SdfValueTypeNames->Float).Set(1.0f);

      shader.CreateInput(pxr::TfToken("Curves"), pxr::SdfValueTypeNames->Float3Array).Set(array);

    } break;

    case SH_NODE_CURVE_RGB: {
      CurveMapping *col_curve_storage = (CurveMapping *)node->storage;
      if (!col_curve_storage)
        break;

      pxr::VtVec3fArray array;

      BKE_curvemapping_init(col_curve_storage);

      int size = HD_CYCLES_CURVE_EXPORT_RES;
      for (int i = 0; i < size; i++) {

        float out[3] = {0, 0, 0};

        const float iter[3] = {(float)i / size, (float)i / size, (float)i / size};

        BKE_curvemapping_evaluateRGBF(col_curve_storage, out, iter);
        array.push_back(pxr::GfVec3f(out[0], out[1], out[2]));
      }

      // @TODO(bjs): Implement properly
      shader.CreateInput(pxr::TfToken("Min_X"), pxr::SdfValueTypeNames->Float).Set(0.0f);
      shader.CreateInput(pxr::TfToken("Max_X"), pxr::SdfValueTypeNames->Float).Set(1.0f);

      shader.CreateInput(pxr::TfToken("Curves"), pxr::SdfValueTypeNames->Float3Array).Set(array);
    } break;

    // ==== Misc
    case SH_NODE_VALUE: {
      if (!node->outputs.first)
        break;
      bNodeSocket *val_sock = (bNodeSocket *)node->outputs.first;
      if (val_sock) {
        bNodeSocketValueFloat *float_data = (bNodeSocketValueFloat *)val_sock->default_value;
        shader.CreateInput(pxr::TfToken("value"), pxr::SdfValueTypeNames->Float)
            .Set(float_data->value);
      }
    } break;

    case SH_NODE_RGB: {
      if (!node->outputs.first)
        break;
      bNodeSocket *val_sock = (bNodeSocket *)node->outputs.first;
      if (val_sock) {
        bNodeSocketValueRGBA *col_data = (bNodeSocketValueRGBA *)val_sock->default_value;
        shader.CreateInput(pxr::TfToken("value"), pxr::SdfValueTypeNames->Color3f)
            .Set(pxr::GfVec3f(col_data->value[0], col_data->value[1], col_data->value[2]));
      }
    } break;

    case SH_NODE_UVMAP: {
      NodeShaderUVMap *uv_storage = (NodeShaderUVMap *)node->storage;
      if (!uv_storage)
        break;
      // We need to make valid here because actual uv primvar has been
      shader.CreateInput(cyclestokens::attribute, pxr::SdfValueTypeNames->String)
          .Set(pxr::TfMakeValidIdentifier(uv_storage->uv_map));
      break;
    }

    case SH_NODE_HUE_SAT: {
      NodeHueSat *hue_sat_node_str = (NodeHueSat *)node->storage;
      if (!hue_sat_node_str)
        break;
      shader.CreateInput(pxr::TfToken("hue"), pxr::SdfValueTypeNames->Float)
          .Set(hue_sat_node_str->hue);
      shader.CreateInput(pxr::TfToken("sat"), pxr::SdfValueTypeNames->Float)
          .Set(hue_sat_node_str->sat);
      shader.CreateInput(pxr::TfToken("val"), pxr::SdfValueTypeNames->Float)
          .Set(hue_sat_node_str->val);
    } break;

    case SH_NODE_TANGENT: {
      NodeShaderTangent *tangent_node_str = (NodeShaderTangent *)node->storage;
      if (!tangent_node_str)
        break;
      usd_handle_shader_enum(pxr::TfToken("direction_type"),
                             node_tangent_direction_type_conversion,
                             shader,
                             tangent_node_str->direction_type);
      usd_handle_shader_enum(
          pxr::TfToken("axis"), node_tangent_axis_conversion, shader, tangent_node_str->axis);
      shader.CreateInput(pxr::TfToken("Attribute"), pxr::SdfValueTypeNames->String)
          .Set(tangent_node_str->uv_map);
    } break;

    case SH_NODE_NORMAL_MAP: {
      NodeShaderNormalMap *normal_node_str = (NodeShaderNormalMap *)node->storage;
      if (!normal_node_str)
        break;
      usd_handle_shader_enum(
          pxr::TfToken("Space"), node_normal_map_space_conversion, shader, normal_node_str->space);

      // We need to make valid here because actual uv primvar has been
      shader.CreateInput(pxr::TfToken("Attribute"), pxr::SdfValueTypeNames->String)
          .Set(pxr::TfMakeValidIdentifier(normal_node_str->uv_map));
    } break;

    case SH_NODE_VERTEX_COLOR: {
      NodeShaderVertexColor *vert_col_node_str = (NodeShaderVertexColor *)node->storage;
      if (!vert_col_node_str)
        break;
      shader.CreateInput(pxr::TfToken("layer_name"), pxr::SdfValueTypeNames->String)
          .Set(vert_col_node_str->layer_name);
    } break;

    case SH_NODE_TEX_IES: {
      NodeShaderTexIES *ies_node_str = (NodeShaderTexIES *)node->storage;
      if (!ies_node_str)
        break;
      shader.CreateInput(pxr::TfToken("mode"), pxr::SdfValueTypeNames->Int)
          .Set(ies_node_str->mode);

      // TODO Cycles standalone expects this as "File Name" ustring...
      shader.CreateInput(cyclestokens::filename, pxr::SdfValueTypeNames->Asset)
          .Set(pxr::SdfAssetPath(ies_node_str->filepath));
    } break;

    case SH_NODE_ATTRIBUTE: {
      NodeShaderAttribute *attr_node_str = (NodeShaderAttribute *)node->storage;
      if (!attr_node_str)
        break;
      shader.CreateInput(pxr::TfToken("Attribute"), pxr::SdfValueTypeNames->String)
          .Set(attr_node_str->name);
    } break;
  }

  // Assign default input inputs
  for (bNodeSocket *nSock = (bNodeSocket *)node->inputs.first; nSock; nSock = nSock->next) {
    set_default(node, nSock, nSock, shader);
  }

  return shader;
}

static void store_cycles_nodes(pxr::UsdStageRefPtr a_stage,
                               bNodeTree *ntree,
                               pxr::SdfPath shader_path,
                               bNode **material_out,
                               const USDExportParams &export_params)
{
  for (bNode *node = (bNode *)ntree->nodes.first; node; node = node->next) {

    // Blacklist certain nodes
    if (node->flag & NODE_MUTED)
      continue;

    if (node->type == SH_NODE_OUTPUT_MATERIAL) {
      *material_out = node;
      continue;
    }

    pxr::UsdShadeShader node_shader = create_cycles_shader_node(
        a_stage, shader_path, node, export_params);
  }
}

static void link_cycles_nodes(pxr::UsdStageRefPtr a_stage,
                              pxr::UsdShadeMaterial &usd_material,
                              bNodeTree *ntree,
                              pxr::SdfPath shader_path)
{
  // for all links
  for (bNodeLink *link = (bNodeLink *)ntree->links.first; link; link = link->next) {
    bNode *from_node = link->fromnode, *to_node = link->tonode;
    bNodeSocket *from_sock = link->fromsock, *to_sock = link->tosock;

    // We should not encounter any groups, the node tree is pre-flattened.
    if (to_node->type == NODE_GROUP_OUTPUT)
      continue;

    if (from_node->type == NODE_GROUP_OUTPUT)
      continue;

    if (from_node == nullptr)
      continue;
    if (to_node == nullptr)
      continue;
    if (from_sock == nullptr)
      continue;
    if (to_sock == nullptr)
      continue;

    pxr::UsdShadeShader from_shader = pxr::UsdShadeShader::Define(
        a_stage,
        shader_path.AppendChild(pxr::TfToken(pxr::TfMakeValidIdentifier(from_node->name))));

    if (to_node->type == SH_NODE_OUTPUT_MATERIAL) {
      if (strncmp(to_sock->name, "Surface", 64) == 0) {
        if (strncmp(from_sock->name, "BSDF", 64) == 0)
          usd_material.CreateSurfaceOutput(cyclestokens::cycles)
              .ConnectToSource(from_shader.ConnectableAPI(), cyclestokens::bsdf);
        else
          usd_material.CreateSurfaceOutput(cyclestokens::cycles)
              .ConnectToSource(from_shader.ConnectableAPI(), cyclestokens::closure);
      }
      else if (strncmp(to_sock->name, "Volume", 64) == 0)
        usd_material.CreateVolumeOutput(cyclestokens::cycles)
            .ConnectToSource(from_shader.ConnectableAPI(), cyclestokens::bsdf);
      else if (strncmp(to_sock->name, "Displacement", 64) == 0)
        usd_material.CreateDisplacementOutput(cyclestokens::cycles)
            .ConnectToSource(from_shader.ConnectableAPI(), cyclestokens::vector);
      continue;
    }

    pxr::UsdShadeShader to_shader = pxr::UsdShadeShader::Define(
        a_stage, shader_path.AppendChild(pxr::TfToken(pxr::TfMakeValidIdentifier(to_node->name))));

    if (!from_shader.GetPrim().IsValid())
      continue;

    if (!to_shader.GetPrim().IsValid())
      continue;

    // TODO CLEAN
    std::string toName(to_sock->identifier);
    switch (to_node->type) {
      case SH_NODE_MATH: {
        if (toName == "Value_001")
          toName = "Value2";
        else
          toName = "Value1";
      } break;
      case SH_NODE_VECTOR_MATH: {
        if (toName == "Vector_001")
          toName = "Vector2";
        else if (toName == "Vector_002")
          toName = "Vector3";
        else
          toName = "Vector1";
      } break;
      case SH_NODE_ADD_SHADER:
      case SH_NODE_MIX_SHADER: {
        if (toName == "Shader_001")
          toName = "Closure2";
        else if (toName == "Shader")
          toName = "Closure1";
      } break;
      // Only needed in 4.21?
      case SH_NODE_CURVE_RGB: {
        if (toName == "Color")
          toName = "value";
      } break;
      case SH_NODE_SEPRGB_LEGACY: {
        if (toName == "Image")
          toName = "color";
      } break;
    }
    to_lower(toName);

    // TODO CLEAN
    std::string fromName(from_sock->identifier);
    switch (from_node->type) {
      case SH_NODE_ADD_SHADER:
      case SH_NODE_MIX_SHADER: {
        fromName = "Closure";
      } break;
      // Only needed in 4.21?
      case SH_NODE_CURVE_RGB: {
        if (fromName == "Color")
          fromName = "value";
      } break;
    }
    to_lower(fromName);

    to_shader
        .CreateInput(pxr::TfToken(pxr::TfMakeValidIdentifier(toName)),
                     pxr::SdfValueTypeNames->Float)
        .ConnectToSource(from_shader.ConnectableAPI(),
                         pxr::TfToken(pxr::TfMakeValidIdentifier(fromName)));
  }
}

/* Entry point to create USD Shade Material network from Cycles Node Graph
 * This is needed for re-importing in to Blender and for HdCycles. */
void create_usd_cycles_material(pxr::UsdStageRefPtr a_stage,
                                Material *material,
                                pxr::UsdShadeMaterial &usd_material,
                                const USDExportParams &export_params)
{
  create_usd_cycles_material(a_stage, material->nodetree, usd_material, export_params);
}

void create_usd_cycles_material(pxr::UsdStageRefPtr a_stage,
                                bNodeTree *ntree,
                                pxr::UsdShadeMaterial &usd_material,
                                const USDExportParams &export_params)
{

  bNode *output = nullptr;

  bNodeTree *localtree = ntreeLocalize(ntree);

  ntree_shader_groups_expand_inputs(localtree);

  ntree_shader_groups_flatten(localtree);

  localize(localtree, localtree);

  usd_define_or_over<pxr::UsdGeomScope>(a_stage,
                                        usd_material.GetPath().AppendChild(cyclestokens::cycles),
                                        export_params.export_as_overs);

  store_cycles_nodes(a_stage,
                     localtree,
                     usd_material.GetPath().AppendChild(cyclestokens::cycles),
                     &output,
                     export_params);
  link_cycles_nodes(
      a_stage, usd_material, localtree, usd_material.GetPath().AppendChild(cyclestokens::cycles));

  ntreeFreeLocalTree(localtree);
  MEM_freeN(localtree);
}

void create_mdl_material(const USDExporterContext &usd_export_context,
                         Material *material,
                         pxr::UsdShadeMaterial &usd_material)
{
#ifdef WITH_PYTHON
  if (!(material && usd_material)) {
    return;
  }

  usd_define_or_over<pxr::UsdGeomScope>(usd_export_context.stage,
                                        usd_material.GetPath().AppendChild(usdtokens::mdl),
                                        usd_export_context.export_params.export_as_overs);

  pxr::SdfPath shader_path =
      usd_material.GetPath().AppendChild(usdtokens::mdl).AppendChild(usdtokens::Shader);

  pxr::UsdShadeShader shader = (usd_export_context.export_params.export_as_overs) ?
                                   pxr::UsdShadeShader(
                                       usd_export_context.stage->OverridePrim(shader_path)) :
                                   pxr::UsdShadeShader::Define(usd_export_context.stage,
                                                               shader_path);

  if (!shader) {
    std::cout << "WARNING in create_mdl_material(): couldn't create mdl shader " << shader_path
              << std::endl;
    return;
  }

  pxr::UsdShadeOutput material_surface_output = usd_material.CreateSurfaceOutput(usdtokens::mdl);

  if (!material_surface_output) {
    std::cout
        << "WARNING in create_mdl_material(): couldn't create material 'mdl:surface' output.\n";
    return;
  }

  material_surface_output.ConnectToSource(shader.ConnectableAPI(), usdtokens::out);

  umm_export_material(usd_export_context, material, shader, "MDL");

#endif
}

static pxr::TfToken get_node_tex_image_color_space(bNode *node)
{
  if (!node->id) {
    return pxr::TfToken();
  }

  Image *ima = reinterpret_cast<Image *>(node->id);

  if (IMB_colormanagement_space_name_is_data(ima->colorspace_settings.name)) {
    return usdtokens::raw;
  }
  if (IMB_colormanagement_space_name_is_srgb(ima->colorspace_settings.name)) {
    return usdtokens::sRGB;
  }

  return pxr::TfToken();
}

/* Search the upstream node links connected to the given socket and return the first occurrence
 * of the link connected to the node of the given type. Return null if no such link was found.
 * The 'fromnode' and 'fromsock' members of the returned link are guaranteed to be not null. */
static bNodeLink *traverse_channel(bNodeSocket *input, const short target_type)
{
  if (!(input->link && input->link->fromnode && input->link->fromsock)) {
    return nullptr;
  }

  bNode *linked_node = input->link->fromnode;
  if (linked_node->type == target_type) {
    /* Return match. */
    return input->link;
  }

  /* Recursively traverse the linked node's sockets. */
  LISTBASE_FOREACH (bNodeSocket *, sock, &linked_node->inputs) {
    if (bNodeLink *found_link = traverse_channel(sock, target_type)) {
      return found_link;
    }
  }

  return nullptr;
}

/* Returns the first occurrence of a principled BSDF or a diffuse BSDF node found in the given
 * material's node tree.  Returns null if no instance of either type was found. */
static bNode *find_bsdf_node(Material *material)
{
  for (bNode *node : material->nodetree->all_nodes()) {
    if (ELEM(node->type, SH_NODE_BSDF_PRINCIPLED, SH_NODE_BSDF_DIFFUSE)) {
      return node;
    }
  }

  return nullptr;
}

/* Creates a USD Preview Surface shader based on the given cycles node name and type. */
static pxr::UsdShadeShader create_usd_preview_shader(const USDExporterContext &usd_export_context,
                                                     pxr::UsdShadeMaterial &material,
                                                     const char *name,
                                                     const int type)
{
  pxr::SdfPath shader_path = material.GetPath().AppendChild(
      pxr::TfToken(pxr::TfMakeValidIdentifier(name)));
  pxr::UsdShadeShader shader = pxr::UsdShadeShader::Define(usd_export_context.stage, shader_path);

  switch (type) {
    case SH_NODE_TEX_IMAGE: {
      shader.CreateIdAttr(pxr::VtValue(usdtokens::uv_texture));
      break;
    }
    case SH_NODE_TEX_COORD:
    case SH_NODE_UVMAP: {
      shader.CreateIdAttr(pxr::VtValue(usdtokens::primvar_float2));
      break;
    }
    case SH_NODE_BSDF_DIFFUSE:
    case SH_NODE_BSDF_PRINCIPLED: {
      shader.CreateIdAttr(pxr::VtValue(usdtokens::preview_surface));
      material.CreateSurfaceOutput().ConnectToSource(shader.ConnectableAPI(), usdtokens::surface);
      break;
    }

    default:
      break;
  }

  return shader;
}

/* Creates a USD Preview Surface shader based on the given cycles shading node. */
static pxr::UsdShadeShader create_usd_preview_shader(const USDExporterContext &usd_export_context,
                                                     pxr::UsdShadeMaterial &material,
                                                     bNode *node)
{
  pxr::UsdShadeShader shader = create_usd_preview_shader(
      usd_export_context, material, node->name, node->type);

  if (node->type != SH_NODE_TEX_IMAGE) {
    return shader;
  }

  /* For texture image nodes we set the image path, color space and wrap. */
  std::string imagePath = get_tex_image_asset_path(
      node, usd_export_context.stage, usd_export_context.export_params);
  if (!imagePath.empty()) {
    shader.CreateInput(usdtokens::file, pxr::SdfValueTypeNames->Asset)
        .Set(pxr::SdfAssetPath(imagePath));
  }

  pxr::TfToken colorSpace = get_node_tex_image_color_space(node);
  if (!colorSpace.IsEmpty()) {
    shader.CreateInput(usdtokens::sourceColorSpace, pxr::SdfValueTypeNames->Token).Set(colorSpace);
  }

  pxr::TfToken wrap = get_node_tex_image_wrap(node);
  if (!wrap.IsEmpty()) {
    shader.CreateInput(usdtokens::wrapS, pxr::SdfValueTypeNames->Token).Set(wrap);
    shader.CreateInput(usdtokens::wrapT, pxr::SdfValueTypeNames->Token).Set(wrap);
  }

  return shader;
}

static std::string get_tex_image_asset_path(Image *ima)
{
  char filepath[FILE_MAX];
  get_absolute_path(ima, filepath);

  return std::string(filepath);
}

/* Gets an asset path for the given texture image node. The resulting path
 * may be absolute, relative to the USD file, or in a 'textures' directory
 * in the same directory as the USD file, depending on the export parameters.
 * The filename is typically the image filepath but might also be automatically
 * generated based on the image name for in-memory textures when exporting textures.
 * This function may return an empty string if the image does not have a filepath
 * assigned and no asset path could be determined. */
std::string get_tex_image_asset_path(bNode *node,
                                     const pxr::UsdStageRefPtr stage,
                                     const USDExportParams &export_params)
{
  Image *ima = reinterpret_cast<Image *>(node->id);
  if (!ima) {
    return "";
  }

  std::string path;

  if (is_in_memory_texture(ima)) {
    path = get_in_memory_texture_filename(ima);
  }
  else if (strlen(ima->filepath) > 0) {
    /* Get absolute path. */
    path = get_tex_image_asset_path(ima);
  }

  return get_tex_image_asset_path(path, stage, export_params); 
}

/* Return a USD asset path referencing the given texture file. The resulting path
 * may be absolute, relative to the USD file, or in a 'textures' directory
 * in the same directory as the USD file, depending on the export parameters. */
std::string get_tex_image_asset_path(const std::string &path,
                                     const pxr::UsdStageRefPtr stage,
                                     const USDExportParams &export_params)
{
  if (path.empty()) {
    return path;
  }

  if (export_params.export_textures) {
    /* The texture is exported to a 'textures' directory next to the
     * USD root layer. */

    char exp_path[FILE_MAX];
    char file_path[FILE_MAX];
    BLI_path_split_file_part(path.c_str(), file_path, FILE_MAX);

    if (export_params.relative_paths) {
      BLI_path_join(exp_path, FILE_MAX, ".", "textures", file_path);
    }
    else {
      /* Create absolute path in the textures directory. */
      pxr::SdfLayerHandle layer = stage->GetRootLayer();
      std::string stage_path = layer->GetRealPath();
      if (stage_path.empty()) {
        return path;
      }

      char dir_path[FILE_MAX];
      BLI_path_split_dir_part(stage_path.c_str(), dir_path, FILE_MAX);
      BLI_path_join(exp_path, FILE_MAX, dir_path, "textures", file_path);
    }

    BLI_str_replace_char(exp_path, '\\', '/');
    return exp_path;
  }

  if (export_params.relative_paths) {
    /* Get the path relative to the USD. */
    pxr::SdfLayerHandle layer = stage->GetRootLayer();
    std::string stage_path = layer->GetRealPath();
    if (stage_path.empty()) {
      return path;
    }

    char rel_path[FILE_MAX];
    strcpy(rel_path, path.c_str());

    BLI_path_rel(rel_path, stage_path.c_str());
    if (!BLI_path_is_rel(rel_path)) {
      return path;
    }

    BLI_str_replace_char(rel_path, '\\', '/');
    return rel_path + 2;
  }

  return path;
}

/* If the given image is tiled, copy the image tiles to the given
 * destination directory. */
static void copy_tiled_textures(Image *ima,
                                const std::string &dest_dir,
                                const bool allow_overwrite)
{
  char src_path[FILE_MAX];
  get_absolute_path(ima, src_path);

  eUDIM_TILE_FORMAT tile_format;
  char *udim_pattern = BKE_image_get_tile_strformat(src_path, &tile_format);

  /* Only <UDIM> tile formats are supported by USD right now. */
  if (tile_format != UDIM_TILE_FORMAT_UDIM) {
    std::cout << "WARNING: unsupported tile format for `" << src_path << "`" << std::endl;
    MEM_SAFE_FREE(udim_pattern);
    return;
  }

  const eUSDTexNameCollisionMode tex_name_collision_mode = allow_overwrite ?
                                                               USD_TEX_NAME_COLLISION_OVERWRITE :
                                                               USD_TEX_NAME_COLLISION_USE_EXISTING;

  /* Copy all tiles. */
  LISTBASE_FOREACH (ImageTile *, tile, &ima->tiles) {
    char src_tile_path[FILE_MAX];
    BKE_image_set_filepath_from_tile_number(
        src_tile_path, udim_pattern, tile_format, tile->tile_number);

    char dest_filename[FILE_MAXFILE];
    BLI_path_split_file_part(src_tile_path, dest_filename, sizeof(dest_filename));

    char dest_tile_path[FILE_MAX];
    BLI_path_join(dest_tile_path, FILE_MAX, dest_dir.c_str(), dest_filename);
    BLI_str_replace_char(dest_tile_path, '\\', '/');

    if (!allow_overwrite && asset_exists(dest_tile_path)) {
      continue;
    }

    if (paths_equal(src_tile_path, dest_tile_path)) {
      /* Source and destination paths are the same, don't copy. */
      continue;
    }

    /* Copy the file. */
    if (!copy_asset(src_tile_path,
                    dest_tile_path,
                    tex_name_collision_mode)) {
      WM_reportf(RPT_WARNING,
                 "USD export:  couldn't copy texture tile from %s to %s",
                 src_tile_path,
                 dest_tile_path);
    }
  }
  MEM_SAFE_FREE(udim_pattern);
}

/* Copy the given image to the destination directory. */
static void copy_single_file(Image *ima, const std::string &dest_dir, const bool allow_overwrite)
{
  char source_path[FILE_MAX];
  get_absolute_path(ima, source_path);

  char file_name[FILE_MAX];
  BLI_path_split_file_part(source_path, file_name, FILE_MAX);

  char dest_path[FILE_MAX];
  BLI_path_join(dest_path, FILE_MAX, dest_dir.c_str(), file_name);
  BLI_str_replace_char(dest_path, '\\', '/');

  if (!allow_overwrite && asset_exists(dest_path)) {
    return;
  }

  if (paths_equal(source_path, dest_path)) {
    /* Source and destination paths are the same, don't copy. */
    return;
  }

  /* Copy the file. */
  if (!copy_asset(source_path,
                  dest_path,
                  allow_overwrite ? USD_TEX_NAME_COLLISION_OVERWRITE :
                                    USD_TEX_NAME_COLLISION_USE_EXISTING)) {
    WM_reportf(
        RPT_WARNING, "USD export:  couldn't copy texture from %s to %s", source_path, dest_path);
  }
}

/* Export the given texture node's image to a 'textures' directory
 * next to given stage's root layer USD.
 * Based on ImagesExporter::export_UV_Image() */
void export_texture(bNode *node,
                    const pxr::UsdStageRefPtr stage,
                    const bool allow_overwrite)
{
  if (!ELEM(node->type, SH_NODE_TEX_IMAGE, SH_NODE_TEX_ENVIRONMENT)) {
    return;
  }

  Image *ima = reinterpret_cast<Image *>(node->id);
  if (!ima) {
    return;
  }

  std::string dest_dir = get_export_textures_dir(stage);

  if (dest_dir.empty()) {
    WM_reportf(RPT_WARNING, "%s: Couldn't determine textures directory path", __func__);
    return;
  }

  if (is_in_memory_texture(ima)) {
    export_in_memory_texture(ima, dest_dir, allow_overwrite);
  }
  else if (ima->source == IMA_SRC_TILED) {
    copy_tiled_textures(ima, dest_dir, allow_overwrite);
  }
  else {
    copy_single_file(ima, dest_dir, allow_overwrite);
  }
}

/* Export the texture of every texture image node in the given material's node tree. */
void export_textures(const Material *material, const pxr::UsdStageRefPtr stage, const bool allow_overwrite)
{
  if (!(material && material->use_nodes)) {
    return;
  }

  if (!stage) {
    return;
  }

  for (bNode *node = (bNode *)material->nodetree->nodes.first; node; node = node->next) {
    if (ELEM(node->type, SH_NODE_TEX_IMAGE, SH_NODE_TEX_ENVIRONMENT)) {
      export_texture(node, stage, allow_overwrite);
    }
  }
}


const pxr::TfToken token_for_input(const char *input_name)
{
  const InputSpecMap &input_map = preview_surface_input_map();
  const InputSpecMap::const_iterator it = input_map.find(input_name);

  if (it == input_map.end()) {
    return pxr::TfToken();
  }

  return it->second.input_name;
}

}  // namespace blender::io::usd<|MERGE_RESOLUTION|>--- conflicted
+++ resolved
@@ -15,12 +15,8 @@
 #include "BKE_image.h"
 #include "BKE_image_format.h"
 #include "BKE_main.h"
-<<<<<<< HEAD
-#include "BKE_node.h"
+#include "BKE_node.hh"
 #include "BKE_node_tree_update.h"
-=======
-#include "BKE_node.hh"
->>>>>>> 43d66f67
 #include "BKE_node_runtime.hh"
 
 #include "IMB_colormanagement.h"
@@ -551,8 +547,8 @@
     node_next = node->next;
 
     if (node->flag & NODE_MUTED || node->type == NODE_REROUTE) {
-      nodeInternalRelink(localtree, node);
-      ntreeFreeLocalNode(localtree, node);
+      blender::bke::nodeInternalRelink(localtree, node);
+      blender::bke::ntreeFreeLocalNode(localtree, node);
     }
   }
 }
@@ -777,7 +773,7 @@
 
   while (group_interface_nodes) {
     node = (bNode *)BLI_linklist_pop(&group_interface_nodes);
-    ntreeFreeLocalNode(ntree, node);
+    blender::bke::ntreeFreeLocalNode(ntree, node);
   }
 
   BKE_ntree_update_tag_all(ntree);
@@ -795,8 +791,8 @@
       node_next = node->next;
       /* delete the group instance and its localtree. */
       bNodeTree *ngroup = (bNodeTree *)node->id;
-      ntreeFreeLocalNode(localtree, node);
-      ntreeFreeTree(ngroup);
+      blender::bke::ntreeFreeLocalNode(localtree, node);
+      blender::bke::ntreeFreeTree(ngroup);
       MEM_freeN(ngroup);
     }
     else {
@@ -1136,7 +1132,7 @@
     {SHD_BLEND_SPHERICAL, "spherical"},
 };
 static const std::map<int, std::string> node_glossy_distribution_conversion = {
-    {SHD_GLOSSY_SHARP, "sharp"},
+    {SHD_GLOSSY_SHARP_DEPRECATED, "sharp"},
     {SHD_GLOSSY_BECKMANN, "beckmann"},
     {SHD_GLOSSY_GGX, "GGX"},
     {SHD_GLOSSY_ASHIKHMIN_SHIRLEY, "ashikhmin_shirley"},
@@ -1149,13 +1145,13 @@
     {SHD_GLOSSY_ASHIKHMIN_SHIRLEY, "ashikhmin_shirley"},
 };
 static const std::map<int, std::string> node_glass_distribution_conversion = {
-    {SHD_GLOSSY_SHARP, "sharp"},
+    {SHD_GLOSSY_SHARP_DEPRECATED, "sharp"},
     {SHD_GLOSSY_BECKMANN, "beckmann"},
     {SHD_GLOSSY_GGX, "GGX"},
     {SHD_GLOSSY_MULTI_GGX, "Multiscatter GGX"},
 };
 static const std::map<int, std::string> node_refraction_distribution_conversion = {
-    {SHD_GLOSSY_SHARP, "sharp"},
+    {SHD_GLOSSY_SHARP_DEPRECATED, "sharp"},
     {SHD_GLOSSY_BECKMANN, "beckmann"},
     {SHD_GLOSSY_GGX, "GGX"},
 };
@@ -1428,14 +1424,6 @@
           .Set((bool)node->custom2);
       shader.CreateInput(pxr::TfToken("Only_Local"), pxr::SdfValueTypeNames->Bool)
           .Set((bool)node->custom3);
-    } break;
-    case SH_NODE_BSDF_ANISOTROPIC: {
-      // Cycles Standalone uses a different enum for distribution and subsurface, we encode strings
-      // instead
-      usd_handle_shader_enum(pxr::TfToken("Distribution"),
-                             node_anisotropic_distribution_conversion,
-                             shader,
-                             (int)node->custom1);
     } break;
     case SH_NODE_BSDF_GLASS: {
       // Cycles Standalone uses a different enum for distribution and subsurface, we encode strings
