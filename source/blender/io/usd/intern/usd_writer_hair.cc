--- conflicted
+++ resolved
@@ -136,7 +136,6 @@
     curves.CreateDisplayColorAttr(pxr::VtValue(colors));
   }
 
-<<<<<<< HEAD
   if (usd_export_context_.export_params.export_materials) {
     assign_material(context, curves);
   }
@@ -145,9 +144,8 @@
     auto prim = curves.GetPrim();
     write_id_properties(prim, psys->part->id, timecode);
   }
-=======
+
   this->author_extent(timecode, curves);
->>>>>>> e1a29b58
 }
 
 bool USDHairWriter::check_is_animated(const HierarchyContext & /*context*/) const
