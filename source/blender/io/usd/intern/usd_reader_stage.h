/* SPDX-License-Identifier: GPL-2.0-or-later
 * Copyright 2021 Tangent Animation and. NVIDIA Corporation. All rights reserved. */
#pragma once

struct Main;

#include "usd.h"
#include "usd_reader_prim.h"

#include <pxr/usd/usd/stage.h>
#include <pxr/usd/usdGeom/imageable.h>
#include <pxr/usd/usdGeom/xformCache.h>
#include <pxr/usd/usdLux/domeLight.h>

#include <vector>

struct ImportSettings;

namespace blender::io::usd {

typedef std::map<pxr::SdfPath, std::vector<USDPrimReader *>> ProtoReaderMap;

class USDStageReader {

 protected:
  pxr::UsdStageRefPtr stage_;
  USDImportParams params_;
  ImportSettings settings_;

  std::vector<USDPrimReader *> readers_;

  // Readers for scenegraph instance prototypes.
  ProtoReaderMap proto_readers_;

  /* USD dome lights are converted to a world material,
   * rather than light objects, so are handled differently */
  std::vector<pxr::UsdLuxDomeLight> dome_lights_;

 public:
  USDStageReader(pxr::UsdStageRefPtr stage,
                 const USDImportParams &params,
                 const ImportSettings &settings);

  ~USDStageReader();

  USDPrimReader *create_reader_if_allowed(const pxr::UsdPrim &prim,
                                          pxr::UsdGeomXformCache *xf_cache);

  USDPrimReader *create_reader(const pxr::UsdPrim &prim, pxr::UsdGeomXformCache *xf_cache);

  void collect_readers(struct Main *bmain);

  bool valid() const;

  pxr::UsdStageRefPtr stage()
  {
    return stage_;
  }
  const USDImportParams &params() const
  {
    return params_;
  }

  const ImportSettings &settings() const
  {
    return settings_;
  }

  void clear_readers();

  void clear_proto_readers();

  const ProtoReaderMap &proto_readers() const
  {
    return proto_readers_;
  };

  const std::vector<USDPrimReader *> &readers() const
  {
    return readers_;
  };

<<<<<<< HEAD
  const std::vector<pxr::UsdLuxDomeLight> &dome_lights() const
  {
    return dome_lights_;
  };
=======
  void sort_readers();
>>>>>>> 0c0c3611

 private:
  USDPrimReader *collect_readers(Main *bmain,
                                 const pxr::UsdPrim &prim,
                                 pxr::UsdGeomXformCache *xf_cache,
                                 std::vector<USDPrimReader *> &r_readers);

  /**
   * Returns true if the given prim should be included in the
   * traversal based on the import options and the prim's visibility
   * attribute.  Note that the prim will be trivially included
   * if it has no visibility attribute or if the visibility
   * is inherited.
   */
  bool include_by_visibility(const pxr::UsdGeomImageable &imageable) const;

  /**
   * Returns true if the given prim should be included in the
   * traversal based on the import options and the prim's purpose
   * attribute. E.g., return false (to exclude the prim) if the prim
   * represents guide geometry and the 'Import Guide' option is
   * toggled off.
   */
  bool include_by_purpose(const pxr::UsdGeomImageable &imageable) const;

  bool merge_with_parent(USDPrimReader *reader) const;
};

};  // namespace blender::io::usd<|MERGE_RESOLUTION|>--- conflicted
+++ resolved
@@ -80,14 +80,12 @@
     return readers_;
   };
 
-<<<<<<< HEAD
   const std::vector<pxr::UsdLuxDomeLight> &dome_lights() const
   {
     return dome_lights_;
   };
-=======
+
   void sort_readers();
->>>>>>> 0c0c3611
 
  private:
   USDPrimReader *collect_readers(Main *bmain,
