/* SPDX-License-Identifier: GPL-2.0-or-later
 * Copyright 2019 Blender Foundation */
#include "usd_writer_transform.h"
#include "usd_hierarchy_iterator.h"

#include <pxr/base/gf/matrix4f.h>
#include <pxr/base/gf/quaternion.h>
#include <pxr/usd/usdGeom/xform.h>

#include "BKE_object.h"

#include "BLI_math_matrix.h"
#include "BLI_math_rotation.h"

#include "DNA_layer_types.h"

namespace blender::io::usd {

<<<<<<< HEAD
static const float UNIT_M4[4][4] = {
    {1, 0, 0, 0},
    {0, 1, 0, 0},
    {0, 0, 1, 0},
    {0, 0, 0, 1},
};

/* Returns in r_mat tha unit scaling and axis rotation transforms
 * applied to root prims on export. */
void get_export_conversion_matrix(const USDExportParams &params, float r_mat[4][4])
{
  unit_m4(r_mat);

  if (params.convert_orientation) {
    float mrot[3][3];
    mat3_from_axis_conversion(
        USD_GLOBAL_FORWARD_Y, USD_GLOBAL_UP_Z, params.forward_axis, params.up_axis, mrot);
    transpose_m3(mrot);
    copy_m4_m3(r_mat, mrot);
  }

  if (params.convert_to_cm) {
    float scale_mat[4][4];
    scale_m4_fl(scale_mat, 100.0f);
    mul_m4_m4m4(r_mat, scale_mat, r_mat);
  }
}

USDTransformWriter::USDTransformWriter(const USDExporterContext &ctx) : USDAbstractWriter(ctx)
{
}
=======
USDTransformWriter::USDTransformWriter(const USDExporterContext &ctx) : USDAbstractWriter(ctx) {}
>>>>>>> e858aa71

pxr::UsdGeomXformable USDTransformWriter::create_xformable() const
{
  pxr::UsdGeomXform xform;

  if (usd_export_context_.export_params.export_as_overs) {
    // Override existing prim on stage
    xform = pxr::UsdGeomXform(
        usd_export_context_.stage->OverridePrim(usd_export_context_.usd_path));
  }
  else {
    // If prim exists, cast to UsdGeomXform (Solves merge transform and shape issue for animated
    // exports)
    pxr::UsdPrim existing_prim = usd_export_context_.stage->GetPrimAtPath(
        usd_export_context_.usd_path);
    if (existing_prim.IsValid() && existing_prim.IsA<pxr::UsdGeomXform>()) {
      xform = pxr::UsdGeomXform(existing_prim);
    }
    else {
      xform = pxr::UsdGeomXform::Define(usd_export_context_.stage, usd_export_context_.usd_path);
    }
  }

  return xform;
}

bool USDTransformWriter::should_apply_root_xform(const HierarchyContext &context) const
{
  if (!(usd_export_context_.export_params.convert_orientation ||
        usd_export_context_.export_params.convert_to_cm)) {
    return false;
  }

  if (strlen(usd_export_context_.export_params.root_prim_path) != 0) {
    return false;
  }

  if (context.export_parent != nullptr) {
    return false;
  }

  if (usd_export_context_.export_params.use_instancing &&
      usd_export_context_.hierarchy_iterator->is_prototype(context.object)) {
    /* This is an instancing prototype. */
    return false;
  }

  return true;
}

bool USDTransformWriter::is_proto_root(const HierarchyContext &context) const
{
  if (!usd_export_context_.export_params.use_instancing) {
    return false;
  }
  bool is_proto = usd_export_context_.hierarchy_iterator->is_prototype(context.object);
  bool parent_is_proto = context.export_parent &&
                         usd_export_context_.hierarchy_iterator->is_prototype(
                             context.export_parent);

  return is_proto && !parent_is_proto;
}

void USDTransformWriter::do_write(HierarchyContext &context)
{
  pxr::UsdGeomXformable xform = create_xformable();

  if (!xform) {
    printf("INTERNAL ERROR: USDTransformWriter: couldn't create xformable.\n");
    return;
  }

  if (usd_export_context_.export_params.export_transforms) {
    float parent_relative_matrix[4][4];  // The object matrix relative to the parent.

    // TODO(makowalski): This is inefficient checking for every transform and should be moved elsewhere.
    // TODO(makowalski): Use get_export_conversion_matrix() here, to avoid duplicating code.
    if (should_apply_root_xform(context)) {
      float matrix_world[4][4];
      copy_m4_m4(matrix_world, context.matrix_world);

      if (usd_export_context_.export_params.convert_orientation) {
        float mrot[3][3];
        float mat[4][4];
        mat3_from_axis_conversion(USD_GLOBAL_FORWARD_Y,
                                  USD_GLOBAL_UP_Z,
                                  usd_export_context_.export_params.forward_axis,
                                  usd_export_context_.export_params.up_axis,
                                  mrot);
        transpose_m3(mrot);
        copy_m4_m3(mat, mrot);
        mul_m4_m4m4(matrix_world, mat, context.matrix_world);
      }

      if (usd_export_context_.export_params.convert_to_cm) {
        float scale_mat[4][4];
        scale_m4_fl(scale_mat, 100.0f);
        mul_m4_m4m4(matrix_world, scale_mat, matrix_world);
      }

      mul_m4_m4m4(parent_relative_matrix, context.parent_matrix_inv_world, matrix_world);
    }
    else
      mul_m4_m4m4(parent_relative_matrix, context.parent_matrix_inv_world, context.matrix_world);

    // USD Xforms are by default set with an identity transform.
    // This check ensures transforms of non-identity are authored
    // preventing usd composition collisions up and down stream.
    if (usd_export_context_.export_params.export_identity_transforms ||
        !compare_m4m4(parent_relative_matrix, UNIT_M4, 0.000000001f)) {
      set_xform_ops(parent_relative_matrix, xform);
    }
  }

  if (usd_export_context_.export_params.export_custom_properties && context.object) {
    auto prim = xform.GetPrim();
    write_id_properties(prim, context.object->id, get_export_time_code());
  }

  if (usd_export_context_.export_params.use_instancing) {

    if (context.is_instance()) {
      mark_as_instance(context, xform.GetPrim());
      /* Explicitly set visibility, since the prototype might be invisible. */
      xform.GetVisibilityAttr().Set(pxr::UsdGeomTokens->inherited);
    }
    else {
      if (is_proto_root(context)) {
        /* TODO(makowalski): perhaps making prototypes invisible should be optional. */
        xform.GetVisibilityAttr().Set(pxr::UsdGeomTokens->invisible);
      }
    }
  }
}

bool USDTransformWriter::check_is_animated(const HierarchyContext &context) const
{
  if (context.duplicator != nullptr) {
    /* This object is being duplicated, so could be emitted by a particle system and thus
     * influenced by forces. TODO(Sybren): Make this more strict. Probably better to get from the
     * depsgraph whether this object instance has a time source. */
    return true;
  }

  if (check_has_physics(context)) {
    return true;
  }

  // TODO: This fails for a specific set of drivers and rig setups...
  // Setting 'context.animation_check_include_parent' to true fixed it...
  return BKE_object_moves_in_time(context.object, context.animation_check_include_parent);
}

void USDTransformWriter::set_xform_ops(float xf_matrix[4][4], pxr::UsdGeomXformable &xf)
{
  if (!xf) {
    return;
  }

  eUSDXformOpMode xfOpMode = usd_export_context_.export_params.xform_op_mode;

  if (xformOps_.empty()) {
    switch (xfOpMode) {
      case USD_XFORM_OP_SRT:
        xformOps_.push_back(xf.AddTranslateOp());
        xformOps_.push_back(xf.AddRotateXYZOp());
        xformOps_.push_back(xf.AddScaleOp());

        break;
      case USD_XFORM_OP_SOT:
        xformOps_.push_back(xf.AddTranslateOp());
        xformOps_.push_back(xf.AddOrientOp());
        xformOps_.push_back(xf.AddScaleOp());
        break;
      case USD_XFORM_OP_MAT:
        xformOps_.push_back(xf.AddTransformOp());
        break;
      default:
        printf("Warning: unknown XformOp type\n");
        xformOps_.push_back(xf.AddTransformOp());
        break;
    }
  }

  if (xformOps_.empty()) {
    /* Shouldn't happen. */
    return;
  }

  if (xformOps_.size() == 1) {
    xformOps_[0].Set(pxr::GfMatrix4d(xf_matrix), get_export_time_code());
  }
  else if (xformOps_.size() == 3) {

    float loc[3];
    float quat[4];
    float scale[3];

    mat4_decompose(loc, quat, scale, xf_matrix);

    if (xfOpMode == USD_XFORM_OP_SRT) {
      float rot[3];
      quat_to_eul(rot, quat);
      rot[0] *= 180.0 / M_PI;
      rot[1] *= 180.0 / M_PI;
      rot[2] *= 180.0 / M_PI;
      xformOps_[0].Set(pxr::GfVec3d(loc), get_export_time_code());
      xformOps_[1].Set(pxr::GfVec3f(rot), get_export_time_code());
      xformOps_[2].Set(pxr::GfVec3f(scale), get_export_time_code());
    }
    else if (xfOpMode == USD_XFORM_OP_SOT) {
      xformOps_[0].Set(pxr::GfVec3d(loc), get_export_time_code());
      xformOps_[1].Set(pxr::GfQuatf(quat[0], quat[1], quat[2], quat[3]), get_export_time_code());
      xformOps_[2].Set(pxr::GfVec3f(scale), get_export_time_code());
    }
  }
}

}  // namespace blender::io::usd<|MERGE_RESOLUTION|>--- conflicted
+++ resolved
@@ -16,7 +16,6 @@
 
 namespace blender::io::usd {
 
-<<<<<<< HEAD
 static const float UNIT_M4[4][4] = {
     {1, 0, 0, 0},
     {0, 1, 0, 0},
@@ -45,12 +44,7 @@
   }
 }
 
-USDTransformWriter::USDTransformWriter(const USDExporterContext &ctx) : USDAbstractWriter(ctx)
-{
-}
-=======
 USDTransformWriter::USDTransformWriter(const USDExporterContext &ctx) : USDAbstractWriter(ctx) {}
->>>>>>> e858aa71
 
 pxr::UsdGeomXformable USDTransformWriter::create_xformable() const
 {
