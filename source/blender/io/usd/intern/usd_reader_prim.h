/* SPDX-License-Identifier: GPL-2.0-or-later
 * Adapted from the Blender Alembic importer implementation.
 * Modifications Copyright 2021 Tangent Animation. All rights reserved. */
#pragma once

#include "usd.h"

#include <pxr/usd/usd/prim.h>

#include <map>
#include <string>

<<<<<<< HEAD
struct CacheFile;
=======
>>>>>>> d136a996
struct Main;
struct Material;
struct Object;

namespace blender::io::usd {

struct ImportSettings {
  bool do_convert_mat;
  float conversion_mat[4][4];

  int from_up;
  int from_forward;
  float scale;
  bool is_sequence;
  bool set_frame_range;

  /* Length and frame offset of file sequences. */
  int sequence_len;
  int sequence_offset;

  /* From MeshSeqCacheModifierData.read_flag */
  int read_flag;

  bool validate_meshes;

  /* Map a USD matrial prim path to a Blender material name.
   * This map might be updated by readers during stage traversal.
   * TODO(makowalski): Is the ImportSettings struct the best place
   * to store this map? Maybe we should define an ImportContext
   * struct that stores USDImportParams, ImportSettings and
   * mutable values such as this. */
  mutable std::map<std::string, std::string> usd_path_to_mat_name;

  /* Map a USD material prim path to a Blender material name.
   * This map is updated by readers during stage traversal.
   * This field is mutable because it is used to keep track
   * of what the importer is doing. This is necessary even
   * when all the other import settings are to remain const. */
  mutable std::map<std::string, std::string> usd_path_to_mat_name;
  /* Map a material name to Blender material.
   * This map is updated by readers during stage traversal,
   * and is mutable similar to the map above. */
  mutable std::map<std::string, Material *> mat_name_to_mat;

  ImportSettings()
      : do_convert_mat(false),
        from_up(0),
        from_forward(0),
        scale(1.0f),
        is_sequence(false),
        set_frame_range(false),
        sequence_len(1),
        sequence_offset(0),
        read_flag(0),
        validate_meshes(false)
  {
  }
};

/* Most generic USD Reader. */

class USDPrimReader {

 protected:
  std::string name_;
  std::string prim_path_;
  Object *object_;
  pxr::UsdPrim prim_;
  const USDImportParams &import_params_;
  USDPrimReader *parent_reader_;
  const ImportSettings *settings_;
  int refcount_;

 public:
  USDPrimReader(const pxr::UsdPrim &prim,
                const USDImportParams &import_params,
                const ImportSettings &settings);
  virtual ~USDPrimReader();

  const pxr::UsdPrim &prim() const;

  virtual bool valid() const;

  virtual void create_object(Main *bmain, double motionSampleTime) = 0;
  virtual void read_object_data(Main *bmain, double motionSampleTime);

  virtual bool needs_cachefile()
  {
    return false;
  }
  virtual void apply_cache_file(CacheFile * /* cache_file */)
  {
  }

  Object *object() const;
  void object(Object *ob);

  USDPrimReader *parent() const
  {
    return parent_reader_;
  }
  void parent(USDPrimReader *parent)
  {
    parent_reader_ = parent;
  }

  /* Since readers might be referenced through handles
   * maintained by modifiers and constraints, we provide
   * a reference count to facilitate managing the object
   * lifetime.
   * TODO(makowalski): investigate transitioning to using
   * smart pointers for readers, or, alternatively look into
   * making the lifetime management more robust, e.g., by
   * making the destructors protected and implementing deletion
   * in decref(), etc. */
  int refcount() const;
  void incref();
  void decref();

  const std::string &name() const
  {
    return name_;
  }
  const std::string &prim_path() const
  {
    return prim_path_;
  }

 protected:
  void set_props(ID *id, const pxr::UsdPrim &prim, double motionSampleTime);
};

}  // namespace blender::io::usd<|MERGE_RESOLUTION|>--- conflicted
+++ resolved
@@ -10,10 +10,7 @@
 #include <map>
 #include <string>
 
-<<<<<<< HEAD
 struct CacheFile;
-=======
->>>>>>> d136a996
 struct Main;
 struct Material;
 struct Object;
@@ -38,14 +35,6 @@
   int read_flag;
 
   bool validate_meshes;
-
-  /* Map a USD matrial prim path to a Blender material name.
-   * This map might be updated by readers during stage traversal.
-   * TODO(makowalski): Is the ImportSettings struct the best place
-   * to store this map? Maybe we should define an ImportContext
-   * struct that stores USDImportParams, ImportSettings and
-   * mutable values such as this. */
-  mutable std::map<std::string, std::string> usd_path_to_mat_name;
 
   /* Map a USD material prim path to a Blender material name.
    * This map is updated by readers during stage traversal.
