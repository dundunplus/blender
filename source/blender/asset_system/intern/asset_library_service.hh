--- conflicted
+++ resolved
@@ -79,10 +79,6 @@
   /** Get the "All" asset library, which loads all others and merges them into one. */
   AssetLibrary *get_asset_library_all(const Main *bmain);
 
-<<<<<<< HEAD
-  /* See #AS_asset_full_path_resolve_from_weak_ref(). */
-  std::string resolve_asset_weak_reference_to_full_path(const AssetWeakReference &asset_reference);
-=======
   /** Get a valid library path from the weak reference. Empty if e.g. the reference is to a local
    * asset. */
   std::string resolve_asset_weak_reference_to_library_path(
@@ -106,7 +102,6 @@
    * path), `group` (i.e. ID type) and `name` (i.e. ID name) parts. */
   std::optional<ExplodedPath> resolve_asset_weak_reference_to_exploded_path(
       const AssetWeakReference &asset_reference);
->>>>>>> c40c110d
 
   /** Returns whether there are any known asset libraries with unsaved catalog edits. */
   bool has_any_unsaved_catalogs() const;
