--- conflicted
+++ resolved
@@ -127,14 +127,6 @@
       true);
 }
 
-<<<<<<< HEAD
-void AS_asset_full_path_resolve_from_weak_ref(const AssetWeakReference *asset_reference,
-                                              char r_path[1090 /* FILE_MAX_LIBEXTRA */])
-{
-  AssetLibraryService *service = AssetLibraryService::get();
-  std::string full_path = service->resolve_asset_weak_reference_to_full_path(*asset_reference);
-  BLI_strncpy(r_path, full_path.c_str(), 1090 /* FILE_MAX_LIBEXTRA */);
-=======
 void AS_asset_full_path_explode_from_weak_ref(const AssetWeakReference *asset_reference,
                                               char r_path_buffer[1090 /* FILE_MAX_LIBEXTRA */],
                                               char **r_dir,
@@ -191,7 +183,6 @@
       *r_name = r_path_buffer + exploded->group_component.size() + 1;
     }
   }
->>>>>>> c40c110d
 }
 
 namespace blender::asset_system {
