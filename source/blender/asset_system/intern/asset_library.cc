/* SPDX-License-Identifier: GPL-2.0-or-later */

/** \file
 * \ingroup asset_system
 */

#include <memory>

#include "AS_asset_catalog_tree.hh"
#include "AS_asset_identifier.hh"
#include "AS_asset_library.h"
#include "AS_asset_library.hh"
#include "AS_asset_representation.hh"

#include "BKE_main.h"
#include "BKE_preferences.h"

#include "BLI_fileops.h"
#include "BLI_path_util.h"

#include "DNA_userdef_types.h"

#include "asset_library_service.hh"
#include "asset_storage.hh"
#include "utils.hh"

using namespace blender;
using namespace blender::asset_system;

bool asset_system::AssetLibrary::save_catalogs_when_file_is_saved = true;

/* Can probably removed once #WITH_DESTROY_VIA_LOAD_HANDLER gets enabled by default. */
void AS_asset_libraries_exit()
{
  AssetLibraryService::destroy();
}

asset_system::AssetLibrary *AS_asset_library_load(const Main *bmain,
                                                  const AssetLibraryReference &library_reference)
{
  AssetLibraryService *service = AssetLibraryService::get();
  return service->get_asset_library(bmain, library_reference);
}

/**
 * Loading an asset library at this point only means loading the catalogs. Later on this should
 * invoke reading of asset representations too.
 */
struct ::AssetLibrary *AS_asset_library_load(const char *name, const char *library_path)
{
  AssetLibraryService *service = AssetLibraryService::get();
  asset_system::AssetLibrary *lib;
  if (library_path == nullptr || library_path[0] == '\0') {
    lib = service->get_asset_library_current_file(name);
  }
  else {
<<<<<<< HEAD
    lib = service->get_asset_library_on_disk(ASSET_LIBRARY_CUSTOM, name, library_path);
=======
    lib = service->get_asset_library_on_disk_custom(name, library_path);
>>>>>>> 819933cc
  }
  return reinterpret_cast<struct ::AssetLibrary *>(lib);
}

bool AS_asset_library_has_any_unsaved_catalogs()
{
  AssetLibraryService *service = AssetLibraryService::get();
  return service->has_any_unsaved_catalogs();
}

std::string AS_asset_library_root_path_from_library_ref(
    const AssetLibraryReference &library_reference)
{
  return AssetLibraryService::root_path_from_library_ref(library_reference);
}

std::string AS_asset_library_find_suitable_root_path_from_path(
    const blender::StringRefNull input_path)
{
  if (bUserAssetLibrary *preferences_lib = BKE_preferences_asset_library_containing_path(
          &U, input_path.c_str())) {
    return preferences_lib->path;
  }

  char buffer[FILE_MAXDIR];
  BLI_split_dir_part(input_path.c_str(), buffer, FILE_MAXDIR);
  return buffer;
}

std::string AS_asset_library_find_suitable_root_path_from_main(const Main *bmain)
{
  return AS_asset_library_find_suitable_root_path_from_path(bmain->filepath);
}

AssetCatalogService *AS_asset_library_get_catalog_service(const ::AssetLibrary *library_c)
{
  if (library_c == nullptr) {
    return nullptr;
  }

  const asset_system::AssetLibrary &library = reinterpret_cast<const asset_system::AssetLibrary &>(
      *library_c);
  return library.catalog_service.get();
}

AssetCatalogTree *AS_asset_library_get_catalog_tree(const ::AssetLibrary *library)
{
  AssetCatalogService *catalog_service = AS_asset_library_get_catalog_service(library);
  if (catalog_service == nullptr) {
    return nullptr;
  }

  return catalog_service->get_catalog_tree();
}

void AS_asset_library_refresh_catalog_simplename(struct ::AssetLibrary *asset_library,
                                                 struct AssetMetaData *asset_data)
{
  asset_system::AssetLibrary *lib = reinterpret_cast<asset_system::AssetLibrary *>(asset_library);
  lib->refresh_catalog_simplename(asset_data);
}

void AS_asset_library_remap_ids(const IDRemapper *mappings)
{
  AssetLibraryService *service = AssetLibraryService::get();
  service->foreach_loaded_asset_library(
      [mappings](asset_system::AssetLibrary &library) {
        library.remap_ids_and_remove_invalid(*mappings);
      },
      true);
}

namespace blender::asset_system {

AssetLibrary::AssetLibrary(eAssetLibraryType library_type, StringRef name, StringRef root_path)
    : library_type_(library_type),
      name_(name),
      root_path_(std::make_shared<std::string>(utils::normalize_directory_path(root_path))),
      asset_storage_(std::make_unique<AssetStorage>()),
      catalog_service(std::make_unique<AssetCatalogService>())
{
}

AssetLibrary::~AssetLibrary()
{
  if (on_save_callback_store_.func) {
    on_blend_save_handler_unregister();
  }
}

void AssetLibrary::foreach_loaded(FunctionRef<void(AssetLibrary &)> fn,
                                  const bool include_all_library)
{
  AssetLibraryService *service = AssetLibraryService::get();
  service->foreach_loaded_asset_library(fn, include_all_library);
}

void AssetLibrary::load_catalogs()
{
  auto catalog_service = std::make_unique<AssetCatalogService>(root_path());
  catalog_service->load_from_disk();
  this->catalog_service = std::move(catalog_service);
}

void AssetLibrary::refresh()
{
  if (on_refresh_) {
    on_refresh_(*this);
  }
}

AssetRepresentation &AssetLibrary::add_external_asset(StringRef relative_asset_path,
                                                      StringRef name,
                                                      std::unique_ptr<AssetMetaData> metadata)
{
  AssetIdentifier identifier = asset_identifier_from_library(relative_asset_path);
  return asset_storage_->add_external_asset(
      std::move(identifier), name, std::move(metadata), *this);
}

AssetRepresentation &AssetLibrary::add_local_id_asset(StringRef relative_asset_path, ID &id)
{
  AssetIdentifier identifier = asset_identifier_from_library(relative_asset_path);
  return asset_storage_->add_local_id_asset(std::move(identifier), id, *this);
}

bool AssetLibrary::remove_asset(AssetRepresentation &asset)
{
  return asset_storage_->remove_asset(asset);
}

void AssetLibrary::remap_ids_and_remove_invalid(const IDRemapper &mappings)
{
  asset_storage_->remap_ids_and_remove_invalid(mappings);
}

namespace {
void asset_library_on_save_post(struct Main *main,
                                struct PointerRNA **pointers,
                                const int num_pointers,
                                void *arg)
{
  AssetLibrary *asset_lib = static_cast<AssetLibrary *>(arg);
  asset_lib->on_blend_save_post(main, pointers, num_pointers);
}

}  // namespace

void AssetLibrary::on_blend_save_handler_register()
{
  /* The callback system doesn't own `on_save_callback_store_`. */
  on_save_callback_store_.alloc = false;

  on_save_callback_store_.func = asset_library_on_save_post;
  on_save_callback_store_.arg = this;

  BKE_callback_add(&on_save_callback_store_, BKE_CB_EVT_SAVE_POST);
}

void AssetLibrary::on_blend_save_handler_unregister()
{
  BKE_callback_remove(&on_save_callback_store_, BKE_CB_EVT_SAVE_POST);
  on_save_callback_store_.func = nullptr;
  on_save_callback_store_.arg = nullptr;
}

void AssetLibrary::on_blend_save_post(struct Main *main,
                                      struct PointerRNA ** /*pointers*/,
                                      const int /*num_pointers*/)
{
  if (this->catalog_service == nullptr) {
    return;
  }

  if (save_catalogs_when_file_is_saved) {
    this->catalog_service->write_to_disk(main->filepath);
  }
}

AssetIdentifier AssetLibrary::asset_identifier_from_library(StringRef relative_asset_path)
{
  return AssetIdentifier(root_path_, relative_asset_path);
}

void AssetLibrary::refresh_catalog_simplename(struct AssetMetaData *asset_data)
{
  if (BLI_uuid_is_nil(asset_data->catalog_id)) {
    asset_data->catalog_simple_name[0] = '\0';
    return;
  }
  const AssetCatalog *catalog = this->catalog_service->find_catalog(asset_data->catalog_id);
  if (catalog == nullptr) {
    /* No-op if the catalog cannot be found. This could be the kind of "the catalog definition file
     * is corrupt/lost" scenario that the simple name is meant to help recover from. */
    return;
  }
  STRNCPY(asset_data->catalog_simple_name, catalog->simple_name.c_str());
}

eAssetLibraryType AssetLibrary::library_type() const
{
  return library_type_;
}

StringRefNull AssetLibrary::name() const
{
  return name_;
}

StringRefNull AssetLibrary::root_path() const
{
  return *root_path_;
}

Vector<AssetLibraryReference> all_valid_asset_library_refs()
{
  Vector<AssetLibraryReference> result;
  {
    AssetLibraryReference library_ref{};
    library_ref.custom_library_index = -1;
    library_ref.type = ASSET_LIBRARY_ESSENTIALS;
    result.append(library_ref);
  }
  int i;
  LISTBASE_FOREACH_INDEX (const bUserAssetLibrary *, asset_library, &U.asset_libraries, i) {
    if (!BLI_is_dir(asset_library->path)) {
      continue;
    }
    AssetLibraryReference library_ref{};
    library_ref.custom_library_index = i;
    library_ref.type = ASSET_LIBRARY_CUSTOM;
    result.append(library_ref);
  }

  AssetLibraryReference library_ref{};
  library_ref.custom_library_index = -1;
  library_ref.type = ASSET_LIBRARY_LOCAL;
  result.append(library_ref);
  return result;
}

}  // namespace blender::asset_system<|MERGE_RESOLUTION|>--- conflicted
+++ resolved
@@ -51,14 +51,10 @@
   AssetLibraryService *service = AssetLibraryService::get();
   asset_system::AssetLibrary *lib;
   if (library_path == nullptr || library_path[0] == '\0') {
-    lib = service->get_asset_library_current_file(name);
+    lib = service->get_asset_library_current_file();
   }
   else {
-<<<<<<< HEAD
-    lib = service->get_asset_library_on_disk(ASSET_LIBRARY_CUSTOM, name, library_path);
-=======
     lib = service->get_asset_library_on_disk_custom(name, library_path);
->>>>>>> 819933cc
   }
   return reinterpret_cast<struct ::AssetLibrary *>(lib);
 }
