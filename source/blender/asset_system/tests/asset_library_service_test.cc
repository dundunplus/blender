--- conflicted
+++ resolved
@@ -92,27 +92,14 @@
 TEST_F(AssetLibraryServiceTest, library_pointers)
 {
   AssetLibraryService *service = AssetLibraryService::get();
-<<<<<<< HEAD
-
-  const std::string lib_name_on_disk = std::string(__func__) + " on disk";
-  const std::string lib_name_curfile = std::string(__func__) + " current file";
-  AssetLibrary *const lib = service->get_asset_library_on_disk(
-      ASSET_LIBRARY_CUSTOM, lib_name_on_disk, asset_library_root_);
-  AssetLibrary *const curfile_lib = service->get_asset_library_current_file(lib_name_curfile);
-
-  EXPECT_EQ(lib,
-            service->get_asset_library_on_disk(
-                ASSET_LIBRARY_CUSTOM, lib_name_on_disk, asset_library_root_))
-=======
 
   AssetLibrary *const lib = service->get_asset_library_on_disk_custom(__func__,
                                                                       asset_library_root_);
   AssetLibrary *const curfile_lib = service->get_asset_library_current_file();
 
   EXPECT_EQ(lib, service->get_asset_library_on_disk_custom(__func__, asset_library_root_))
->>>>>>> 819933cc
       << "Calling twice without destroying in between should return the same instance.";
-  EXPECT_EQ(curfile_lib, service->get_asset_library_current_file(lib_name_curfile))
+  EXPECT_EQ(curfile_lib, service->get_asset_library_current_file())
       << "Calling twice without destroying in between should return the same instance.";
 
   /* NOTE: there used to be a test for the opposite here, that after a call to
@@ -124,18 +111,9 @@
 {
   AssetLibraryService *service = AssetLibraryService::get();
 
-<<<<<<< HEAD
-  const std::string lib_name_on_disk = std::string(__func__) + " on disk";
-  const std::string lib_name_curfile = std::string(__func__) + " current file";
-
-  AssetLibrary *const lib = service->get_asset_library_on_disk(
-      ASSET_LIBRARY_CUSTOM, lib_name_on_disk, asset_library_root_);
-  AssetLibrary *const curfile_lib = service->get_asset_library_current_file(lib_name_curfile);
-=======
   AssetLibrary *const lib = service->get_asset_library_on_disk_custom(__func__,
                                                                       asset_library_root_);
   AssetLibrary *const curfile_lib = service->get_asset_library_current_file();
->>>>>>> 819933cc
 
   AssetLibraryReference ref{};
   ref.type = ASSET_LIBRARY_LOCAL;
@@ -169,33 +147,19 @@
 
   BLI_path_slash_ensure(asset_lib_with_slash, PATH_MAX);
 
-<<<<<<< HEAD
-  AssetLibrary *const lib_no_slash = service->get_asset_library_on_disk(
-      ASSET_LIBRARY_CUSTOM, __func__, asset_lib_no_slash);
-
-  EXPECT_EQ(
-      lib_no_slash,
-      service->get_asset_library_on_disk(ASSET_LIBRARY_CUSTOM, __func__, asset_lib_with_slash))
-=======
   AssetLibrary *const lib_no_slash = service->get_asset_library_on_disk_custom(__func__,
                                                                                asset_lib_no_slash);
 
   EXPECT_EQ(lib_no_slash,
             service->get_asset_library_on_disk_custom(__func__, asset_lib_with_slash))
->>>>>>> 819933cc
       << "With or without trailing slash shouldn't matter.";
 }
 
 TEST_F(AssetLibraryServiceTest, catalogs_loaded)
 {
   AssetLibraryService *const service = AssetLibraryService::get();
-<<<<<<< HEAD
-  AssetLibrary *const lib = service->get_asset_library_on_disk(
-      ASSET_LIBRARY_CUSTOM, __func__, asset_library_root_);
-=======
-  AssetLibrary *const lib = service->get_asset_library_on_disk_custom(__func__,
-                                                                      asset_library_root_);
->>>>>>> 819933cc
+  AssetLibrary *const lib = service->get_asset_library_on_disk_custom(__func__,
+                                                                      asset_library_root_);
   AssetCatalogService *const cat_service = lib->catalog_service.get();
 
   const bUUID UUID_POSES_ELLIE("df60e1f6-2259-475b-93d9-69a1b4a8db78");
@@ -209,13 +173,8 @@
   EXPECT_FALSE(service->has_any_unsaved_catalogs())
       << "Empty AssetLibraryService should have no unsaved catalogs";
 
-<<<<<<< HEAD
-  AssetLibrary *const lib = service->get_asset_library_on_disk(
-      ASSET_LIBRARY_CUSTOM, __func__, asset_library_root_);
-=======
-  AssetLibrary *const lib = service->get_asset_library_on_disk_custom(__func__,
-                                                                      asset_library_root_);
->>>>>>> 819933cc
+  AssetLibrary *const lib = service->get_asset_library_on_disk_custom(__func__,
+                                                                      asset_library_root_);
   AssetCatalogService *const cat_service = lib->catalog_service.get();
   EXPECT_FALSE(service->has_any_unsaved_catalogs())
       << "Unchanged AssetLibrary should have no unsaved catalogs";
@@ -247,12 +206,7 @@
   ASSERT_EQ(0, BLI_copy(original_cdf_file.c_str(), writable_cdf_file.c_str()));
 
   AssetLibraryService *const service = AssetLibraryService::get();
-<<<<<<< HEAD
-  AssetLibrary *const lib = service->get_asset_library_on_disk(
-      ASSET_LIBRARY_CUSTOM, __func__, writable_dir);
-=======
   AssetLibrary *const lib = service->get_asset_library_on_disk_custom(__func__, writable_dir);
->>>>>>> 819933cc
 
   EXPECT_FALSE(service->has_any_unsaved_catalogs())
       << "Unchanged AssetLibrary should have no unsaved catalogs";
