--- conflicted
+++ resolved
@@ -1069,7 +1069,7 @@
     BMesh *bm, BMLog *log, GHash *edges, BMLogEntry *entry, BMLogCallbacks *callbacks)
 {
   GHashIterator gh_iter;
-<<<<<<< HEAD
+
   GHASH_ITER (gh_iter, edges) {
     BMLogEdge *le = BLI_ghashIterator_getValue(&gh_iter);
     BMEdge *e = bm_log_edge_from_id(log, le->head.id);
@@ -1094,28 +1094,6 @@
     }
 
     BM_edge_kill(bm, e);
-=======
-  const int cd_face_sets = CustomData_get_offset(&bm->pdata, CD_SCULPT_FACE_SETS);
-
-  GHASH_ITER (gh_iter, faces) {
-    void *key = BLI_ghashIterator_getKey(&gh_iter);
-    BMLogFace *lf = BLI_ghashIterator_getValue(&gh_iter);
-    BMVert *v[3] = {
-        bm_log_vert_from_id(log, lf->v_ids[0]),
-        bm_log_vert_from_id(log, lf->v_ids[1]),
-        bm_log_vert_from_id(log, lf->v_ids[2]),
-    };
-    BMFace *f;
-
-    f = BM_face_create_verts(bm, v, 3, NULL, BM_CREATE_NOP, true);
-    f->head.hflag = lf->hflag;
-    bm_log_face_id_set(log, f, POINTER_AS_UINT(key));
-
-    /* Ensure face sets have valid values.  Fixes T80174. */
-    if (cd_face_sets != -1) {
-      BM_ELEM_CD_SET_INT(f, cd_face_sets, 1);
-    }
->>>>>>> 1a516bb7
   }
 }
 
