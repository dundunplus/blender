/* SPDX-License-Identifier: GPL-2.0-or-later
 * Copyright 2004 Blender Foundation */

#pragma once

/** \file
 * \ingroup bmesh
 *
 * The lowest level of functionality for manipulating bmesh structures.
 * None of these functions should ever be exported to the rest of Blender.
 *
 * in the vast majority of cases there shouldn't be used directly.
 * if absolutely necessary, see function definitions in code for
 * descriptive comments.  but seriously, don't use this stuff.
 */
#ifdef __cplusplus
extern "C" {
#endif

/* LOOP CYCLE MANAGEMENT */
/*****loop cycle functions, e.g. loops surrounding a face**** */
bool bmesh_loop_validate(BMFace *f) ATTR_WARN_UNUSED_RESULT ATTR_NONNULL();

/* DISK CYCLE MANAGEMENT */
void bmesh_disk_edge_append(BMEdge *e, BMVert *v) ATTR_NONNULL();
void bmesh_disk_edge_remove(BMEdge *e, BMVert *v) ATTR_NONNULL();
BLI_INLINE BMEdge *bmesh_disk_edge_next_safe(const BMEdge *e,
                                             const BMVert *v) ATTR_WARN_UNUSED_RESULT
    ATTR_NONNULL();
BLI_INLINE BMEdge *bmesh_disk_edge_prev_safe(const BMEdge *e,
                                             const BMVert *v) ATTR_WARN_UNUSED_RESULT
    ATTR_NONNULL();
BLI_INLINE BMEdge *bmesh_disk_edge_next(const BMEdge *e, const BMVert *v) ATTR_WARN_UNUSED_RESULT
    ATTR_NONNULL();
BLI_INLINE BMEdge *bmesh_disk_edge_prev(const BMEdge *e, const BMVert *v) ATTR_WARN_UNUSED_RESULT
    ATTR_NONNULL();
int bmesh_disk_facevert_count_at_most(const BMVert *v, int count_max) ATTR_WARN_UNUSED_RESULT
    ATTR_NONNULL();
/**
 * \brief DISK COUNT FACE VERT
 *
 * Counts the number of loop users
 * for this vertex. Note that this is
 * equivalent to counting the number of
 * faces incident upon this vertex
 */
int bmesh_disk_facevert_count(const BMVert *v) ATTR_WARN_UNUSED_RESULT ATTR_NONNULL();
/**
 * \brief FIND FIRST FACE EDGE
 *
 * Finds the first edge in a vertices
 * Disk cycle that has one of this
 * vert's loops attached
 * to it.
 */
BMEdge *bmesh_disk_faceedge_find_first(const BMEdge *e, const BMVert *v) ATTR_WARN_UNUSED_RESULT
    ATTR_NONNULL();
/**
 * Special case for BM_LOOPS_OF_VERT & BM_FACES_OF_VERT, avoids 2x calls.
 *
 * The returned BMLoop.e matches the result of #bmesh_disk_faceedge_find_first
 */
BMLoop *bmesh_disk_faceloop_find_first(const BMEdge *e, const BMVert *v) ATTR_WARN_UNUSED_RESULT
    ATTR_NONNULL();
/**
 * A version of #bmesh_disk_faceloop_find_first that ignores hidden faces.
 */
BMLoop *bmesh_disk_faceloop_find_first_visible(const BMEdge *e,
                                               const BMVert *v) ATTR_WARN_UNUSED_RESULT
    ATTR_NONNULL();
BMEdge *bmesh_disk_faceedge_find_next(const BMEdge *e, const BMVert *v) ATTR_WARN_UNUSED_RESULT
    ATTR_NONNULL();

/* RADIAL CYCLE MANAGEMENT */
void bmesh_radial_loop_append(BMEdge *e, BMLoop *l) ATTR_NONNULL();
/**
 * \brief BMESH RADIAL REMOVE LOOP
 *
 * Removes a loop from an radial cycle. If edge e is non-NULL
 * it should contain the radial cycle, and it will also get
 * updated (in the case that the edge's link into the radial
 * cycle was the loop which is being removed from the cycle).
 */
void bmesh_radial_loop_remove(BMEdge *e, BMLoop *l) ATTR_NONNULL();
/**
 * A version of #bmesh_radial_loop_remove which only performs the radial unlink,
 * leaving the edge untouched.
 */
void bmesh_radial_loop_unlink(BMLoop *l) ATTR_NONNULL();
/* NOTE:
 *      bmesh_radial_loop_next(BMLoop *l) / prev.
 * just use member access l->radial_next, l->radial_prev now */

int bmesh_radial_facevert_count_at_most(const BMLoop *l,
                                        const BMVert *v,
                                        int count_max) ATTR_WARN_UNUSED_RESULT ATTR_NONNULL();
/**
 * \brief RADIAL COUNT FACE VERT
 *
 * Returns the number of times a vertex appears
 * in a radial cycle
 */
int bmesh_radial_facevert_count(const BMLoop *l, const BMVert *v) ATTR_WARN_UNUSED_RESULT
    ATTR_NONNULL();
/**
 * \brief RADIAL CHECK FACE VERT
 *
 * Quicker check for `bmesh_radial_facevert_count(...) != 0`.
 */
bool bmesh_radial_facevert_check(const BMLoop *l, const BMVert *v) ATTR_WARN_UNUSED_RESULT
    ATTR_NONNULL();
/**
 * \brief BME RADIAL FIND FIRST FACE VERT
 *
 * Finds the first loop of v around radial
 * cycle
 */
BMLoop *bmesh_radial_faceloop_find_first(const BMLoop *l, const BMVert *v) ATTR_WARN_UNUSED_RESULT
    ATTR_NONNULL();
BMLoop *bmesh_radial_faceloop_find_next(const BMLoop *l, const BMVert *v) ATTR_WARN_UNUSED_RESULT
    ATTR_NONNULL();
BMLoop *bmesh_radial_faceloop_find_vert(const BMFace *f, const BMVert *v) ATTR_WARN_UNUSED_RESULT
    ATTR_NONNULL();
/*****radial cycle functions, e.g. loops surrounding edges**** */
bool bmesh_radial_validate(int radlen, BMLoop *l) ATTR_WARN_UNUSED_RESULT ATTR_NONNULL();

/* EDGE UTILITIES */
void bmesh_disk_vert_swap(BMEdge *e, BMVert *v_dst, BMVert *v_src) ATTR_NONNULL();
/**
 * Handles all connected data, use with care.
 *
 * Assumes caller has setup correct state before the swap is done.
 */
void bmesh_edge_vert_swap(BMEdge *e, BMVert *v_dst, BMVert *v_src) ATTR_NONNULL();
void bmesh_disk_vert_replace(BMEdge *e, BMVert *v_dst, BMVert *v_src) ATTR_NONNULL();
BMEdge *bmesh_disk_edge_exists(const BMVert *v1, const BMVert *v2) ATTR_WARN_UNUSED_RESULT
    ATTR_NONNULL();
bool bmesh_disk_validate(int len, BMEdge *e, BMVert *v) ATTR_WARN_UNUSED_RESULT ATTR_NONNULL();

<<<<<<< HEAD
#define BM_DEFAULT_IDMAP_SIZE (1 << 12)

#include "intern/bmesh_structure_inline.h"

#ifdef __cplusplus
}
#endif
=======
#include "intern/bmesh_structure_inline.h"
>>>>>>> 7ffab539
<|MERGE_RESOLUTION|>--- conflicted
+++ resolved
@@ -137,14 +137,8 @@
     ATTR_NONNULL();
 bool bmesh_disk_validate(int len, BMEdge *e, BMVert *v) ATTR_WARN_UNUSED_RESULT ATTR_NONNULL();
 
-<<<<<<< HEAD
-#define BM_DEFAULT_IDMAP_SIZE (1 << 12)
-
 #include "intern/bmesh_structure_inline.h"
 
 #ifdef __cplusplus
 }
-#endif
-=======
-#include "intern/bmesh_structure_inline.h"
->>>>>>> 7ffab539
+#endif