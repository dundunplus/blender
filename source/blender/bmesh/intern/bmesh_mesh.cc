/* SPDX-License-Identifier: GPL-2.0-or-later */

/** \file
 * \ingroup bmesh
 *
 * BM mesh level functions.
 */

#include "MEM_guardedalloc.h"

#include "DNA_listBase.h"
#include "DNA_scene_types.h"

#include "BLI_alloca.h"
#include "BLI_listbase.h"
#include "BLI_math.h"
#include "BLI_rand.h"
#include "BLI_utildefines.h"
#include "BLI_vector.hh"

#include "BKE_customdata.h"
#include "BKE_mesh.h"

#include "DNA_meshdata_types.h"

#include "bmesh.h"
#include "bmesh_private.h"
#include "range_tree.h"

using blender::Vector;

const BMAllocTemplate bm_mesh_allocsize_default = {512, 1024, 2048, 512};
const BMAllocTemplate bm_mesh_chunksize_default = {512, 1024, 2048, 512};

static void bm_alloc_toolflags(BMesh *bm);

static void bm_mempool_init_ex(const BMAllocTemplate *allocsize,
                               const bool use_toolflags,
                               BLI_mempool **r_vpool,
                               BLI_mempool **r_epool,
                               BLI_mempool **r_lpool,
                               BLI_mempool **r_fpool)
{
  size_t vert_size, edge_size, loop_size, face_size;

  if (use_toolflags == true) {
    vert_size = sizeof(BMVert_OFlag);
    edge_size = sizeof(BMEdge_OFlag);
    loop_size = sizeof(BMLoop);
    face_size = sizeof(BMFace_OFlag);
  }
  else {
    vert_size = sizeof(BMVert);
    edge_size = sizeof(BMEdge);
    loop_size = sizeof(BMLoop);
    face_size = sizeof(BMFace);
  }

  if (r_vpool) {
    *r_vpool = BLI_mempool_create(
        vert_size, allocsize->totvert, bm_mesh_chunksize_default.totvert, BLI_MEMPOOL_ALLOW_ITER);
  }
  if (r_epool) {
    *r_epool = BLI_mempool_create(
        edge_size, allocsize->totedge, bm_mesh_chunksize_default.totedge, BLI_MEMPOOL_ALLOW_ITER);
  }
  if (r_lpool) {
    *r_lpool = BLI_mempool_create(
        loop_size, allocsize->totloop, bm_mesh_chunksize_default.totloop, BLI_MEMPOOL_ALLOW_ITER);
  }
  if (r_fpool) {
    *r_fpool = BLI_mempool_create(
        face_size, allocsize->totface, bm_mesh_chunksize_default.totface, BLI_MEMPOOL_ALLOW_ITER);
  }
}

static void bm_mempool_init(BMesh *bm, const BMAllocTemplate *allocsize, const bool use_toolflags)
{
  bm_mempool_init_ex(allocsize, use_toolflags, &bm->vpool, &bm->epool, &bm->lpool, &bm->fpool);

#ifdef USE_BMESH_HOLES
  bm->looplistpool = BLI_mempool_create(sizeof(BMLoopList), 512, 512, BLI_MEMPOOL_NOP);
#endif
}

void BM_mesh_elem_toolflags_ensure(BMesh *bm)
{
  BLI_assert(bm->use_toolflags);

  if (!CustomData_has_layer(&bm->vdata, CD_TOOLFLAGS)) {
    if (bm->vtoolflagpool) {
      printf("%s: Error: toolflags were deallocated improperly\n", __func__);

      BM_mesh_elem_toolflags_clear(bm);

      bm_alloc_toolflags_cdlayers(bm, true);
    }
  }

  if (bm->vtoolflagpool && bm->etoolflagpool && bm->ftoolflagpool) {
    return;
  }

  bm->vtoolflagpool = BLI_mempool_create(sizeof(BMFlagLayer), bm->totvert, 512, BLI_MEMPOOL_NOP);
  bm->etoolflagpool = BLI_mempool_create(sizeof(BMFlagLayer), bm->totedge, 512, BLI_MEMPOOL_NOP);
  bm->ftoolflagpool = BLI_mempool_create(sizeof(BMFlagLayer), bm->totface, 512, BLI_MEMPOOL_NOP);

<<<<<<< HEAD
  bm_alloc_toolflags(bm);
=======
  BMIter iter;
  BMVert_OFlag *v_olfag;
  BLI_mempool *toolflagpool = bm->vtoolflagpool;
  BM_ITER_MESH (v_olfag, &iter, bm, BM_VERTS_OF_MESH) {
    v_olfag->oflags = static_cast<BMFlagLayer *>(BLI_mempool_calloc(toolflagpool));
  }

  BMEdge_OFlag *e_olfag;
  toolflagpool = bm->etoolflagpool;
  BM_ITER_MESH (e_olfag, &iter, bm, BM_EDGES_OF_MESH) {
    e_olfag->oflags = static_cast<BMFlagLayer *>(BLI_mempool_calloc(toolflagpool));
  }

  BMFace_OFlag *f_olfag;
  toolflagpool = bm->ftoolflagpool;
  BM_ITER_MESH (f_olfag, &iter, bm, BM_FACES_OF_MESH) {
    f_olfag->oflags = static_cast<BMFlagLayer *>(BLI_mempool_calloc(toolflagpool));
  }
>>>>>>> b37954d0

  bm->totflags = 1;
}

void BM_mesh_elem_toolflags_clear(BMesh *bm)
{
  bool haveflags = bm->vtoolflagpool || bm->etoolflagpool || bm->ftoolflagpool;

  if (bm->vtoolflagpool) {
    BLI_mempool_destroy(bm->vtoolflagpool);
    bm->vtoolflagpool = nullptr;
  }
  if (bm->etoolflagpool) {
    BLI_mempool_destroy(bm->etoolflagpool);
    bm->etoolflagpool = nullptr;
  }
  if (bm->ftoolflagpool) {
    BLI_mempool_destroy(bm->ftoolflagpool);
    bm->ftoolflagpool = nullptr;
  }

  if (haveflags) {
    BM_data_layer_free(bm, &bm->vdata, CD_TOOLFLAGS);
    BM_data_layer_free(bm, &bm->edata, CD_TOOLFLAGS);
    BM_data_layer_free(bm, &bm->pdata, CD_TOOLFLAGS);
  }
}

// int cdmap[8] = {0, 1, -1, -1, 2, -1, -1, -1, 3};

static void bm_swap_cd_data(int htype, BMesh *bm, CustomData *cd, void *a, void *b)
{
  int tot = cd->totsize;
  // int cd_id = bm->idmap.cd_id_off[htype];

  char *sa = (char *)a;
  char *sb = (char *)b;

  for (int i = 0; i < tot; i++, sa++, sb++) {
    char tmp = *sa;
    *sa = *sb;
    *sb = tmp;
  }
}

BMesh *BM_mesh_create(const BMAllocTemplate *allocsize, const struct BMeshCreateParams *params)
{
  /* allocate the structure */
  BMesh *bm = static_cast<BMesh *>(MEM_callocN(sizeof(BMesh), __func__));

  /* allocate the memory pools for the mesh elements */
  bm_mempool_init(bm, allocsize, params->use_toolflags);

  bm->idmap.flag = 0;

  if (!params->temporary_ids) {
    bm->idmap.flag |= BM_PERMANENT_IDS;
  }

  if (params->id_map) {
    bm->idmap.flag |= BM_HAS_ID_MAP;
  }

  if (params->no_reuse_ids) {
    bm->idmap.flag |= BM_NO_REUSE_IDS;
  }

  if (params->create_unique_ids) {
    bm->idmap.flag |= BM_HAS_IDS;

    bm->idmap.flag |= params->id_elem_mask;

#ifndef WITH_BM_ID_FREELIST
    bm->idmap.idtree = range_tree_uint_alloc(0, (uint)-1);
#endif
  }

  if (bm->idmap.flag & BM_HAS_ID_MAP) {
    if (bm->idmap.flag & BM_NO_REUSE_IDS) {
      bm->idmap.ghash = BLI_ghash_ptr_new("idmap.ghash");
    }
    else {
      bm->idmap.map_size = BM_DEFAULT_IDMAP_SIZE;
      bm->idmap.map = (BMElem **)MEM_callocN(sizeof(void *) * bm->idmap.map_size, "bmesh idmap");
      bm->idmap.ghash = nullptr;
    }
  }
  else {
    bm->idmap.map = nullptr;
    bm->idmap.ghash = nullptr;
  }

  /* allocate one flag pool that we don't get rid of. */
  bm->use_toolflags = params->use_toolflags;
  bm->toolflag_index = 0;
  bm->totflags = 0;

  CustomData_reset(&bm->vdata);
  CustomData_reset(&bm->edata);
  CustomData_reset(&bm->ldata);
  CustomData_reset(&bm->pdata);

  bool init_cdata_pools = false;

  if (bm->use_toolflags) {
    init_cdata_pools = true;
    bm_alloc_toolflags_cdlayers(bm, false);
  }

  if (params->create_unique_ids) {
    bm_init_idmap_cdlayers(bm);
    init_cdata_pools = true;
  }

  if (init_cdata_pools) {
    if (bm->vdata.totlayer) {
      CustomData_bmesh_init_pool_ex(&bm->vdata, 0, BM_VERT, __func__);
    }
    if (bm->edata.totlayer) {
      CustomData_bmesh_init_pool_ex(&bm->edata, 0, BM_EDGE, __func__);
    }
    if (bm->ldata.totlayer) {
      CustomData_bmesh_init_pool_ex(&bm->ldata, 0, BM_LOOP, __func__);
    }
    if (bm->pdata.totlayer) {
      CustomData_bmesh_init_pool_ex(&bm->pdata, 0, BM_FACE, __func__);
    }
  }

  if (bm->use_toolflags) {
    BM_mesh_elem_toolflags_ensure(bm);
  }

#ifdef USE_BMESH_PAGE_CUSTOMDATA
  bmesh_update_attr_refs(bm);
  BMAttr_init(bm);
#endif

  return bm;
}

void BM_mesh_data_free(BMesh *bm)
{
  BMVert *v;
  BMEdge *e;
  BMLoop *l;
  BMFace *f;

  BMIter iter;
  BMIter itersub;

#ifndef WITH_BM_ID_FREELIST
  if (bm->idmap.idtree) {
    range_tree_uint_free(bm->idmap.idtree);
  }
#else
  MEM_SAFE_FREE(bm->idmap.free_ids);
  MEM_SAFE_FREE(bm->idmap.freelist);
  bm->idmap.freelist = nullptr;
  bm->idmap.free_ids = nullptr;
#endif

  MEM_SAFE_FREE(bm->idmap.map);

  if (bm->idmap.ghash) {
    BLI_ghash_free(bm->idmap.ghash, nullptr, nullptr);
  }

#ifdef WITH_BM_ID_FREELIST
  if (bm->idmap.free_idx_map) {
    BLI_ghash_free(bm->idmap.free_idx_map, nullptr, nullptr);
    bm->idmap.free_idx_map = nullptr;
  }
#endif

  const bool is_ldata_free = CustomData_bmesh_has_free(&bm->ldata);
  const bool is_pdata_free = CustomData_bmesh_has_free(&bm->pdata);

  /* Check if we have to call free, if not we can avoid a lot of looping */
  if (CustomData_bmesh_has_free(&(bm->vdata))) {
    BM_ITER_MESH (v, &iter, bm, BM_VERTS_OF_MESH) {
      CustomData_bmesh_free_block(&(bm->vdata), &(v->head.data));
    }
  }
  if (CustomData_bmesh_has_free(&(bm->edata))) {
    BM_ITER_MESH (e, &iter, bm, BM_EDGES_OF_MESH) {
      CustomData_bmesh_free_block(&(bm->edata), &(e->head.data));
    }
  }

  if (is_ldata_free || is_pdata_free) {
    BM_ITER_MESH (f, &iter, bm, BM_FACES_OF_MESH) {
      if (is_pdata_free) {
        CustomData_bmesh_free_block(&(bm->pdata), &(f->head.data));
      }
      if (is_ldata_free) {
        BM_ITER_ELEM (l, &itersub, f, BM_LOOPS_OF_FACE) {
          CustomData_bmesh_free_block(&(bm->ldata), &(l->head.data));
        }
      }
    }
  }

  /* Free custom data pools, This should probably go in CustomData_free? */
  if (bm->vdata.totlayer) {
    BLI_mempool_destroy(bm->vdata.pool);
  }
  if (bm->edata.totlayer) {
    BLI_mempool_destroy(bm->edata.pool);
  }
  if (bm->ldata.totlayer) {
    BLI_mempool_destroy(bm->ldata.pool);
  }
  if (bm->pdata.totlayer) {
    BLI_mempool_destroy(bm->pdata.pool);
  }

  /* free custom data */
  CustomData_free(&bm->vdata, 0);
  CustomData_free(&bm->edata, 0);
  CustomData_free(&bm->ldata, 0);
  CustomData_free(&bm->pdata, 0);

  /* destroy element pools */
  BLI_mempool_destroy(bm->vpool);
  BLI_mempool_destroy(bm->epool);
  BLI_mempool_destroy(bm->lpool);
  BLI_mempool_destroy(bm->fpool);

  if (bm->vtable) {
    MEM_freeN(bm->vtable);
  }
  if (bm->etable) {
    MEM_freeN(bm->etable);
  }
  if (bm->ftable) {
    MEM_freeN(bm->ftable);
  }

  /* destroy flag pools */

  if (bm->vtoolflagpool) {
    BLI_mempool_destroy(bm->vtoolflagpool);
    bm->vtoolflagpool = nullptr;
  }
  if (bm->etoolflagpool) {
    BLI_mempool_destroy(bm->etoolflagpool);
    bm->etoolflagpool = nullptr;
  }
  if (bm->ftoolflagpool) {
    BLI_mempool_destroy(bm->ftoolflagpool);
    bm->ftoolflagpool = nullptr;
  }

#ifdef USE_BMESH_HOLES
  BLI_mempool_destroy(bm->looplistpool);
#endif

  BLI_freelistN(&bm->selected);

  if (bm->lnor_spacearr) {
    BKE_lnor_spacearr_free(bm->lnor_spacearr);
    MEM_freeN(bm->lnor_spacearr);
  }

  BMO_error_clear(bm);

#ifdef USE_BMESH_PAGE_CUSTOMDATA
  BMAttr_free(bm->attr_list);
  bm->attr_list = nullptr;
#endif
}

void BM_mesh_clear(BMesh *bm)
{
  const bool use_toolflags = bm->use_toolflags;
  const int idmap_flags = bm->idmap.flag;

  /* free old mesh */
  BM_mesh_data_free(bm);
  memset(bm, 0, sizeof(BMesh));

  /* allocate the memory pools for the mesh elements */
  bm_mempool_init(bm, &bm_mesh_allocsize_default, use_toolflags);

  bm->use_toolflags = use_toolflags;
  bm->toolflag_index = 0;
  bm->totflags = 0;

  CustomData_reset(&bm->vdata);
  CustomData_reset(&bm->edata);
  CustomData_reset(&bm->ldata);
  CustomData_reset(&bm->pdata);

  bm->idmap.flag = idmap_flags;

  if (bm->idmap.flag & BM_HAS_IDS) {
    bm->idmap.map = nullptr;
    bm->idmap.ghash = nullptr;
    bm->idmap.map_size = 0;

#ifndef WITH_BM_ID_FREELIST
    bm->idmap.idtree = range_tree_uint_alloc(0, (uint)-1);
#else
    MEM_SAFE_FREE(bm->idmap.free_ids);
    MEM_SAFE_FREE(bm->idmap.freelist);

    bm->idmap.freelist_len = bm->idmap.freelist_size = 0;
    bm->idmap.free_ids = nullptr;
    bm->idmap.freelist = nullptr;
#endif
    bm_init_idmap_cdlayers(bm);
  }

#ifdef USE_BMESH_PAGE_CUSTOMDATA
  if (!bm->attr_list) {
    bm->attr_list = BMAttr_new();
  }
  else {
    BMAttr_reset(bm->attr_list);
  }

  BMAttr_init(bm);
#endif
}

void BM_mesh_free(BMesh *bm)
{
  BM_mesh_data_free(bm);

  if (bm->py_handle) {
    /* keep this out of 'BM_mesh_data_free' because we want python
     * to be able to clear the mesh and maintain access. */
    bpy_bm_generic_invalidate(static_cast<BPy_BMGeneric *>(bm->py_handle));
    bm->py_handle = nullptr;
  }

  MEM_freeN(bm);
}

/**
 * \brief BMesh Begin Edit
 *
 * Functions for setting up a mesh for editing and cleaning up after
 * the editing operations are done. These are called by the tools/operator
 * API for each time a tool is executed.
 */
void bmesh_edit_begin(BMesh *bm, BMOpTypeFlag type_flag)
{
  /* switch multires data out of tangent space */
  if ((type_flag & BMO_OPTYPE_FLAG_UNTAN_MULTIRES) &&
      CustomData_has_layer(&bm->ldata, CD_MDISPS)) {
    BM_enter_multires_space(nullptr, bm, MULTIRES_SPACE_ABSOLUTE);
    /* ensure correct normals, if possible */
    // bmesh_rationalize_normals(bm, 0);
    // BM_mesh_normals_update(bm);
  }
}

void bmesh_edit_end(BMesh *bm, BMOpTypeFlag type_flag)
{
  ListBase select_history;

  /* switch multires data into tangent space */
  if ((type_flag & BMO_OPTYPE_FLAG_UNTAN_MULTIRES) &&
      CustomData_has_layer(&bm->ldata, CD_MDISPS)) {
    BM_enter_multires_space(nullptr, bm, MULTIRES_SPACE_TANGENT);
  }

  /* compute normals, clear temp flags and flush selections */
  if (type_flag & BMO_OPTYPE_FLAG_NORMALS_CALC) {
    bm->spacearr_dirty |= BM_SPACEARR_DIRTY_ALL;
    BM_mesh_normals_update(bm);
  }

  if ((type_flag & BMO_OPTYPE_FLAG_SELECT_VALIDATE) == 0) {
    select_history = bm->selected;
    BLI_listbase_clear(&bm->selected);
  }

  if (type_flag & BMO_OPTYPE_FLAG_SELECT_FLUSH) {
    BM_mesh_select_mode_flush(bm);
  }

  if ((type_flag & BMO_OPTYPE_FLAG_SELECT_VALIDATE) == 0) {
    bm->selected = select_history;
  }
  if (type_flag & BMO_OPTYPE_FLAG_INVALIDATE_CLNOR_ALL) {
    bm->spacearr_dirty |= BM_SPACEARR_DIRTY_ALL;
  }
}

void BM_mesh_elem_index_ensure_ex(BMesh *bm, const char htype, int elem_offset[4])
{

#ifdef DEBUG
  BM_ELEM_INDEX_VALIDATE(bm, "Should Never Fail!", __func__);
#endif

  if (elem_offset == nullptr) {
    /* Simple case. */
    const char htype_needed = bm->elem_index_dirty & htype;
    if (htype_needed == 0) {
      goto finally;
    }
  }

  if (htype & BM_VERT) {
    if ((bm->elem_index_dirty & BM_VERT) || (elem_offset && elem_offset[0])) {
      BMIter iter;
      BMElem *ele;

      int index = elem_offset ? elem_offset[0] : 0;
      BM_ITER_MESH (ele, &iter, bm, BM_VERTS_OF_MESH) {
        BM_elem_index_set(ele, index++); /* set_ok */
      }
      BLI_assert(elem_offset || index == bm->totvert);
    }
    else {
      // printf("%s: skipping vert index calc!\n", __func__);
    }
  }

  if (htype & BM_EDGE) {
    if ((bm->elem_index_dirty & BM_EDGE) || (elem_offset && elem_offset[1])) {
      BMIter iter;
      BMElem *ele;

      int index = elem_offset ? elem_offset[1] : 0;
      BM_ITER_MESH (ele, &iter, bm, BM_EDGES_OF_MESH) {
        BM_elem_index_set(ele, index++); /* set_ok */
      }
      BLI_assert(elem_offset || index == bm->totedge);
    }
    else {
      // printf("%s: skipping edge index calc!\n", __func__);
    }
  }

  if (htype & (BM_FACE | BM_LOOP)) {
    if ((bm->elem_index_dirty & (BM_FACE | BM_LOOP)) ||
        (elem_offset && (elem_offset[2] || elem_offset[3]))) {
      BMIter iter;
      BMElem *ele;

      const bool update_face = (htype & BM_FACE) && (bm->elem_index_dirty & BM_FACE);
      const bool update_loop = (htype & BM_LOOP) && (bm->elem_index_dirty & BM_LOOP);

      int index_loop = elem_offset ? elem_offset[2] : 0;
      int index = elem_offset ? elem_offset[3] : 0;

      BM_ITER_MESH (ele, &iter, bm, BM_FACES_OF_MESH) {
        if (update_face) {
          BM_elem_index_set(ele, index++); /* set_ok */
        }

        if (update_loop) {
          BMLoop *l_iter, *l_first;

          l_iter = l_first = BM_FACE_FIRST_LOOP((BMFace *)ele);
          do {
            BM_elem_index_set(l_iter, index_loop++); /* set_ok */
          } while ((l_iter = l_iter->next) != l_first);
        }
      }

      BLI_assert(elem_offset || !update_face || index == bm->totface);
      if (update_loop) {
        BLI_assert(elem_offset || !update_loop || index_loop == bm->totloop);
      }
    }
    else {
      // printf("%s: skipping face/loop index calc!\n", __func__);
    }
  }

finally:
  bm->elem_index_dirty &= ~htype;
  if (elem_offset) {
    if (htype & BM_VERT) {
      elem_offset[0] += bm->totvert;
      if (elem_offset[0] != bm->totvert) {
        bm->elem_index_dirty |= BM_VERT;
      }
    }
    if (htype & BM_EDGE) {
      elem_offset[1] += bm->totedge;
      if (elem_offset[1] != bm->totedge) {
        bm->elem_index_dirty |= BM_EDGE;
      }
    }
    if (htype & BM_LOOP) {
      elem_offset[2] += bm->totloop;
      if (elem_offset[2] != bm->totloop) {
        bm->elem_index_dirty |= BM_LOOP;
      }
    }
    if (htype & BM_FACE) {
      elem_offset[3] += bm->totface;
      if (elem_offset[3] != bm->totface) {
        bm->elem_index_dirty |= BM_FACE;
      }
    }
  }
}

void BM_mesh_elem_index_ensure(BMesh *bm, const char htype)
{
  BM_mesh_elem_index_ensure_ex(bm, htype, nullptr);
}

void BM_mesh_elem_index_validate(
    BMesh *bm, const char *location, const char *func, const char *msg_a, const char *msg_b)
{
  const char iter_types[3] = {BM_VERTS_OF_MESH, BM_EDGES_OF_MESH, BM_FACES_OF_MESH};

  const char flag_types[3] = {BM_VERT, BM_EDGE, BM_FACE};
  const char *type_names[3] = {"vert", "edge", "face"};

  BMIter iter;
  BMElem *ele;
  int i;
  bool is_any_error = false;

  for (i = 0; i < 3; i++) {
    const bool is_dirty = (flag_types[i] & bm->elem_index_dirty) != 0;
    int index = 0;
    bool is_error = false;
    int err_val = 0;
    int err_idx = 0;

    BM_ITER_MESH (ele, &iter, bm, iter_types[i]) {
      if (!is_dirty) {
        if (BM_elem_index_get(ele) != index) {
          err_val = BM_elem_index_get(ele);
          err_idx = index;
          is_error = true;
          break;
        }
      }
      index++;
    }

    if ((is_error == true) && (is_dirty == false)) {
      is_any_error = true;
      fprintf(stderr,
              "Invalid Index: at %s, %s, %s[%d] invalid index %d, '%s', '%s'\n",
              location,
              func,
              type_names[i],
              err_idx,
              err_val,
              msg_a,
              msg_b);
    }
    else if ((is_error == false) && (is_dirty == true)) {

#if 0 /* mostly annoying */

      /* dirty may have been incorrectly set */
      fprintf(stderr,
              "Invalid Dirty: at %s, %s (%s), dirty flag was set but all index values are "
              "correct, '%s', '%s'\n",
              location,
              func,
              type_names[i],
              msg_a,
              msg_b);
#endif
    }
  }

#if 0 /* mostly annoying, even in debug mode */
#  ifdef DEBUG
  if (is_any_error == 0) {
    fprintf(stderr, "Valid Index Success: at %s, %s, '%s', '%s'\n", location, func, msg_a, msg_b);
  }
#  endif
#endif
  (void)is_any_error; /* shut up the compiler */
}

/* debug check only - no need to optimize */
#ifndef NDEBUG
bool BM_mesh_elem_table_check(BMesh *bm)
{
  BMIter iter;
  BMElem *ele;
  int i;

  if (bm->vtable && ((bm->elem_table_dirty & BM_VERT) == 0)) {
    BM_ITER_MESH_INDEX (ele, &iter, bm, BM_VERTS_OF_MESH, i) {
      if (ele != (BMElem *)bm->vtable[i]) {
        return false;
      }
    }
  }

  if (bm->etable && ((bm->elem_table_dirty & BM_EDGE) == 0)) {
    BM_ITER_MESH_INDEX (ele, &iter, bm, BM_EDGES_OF_MESH, i) {
      if (ele != (BMElem *)bm->etable[i]) {
        return false;
      }
    }
  }

  if (bm->ftable && ((bm->elem_table_dirty & BM_FACE) == 0)) {
    BM_ITER_MESH_INDEX (ele, &iter, bm, BM_FACES_OF_MESH, i) {
      if (ele != (BMElem *)bm->ftable[i]) {
        return false;
      }
    }
  }

  return true;
}
#endif

void BM_mesh_elem_table_ensure(BMesh *bm, const char htype)
{
  /* assume if the array is non-null then its valid and no need to recalc */
  const char htype_needed =
      (((bm->vtable && ((bm->elem_table_dirty & BM_VERT) == 0)) ? 0 : BM_VERT) |
       ((bm->etable && ((bm->elem_table_dirty & BM_EDGE) == 0)) ? 0 : BM_EDGE) |
       ((bm->ftable && ((bm->elem_table_dirty & BM_FACE) == 0)) ? 0 : BM_FACE)) &
      htype;

  BLI_assert((htype & ~BM_ALL_NOLOOP) == 0);

  /* in debug mode double check we didn't need to recalculate */
  BLI_assert(BM_mesh_elem_table_check(bm) == true);

  if (htype_needed == 0) {
    goto finally;
  }

  if (htype_needed & BM_VERT) {
    if (bm->vtable && bm->totvert <= bm->vtable_tot && bm->totvert * 2 >= bm->vtable_tot) {
      /* pass (re-use the array) */
    }
    else {
      if (bm->vtable) {
        MEM_freeN(bm->vtable);
      }
      bm->vtable = static_cast<BMVert **>(
          MEM_mallocN(sizeof(void **) * bm->totvert, "bm->vtable"));
      bm->vtable_tot = bm->totvert;
    }
    BM_iter_as_array(bm, BM_VERTS_OF_MESH, nullptr, (void **)bm->vtable, bm->totvert);
  }
  if (htype_needed & BM_EDGE) {
    if (bm->etable && bm->totedge <= bm->etable_tot && bm->totedge * 2 >= bm->etable_tot) {
      /* pass (re-use the array) */
    }
    else {
      if (bm->etable) {
        MEM_freeN(bm->etable);
      }
      bm->etable = static_cast<BMEdge **>(
          MEM_mallocN(sizeof(void **) * bm->totedge, "bm->etable"));
      bm->etable_tot = bm->totedge;
    }
    BM_iter_as_array(bm, BM_EDGES_OF_MESH, nullptr, (void **)bm->etable, bm->totedge);
  }
  if (htype_needed & BM_FACE) {
    if (bm->ftable && bm->totface <= bm->ftable_tot && bm->totface * 2 >= bm->ftable_tot) {
      /* pass (re-use the array) */
    }
    else {
      if (bm->ftable) {
        MEM_freeN(bm->ftable);
      }
      bm->ftable = static_cast<BMFace **>(
          MEM_mallocN(sizeof(void **) * bm->totface, "bm->ftable"));
      bm->ftable_tot = bm->totface;
    }
    BM_iter_as_array(bm, BM_FACES_OF_MESH, nullptr, (void **)bm->ftable, bm->totface);
  }

finally:
  /* Only clear dirty flags when all the pointers and data are actually valid.
   * This prevents possible threading issues when dirty flag check failed but
   * data wasn't ready still.
   */
  bm->elem_table_dirty &= ~htype_needed;
}

void BM_mesh_elem_table_init(BMesh *bm, const char htype)
{
  BLI_assert((htype & ~BM_ALL_NOLOOP) == 0);

  /* force recalc */
  BM_mesh_elem_table_free(bm, BM_ALL_NOLOOP);
  BM_mesh_elem_table_ensure(bm, htype);
}

void BM_mesh_elem_table_free(BMesh *bm, const char htype)
{
  if (htype & BM_VERT) {
    MEM_SAFE_FREE(bm->vtable);
  }

  if (htype & BM_EDGE) {
    MEM_SAFE_FREE(bm->etable);
  }

  if (htype & BM_FACE) {
    MEM_SAFE_FREE(bm->ftable);
  }
}

BMVert *BM_vert_at_index_find(BMesh *bm, const int index)
{
  return static_cast<BMVert *>(BLI_mempool_findelem(bm->vpool, index));
}

BMEdge *BM_edge_at_index_find(BMesh *bm, const int index)
{
  return static_cast<BMEdge *>(BLI_mempool_findelem(bm->epool, index));
}

BMFace *BM_face_at_index_find(BMesh *bm, const int index)
{
  return static_cast<BMFace *>(BLI_mempool_findelem(bm->fpool, index));
}

BMLoop *BM_loop_at_index_find(BMesh *bm, const int index)
{
  BMIter iter;
  BMFace *f;
  int i = index;
  BM_ITER_MESH (f, &iter, bm, BM_FACES_OF_MESH) {
    if (i < f->len) {
      BMLoop *l_first, *l_iter;
      l_iter = l_first = BM_FACE_FIRST_LOOP(f);
      do {
        if (i == 0) {
          return l_iter;
        }
        i -= 1;
      } while ((l_iter = l_iter->next) != l_first);
    }
    i -= f->len;
  }
  return nullptr;
}

BMVert *BM_vert_at_index_find_or_table(BMesh *bm, const int index)
{
  if ((bm->elem_table_dirty & BM_VERT) == 0) {
    return (index < bm->totvert) ? bm->vtable[index] : nullptr;
  }
  return BM_vert_at_index_find(bm, index);
}

BMEdge *BM_edge_at_index_find_or_table(BMesh *bm, const int index)
{
  if ((bm->elem_table_dirty & BM_EDGE) == 0) {
    return (index < bm->totedge) ? bm->etable[index] : nullptr;
  }
  return BM_edge_at_index_find(bm, index);
}

BMFace *BM_face_at_index_find_or_table(BMesh *bm, const int index)
{
  if ((bm->elem_table_dirty & BM_FACE) == 0) {
    return (index < bm->totface) ? bm->ftable[index] : nullptr;
  }
  return BM_face_at_index_find(bm, index);
}

int BM_mesh_elem_count(BMesh *bm, const char htype)
{
  BLI_assert((htype & ~BM_ALL_NOLOOP) == 0);

  switch (htype) {
    case BM_VERT:
      return bm->totvert;
    case BM_EDGE:
      return bm->totedge;
    case BM_FACE:
      return bm->totface;
    default: {
      BLI_assert(0);
      return 0;
    }
  }
}

/**
 * Remaps the vertices, edges and/or faces of the bmesh as indicated by vert/edge/face_idx arrays
 * (xxx_idx[org_index] = new_index).
 *
 * A nullptr array means no changes.
 *
 * \note
 * - Does not mess with indices, just sets elem_index_dirty flag.
 * - For verts/edges/faces only (as loops must remain "ordered" and "aligned"
 *   on a per-face basis...).
 *
 * \warning Be careful if you keep pointers to affected BM elements,
 * or arrays, when using this func!
 */
void BM_mesh_remap(BMesh *bm,
                   const uint *vert_idx,
                   const uint *edge_idx,
                   const uint *face_idx,
                   const uint *loop_idx)
{
  /* Mapping old to new pointers. */
  GHash *vptr_map = nullptr, *eptr_map = nullptr, *fptr_map = nullptr;
  BMIter iter, iterl;
  BMVert *ve;
  BMEdge *ed;
  BMFace *fa;
  BMLoop *lo;

  if (!(vert_idx || edge_idx || face_idx)) {
    return;
  }

  BM_mesh_elem_table_ensure(
      bm, (vert_idx ? BM_VERT : 0) | (edge_idx ? BM_EDGE : 0) | (face_idx ? BM_FACE : 0));

  CustomData *cdatas[4] = {&bm->vdata, &bm->edata, &bm->ldata, &bm->pdata};

#define DO_SWAP(ci, cdata, v, vp) *(v) = *(vp);

// NOT WORKING
/* unswaps customdata blocks*/
#define DO_SWAP2(ci, cdata, v, vp) \
  void *cdold = (v)->head.data; \
  void *cdnew = (vp)->head.data; \
  *(v) = *(vp); \
  if (cdold) { \
    (v)->head.data = cdold; \
    memcpy(cdold, cdnew, bm->cdata.totsize); \
  }

  /* Remap Verts */
  if (vert_idx) {
    BMVert **verts_pool, *verts_copy, **vep;
    int i, totvert = bm->totvert;
    const uint *new_idx;
    /* Special case: Python uses custom data layers to hold PyObject references.
     * These have to be kept in place, else the PyObjects we point to, won't point back to us. */
    const int cd_vert_pyptr = CustomData_get_offset(&bm->vdata, CD_BM_ELEM_PYPTR);

    /* Init the old-to-new vert pointers mapping */
    vptr_map = BLI_ghash_ptr_new_ex("BM_mesh_remap vert pointers mapping", bm->totvert);

    /* Make a copy of all vertices. */
    verts_pool = bm->vtable;
    verts_copy = static_cast<BMVert *>(
        MEM_mallocN(sizeof(BMVert) * totvert, "BM_mesh_remap verts copy"));
    void **pyptrs = (cd_vert_pyptr != -1) ?
                        static_cast<void **>(MEM_mallocN(sizeof(void *) * totvert, __func__)) :
                        nullptr;
    for (i = totvert, ve = verts_copy + totvert - 1, vep = verts_pool + totvert - 1; i--;
         ve--, vep--) {

      *ve = **vep;

      // printf("*vep: %p, verts_pool[%d]: %p\n", *vep, i, verts_pool[i]);
      if (cd_vert_pyptr != -1) {
        void **pyptr = static_cast<void **>(BM_ELEM_CD_GET_VOID_P(((BMElem *)ve), cd_vert_pyptr));
        pyptrs[i] = *pyptr;
      }
    }

    /* Copy back verts to their new place, and update old2new pointers mapping. */
    new_idx = vert_idx + totvert - 1;
    ve = verts_copy + totvert - 1;
    vep = verts_pool + totvert - 1; /* old, org pointer */
    for (i = totvert; i--; new_idx--, ve--, vep--) {
      BMVert *new_vep = verts_pool[*new_idx];

      DO_SWAP(0, vdata, new_vep, ve);

      BLI_ghash_insert(vptr_map, *vep, new_vep);
#if 0
      printf(
          "mapping vert from %d to %d (%p/%p to %p)\n", i, *new_idx, *vep, verts_pool[i], new_vep);
#endif

      if (cd_vert_pyptr != -1) {
        void **pyptr = static_cast<void **>(
            BM_ELEM_CD_GET_VOID_P(((BMElem *)new_vep), cd_vert_pyptr));
        *pyptr = pyptrs[*new_idx];
      }
    }
    bm->elem_index_dirty |= BM_VERT;
    bm->elem_table_dirty |= BM_VERT;

    MEM_freeN(verts_copy);
    if (pyptrs) {
      MEM_freeN(pyptrs);
    }
  }

  GHash *lptr_map = nullptr;

  /* Remap Loops */
  if (loop_idx) {
    BMLoop **ltable = (BMLoop **)MEM_malloc_arrayN(bm->totloop, sizeof(*ltable), "ltable");

    BMLoop *ed;
    BLI_mempool_iter liter;
    BLI_mempool_iternew(bm->lpool, &liter);
    BMLoop *l = (BMLoop *)BLI_mempool_iterstep(&liter);

    int i = 0;
    for (; l; l = (BMLoop *)BLI_mempool_iterstep(&liter), i++) {
      l->head.index = i;
      ltable[i] = l;
    }

    BMLoop **loops_pool, *loops_copy, **edl;
    int totloop = bm->totloop;
    const uint *new_idx;
    /* Special case: Python uses custom data layers to hold PyObject references.
     * These have to be kept in place, else the PyObjects we point to, won't point back to us. */
    const int cd_loop_pyptr = CustomData_get_offset(&bm->ldata, CD_BM_ELEM_PYPTR);

    /* Init the old-to-new vert pointers mapping */
    lptr_map = BLI_ghash_ptr_new_ex("BM_mesh_remap loop pointers mapping", bm->totloop);

    /* Make a copy of all vertices. */
    loops_pool = ltable;
    loops_copy = (BMLoop *)MEM_mallocN(sizeof(BMLoop) * totloop, "BM_mesh_remap loops copy");

    void **pyptrs = (cd_loop_pyptr != -1) ?
                        (void **)MEM_mallocN(sizeof(void *) * totloop, __func__) :
                        nullptr;
    for (i = totloop, ed = loops_copy + totloop - 1, edl = loops_pool + totloop - 1; i--;
         ed--, edl--) {

      *ed = **edl;

      if (cd_loop_pyptr != -1) {
        void **pyptr = (void **)BM_ELEM_CD_GET_VOID_P(((BMElem *)ed), cd_loop_pyptr);
        pyptrs[i] = *pyptr;
      }
    }

    /* Copy back verts to their new place, and update old2new pointers mapping. */
    new_idx = loop_idx + totloop - 1;
    ed = loops_copy + totloop - 1;
    edl = loops_pool + totloop - 1; /* old, org pointer */
    for (i = totloop; i--; new_idx--, ed--, edl--) {
      BMLoop *new_edl = loops_pool[*new_idx];
      *new_edl = *ed;

      DO_SWAP(2, ldata, new_edl, ed);

      BLI_ghash_insert(lptr_map, *edl, new_edl);
#if 0
      printf(
          "mapping loop from %d to %d (%p/%p to %p)\n", i, *new_idx, *edl, loops_pool[i], new_edl);
#endif
      if (cd_loop_pyptr != -1) {
        void **pyptr = (void **)BM_ELEM_CD_GET_VOID_P(((BMElem *)new_edl), cd_loop_pyptr);
        *pyptr = pyptrs[*new_idx];
      }
    }

    MEM_SAFE_FREE(ltable);
    MEM_SAFE_FREE(loops_copy);
    MEM_SAFE_FREE(pyptrs);
  }

  /* Remap Edges */
  if (edge_idx) {
    BMEdge **edges_pool, *edges_copy, **edp;
    int i, totedge = bm->totedge;
    const uint *new_idx;
    /* Special case: Python uses custom data layers to hold PyObject references.
     * These have to be kept in place, else the PyObjects we point to, won't point back to us. */
    const int cd_edge_pyptr = CustomData_get_offset(&bm->edata, CD_BM_ELEM_PYPTR);

    /* Init the old-to-new vert pointers mapping */
    eptr_map = BLI_ghash_ptr_new_ex("BM_mesh_remap edge pointers mapping", bm->totedge);

    /* Make a copy of all vertices. */
    edges_pool = bm->etable;
    edges_copy = static_cast<BMEdge *>(
        MEM_mallocN(sizeof(BMEdge) * totedge, "BM_mesh_remap edges copy"));
    void **pyptrs = (cd_edge_pyptr != -1) ?
                        static_cast<void **>(MEM_mallocN(sizeof(void *) * totedge, __func__)) :
                        nullptr;
    for (i = totedge, ed = edges_copy + totedge - 1, edp = edges_pool + totedge - 1; i--;
         ed--, edp--) {
      *ed = **edp;
      if (cd_edge_pyptr != -1) {
        void **pyptr = static_cast<void **>(BM_ELEM_CD_GET_VOID_P(((BMElem *)ed), cd_edge_pyptr));
        pyptrs[i] = *pyptr;
      }
    }

    /* Copy back verts to their new place, and update old2new pointers mapping. */
    new_idx = edge_idx + totedge - 1;
    ed = edges_copy + totedge - 1;
    edp = edges_pool + totedge - 1; /* old, org pointer */
    for (i = totedge; i--; new_idx--, ed--, edp--) {
      BMEdge *new_edp = edges_pool[*new_idx];

      DO_SWAP(1, edata, new_edp, ed);

      if (new_edp->l && lptr_map) {
        new_edp->l = (BMLoop *)BLI_ghash_lookup(lptr_map, (BMLoop *)new_edp->l);
      }

      BLI_ghash_insert(eptr_map, *edp, new_edp);
#if 0
      printf(
          "mapping edge from %d to %d (%p/%p to %p)\n", i, *new_idx, *edp, edges_pool[i], new_edp);
#endif
      if (cd_edge_pyptr != -1) {
        void **pyptr = static_cast<void **>(
            BM_ELEM_CD_GET_VOID_P(((BMElem *)new_edp), cd_edge_pyptr));
        *pyptr = pyptrs[*new_idx];
      }
    }
    bm->elem_index_dirty |= BM_EDGE;
    bm->elem_table_dirty |= BM_EDGE;

    MEM_freeN(edges_copy);
    if (pyptrs) {
      MEM_freeN(pyptrs);
    }
  }

  /* Remap Faces */
  if (face_idx) {
    BMFace **faces_pool, *faces_copy, **fap;
    int i, totface = bm->totface;
    const uint *new_idx;
    /* Special case: Python uses custom data layers to hold PyObject references.
     * These have to be kept in place, else the PyObjects we point to, won't point back to us. */
    const int cd_poly_pyptr = CustomData_get_offset(&bm->pdata, CD_BM_ELEM_PYPTR);

    /* Init the old-to-new vert pointers mapping */
    fptr_map = BLI_ghash_ptr_new_ex("BM_mesh_remap face pointers mapping", bm->totface);

    /* Make a copy of all vertices. */
    faces_pool = bm->ftable;
    faces_copy = static_cast<BMFace *>(
        MEM_mallocN(sizeof(BMFace) * totface, "BM_mesh_remap faces copy"));
    void **pyptrs = (cd_poly_pyptr != -1) ?
                        static_cast<void **>(MEM_mallocN(sizeof(void *) * totface, __func__)) :
                        nullptr;
    for (i = totface, fa = faces_copy + totface - 1, fap = faces_pool + totface - 1; i--;
         fa--, fap--) {
      *fa = **fap;
      if (cd_poly_pyptr != -1) {
        void **pyptr = static_cast<void **>(BM_ELEM_CD_GET_VOID_P(((BMElem *)fa), cd_poly_pyptr));
        pyptrs[i] = *pyptr;
      }
    }

    /* Copy back verts to their new place, and update old2new pointers mapping. */
    new_idx = face_idx + totface - 1;
    fa = faces_copy + totface - 1;
    fap = faces_pool + totface - 1; /* old, org pointer */
    for (i = totface; i--; new_idx--, fa--, fap--) {
      BMFace *new_fap = faces_pool[*new_idx];
      *new_fap = *fa;
      BLI_ghash_insert(fptr_map, *fap, new_fap);

      DO_SWAP(3, pdata, new_fap, fa);

      if (lptr_map) {
        new_fap->l_first = (BMLoop *)BLI_ghash_lookup(lptr_map, (void *)new_fap->l_first);

        BMLoop *l = new_fap->l_first;

        do {
          l->next = (BMLoop *)BLI_ghash_lookup(lptr_map, (void *)l->next);
          l->prev = (BMLoop *)BLI_ghash_lookup(lptr_map, (void *)l->prev);
          l->radial_next = (BMLoop *)BLI_ghash_lookup(lptr_map, (void *)l->radial_next);
          l->radial_prev = (BMLoop *)BLI_ghash_lookup(lptr_map, (void *)l->radial_prev);

          l = l->next;
        } while (l != new_fap->l_first);
      }

      if (cd_poly_pyptr != -1) {
        void **pyptr = static_cast<void **>(
            BM_ELEM_CD_GET_VOID_P(((BMElem *)new_fap), cd_poly_pyptr));
        *pyptr = pyptrs[*new_idx];
      }
    }

    bm->elem_index_dirty |= BM_FACE | BM_LOOP;
    bm->elem_table_dirty |= BM_FACE;

    MEM_freeN(faces_copy);
    if (pyptrs) {
      MEM_freeN(pyptrs);
    }
  }

  /* And now, fix all vertices/edges/faces/loops pointers! */
  /* Verts' pointers, only edge pointers... */
  if (eptr_map) {
    BM_ITER_MESH (ve, &iter, bm, BM_VERTS_OF_MESH) {
      // printf("Vert e: %p -> %p\n", ve->e, BLI_ghash_lookup(eptr_map, ve->e));
      if (ve->e) {
        ve->e = static_cast<BMEdge *>(BLI_ghash_lookup(eptr_map, ve->e));
        BLI_assert(ve->e);
      }
    }
  }

  /* Edges' pointers, only vert pointers (as we don't mess with loops!),
   * and - ack! - edge pointers,
   * as we have to handle disk-links. */
  if (vptr_map || eptr_map) {
    BM_ITER_MESH (ed, &iter, bm, BM_EDGES_OF_MESH) {
      if (vptr_map) {
#if 0
        printf("Edge v1: %p -> %p\n", ed->v1, BLI_ghash_lookup(vptr_map, ed->v1));
        printf("Edge v2: %p -> %p\n", ed->v2, BLI_ghash_lookup(vptr_map, ed->v2));
#endif
        ed->v1 = static_cast<BMVert *>(BLI_ghash_lookup(vptr_map, ed->v1));
        ed->v2 = static_cast<BMVert *>(BLI_ghash_lookup(vptr_map, ed->v2));
        BLI_assert(ed->v1);
        BLI_assert(ed->v2);
      }
      if (eptr_map) {
#if 0
        printf("Edge v1_disk_link prev: %p -> %p\n",
               ed->v1_disk_link.prev,
               BLI_ghash_lookup(eptr_map, ed->v1_disk_link.prev));
        printf("Edge v1_disk_link next: %p -> %p\n",
               ed->v1_disk_link.next,
               BLI_ghash_lookup(eptr_map, ed->v1_disk_link.next));
        printf("Edge v2_disk_link prev: %p -> %p\n",
               ed->v2_disk_link.prev,
               BLI_ghash_lookup(eptr_map, ed->v2_disk_link.prev));
        printf("Edge v2_disk_link next: %p -> %p\n",
               ed->v2_disk_link.next,
               BLI_ghash_lookup(eptr_map, ed->v2_disk_link.next));
#endif
        ed->v1_disk_link.prev = static_cast<BMEdge *>(
            BLI_ghash_lookup(eptr_map, ed->v1_disk_link.prev));
        ed->v1_disk_link.next = static_cast<BMEdge *>(
            BLI_ghash_lookup(eptr_map, ed->v1_disk_link.next));
        ed->v2_disk_link.prev = static_cast<BMEdge *>(
            BLI_ghash_lookup(eptr_map, ed->v2_disk_link.prev));
        ed->v2_disk_link.next = static_cast<BMEdge *>(
            BLI_ghash_lookup(eptr_map, ed->v2_disk_link.next));
        BLI_assert(ed->v1_disk_link.prev);
        BLI_assert(ed->v1_disk_link.next);
        BLI_assert(ed->v2_disk_link.prev);
        BLI_assert(ed->v2_disk_link.next);
      }
    }
  }

  /* Faces' pointers (loops, in fact), always needed... */
  BM_ITER_MESH (fa, &iter, bm, BM_FACES_OF_MESH) {
    BM_ITER_ELEM (lo, &iterl, fa, BM_LOOPS_OF_FACE) {
      if (vptr_map) {
        // printf("Loop v: %p -> %p\n", lo->v, BLI_ghash_lookup(vptr_map, lo->v));
        lo->v = static_cast<BMVert *>(BLI_ghash_lookup(vptr_map, lo->v));
        BLI_assert(lo->v);
      }
      if (eptr_map) {
        // printf("Loop e: %p -> %p\n", lo->e, BLI_ghash_lookup(eptr_map, lo->e));
        lo->e = static_cast<BMEdge *>(BLI_ghash_lookup(eptr_map, lo->e));
        BLI_assert(lo->e);
      }
      if (fptr_map) {
        // printf("Loop f: %p -> %p\n", lo->f, BLI_ghash_lookup(fptr_map, lo->f));
        lo->f = static_cast<BMFace *>(BLI_ghash_lookup(fptr_map, lo->f));
        BLI_assert(lo->f);
      }
    }
  }

  /* Selection history */
  {
    BMEditSelection *ese;
    for (ese = static_cast<BMEditSelection *>(bm->selected.first); ese; ese = ese->next) {
      switch (ese->htype) {
        case BM_VERT:
          if (vptr_map) {
            ese->ele = static_cast<BMElem *>(BLI_ghash_lookup(vptr_map, ese->ele));
            BLI_assert(ese->ele);
          }
          break;
        case BM_EDGE:
          if (eptr_map) {
            ese->ele = static_cast<BMElem *>(BLI_ghash_lookup(eptr_map, ese->ele));
            BLI_assert(ese->ele);
          }
          break;
        case BM_FACE:
          if (fptr_map) {
            ese->ele = static_cast<BMElem *>(BLI_ghash_lookup(fptr_map, ese->ele));
            BLI_assert(ese->ele);
          }
          break;
      }
    }
  }

  if (fptr_map) {
    if (bm->act_face) {
      bm->act_face = static_cast<BMFace *>(BLI_ghash_lookup(fptr_map, bm->act_face));
      BLI_assert(bm->act_face);
    }
  }

  if (vptr_map) {
    BLI_ghash_free(vptr_map, nullptr, nullptr);
  }
  if (eptr_map) {
    BLI_ghash_free(eptr_map, nullptr, nullptr);
  }
  if (fptr_map) {
    BLI_ghash_free(fptr_map, nullptr, nullptr);
  }

  // regenerate idmap
  if ((bm->idmap.flag & BM_HAS_IDS) && (bm->idmap.flag & BM_HAS_ID_MAP) && bm->idmap.map) {
    memset(bm->idmap.map, 0, sizeof(void *) * bm->idmap.map_size);

    char iters[4] = {BM_VERTS_OF_MESH, BM_EDGES_OF_MESH, 0, BM_FACES_OF_MESH};
    const bool have_loop = bm->idmap.flag & BM_LOOP;

    for (int i = 0; i < 4; i++) {
      int type = 1 << i;

      if (type == BM_LOOP) {  // handle loops with faces
        continue;
      }

      int cd_id = CustomData_get_offset(cdatas[i], CD_MESH_ID);
      int cd_loop_id = CustomData_get_offset(&bm->ldata, CD_MESH_ID);

      BMIter iter;
      BMElem *elem;

      if (cd_id < 0 && !(type == BM_FACE && have_loop)) {
        continue;
      }

      BM_ITER_MESH (elem, &iter, bm, iters[i]) {
        if (type == BM_FACE && have_loop) {
          BMFace *f = (BMFace *)elem;
          BMLoop *l = f->l_first;

          do {
            int id_loop = BM_ELEM_CD_GET_INT(l, cd_loop_id);

            if (bm->idmap.ghash) {
              void **l_val;

              BLI_ghash_ensure_p(bm->idmap.ghash, POINTER_FROM_INT(id_loop), &l_val);
              *l_val = (void *)l;
            }
            else {
              bm->idmap.map[id_loop] = (BMElem *)l;
            }
          } while ((l = l->next) != f->l_first);
        }

        if (cd_id < 0) {
          continue;
        }

        int id = BM_ELEM_CD_GET_INT(elem, cd_id);

        if (bm->idmap.ghash) {
          void **val;

          BLI_ghash_ensure_p(bm->idmap.ghash, POINTER_FROM_INT(id), &val);
          *val = (void *)elem;
        }
        else {
          bm->idmap.map[id] = elem;
        }
      }
    }
  }
}

void BM_mesh_rebuild(BMesh *bm,
                     const struct BMeshCreateParams *params,
                     BLI_mempool *vpool_dst,
                     BLI_mempool *epool_dst,
                     BLI_mempool *lpool_dst,
                     BLI_mempool *fpool_dst)
{
  const char remap = (vpool_dst ? BM_VERT : 0) | (epool_dst ? BM_EDGE : 0) |
                     (lpool_dst ? BM_LOOP : 0) | (fpool_dst ? BM_FACE : 0);

  BMVert **vtable_dst = (remap & BM_VERT) ? static_cast<BMVert **>(MEM_mallocN(
                                                sizeof(BMVert *) * bm->totvert, __func__)) :
                                            nullptr;
  BMEdge **etable_dst = (remap & BM_EDGE) ? static_cast<BMEdge **>(MEM_mallocN(
                                                sizeof(BMEdge *) * bm->totedge, __func__)) :
                                            nullptr;
  BMLoop **ltable_dst = (remap & BM_LOOP) ? static_cast<BMLoop **>(MEM_mallocN(
                                                sizeof(BMLoop *) * bm->totloop, __func__)) :
                                            nullptr;
  BMFace **ftable_dst = (remap & BM_FACE) ? static_cast<BMFace **>(MEM_mallocN(
                                                sizeof(BMFace *) * bm->totface, __func__)) :
                                            nullptr;

  const bool use_toolflags = params->use_toolflags;

  if (remap & BM_VERT) {
    BMIter iter;
    int index;
    BMVert *v_src;
    BM_ITER_MESH_INDEX (v_src, &iter, bm, BM_VERTS_OF_MESH, index) {
      BMVert *v_dst = static_cast<BMVert *>(BLI_mempool_alloc(vpool_dst));
      memcpy(v_dst, v_src, sizeof(BMVert));
      if (use_toolflags) {
<<<<<<< HEAD
        MToolFlags *flags = (MToolFlags *)BM_ELEM_CD_GET_VOID_P(
            v_dst, bm->vdata.layers[bm->vdata.typemap[CD_TOOLFLAGS]].offset);

        flags->flag = bm->vtoolflagpool ? (short *)BLI_mempool_calloc(bm->vtoolflagpool) : nullptr;
=======
        ((BMVert_OFlag *)v_dst)->oflags = bm->vtoolflagpool ?
                                              static_cast<BMFlagLayer *>(
                                                  BLI_mempool_calloc(bm->vtoolflagpool)) :
                                              nullptr;
>>>>>>> b37954d0
      }

      vtable_dst[index] = v_dst;
      BM_elem_index_set(v_src, index); /* set_ok */
    }
  }

  if (remap & BM_EDGE) {
    BMIter iter;
    int index;
    BMEdge *e_src;
    BM_ITER_MESH_INDEX (e_src, &iter, bm, BM_EDGES_OF_MESH, index) {
      BMEdge *e_dst = static_cast<BMEdge *>(BLI_mempool_alloc(epool_dst));
      memcpy(e_dst, e_src, sizeof(BMEdge));
      if (use_toolflags) {
<<<<<<< HEAD
        MToolFlags *flags = (MToolFlags *)BM_ELEM_CD_GET_VOID_P(
            e_dst, bm->edata.layers[bm->edata.typemap[CD_TOOLFLAGS]].offset);

        flags->flag = bm->etoolflagpool ? (short *)BLI_mempool_calloc(bm->etoolflagpool) : nullptr;
=======
        ((BMEdge_OFlag *)e_dst)->oflags = bm->etoolflagpool ?
                                              static_cast<BMFlagLayer *>(
                                                  BLI_mempool_calloc(bm->etoolflagpool)) :
                                              nullptr;
>>>>>>> b37954d0
      }

      etable_dst[index] = e_dst;
      BM_elem_index_set(e_src, index); /* set_ok */
    }
  }

  if (remap & (BM_LOOP | BM_FACE)) {
    BMIter iter;
    int index, index_loop = 0;
    BMFace *f_src;
    BM_ITER_MESH_INDEX (f_src, &iter, bm, BM_FACES_OF_MESH, index) {

      if (remap & BM_FACE) {
        BMFace *f_dst = static_cast<BMFace *>(BLI_mempool_alloc(fpool_dst));
        memcpy(f_dst, f_src, sizeof(BMFace));

        if (use_toolflags) {
<<<<<<< HEAD
          MToolFlags *flags = (MToolFlags *)BM_ELEM_CD_GET_VOID_P(
              f_dst, bm->pdata.layers[bm->pdata.typemap[CD_TOOLFLAGS]].offset);

          flags->flag = bm->ftoolflagpool ? (short *)BLI_mempool_calloc(bm->ftoolflagpool) :
                                            nullptr;
=======
          ((BMFace_OFlag *)f_dst)->oflags = bm->ftoolflagpool ?
                                                static_cast<BMFlagLayer *>(
                                                    BLI_mempool_calloc(bm->ftoolflagpool)) :
                                                nullptr;
>>>>>>> b37954d0
        }

        ftable_dst[index] = f_dst;
        BM_elem_index_set(f_src, index); /* set_ok */
      }

      /* handle loops */
      if (remap & BM_LOOP) {
        BMLoop *l_iter_src, *l_first_src;
        l_iter_src = l_first_src = BM_FACE_FIRST_LOOP((BMFace *)f_src);
        do {
          BMLoop *l_dst = static_cast<BMLoop *>(BLI_mempool_alloc(lpool_dst));
          memcpy(l_dst, l_iter_src, sizeof(BMLoop));
          ltable_dst[index_loop] = l_dst;
          BM_elem_index_set(l_iter_src, index_loop++); /* set_ok */
        } while ((l_iter_src = l_iter_src->next) != l_first_src);
      }
    }
  }

#define MAP_VERT(ele) vtable_dst[BM_elem_index_get(ele)]
#define MAP_EDGE(ele) etable_dst[BM_elem_index_get(ele)]
#define MAP_LOOP(ele) ltable_dst[BM_elem_index_get(ele)]
#define MAP_FACE(ele) ftable_dst[BM_elem_index_get(ele)]

#define REMAP_VERT(ele) \
  { \
    if (remap & BM_VERT) { \
      ele = MAP_VERT(ele); \
    } \
  } \
  ((void)0)
#define REMAP_EDGE(ele) \
  { \
    if (remap & BM_EDGE) { \
      ele = MAP_EDGE(ele); \
    } \
  } \
  ((void)0)
#define REMAP_LOOP(ele) \
  { \
    if (remap & BM_LOOP) { \
      ele = MAP_LOOP(ele); \
    } \
  } \
  ((void)0)
#define REMAP_FACE(ele) \
  { \
    if (remap & BM_FACE) { \
      ele = MAP_FACE(ele); \
    } \
  } \
  ((void)0)

  /* verts */
  {
    for (int i = 0; i < bm->totvert; i++) {
      BMVert *v = vtable_dst[i];
      if (v->e) {
        REMAP_EDGE(v->e);
      }
    }
  }

  /* edges */
  {
    for (int i = 0; i < bm->totedge; i++) {
      BMEdge *e = etable_dst[i];
      REMAP_VERT(e->v1);
      REMAP_VERT(e->v2);
      REMAP_EDGE(e->v1_disk_link.next);
      REMAP_EDGE(e->v1_disk_link.prev);
      REMAP_EDGE(e->v2_disk_link.next);
      REMAP_EDGE(e->v2_disk_link.prev);
      if (e->l) {
        REMAP_LOOP(e->l);
      }
    }
  }

  /* faces */
  {
    for (int i = 0; i < bm->totface; i++) {
      BMFace *f = ftable_dst[i];
      REMAP_LOOP(f->l_first);

      {
        BMLoop *l_iter, *l_first;
        l_iter = l_first = BM_FACE_FIRST_LOOP((BMFace *)f);
        do {
          REMAP_VERT(l_iter->v);
          REMAP_EDGE(l_iter->e);
          REMAP_FACE(l_iter->f);

          REMAP_LOOP(l_iter->radial_next);
          REMAP_LOOP(l_iter->radial_prev);
          REMAP_LOOP(l_iter->next);
          REMAP_LOOP(l_iter->prev);
        } while ((l_iter = l_iter->next) != l_first);
      }
    }
  }

  LISTBASE_FOREACH (BMEditSelection *, ese, &bm->selected) {
    switch (ese->htype) {
      case BM_VERT:
        if (remap & BM_VERT) {
          ese->ele = (BMElem *)MAP_VERT(ese->ele);
        }
        break;
      case BM_EDGE:
        if (remap & BM_EDGE) {
          ese->ele = (BMElem *)MAP_EDGE(ese->ele);
        }
        break;
      case BM_FACE:
        if (remap & BM_FACE) {
          ese->ele = (BMElem *)MAP_FACE(ese->ele);
        }
        break;
    }
  }

  if (bm->act_face) {
    REMAP_FACE(bm->act_face);
  }

#undef MAP_VERT
#undef MAP_EDGE
#undef MAP_LOOP
#undef MAP_EDGE

#undef REMAP_VERT
#undef REMAP_EDGE
#undef REMAP_LOOP
#undef REMAP_EDGE

  /* Cleanup, re-use local tables if the current mesh had tables allocated.
   * could use irrespective but it may use more memory than the caller wants
   * (and not be needed). */
  if (remap & BM_VERT) {
    if (bm->vtable) {
      SWAP(BMVert **, vtable_dst, bm->vtable);
      bm->vtable_tot = bm->totvert;
      bm->elem_table_dirty &= ~BM_VERT;
    }
    MEM_freeN(vtable_dst);
    BLI_mempool_destroy(bm->vpool);
    bm->vpool = vpool_dst;
  }

  if (remap & BM_EDGE) {
    if (bm->etable) {
      SWAP(BMEdge **, etable_dst, bm->etable);
      bm->etable_tot = bm->totedge;
      bm->elem_table_dirty &= ~BM_EDGE;
    }
    MEM_freeN(etable_dst);
    BLI_mempool_destroy(bm->epool);
    bm->epool = epool_dst;
  }

  if (remap & BM_LOOP) {
    /* no loop table */
    MEM_freeN(ltable_dst);
    BLI_mempool_destroy(bm->lpool);
    bm->lpool = lpool_dst;
  }

  if (remap & BM_FACE) {
    if (bm->ftable) {
      SWAP(BMFace **, ftable_dst, bm->ftable);
      bm->ftable_tot = bm->totface;
      bm->elem_table_dirty &= ~BM_FACE;
    }
    MEM_freeN(ftable_dst);
    BLI_mempool_destroy(bm->fpool);
    bm->fpool = fpool_dst;
  }

  bm_rebuild_idmap(bm);
}

void bm_alloc_toolflags_cdlayers(BMesh *bm, bool set_elems)
{
  CustomData *cdatas[3] = {&bm->vdata, &bm->edata, &bm->pdata};
  int iters[3] = {BM_VERTS_OF_MESH, BM_EDGES_OF_MESH, BM_FACES_OF_MESH};

  for (int i = 0; i < 3; i++) {
    CustomData *cdata = cdatas[i];
    int cd_tflags = CustomData_get_offset(cdata, CD_TOOLFLAGS);

    if (cd_tflags == -1) {
      if (set_elems) {
        BM_data_layer_add(bm, cdata, CD_TOOLFLAGS);
      }
      else {
        CustomData_add_layer(cdata, CD_TOOLFLAGS, CD_ASSIGN, nullptr, 0);
      }

      int idx = CustomData_get_layer_index(cdata, CD_TOOLFLAGS);

      cdata->layers[idx].flag |= CD_FLAG_TEMPORARY | CD_FLAG_NOCOPY | CD_FLAG_ELEM_NOCOPY;
      cd_tflags = cdata->layers[idx].offset;

      if (set_elems) {
        BMIter iter;
        BMElem *elem;

        BM_ITER_MESH (elem, &iter, bm, iters[i]) {
          MToolFlags *flags = (MToolFlags *)BM_ELEM_CD_GET_VOID_P(elem, cd_tflags);

          flags->flag = nullptr;
        }
      }
    }
  }
}

static void bm_alloc_toolflags(BMesh *bm)
{
  bm_alloc_toolflags_cdlayers(bm, true);

  CustomData *cdatas[3] = {&bm->vdata, &bm->edata, &bm->pdata};
  BLI_mempool *flagpools[3] = {bm->vtoolflagpool, bm->etoolflagpool, bm->ftoolflagpool};
  BLI_mempool *elempools[3] = {bm->vpool, bm->epool, bm->fpool};

  for (int i = 0; i < 3; i++) {
    CustomData *cdata = cdatas[i];
    int cd_tflags = CustomData_get_offset(cdata, CD_TOOLFLAGS);

    BLI_mempool_iter iter;
    BLI_mempool_iternew(elempools[i], &iter);
    BMElem *elem = (BMElem *)BLI_mempool_iterstep(&iter);

    for (; elem; elem = (BMElem *)BLI_mempool_iterstep(&iter)) {
      MToolFlags *flags = (MToolFlags *)BM_ELEM_CD_GET_VOID_P(elem, cd_tflags);

      flags->flag = (short *)BLI_mempool_calloc(flagpools[i]);
    }
  }
}

void BM_mesh_toolflags_set(BMesh *bm, bool use_toolflags)
{
  if (bm->use_toolflags == use_toolflags) {
    return;
  }

  if (use_toolflags == false) {
    BLI_mempool_destroy(bm->vtoolflagpool);
    BLI_mempool_destroy(bm->etoolflagpool);
    BLI_mempool_destroy(bm->ftoolflagpool);

    bm->vtoolflagpool = nullptr;
    bm->etoolflagpool = nullptr;
    bm->ftoolflagpool = nullptr;

    BM_data_layer_free(bm, &bm->vdata, CD_TOOLFLAGS);
    BM_data_layer_free(bm, &bm->edata, CD_TOOLFLAGS);
    BM_data_layer_free(bm, &bm->pdata, CD_TOOLFLAGS);
  }
  else {
    bm_alloc_toolflags_cdlayers(bm, true);
  }

  bm->use_toolflags = use_toolflags;

  if (use_toolflags) {
    BM_mesh_elem_toolflags_ensure(bm);
  }
}

/* -------------------------------------------------------------------- */
/** \name BMesh Coordinate Access
 * \{ */

void BM_mesh_vert_coords_get(BMesh *bm, float (*vert_coords)[3])
{
  BMIter iter;
  BMVert *v;
  int i;
  BM_ITER_MESH_INDEX (v, &iter, bm, BM_VERTS_OF_MESH, i) {
    copy_v3_v3(vert_coords[i], v->co);
  }
}

float (*BM_mesh_vert_coords_alloc(BMesh *bm, int *r_vert_len))[3]
{
  float(*vert_coords)[3] = static_cast<float(*)[3]>(
      MEM_mallocN(bm->totvert * sizeof(*vert_coords), __func__));
  BM_mesh_vert_coords_get(bm, vert_coords);
  *r_vert_len = bm->totvert;
  return vert_coords;
}

void BM_mesh_vert_coords_apply(BMesh *bm, const float (*vert_coords)[3])
{
  BMIter iter;
  BMVert *v;
  int i;
  BM_ITER_MESH_INDEX (v, &iter, bm, BM_VERTS_OF_MESH, i) {
    copy_v3_v3(v->co, vert_coords[i]);
  }
}

void BM_mesh_vert_coords_apply_with_mat4(BMesh *bm,
                                         const float (*vert_coords)[3],
                                         const float mat[4][4])
{
  BMIter iter;
  BMVert *v;
  int i;
  BM_ITER_MESH_INDEX (v, &iter, bm, BM_VERTS_OF_MESH, i) {
    mul_v3_m4v3(v->co, mat, vert_coords[i]);
  }
}

void bm_swap_ids(BMesh *bm, BMElem *e1, BMElem *e2)
{
  int cd_id = bm->idmap.cd_id_off[e1->head.htype];

  if (cd_id < 0) {
    return;
  }

  int id1 = BM_ELEM_CD_GET_INT(e1, cd_id);
  int id2 = BM_ELEM_CD_GET_INT(e2, cd_id);

  if (bm->idmap.map) {
    SWAP(BMElem *, bm->idmap.map[id1], bm->idmap.map[id2]);
  }
  else if (bm->idmap.ghash) {
    void **val1, **val2;

    BLI_ghash_ensure_p(bm->idmap.ghash, POINTER_FROM_INT(id1), &val1);
    BLI_ghash_ensure_p(bm->idmap.ghash, POINTER_FROM_INT(id2), &val2);

    *val1 = (void *)e2;
    *val2 = (void *)e1;
  }
}
static void bm_swap_elements_post(BMesh *bm, CustomData *cdata, BMElem *e1, BMElem *e2)
{
  // unswap customdata pointers
  SWAP(void *, e1->head.data, e2->head.data);

  // swap contents of customdata instead
  bm_swap_cd_data(e1->head.htype, bm, cdata, e1->head.data, e2->head.data);

  // unswap index
  SWAP(int, e1->head.index, e2->head.index);

  bm_swap_ids(bm, e1, e2);
}

void BM_swap_verts(BMesh *bm, BMVert *v1, BMVert *v2)
{
  if (v1 == v2) {
    return;
  }

  Vector<BMLoop *, 64> ls1;
  Vector<BMLoop *, 64> ls2;
  Vector<BMEdge *, 32> es1;
  Vector<BMEdge *, 32> es2;
  Vector<int, 32> sides1;
  Vector<int, 32> sides2;

  for (int i = 0; i < 2; i++) {
    BMVert *v = i ? v2 : v1;

    BMEdge *e = v->e, *starte = e;

    if (!e) {
      continue;
    }

    // int count = 0;

    do {
      // if (count++ > 10000) {
      // printf("error!\n");
      //        break;
      //    }

      int side = 0;
      if (e->v1 == v) {
        side |= 1;
      }

      if (e->v2 == v) {
        side |= 2;
      }

      if (i) {
        es2.append(e);
        sides2.append(side);
      }
      else {
        es1.append(e);
        sides1.append(side);
      }
    } while ((e = BM_DISK_EDGE_NEXT(e, v)) != starte);
  }

  for (int i = 0; i < 2; i++) {
    BMVert *v = i ? v2 : v1;
    BMVert *v_2 = i ? v1 : v2;

    auto &es = i ? es2 : es1;
    auto &sides = i ? sides2 : sides1;

    int elen = i = es.size();
    for (int j = 0; j < elen; j++) {
      BMEdge *e = es[j];
      int side = sides[j];

      // if (side == 3) {
      // printf("edge had duplicate verts!\n");
      //}

      if (side & 1) {
        e->v1 = v_2;
      }

      if (side & 2) {
        e->v2 = v_2;
      }

#if 1
      BMLoop *l = e->l;
      if (l) {

        do {
          BMLoop *l2 = l;

          do {
            if (l2->v == v) {
              if (i) {
                ls2.append(l2);
              }
              else {
                ls1.append(l2);
              }
            }
          } while ((l2 = l2->next) != l);
        } while ((l = l->radial_next) != e->l);
      }
#endif
      // e = enext;
    }  // while (e != starte);
  }

  for (int i = 0; i < 2; i++) {
    BMVert *v_2 = i ? v1 : v2;
    auto &ls = i ? ls2 : ls1;

    int llen = ls.size();
    for (int j = 0; j < llen; j++) {
      ls[j]->v = v_2;
    }
  }

  SWAP(BMVert, (*v1), (*v2));
  // swap contents of customdata, don't swap pointers
  bm_swap_elements_post(bm, &bm->vdata, (BMElem *)v1, (BMElem *)v2);

  bm->elem_table_dirty |= BM_VERT;
  bm->elem_index_dirty |= BM_VERT;
}

void BM_swap_edges(BMesh *bm, BMEdge *e1, BMEdge *e2)
{
  for (int i = 0; i < 2; i++) {
    BMEdge *e = i ? e2 : e1;
    BMEdge *e_2 = i ? e1 : e2;

    for (int j = 0; j < 2; j++) {
      BMVert *v = j ? e->v2 : e->v1;

      if (v->e == e) {
        v->e = e_2;
      }
    }

    BMLoop *l = e->l;
    if (l) {
      do {
        l->e = e_2;
      } while ((l = l->radial_next) != e->l);
    }
  }

  SWAP(BMEdge, *e1, *e2);
  // swap contents of customdata, don't swap pointers
  bm_swap_elements_post(bm, &bm->edata, (BMElem *)e1, (BMElem *)e2);
}

void BM_swap_loops(BMesh *bm, BMLoop *l1, BMLoop *l2)
{
  for (int i = 0; i < 2; i++) {
    BMLoop *l = i ? l2 : l1;

    l->prev->next = l2;
    l->next->prev = l2;

    if (l != l->radial_next) {
      l->radial_next->radial_prev = l2;
      l->radial_prev->radial_next = l2;
    }

    if (l == l->e->l) {
      l->e->l = l2;
    }

    if (l == l->f->l_first) {
      l->f->l_first = l2;
    }
  }

  // swap contents of customdata, don't swap pointers
  SWAP(BMLoop, *l1, *l2);
  // swap contents of customdata, don't swap pointers
  bm_swap_elements_post(bm, &bm->ldata, (BMElem *)l1, (BMElem *)l2);
}

// memory coherence defragmentation

#ifndef ABSLL
#  define ABSLL(a) ((a) < 0LL ? -(a) : (a))
#endif

#define DEFRAG_FLAG BM_ELEM_TAG_ALT

bool BM_defragment_vertex(BMesh *bm,
                          BMVert *v,
                          RNG *rand,
                          void (*on_vert_swap)(BMVert *a, BMVert *b, void *userdata),
                          void *userdata)
{
  BMEdge *e = v->e;

#if 1
  int cd_vcol = CustomData_get_offset(&bm->vdata, CD_PROP_COLOR);

  if (cd_vcol >= 0) {
    float *color = (float *)BM_ELEM_CD_GET_VOID_P(v, cd_vcol);
    int idx = BLI_mempool_find_real_index(bm->vpool, (void *)v);
    int size = BLI_mempool_get_size(bm->vpool);

    float f = (float)idx / (float)size / 2.0f;

    color[0] = color[1] = color[2] = f;
    color[3] = 1.0f;
  }
#endif

  // return false;

  // return false;

  // BM_mesh_elem_table_ensure(bm, BM_VERT|BM_EDGE|BM_FACE);
  if (!e) {
    return false;
  }

  bool bad = false;
  int limit = 128;

  int vlimit = sizeof(BMVert *) * limit;
  int elimit = sizeof(BMEdge *) * limit;
  int llimit = sizeof(BMLoop *) * limit;
  // int flimit = sizeof(BMFace *) * limit;

  intptr_t iv = (intptr_t)v;

  BMEdge *laste = nullptr;
  do {
    BMVert *v2 = BM_edge_other_vert(e, v);
    intptr_t iv2 = (intptr_t)v2;
    intptr_t ie = (intptr_t)e;

    v2->head.hflag &= DEFRAG_FLAG;
    e->head.hflag &= ~DEFRAG_FLAG;

    if (ABSLL(iv2 - iv) > vlimit) {
      bad = true;
      break;
    }

    if (laste) {
      intptr_t ilaste = (intptr_t)laste;
      if (ABSLL(ilaste - ie) > elimit) {
        bad = true;
        break;
      }
    }

    BMLoop *l = e->l;
    if (l) {
      do {
        intptr_t il = (intptr_t)l;
        intptr_t ilnext = (intptr_t)l->next;

        if (ABSLL(il - ilnext) > llimit) {
          bad = true;
          break;
        }

        BMLoop *l2 = l->f->l_first;
        do {
          l2->head.hflag &= ~DEFRAG_FLAG;
        } while ((l2 = l2->next) != l->f->l_first);

        l2->f->head.hflag &= ~DEFRAG_FLAG;

        l = l->radial_next;
      } while (l != e->l);
    }
    laste = e;
  } while (!bad && (e = BM_DISK_EDGE_NEXT(e, v)) != v->e);

  float prob = 1.0;

  if (!bad || BLI_rng_get_float(rand) > prob) {
    return false;
  }

  // find sort candidates
  // BLI_mempool_find_elems_fuzzy

  int vidx = BLI_mempool_find_real_index(bm->vpool, (void *)v);
  const int count = 5;
  BMVert **elems = BLI_array_alloca(elems, count);

  do {
    BMVert *v2 = BM_edge_other_vert(e, v);
    int totelem = BLI_mempool_find_elems_fuzzy(bm->vpool, vidx, 4, (void **)elems, count);

    for (int i = 0; i < totelem; i++) {
      if (elems[i] == v2 || elems[i] == v) {
        continue;
      }

      elems[i]->head.hflag &= ~DEFRAG_FLAG;
    }

    bool ok = false;

    for (int i = 0; i < totelem; i++) {
      if (elems[i] == v2 || elems[i] == v || (elems[i]->head.hflag & DEFRAG_FLAG)) {
        continue;
      }

      if (elems[i]->head.htype != BM_VERT) {
        printf("ERROR!\n");
      }
      // found one
      v2->head.hflag |= DEFRAG_FLAG;
      elems[i]->head.hflag |= DEFRAG_FLAG;

      on_vert_swap(v2, elems[i], userdata);
      BM_swap_verts(bm, v2, elems[i]);

#if 0
      BMIter iter;
      BMEdge *et;
      int f = 0;
      BM_ITER_ELEM (et, &iter, v2, BM_EDGES_OF_VERT) {
        printf("an edge %d\n", f++);
      }

      f = 0;
      BM_ITER_ELEM (et, &iter, v, BM_EDGES_OF_VERT) {
        printf("an 1edge %d\n", f++);
      }
#endif

      // BM_swap_verts(bm, v2, elems[i]);

      ok = true;
      break;
    }

    if (ok) {
      break;
    }
  } while ((e = BM_DISK_EDGE_NEXT(e, v)) != v->e);

  return true;
}

static void on_vert_kill(BMesh *bm, BMVert *v, void *userdata)
{
}
static void on_edge_kill(BMesh *bm, BMEdge *e, void *userdata)
{
}
static void on_face_kill(BMesh *bm, BMFace *f, void *userdata)
{
}

static void on_vert_create(BMesh *bm, BMVert *v, void *userdata)
{
}
static void on_edge_create(BMesh *bm, BMEdge *v, void *userdata)
{
}
static void on_face_create(BMesh *bm, BMFace *v, void *userdata)
{
}

void BM_empty_tracer(BMTracer *tracer, void *userdata)
{
  tracer->userdata = userdata;

  tracer->on_vert_create = on_vert_create;
  tracer->on_edge_create = on_edge_create;
  tracer->on_face_create = on_face_create;

  tracer->on_vert_kill = on_vert_kill;
  tracer->on_edge_kill = on_edge_kill;
  tracer->on_face_kill = on_face_kill;
}
/** \} */<|MERGE_RESOLUTION|>--- conflicted
+++ resolved
@@ -105,28 +105,7 @@
   bm->etoolflagpool = BLI_mempool_create(sizeof(BMFlagLayer), bm->totedge, 512, BLI_MEMPOOL_NOP);
   bm->ftoolflagpool = BLI_mempool_create(sizeof(BMFlagLayer), bm->totface, 512, BLI_MEMPOOL_NOP);
 
-<<<<<<< HEAD
   bm_alloc_toolflags(bm);
-=======
-  BMIter iter;
-  BMVert_OFlag *v_olfag;
-  BLI_mempool *toolflagpool = bm->vtoolflagpool;
-  BM_ITER_MESH (v_olfag, &iter, bm, BM_VERTS_OF_MESH) {
-    v_olfag->oflags = static_cast<BMFlagLayer *>(BLI_mempool_calloc(toolflagpool));
-  }
-
-  BMEdge_OFlag *e_olfag;
-  toolflagpool = bm->etoolflagpool;
-  BM_ITER_MESH (e_olfag, &iter, bm, BM_EDGES_OF_MESH) {
-    e_olfag->oflags = static_cast<BMFlagLayer *>(BLI_mempool_calloc(toolflagpool));
-  }
-
-  BMFace_OFlag *f_olfag;
-  toolflagpool = bm->ftoolflagpool;
-  BM_ITER_MESH (f_olfag, &iter, bm, BM_FACES_OF_MESH) {
-    f_olfag->oflags = static_cast<BMFlagLayer *>(BLI_mempool_calloc(toolflagpool));
-  }
->>>>>>> b37954d0
 
   bm->totflags = 1;
 }
@@ -1449,17 +1428,10 @@
       BMVert *v_dst = static_cast<BMVert *>(BLI_mempool_alloc(vpool_dst));
       memcpy(v_dst, v_src, sizeof(BMVert));
       if (use_toolflags) {
-<<<<<<< HEAD
         MToolFlags *flags = (MToolFlags *)BM_ELEM_CD_GET_VOID_P(
             v_dst, bm->vdata.layers[bm->vdata.typemap[CD_TOOLFLAGS]].offset);
 
         flags->flag = bm->vtoolflagpool ? (short *)BLI_mempool_calloc(bm->vtoolflagpool) : nullptr;
-=======
-        ((BMVert_OFlag *)v_dst)->oflags = bm->vtoolflagpool ?
-                                              static_cast<BMFlagLayer *>(
-                                                  BLI_mempool_calloc(bm->vtoolflagpool)) :
-                                              nullptr;
->>>>>>> b37954d0
       }
 
       vtable_dst[index] = v_dst;
@@ -1475,17 +1447,10 @@
       BMEdge *e_dst = static_cast<BMEdge *>(BLI_mempool_alloc(epool_dst));
       memcpy(e_dst, e_src, sizeof(BMEdge));
       if (use_toolflags) {
-<<<<<<< HEAD
         MToolFlags *flags = (MToolFlags *)BM_ELEM_CD_GET_VOID_P(
             e_dst, bm->edata.layers[bm->edata.typemap[CD_TOOLFLAGS]].offset);
 
         flags->flag = bm->etoolflagpool ? (short *)BLI_mempool_calloc(bm->etoolflagpool) : nullptr;
-=======
-        ((BMEdge_OFlag *)e_dst)->oflags = bm->etoolflagpool ?
-                                              static_cast<BMFlagLayer *>(
-                                                  BLI_mempool_calloc(bm->etoolflagpool)) :
-                                              nullptr;
->>>>>>> b37954d0
       }
 
       etable_dst[index] = e_dst;
@@ -1504,18 +1469,11 @@
         memcpy(f_dst, f_src, sizeof(BMFace));
 
         if (use_toolflags) {
-<<<<<<< HEAD
           MToolFlags *flags = (MToolFlags *)BM_ELEM_CD_GET_VOID_P(
               f_dst, bm->pdata.layers[bm->pdata.typemap[CD_TOOLFLAGS]].offset);
 
           flags->flag = bm->ftoolflagpool ? (short *)BLI_mempool_calloc(bm->ftoolflagpool) :
                                             nullptr;
-=======
-          ((BMFace_OFlag *)f_dst)->oflags = bm->ftoolflagpool ?
-                                                static_cast<BMFlagLayer *>(
-                                                    BLI_mempool_calloc(bm->ftoolflagpool)) :
-                                                nullptr;
->>>>>>> b37954d0
         }
 
         ftable_dst[index] = f_dst;
