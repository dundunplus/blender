--- conflicted
+++ resolved
@@ -114,15 +114,11 @@
 void BM_log_redo(BMesh *bm, BMLog *log, BMLogCallbacks *callbacks, const char *node_layer_id);
 
 /* Log a vertex before it is modified */
-<<<<<<< HEAD
 void BM_log_vert_before_modified(BMLog *log,
                                  struct BMVert *v,
                                  const int cd_vert_mask_offset,
                                  bool log_customdata);
 
-/* Log an edge before it is modified */
-void BM_log_edge_before_modified(BMLog *log, BMEdge *v, bool log_customdata);
-=======
 /* Log a vertex before it is modified
  *
  * Before modifying vertex coordinates, masks, or hflags, call this
@@ -146,8 +142,7 @@
  * state so that a subsequent redo operation will restore the newer
  * vertex state.
  */
-void BM_log_vert_before_modified(BMLog *log, struct BMVert *v, int cd_vert_mask_offset);
->>>>>>> cea588b9
+void BM_log_edge_before_modified(BMLog *log, BMEdge *v, bool log_customdata);
 
 /* Log a new vertex as added to the BMesh */
 /* Log a new vertex as added to the BMesh
@@ -232,13 +227,9 @@
  * Does not modify the log or the vertex */
 const float *BM_log_original_vert_co(BMLog *log, BMVert *v);
 
-<<<<<<< HEAD
-/* Get the logged normal of a vertex */
-=======
 /* Get the logged normal of a vertex
  *
  * Does not modify the log or the vertex */
->>>>>>> cea588b9
 const float *BM_log_original_vert_no(BMLog *log, BMVert *v);
 
 /* Get the logged mask of a vertex */
