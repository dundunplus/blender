--- conflicted
+++ resolved
@@ -50,11 +50,7 @@
 								   KX_KetsjiEngine* ketsjiEngine,
 								   const STR_String& nextSceneName,
 								   KX_Camera* camera)
-<<<<<<< HEAD
-								   : SCA_IActuator(gameobj)
-=======
 								   : SCA_IActuator(gameobj, KX_ACT_SCENE)
->>>>>>> 8ea29046
 {
 	m_mode = mode;
 	m_scene  = scene;
