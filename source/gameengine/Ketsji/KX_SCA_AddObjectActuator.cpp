--- conflicted
+++ resolved
@@ -171,10 +171,6 @@
 
 /* Integration hooks ------------------------------------------------------- */
 PyTypeObject KX_SCA_AddObjectActuator::Type = {
-<<<<<<< HEAD
-	PyObject_HEAD_INIT(NULL)
-	0,
-=======
 #if (PY_VERSION_HEX >= 0x02060000)
 	PyVarObject_HEAD_INIT(NULL, 0)
 #else
@@ -182,7 +178,6 @@
 	PyObject_HEAD_INIT( NULL )  /* required py macro */
 	0,                          /* ob_size */
 #endif
->>>>>>> fba6a993
 	"KX_SCA_AddObjectActuator",
 	sizeof(PyObjectPlus_Proxy),
 	0,
@@ -246,11 +241,7 @@
 	KX_GameObject *gameobj;
 		
 	if (!ConvertPythonToGameObject(value, &gameobj, true, "actuator.object = value: KX_SCA_AddObjectActuator"))
-<<<<<<< HEAD
-		return 1; // ConvertPythonToGameObject sets the error
-=======
 		return PY_SET_ATTR_FAIL; // ConvertPythonToGameObject sets the error
->>>>>>> fba6a993
 		
 	if (actuator->m_OriginalObject != NULL)
 		actuator->m_OriginalObject->UnregisterActuator(actuator);	
@@ -260,11 +251,7 @@
 	if (actuator->m_OriginalObject)
 		actuator->m_OriginalObject->RegisterActuator(actuator);
 		
-<<<<<<< HEAD
-	return 0;
-=======
 	return PY_SET_ATTR_SUCCESS;
->>>>>>> fba6a993
 }
 
 PyObject* KX_SCA_AddObjectActuator::pyattr_get_objectLastCreated(void *self, const struct KX_PYATTRIBUTE_DEF *attrdef)
@@ -282,13 +269,10 @@
 	py_getattro_up(SCA_IActuator);
 }
 
-<<<<<<< HEAD
-=======
 PyObject* KX_SCA_AddObjectActuator::py_getattro_dict() {
 	py_getattro_dict_up(SCA_IActuator);
 }
 
->>>>>>> fba6a993
 int KX_SCA_AddObjectActuator::py_setattro(PyObject *attr, PyObject* value) 
 {
 	py_setattro_up(SCA_IActuator);
