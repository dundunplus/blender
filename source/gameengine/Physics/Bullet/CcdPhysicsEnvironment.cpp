/*
Bullet Continuous Collision Detection and Physics Library
Copyright (c) 2003-2006 Erwin Coumans  http://continuousphysics.com/Bullet/

This software is provided 'as-is', without any express or implied warranty.
In no event will the authors be held liable for any damages arising from the use of this software.
Permission is granted to anyone to use this software for any purpose, 
including commercial applications, and to alter it and redistribute it freely, 
subject to the following restrictions:

1. The origin of this software must not be misrepresented; you must not claim that you wrote the original software. If you use this software in a product, an acknowledgment in the product documentation would be appreciated but is not required.
2. Altered source versions must be plainly marked as such, and must not be misrepresented as being the original software.
3. This notice may not be removed or altered from any source distribution.
*/




#include "CcdPhysicsEnvironment.h"
#include "CcdPhysicsController.h"
#include "CcdGraphicController.h"

#include <algorithm>
#include "btBulletDynamicsCommon.h"
#include "LinearMath/btIDebugDraw.h"
#include "BulletCollision/CollisionDispatch/btSimulationIslandManager.h"
#include "BulletSoftBody/btSoftRigidDynamicsWorld.h"
#include "BulletSoftBody/btSoftBodyRigidBodyCollisionConfiguration.h"
#include "BulletCollision/Gimpact/btGImpactCollisionAlgorithm.h"

//profiling/timings
#include "LinearMath/btQuickprof.h"


#include "PHY_IMotionState.h"
#include "KX_GameObject.h"
#include "RAS_MeshObject.h"
#include "RAS_Polygon.h"
#include "RAS_TexVert.h"

#define CCD_CONSTRAINT_DISABLE_LINKED_COLLISION 0x80

bool useIslands = true;

#ifdef NEW_BULLET_VEHICLE_SUPPORT
#include "BulletDynamics/Vehicle/btRaycastVehicle.h"
#include "BulletDynamics/Vehicle/btVehicleRaycaster.h"
#include "BulletDynamics/Vehicle/btWheelInfo.h"
#include "PHY_IVehicle.h"
btRaycastVehicle::btVehicleTuning	gTuning;

#endif //NEW_BULLET_VEHICLE_SUPPORT
#include "LinearMath/btAabbUtil2.h"
#include "MT_Matrix4x4.h"
#include "MT_Vector3.h"
#include "GL/glew.h"

#ifdef WIN32
void DrawRasterizerLine(const float* from,const float* to,int color);
#endif


#include "BulletDynamics/ConstraintSolver/btContactConstraint.h"


#include <stdio.h>
#include <string.h>		// for memset

#ifdef NEW_BULLET_VEHICLE_SUPPORT
class WrapperVehicle : public PHY_IVehicle
{

	btRaycastVehicle*	m_vehicle;
	PHY_IPhysicsController*	m_chassis;

public:

	WrapperVehicle(btRaycastVehicle* vehicle,PHY_IPhysicsController* chassis)
		:m_vehicle(vehicle),
		m_chassis(chassis)
	{
	}

	btRaycastVehicle*	GetVehicle()
	{
		return m_vehicle;
	}

	PHY_IPhysicsController*	GetChassis()
	{
		return m_chassis;
	}

	virtual void	AddWheel(
		PHY_IMotionState*	motionState,
		PHY__Vector3	connectionPoint,
		PHY__Vector3	downDirection,
		PHY__Vector3	axleDirection,
		float	suspensionRestLength,
		float wheelRadius,
		bool hasSteering
		)
	{
		btVector3 connectionPointCS0(connectionPoint[0],connectionPoint[1],connectionPoint[2]);
		btVector3 wheelDirectionCS0(downDirection[0],downDirection[1],downDirection[2]);
		btVector3 wheelAxle(axleDirection[0],axleDirection[1],axleDirection[2]);


		btWheelInfo& info = m_vehicle->addWheel(connectionPointCS0,wheelDirectionCS0,wheelAxle,
			suspensionRestLength,wheelRadius,gTuning,hasSteering);
		info.m_clientInfo = motionState;

	}

	void	SyncWheels()
	{
		int numWheels = GetNumWheels();
		int i;
		for (i=0;i<numWheels;i++)
		{
			btWheelInfo& info = m_vehicle->getWheelInfo(i);
			PHY_IMotionState* motionState = (PHY_IMotionState*)info.m_clientInfo ;
	//		m_vehicle->updateWheelTransformsWS(info,false);
			m_vehicle->updateWheelTransform(i,false);
			btTransform trans = m_vehicle->getWheelInfo(i).m_worldTransform;
			btQuaternion orn = trans.getRotation();
			const btVector3& pos = trans.getOrigin();
			motionState->setWorldOrientation(orn.x(),orn.y(),orn.z(),orn[3]);
			motionState->setWorldPosition(pos.x(),pos.y(),pos.z());

		}
	}

	virtual	int		GetNumWheels() const
	{
		return m_vehicle->getNumWheels();
	}

	virtual void	GetWheelPosition(int wheelIndex,float& posX,float& posY,float& posZ) const
	{
		btTransform	trans = m_vehicle->getWheelTransformWS(wheelIndex);
		posX = trans.getOrigin().x();
		posY = trans.getOrigin().y();
		posZ = trans.getOrigin().z();
	}
	virtual void	GetWheelOrientationQuaternion(int wheelIndex,float& quatX,float& quatY,float& quatZ,float& quatW) const
	{
		btTransform	trans = m_vehicle->getWheelTransformWS(wheelIndex);
		btQuaternion quat = trans.getRotation();
		btMatrix3x3 orn2(quat);

		quatX = trans.getRotation().x();
		quatY = trans.getRotation().y();
		quatZ = trans.getRotation().z();
		quatW = trans.getRotation()[3];


		//printf("test");


	}

	virtual float	GetWheelRotation(int wheelIndex) const
	{
		float rotation = 0.f;

		if ((wheelIndex>=0) && (wheelIndex< m_vehicle->getNumWheels()))
		{
			btWheelInfo& info = m_vehicle->getWheelInfo(wheelIndex);
			rotation = info.m_rotation;
		}
		return rotation;

	}



	virtual int	GetUserConstraintId() const
	{
		return m_vehicle->getUserConstraintId();
	}

	virtual int	GetUserConstraintType() const
	{
		return m_vehicle->getUserConstraintType();
	}

	virtual	void	SetSteeringValue(float steering,int wheelIndex)
	{
		m_vehicle->setSteeringValue(steering,wheelIndex);
	}

	virtual	void	ApplyEngineForce(float force,int wheelIndex)
	{
		m_vehicle->applyEngineForce(force,wheelIndex);
	}

	virtual	void	ApplyBraking(float braking,int wheelIndex)
	{
		if ((wheelIndex>=0) && (wheelIndex< m_vehicle->getNumWheels()))
		{
			btWheelInfo& info = m_vehicle->getWheelInfo(wheelIndex);
			info.m_brake = braking;
		}
	}

	virtual	void	SetWheelFriction(float friction,int wheelIndex)
	{
		if ((wheelIndex>=0) && (wheelIndex< m_vehicle->getNumWheels()))
		{
			btWheelInfo& info = m_vehicle->getWheelInfo(wheelIndex);
			info.m_frictionSlip = friction;
		}

	}

	virtual	void	SetSuspensionStiffness(float suspensionStiffness,int wheelIndex)
	{
		if ((wheelIndex>=0) && (wheelIndex< m_vehicle->getNumWheels()))
		{
			btWheelInfo& info = m_vehicle->getWheelInfo(wheelIndex);
			info.m_suspensionStiffness = suspensionStiffness;

		}
	}

	virtual	void	SetSuspensionDamping(float suspensionDamping,int wheelIndex)
	{
		if ((wheelIndex>=0) && (wheelIndex< m_vehicle->getNumWheels()))
		{
			btWheelInfo& info = m_vehicle->getWheelInfo(wheelIndex);
			info.m_wheelsDampingRelaxation = suspensionDamping;
		}
	}

	virtual	void	SetSuspensionCompression(float suspensionCompression,int wheelIndex)
	{
		if ((wheelIndex>=0) && (wheelIndex< m_vehicle->getNumWheels()))
		{
			btWheelInfo& info = m_vehicle->getWheelInfo(wheelIndex);
			info.m_wheelsDampingCompression = suspensionCompression;
		}
	}



	virtual	void	SetRollInfluence(float rollInfluence,int wheelIndex)
	{
		if ((wheelIndex>=0) && (wheelIndex< m_vehicle->getNumWheels()))
		{
			btWheelInfo& info = m_vehicle->getWheelInfo(wheelIndex);
			info.m_rollInfluence = rollInfluence;
		}
	}

	virtual void	SetCoordinateSystem(int rightIndex,int upIndex,int forwardIndex)
	{
		m_vehicle->setCoordinateSystem(rightIndex,upIndex,forwardIndex);
	}



};
#endif //NEW_BULLET_VEHICLE_SUPPORT

class CcdOverlapFilterCallBack : public btOverlapFilterCallback
{
private:
	class CcdPhysicsEnvironment* m_physEnv;
public:
	CcdOverlapFilterCallBack(CcdPhysicsEnvironment* env) : 
		m_physEnv(env)
	{
	}
	virtual ~CcdOverlapFilterCallBack()
	{
	}
	// return true when pairs need collision
	virtual bool	needBroadphaseCollision(btBroadphaseProxy* proxy0,btBroadphaseProxy* proxy1) const;
};


void CcdPhysicsEnvironment::setDebugDrawer(btIDebugDraw* debugDrawer)
{
	if (debugDrawer && m_dynamicsWorld)
		m_dynamicsWorld->setDebugDrawer(debugDrawer);
	m_debugDrawer = debugDrawer;
}

static void DrawAabb(btIDebugDraw* debugDrawer,const btVector3& from,const btVector3& to,const btVector3& color)
{
	btVector3 halfExtents = (to-from)* 0.5f;
	btVector3 center = (to+from) *0.5f;
	int i,j;

	btVector3 edgecoord(1.f,1.f,1.f),pa,pb;
	for (i=0;i<4;i++)
	{
		for (j=0;j<3;j++)
		{
			pa = btVector3(edgecoord[0]*halfExtents[0], edgecoord[1]*halfExtents[1],		
				edgecoord[2]*halfExtents[2]);
			pa+=center;

			int othercoord = j%3;
			edgecoord[othercoord]*=-1.f;
			pb = btVector3(edgecoord[0]*halfExtents[0], edgecoord[1]*halfExtents[1],	
				edgecoord[2]*halfExtents[2]);
			pb+=center;

			debugDrawer->drawLine(pa,pb,color);
		}
		edgecoord = btVector3(-1.f,-1.f,-1.f);
		if (i<3)
			edgecoord[i]*=-1.f;
	}


}






CcdPhysicsEnvironment::CcdPhysicsEnvironment(bool useDbvtCulling,btDispatcher* dispatcher,btOverlappingPairCache* pairCache)
:m_cullingCache(NULL),
m_cullingTree(NULL),
m_numIterations(10),
m_scalingPropagated(false),
m_numTimeSubSteps(1),
m_ccdMode(0),
m_solverType(-1),
m_profileTimings(0),
m_enableSatCollisionDetection(false),
m_solver(NULL),
m_ownPairCache(NULL),
m_filterCallback(NULL),
m_ownDispatcher(NULL)
{

	for (int i=0;i<PHY_NUM_RESPONSE;i++)
	{
		m_triggerCallbacks[i] = 0;
	}

//	m_collisionConfiguration = new btDefaultCollisionConfiguration();
	m_collisionConfiguration = new btSoftBodyRigidBodyCollisionConfiguration();
	//m_collisionConfiguration->setConvexConvexMultipointIterations();

	if (!dispatcher)
	{
		btCollisionDispatcher* disp = new btCollisionDispatcher(m_collisionConfiguration);
		dispatcher = disp;
		btGImpactCollisionAlgorithm::registerAlgorithm(disp);
		m_ownDispatcher = dispatcher;
	}

	//m_broadphase = new btAxisSweep3(btVector3(-1000,-1000,-1000),btVector3(1000,1000,1000));
	//m_broadphase = new btSimpleBroadphase();
	m_broadphase = new btDbvtBroadphase();
	// avoid any collision in the culling tree
	if (useDbvtCulling) {
		m_cullingCache = new btNullPairCache();
		m_cullingTree = new btDbvtBroadphase(m_cullingCache);
	}

	m_filterCallback = new CcdOverlapFilterCallBack(this);
	m_broadphase->getOverlappingPairCache()->setOverlapFilterCallback(m_filterCallback);

	setSolverType(1);//issues with quickstep and memory allocations
//	m_dynamicsWorld = new btDiscreteDynamicsWorld(dispatcher,m_broadphase,m_solver,m_collisionConfiguration);
	m_dynamicsWorld = new btSoftRigidDynamicsWorld(dispatcher,m_broadphase,m_solver,m_collisionConfiguration);
	//m_dynamicsWorld->getSolverInfo().m_linearSlop = 0.01f;
	//m_dynamicsWorld->getSolverInfo().m_solverMode=	SOLVER_USE_WARMSTARTING +	SOLVER_USE_2_FRICTION_DIRECTIONS +	SOLVER_RANDMIZE_ORDER +	SOLVER_USE_FRICTION_WARMSTARTING;

	m_debugDrawer = 0;
	m_gravity = btVector3(0.f,-10.f,0.f);
	m_dynamicsWorld->setGravity(m_gravity);

}

void	CcdPhysicsEnvironment::addCcdPhysicsController(CcdPhysicsController* ctrl)
{
	btRigidBody* body = ctrl->GetRigidBody();
	btCollisionObject* obj = ctrl->GetCollisionObject();

	//this m_userPointer is just used for triggers, see CallbackTriggers
	obj->setUserPointer(ctrl);
	if (body)
		body->setGravity( m_gravity );

	m_controllers.insert(ctrl);

	if (body)
	{
		//use explicit group/filter for finer control over collision in bullet => near/radar sensor
		m_dynamicsWorld->addRigidBody(body, ctrl->GetCollisionFilterGroup(), ctrl->GetCollisionFilterMask());
	} else
	{
		if (ctrl->GetSoftBody())
		{
			btSoftBody* softBody = ctrl->GetSoftBody();
			m_dynamicsWorld->addSoftBody(softBody);
		} else
		{
			if (obj->getCollisionShape())
			{
				m_dynamicsWorld->addCollisionObject(obj,ctrl->GetCollisionFilterGroup(), ctrl->GetCollisionFilterMask());
			}
		}
	}
	if (obj->isStaticOrKinematicObject())
	{
		obj->setActivationState(ISLAND_SLEEPING);
	}

	assert(obj->getBroadphaseHandle());
}

		

void	CcdPhysicsEnvironment::removeCcdPhysicsController(CcdPhysicsController* ctrl)
{
	//also remove constraint
	btRigidBody* body = ctrl->GetRigidBody();
	if (body)
	{
		for (int i=body->getNumConstraintRefs()-1;i>=0;i--)
		{
			btTypedConstraint* con = body->getConstraintRef(i);
			m_dynamicsWorld->removeConstraint(con);
			body->removeConstraintRef(con);
			//delete con; //might be kept by python KX_ConstraintWrapper
		}
		m_dynamicsWorld->removeRigidBody(ctrl->GetRigidBody());
	} else
	{
		//if a softbody
		if (ctrl->GetSoftBody())
		{
			m_dynamicsWorld->removeSoftBody(ctrl->GetSoftBody());
		} else
		{
			m_dynamicsWorld->removeCollisionObject(ctrl->GetCollisionObject());
		}
	}
	m_controllers.erase(ctrl);

	if (ctrl->m_registerCount != 0)
		printf("Warning: removing controller with non-zero m_registerCount: %d\n", ctrl->m_registerCount);

	//remove it from the triggers
	m_triggerControllers.erase(ctrl);
}

void	CcdPhysicsEnvironment::updateCcdPhysicsController(CcdPhysicsController* ctrl, btScalar newMass, int newCollisionFlags, short int newCollisionGroup, short int newCollisionMask)
{
	// this function is used when the collisionning group of a controller is changed
	// remove and add the collistioning object
	btRigidBody* body = ctrl->GetRigidBody();
	btCollisionObject* obj = ctrl->GetCollisionObject();
	if (obj)
	{
		btVector3 inertia(0.0,0.0,0.0);
		m_dynamicsWorld->removeCollisionObject(obj);
		obj->setCollisionFlags(newCollisionFlags);
		if (body)
		{
			if (newMass)
				body->getCollisionShape()->calculateLocalInertia(newMass, inertia);
			body->setMassProps(newMass, inertia);
		}
		m_dynamicsWorld->addCollisionObject(obj, newCollisionGroup, newCollisionMask);
	}
	// to avoid nasty interaction, we must update the property of the controller as well
	ctrl->m_cci.m_mass = newMass;
	ctrl->m_cci.m_collisionFilterGroup = newCollisionGroup;
	ctrl->m_cci.m_collisionFilterMask = newCollisionMask;
	ctrl->m_cci.m_collisionFlags = newCollisionFlags;
}

void CcdPhysicsEnvironment::enableCcdPhysicsController(CcdPhysicsController* ctrl)
{
	if (m_controllers.insert(ctrl).second)
	{
		btCollisionObject* obj = ctrl->GetCollisionObject();
		obj->setUserPointer(ctrl);
		// update the position of the object from the user
		if (ctrl->GetMotionState()) 
		{
			btTransform xform = CcdPhysicsController::GetTransformFromMotionState(ctrl->GetMotionState());
			ctrl->SetCenterOfMassTransform(xform);
		}
		m_dynamicsWorld->addCollisionObject(obj, 
			ctrl->GetCollisionFilterGroup(), ctrl->GetCollisionFilterMask());
	}
}

void CcdPhysicsEnvironment::disableCcdPhysicsController(CcdPhysicsController* ctrl)
{
	if (m_controllers.erase(ctrl))
	{
		btRigidBody* body = ctrl->GetRigidBody();
		if (body)
		{
			m_dynamicsWorld->removeRigidBody(body);
		} else
		{
			if (ctrl->GetSoftBody())
			{
			} else
			{
				m_dynamicsWorld->removeCollisionObject(ctrl->GetCollisionObject());
			}
		}
	}
}

void CcdPhysicsEnvironment::refreshCcdPhysicsController(CcdPhysicsController* ctrl)
{
	btCollisionObject* obj = ctrl->GetCollisionObject();
	if (obj)
	{
		btBroadphaseProxy* proxy = obj->getBroadphaseHandle();
		if (proxy)
		{
			m_dynamicsWorld->getPairCache()->cleanProxyFromPairs(proxy,m_dynamicsWorld->getDispatcher());
		}
	}
}

void CcdPhysicsEnvironment::addCcdGraphicController(CcdGraphicController* ctrl)
{
<<<<<<< HEAD
	if (m_cullingTree)
=======
	if (m_cullingTree && !ctrl->getBroadphaseHandle())
>>>>>>> fba6a993
	{
		btVector3	minAabb;
		btVector3	maxAabb;
		ctrl->getAabb(minAabb, maxAabb);

		ctrl->setBroadphaseHandle(m_cullingTree->createProxy(
				minAabb,
				maxAabb,
				INVALID_SHAPE_PROXYTYPE,	// this parameter is not used
				ctrl,
				0,							// this object does not collision with anything
				0,
				NULL,						// dispatcher => this parameter is not used
				0));

		assert(ctrl->getBroadphaseHandle());
	}
}

void CcdPhysicsEnvironment::removeCcdGraphicController(CcdGraphicController* ctrl)
{
	if (m_cullingTree)
	{
		btBroadphaseProxy* bp = ctrl->getBroadphaseHandle();
		if (bp)
		{
			m_cullingTree->destroyProxy(bp,NULL);
			ctrl->setBroadphaseHandle(0);
		}
	}
}

void	CcdPhysicsEnvironment::beginFrame()
{

}

void CcdPhysicsEnvironment::debugDrawWorld()
{
	if (m_dynamicsWorld->getDebugDrawer() &&  m_dynamicsWorld->getDebugDrawer()->getDebugMode() >0)
			m_dynamicsWorld->debugDrawWorld();
}

bool	CcdPhysicsEnvironment::proceedDeltaTime(double curTime,float timeStep,float interval)
{
	std::set<CcdPhysicsController*>::iterator it;
	int i;

	for (it=m_controllers.begin(); it!=m_controllers.end(); it++)
	{
		(*it)->SynchronizeMotionStates(timeStep);
	}

	float subStep = timeStep / float(m_numTimeSubSteps);
	i = m_dynamicsWorld->stepSimulation(interval,25,subStep);//perform always a full simulation step
	processFhSprings(curTime,i*subStep);

	for (it=m_controllers.begin(); it!=m_controllers.end(); it++)
	{
		(*it)->SynchronizeMotionStates(timeStep);
	}

	//for (it=m_controllers.begin(); it!=m_controllers.end(); it++)
	//{
	//	(*it)->SynchronizeMotionStates(timeStep);
	//}

	for (i=0;i<m_wrapperVehicles.size();i++)
	{
		WrapperVehicle* veh = m_wrapperVehicles[i];
		veh->SyncWheels();
	}


	CallbackTriggers();

	return true;
}

class ClosestRayResultCallbackNotMe : public btCollisionWorld::ClosestRayResultCallback
{
	btCollisionObject* m_owner;
	btCollisionObject* m_parent;

public:
	ClosestRayResultCallbackNotMe(const btVector3& rayFromWorld,const btVector3& rayToWorld,btCollisionObject* owner,btCollisionObject* parent)
		:btCollisionWorld::ClosestRayResultCallback(rayFromWorld,rayToWorld),
		m_owner(owner),
		m_parent(parent)
	{
		
	}

	virtual bool needsCollision(btBroadphaseProxy* proxy0) const
	{
		//don't collide with self
		if (proxy0->m_clientObject == m_owner)
			return false;

		if (proxy0->m_clientObject == m_parent)
			return false;

		return btCollisionWorld::ClosestRayResultCallback::needsCollision(proxy0);
	}

};

void	CcdPhysicsEnvironment::processFhSprings(double curTime,float interval)
{
	std::set<CcdPhysicsController*>::iterator it;
	// dynamic of Fh spring is based on a timestep of 1/60
	int numIter = (int)(interval*60.0001f);
	
	for (it=m_controllers.begin(); it!=m_controllers.end(); it++)
	{
		CcdPhysicsController* ctrl = (*it);
		btRigidBody* body = ctrl->GetRigidBody();

		if (body && (ctrl->getConstructionInfo().m_do_fh || ctrl->getConstructionInfo().m_do_rot_fh))
		{
			//printf("has Fh or RotFh\n");
			//re-implement SM_FhObject.cpp using btCollisionWorld::rayTest and info from ctrl->getConstructionInfo()
			//send a ray from {0.0, 0.0, 0.0} towards {0.0, 0.0, -10.0}, in local coordinates
			CcdPhysicsController* parentCtrl = ctrl->getParentCtrl();
			btRigidBody* parentBody = parentCtrl?parentCtrl->GetRigidBody() : 0;
			btRigidBody* cl_object = parentBody ? parentBody : body;

			if (body->isStaticOrKinematicObject())
				continue;

			btVector3 rayDirLocal(0,0,-10);

			//m_dynamicsWorld
			//ctrl->GetRigidBody();
			btVector3 rayFromWorld = body->getCenterOfMassPosition();
			//btVector3	rayToWorld = rayFromWorld + body->getCenterOfMassTransform().getBasis() * rayDirLocal;
			//ray always points down the z axis in world space...
			btVector3	rayToWorld = rayFromWorld + rayDirLocal;
			
			ClosestRayResultCallbackNotMe	resultCallback(rayFromWorld,rayToWorld,body,parentBody);

			m_dynamicsWorld->rayTest(rayFromWorld,rayToWorld,resultCallback);
			if (resultCallback.hasHit())
			{
				//we hit this one: resultCallback.m_collisionObject;
				CcdPhysicsController* controller = static_cast<CcdPhysicsController*>(resultCallback.m_collisionObject->getUserPointer());

				if (controller)
				{
					if (controller->getConstructionInfo().m_fh_distance < SIMD_EPSILON)
						continue;

					btRigidBody* hit_object = controller->GetRigidBody();
					if (!hit_object)
						continue;

					CcdConstructionInfo& hitObjShapeProps = controller->getConstructionInfo();

					float distance = resultCallback.m_closestHitFraction*rayDirLocal.length()-ctrl->getConstructionInfo().m_radius;
					if (distance >= hitObjShapeProps.m_fh_distance)
						continue;
					
					

					//btVector3 ray_dir = cl_object->getCenterOfMassTransform().getBasis()* rayDirLocal.normalized();
					btVector3 ray_dir = rayDirLocal.normalized();
					btVector3 normal = resultCallback.m_hitNormalWorld;
					normal.normalize();

					for (int i=0; i<numIter; i++)
					{
						if (ctrl->getConstructionInfo().m_do_fh) 
						{
							btVector3 lspot = cl_object->getCenterOfMassPosition()
								+ rayDirLocal * resultCallback.m_closestHitFraction;


								

							lspot -= hit_object->getCenterOfMassPosition();
							btVector3 rel_vel = cl_object->getLinearVelocity() - hit_object->getVelocityInLocalPoint(lspot);
							btScalar rel_vel_ray = ray_dir.dot(rel_vel);
							btScalar spring_extent = 1.0 - distance / hitObjShapeProps.m_fh_distance; 
							
							btScalar i_spring = spring_extent * hitObjShapeProps.m_fh_spring;
							btScalar i_damp =   rel_vel_ray * hitObjShapeProps.m_fh_damping;
							
							cl_object->setLinearVelocity(cl_object->getLinearVelocity() + (-(i_spring + i_damp) * ray_dir)); 
							if (hitObjShapeProps.m_fh_normal) 
							{
								cl_object->setLinearVelocity(cl_object->getLinearVelocity()+(i_spring + i_damp) *(normal - normal.dot(ray_dir) * ray_dir));
							}
							
							btVector3 lateral = rel_vel - rel_vel_ray * ray_dir;
							
							
							if (ctrl->getConstructionInfo().m_do_anisotropic) {
								//Bullet basis contains no scaling/shear etc.
								const btMatrix3x3& lcs = cl_object->getCenterOfMassTransform().getBasis();
								btVector3 loc_lateral = lateral * lcs;
								const btVector3& friction_scaling = cl_object->getAnisotropicFriction();
								loc_lateral *= friction_scaling;
								lateral = lcs * loc_lateral;
							}

							btScalar rel_vel_lateral = lateral.length();
							
							if (rel_vel_lateral > SIMD_EPSILON) {
								btScalar friction_factor = hit_object->getFriction();//cl_object->getFriction();

								btScalar max_friction = friction_factor * btMax(btScalar(0.0), i_spring);
								
								btScalar rel_mom_lateral = rel_vel_lateral / cl_object->getInvMass();
								
								btVector3 friction = (rel_mom_lateral > max_friction) ?
									-lateral * (max_friction / rel_vel_lateral) :
									-lateral;
								
									cl_object->applyCentralImpulse(friction);
							}
						}

						
						if (ctrl->getConstructionInfo().m_do_rot_fh) {
							btVector3 up2 = cl_object->getWorldTransform().getBasis().getColumn(2);

							btVector3 t_spring = up2.cross(normal) * hitObjShapeProps.m_fh_spring;
							btVector3 ang_vel = cl_object->getAngularVelocity();
							
							// only rotations that tilt relative to the normal are damped
							ang_vel -= ang_vel.dot(normal) * normal;
							
							btVector3 t_damp = ang_vel * hitObjShapeProps.m_fh_damping;  
							
							cl_object->setAngularVelocity(cl_object->getAngularVelocity() + (t_spring - t_damp));
						}
					}
				}
			}
		}
	}
}

void		CcdPhysicsEnvironment::setDebugMode(int debugMode)
{
	if (m_debugDrawer){
		m_debugDrawer->setDebugMode(debugMode);
	}
}

void		CcdPhysicsEnvironment::setNumIterations(int numIter)
{
	m_numIterations = numIter;
}
void		CcdPhysicsEnvironment::setDeactivationTime(float dTime)
{
	gDeactivationTime = dTime;
}
void		CcdPhysicsEnvironment::setDeactivationLinearTreshold(float linTresh)
{
	gLinearSleepingTreshold = linTresh;
}
void		CcdPhysicsEnvironment::setDeactivationAngularTreshold(float angTresh) 
{
	gAngularSleepingTreshold = angTresh;
}

void		CcdPhysicsEnvironment::setContactBreakingTreshold(float contactBreakingTreshold)
{
	gContactBreakingThreshold = contactBreakingTreshold;

}


void		CcdPhysicsEnvironment::setCcdMode(int ccdMode)
{
	m_ccdMode = ccdMode;
}


void		CcdPhysicsEnvironment::setSolverSorConstant(float sor)
{
	m_solverInfo.m_sor = sor;
}

void		CcdPhysicsEnvironment::setSolverTau(float tau)
{
	m_solverInfo.m_tau = tau;
}
void		CcdPhysicsEnvironment::setSolverDamping(float damping)
{
	m_solverInfo.m_damping = damping;
}


void		CcdPhysicsEnvironment::setLinearAirDamping(float damping)
{
	//gLinearAirDamping = damping;
}

void		CcdPhysicsEnvironment::setUseEpa(bool epa)
{
	//gUseEpa = epa;
}

void		CcdPhysicsEnvironment::setSolverType(int solverType)
{

	switch (solverType)
	{
	case 1:
		{
			if (m_solverType != solverType)
			{

				m_solver = new btSequentialImpulseConstraintSolver();
				
				
				break;
			}
		}

	case 0:
	default:
		if (m_solverType != solverType)
		{
//			m_solver = new OdeConstraintSolver();

			break;
		}

	};

	m_solverType = solverType ;
}



void		CcdPhysicsEnvironment::getGravity(PHY__Vector3& grav)
{
		const btVector3& gravity = m_dynamicsWorld->getGravity();
		grav[0] = gravity.getX();
		grav[1] = gravity.getY();
		grav[2] = gravity.getZ();
}


void		CcdPhysicsEnvironment::setGravity(float x,float y,float z)
{
	m_gravity = btVector3(x,y,z);
	m_dynamicsWorld->setGravity(m_gravity);

}




static int gConstraintUid = 1;

//Following the COLLADA physics specification for constraints
int			CcdPhysicsEnvironment::createUniversalD6Constraint(
						class PHY_IPhysicsController* ctrlRef,class PHY_IPhysicsController* ctrlOther,
						btTransform& frameInA,
						btTransform& frameInB,
						const btVector3& linearMinLimits,
						const btVector3& linearMaxLimits,
						const btVector3& angularMinLimits,
						const btVector3& angularMaxLimits,int flags
)
{

	bool disableCollisionBetweenLinkedBodies = (0!=(flags & CCD_CONSTRAINT_DISABLE_LINKED_COLLISION));

	//we could either add some logic to recognize ball-socket and hinge, or let that up to the user
	//perhaps some warning or hint that hinge/ball-socket is more efficient?
	
	
	btGeneric6DofConstraint* genericConstraint = 0;
	CcdPhysicsController* ctrl0 = (CcdPhysicsController*) ctrlRef;
	CcdPhysicsController* ctrl1 = (CcdPhysicsController*) ctrlOther;
	
	btRigidBody* rb0 = ctrl0->GetRigidBody();
	btRigidBody* rb1 = ctrl1->GetRigidBody();

	if (rb1)
	{
		

		bool useReferenceFrameA = true;
		genericConstraint = new btGeneric6DofSpringConstraint(
			*rb0,*rb1,
			frameInA,frameInB,useReferenceFrameA);
		genericConstraint->setLinearLowerLimit(linearMinLimits);
		genericConstraint->setLinearUpperLimit(linearMaxLimits);
		genericConstraint->setAngularLowerLimit(angularMinLimits);
		genericConstraint->setAngularUpperLimit(angularMaxLimits);
	} else
	{
		// TODO: Implement single body case...
		//No, we can use a fixed rigidbody in above code, rather then unnecessary duplation of code

	}
	
	if (genericConstraint)
	{
	//	m_constraints.push_back(genericConstraint);
		m_dynamicsWorld->addConstraint(genericConstraint,disableCollisionBetweenLinkedBodies);

		genericConstraint->setUserConstraintId(gConstraintUid++);
		genericConstraint->setUserConstraintType(PHY_GENERIC_6DOF_CONSTRAINT);
		//64 bit systems can't cast pointer to int. could use size_t instead.
		return genericConstraint->getUserConstraintId();
	}
	return 0;
}



void		CcdPhysicsEnvironment::removeConstraint(int	constraintId)
{
	
	int i;
	int numConstraints = m_dynamicsWorld->getNumConstraints();
	for (i=0;i<numConstraints;i++)
	{
		btTypedConstraint* constraint = m_dynamicsWorld->getConstraint(i);
		if (constraint->getUserConstraintId() == constraintId)
		{
			constraint->getRigidBodyA().activate();
			constraint->getRigidBodyB().activate();
			m_dynamicsWorld->removeConstraint(constraint);
			break;
		}
	}
}


struct	FilterClosestRayResultCallback : public btCollisionWorld::ClosestRayResultCallback
{
	PHY_IRayCastFilterCallback&	m_phyRayFilter;
	const btCollisionShape*		m_hitTriangleShape;
	int							m_hitTriangleIndex;

	FilterClosestRayResultCallback (PHY_IRayCastFilterCallback& phyRayFilter,const btVector3& rayFrom,const btVector3& rayTo)
		: btCollisionWorld::ClosestRayResultCallback(rayFrom,rayTo),
		m_phyRayFilter(phyRayFilter),
		m_hitTriangleShape(NULL),
		m_hitTriangleIndex(0)
	{
	}

	virtual ~FilterClosestRayResultCallback()
	{
	}

	virtual bool needsCollision(btBroadphaseProxy* proxy0) const
	{
		if (!(proxy0->m_collisionFilterGroup & m_collisionFilterMask))
			return false;
		if (!(m_collisionFilterGroup & proxy0->m_collisionFilterMask))
			return false;
		btCollisionObject* object = (btCollisionObject*)proxy0->m_clientObject;
		CcdPhysicsController* phyCtrl = static_cast<CcdPhysicsController*>(object->getUserPointer());
		if (phyCtrl == m_phyRayFilter.m_ignoreController)
			return false;
		return m_phyRayFilter.needBroadphaseRayCast(phyCtrl);
	}

	virtual	btScalar addSingleResult(btCollisionWorld::LocalRayResult& rayResult,bool normalInWorldSpace)
	{
		//CcdPhysicsController* curHit = static_cast<CcdPhysicsController*>(rayResult.m_collisionObject->getUserPointer());
		// save shape information as ClosestRayResultCallback::AddSingleResult() does not do it
		if (rayResult.m_localShapeInfo)
		{
			m_hitTriangleShape = rayResult.m_collisionObject->getCollisionShape();
			m_hitTriangleIndex = rayResult.m_localShapeInfo->m_triangleIndex;
		} else 
		{
			m_hitTriangleShape = NULL;
			m_hitTriangleIndex = 0;
		}
		return ClosestRayResultCallback::addSingleResult(rayResult,normalInWorldSpace);
	}

};

PHY_IPhysicsController* CcdPhysicsEnvironment::rayTest(PHY_IRayCastFilterCallback &filterCallback, float fromX,float fromY,float fromZ, float toX,float toY,float toZ)
{
	btVector3 rayFrom(fromX,fromY,fromZ);
	btVector3 rayTo(toX,toY,toZ);

	btVector3	hitPointWorld,normalWorld;

	//Either Ray Cast with or without filtering

	//btCollisionWorld::ClosestRayResultCallback rayCallback(rayFrom,rayTo);
	FilterClosestRayResultCallback	 rayCallback(filterCallback,rayFrom,rayTo);


	PHY_RayCastResult result;
	memset(&result, 0, sizeof(result));

	// don't collision with sensor object
	rayCallback.m_collisionFilterMask = CcdConstructionInfo::AllFilter ^ CcdConstructionInfo::SensorFilter;
	//, ,filterCallback.m_faceNormal);

	m_dynamicsWorld->rayTest(rayFrom,rayTo,rayCallback);
	if (rayCallback.hasHit())
	{
		CcdPhysicsController* controller = static_cast<CcdPhysicsController*>(rayCallback.m_collisionObject->getUserPointer());
		result.m_controller = controller;
		result.m_hitPoint[0] = rayCallback.m_hitPointWorld.getX();
		result.m_hitPoint[1] = rayCallback.m_hitPointWorld.getY();
		result.m_hitPoint[2] = rayCallback.m_hitPointWorld.getZ();

		if (rayCallback.m_hitTriangleShape != NULL)
		{
			// identify the mesh polygon
			CcdShapeConstructionInfo* shapeInfo = controller->m_shapeInfo;
			if (shapeInfo)
			{
				btCollisionShape* shape = controller->GetCollisionObject()->getCollisionShape();
				if (shape->isCompound())
				{
					btCompoundShape* compoundShape = (btCompoundShape*)shape;
					CcdShapeConstructionInfo* compoundShapeInfo = shapeInfo;
					// need to search which sub-shape has been hit
					for (int i=0; i<compoundShape->getNumChildShapes(); i++)
					{
						shapeInfo = compoundShapeInfo->GetChildShape(i);
						shape=compoundShape->getChildShape(i);
						if (shape == rayCallback.m_hitTriangleShape)
							break;
					}
				}
				if (shape == rayCallback.m_hitTriangleShape && 
					rayCallback.m_hitTriangleIndex < shapeInfo->m_polygonIndexArray.size())
				{
					result.m_meshObject = shapeInfo->GetMesh();
					result.m_polygon = shapeInfo->m_polygonIndexArray.at(rayCallback.m_hitTriangleIndex);

					// Bullet returns the normal from "outside".
					// If the user requests the real normal, compute it now
                    if (filterCallback.m_faceNormal)
					{
						// mesh shapes are shared and stored in the shapeInfo
						btTriangleMeshShape* triangleShape = shapeInfo->GetMeshShape();
						if (triangleShape)
						{
							// this code is copied from Bullet 
							btVector3 triangle[3];
							const unsigned char *vertexbase;
							int numverts;
							PHY_ScalarType type;
							int stride;
							const unsigned char *indexbase;
							int indexstride;
							int numfaces;
							PHY_ScalarType indicestype;
							btStridingMeshInterface* meshInterface = triangleShape->getMeshInterface();

							meshInterface->getLockedReadOnlyVertexIndexBase(
								&vertexbase,
								numverts,
								type,
								stride,
								&indexbase,
								indexstride,
								numfaces,
								indicestype,
								0);

							unsigned int* gfxbase = (unsigned int*)(indexbase+rayCallback.m_hitTriangleIndex*indexstride);
							const btVector3& meshScaling = shape->getLocalScaling();
							for (int j=2;j>=0;j--)
							{
								int graphicsindex = indicestype==PHY_SHORT?((unsigned short*)gfxbase)[j]:gfxbase[j];

								btScalar* graphicsbase = (btScalar*)(vertexbase+graphicsindex*stride);

								triangle[j] = btVector3(graphicsbase[0]*meshScaling.getX(),graphicsbase[1]*meshScaling.getY(),graphicsbase[2]*meshScaling.getZ());		
							}
							meshInterface->unLockReadOnlyVertexBase(0);
							btVector3 triangleNormal; 
							triangleNormal = (triangle[1]-triangle[0]).cross(triangle[2]-triangle[0]);
							rayCallback.m_hitNormalWorld = rayCallback.m_collisionObject->getWorldTransform().getBasis()*triangleNormal;
						}
					}
				}
			}
		}
		if (rayCallback.m_hitNormalWorld.length2() > (SIMD_EPSILON*SIMD_EPSILON))
		{
			rayCallback.m_hitNormalWorld.normalize();
		} else
		{
			rayCallback.m_hitNormalWorld.setValue(1,0,0);
		}
		result.m_hitNormal[0] = rayCallback.m_hitNormalWorld.getX();
		result.m_hitNormal[1] = rayCallback.m_hitNormalWorld.getY();
		result.m_hitNormal[2] = rayCallback.m_hitNormalWorld.getZ();
		filterCallback.reportHit(&result);
	}	


	return result.m_controller;
}

// Handles occlusion culling. 
// The implementation is based on the CDTestFramework
struct OcclusionBuffer
{
	struct WriteOCL
	{
		static inline bool Process(btScalar& q,btScalar v) { if(q<v) q=v;return(false); }
		static inline void Occlusion(bool& flag) { flag = true; }
	};
	struct QueryOCL
	{
		static inline bool Process(btScalar& q,btScalar v) { return(q<=v); }
		static inline void Occlusion(bool& flag) { }
	};
	btScalar*						m_buffer;
	size_t							m_bufferSize;
	bool							m_initialized;
	bool							m_occlusion;
	int								m_sizes[2];
	btScalar						m_scales[2];
	btScalar						m_offsets[2];
	btScalar						m_wtc[16];		// world to clip transform
	btScalar						m_mtc[16];		// model to clip transform
	// constructor: size=largest dimension of the buffer. 
	// Buffer size depends on aspect ratio
	OcclusionBuffer()
	{
		m_initialized=false;
		m_occlusion = false;
<<<<<<< HEAD
		m_buffer == NULL;
=======
		m_buffer = NULL;
>>>>>>> fba6a993
		m_bufferSize = 0;
	}
	// multiplication of column major matrices: m=m1*m2
	template<typename T1, typename T2>
	void		CMmat4mul(btScalar* m, const T1* m1, const T2* m2)
	{
		m[ 0] = btScalar(m1[ 0]*m2[ 0]+m1[ 4]*m2[ 1]+m1[ 8]*m2[ 2]+m1[12]*m2[ 3]);
		m[ 1] = btScalar(m1[ 1]*m2[ 0]+m1[ 5]*m2[ 1]+m1[ 9]*m2[ 2]+m1[13]*m2[ 3]);
		m[ 2] = btScalar(m1[ 2]*m2[ 0]+m1[ 6]*m2[ 1]+m1[10]*m2[ 2]+m1[14]*m2[ 3]);
		m[ 3] = btScalar(m1[ 3]*m2[ 0]+m1[ 7]*m2[ 1]+m1[11]*m2[ 2]+m1[15]*m2[ 3]);

		m[ 4] = btScalar(m1[ 0]*m2[ 4]+m1[ 4]*m2[ 5]+m1[ 8]*m2[ 6]+m1[12]*m2[ 7]);
		m[ 5] = btScalar(m1[ 1]*m2[ 4]+m1[ 5]*m2[ 5]+m1[ 9]*m2[ 6]+m1[13]*m2[ 7]);
		m[ 6] = btScalar(m1[ 2]*m2[ 4]+m1[ 6]*m2[ 5]+m1[10]*m2[ 6]+m1[14]*m2[ 7]);
		m[ 7] = btScalar(m1[ 3]*m2[ 4]+m1[ 7]*m2[ 5]+m1[11]*m2[ 6]+m1[15]*m2[ 7]);

		m[ 8] = btScalar(m1[ 0]*m2[ 8]+m1[ 4]*m2[ 9]+m1[ 8]*m2[10]+m1[12]*m2[11]);
		m[ 9] = btScalar(m1[ 1]*m2[ 8]+m1[ 5]*m2[ 9]+m1[ 9]*m2[10]+m1[13]*m2[11]);
		m[10] = btScalar(m1[ 2]*m2[ 8]+m1[ 6]*m2[ 9]+m1[10]*m2[10]+m1[14]*m2[11]);
		m[11] = btScalar(m1[ 3]*m2[ 8]+m1[ 7]*m2[ 9]+m1[11]*m2[10]+m1[15]*m2[11]);

		m[12] = btScalar(m1[ 0]*m2[12]+m1[ 4]*m2[13]+m1[ 8]*m2[14]+m1[12]*m2[15]);
		m[13] = btScalar(m1[ 1]*m2[12]+m1[ 5]*m2[13]+m1[ 9]*m2[14]+m1[13]*m2[15]);
		m[14] = btScalar(m1[ 2]*m2[12]+m1[ 6]*m2[13]+m1[10]*m2[14]+m1[14]*m2[15]);
		m[15] = btScalar(m1[ 3]*m2[12]+m1[ 7]*m2[13]+m1[11]*m2[14]+m1[15]*m2[15]);
	}
	void		setup(int size)
	{
		m_initialized=false;
		m_occlusion=false;
		// compute the size of the buffer
		GLint		v[4];
		GLdouble	m[16],p[16];
		int			maxsize;
		double		ratio;
		glGetIntegerv(GL_VIEWPORT,v);
		maxsize = (v[2] > v[3]) ? v[2] : v[3];
		assert(maxsize > 0);
		ratio = 1.0/(2*maxsize);
		// ensure even number
		m_sizes[0] = 2*((int)(size*v[2]*ratio+0.5));
		m_sizes[1] = 2*((int)(size*v[3]*ratio+0.5));
		m_scales[0]=btScalar(m_sizes[0]/2);
		m_scales[1]=btScalar(m_sizes[1]/2);
		m_offsets[0]=m_scales[0]+0.5f;
		m_offsets[1]=m_scales[1]+0.5f;
		// prepare matrix
		// at this time of the rendering, the modelview matrix is the 
		// world to camera transformation and the projection matrix is
		// camera to clip transformation. combine both so that 
		glGetDoublev(GL_MODELVIEW_MATRIX,m);
		glGetDoublev(GL_PROJECTION_MATRIX,p);
		CMmat4mul(m_wtc,p,m);
	}
	void		initialize()
	{
		size_t newsize = (m_sizes[0]*m_sizes[1])*sizeof(btScalar);
		if (m_buffer)
		{
			// see if we can reuse
			if (newsize > m_bufferSize)
			{
				free(m_buffer);
				m_buffer = NULL;
				m_bufferSize = 0;
			}
		}
		if (!m_buffer)
		{
			m_buffer = (btScalar*)calloc(1, newsize);
			m_bufferSize = newsize;
		} else
		{
			// buffer exists already, just clears it
			memset(m_buffer, 0, newsize);
		}
		// memory allocate must succeed
		assert(m_buffer != NULL);
		m_initialized = true;
		m_occlusion = false;
	}
	void		SetModelMatrix(double *fl)
	{
		CMmat4mul(m_mtc,m_wtc,fl);
		if (!m_initialized)
			initialize();
	}

	// transform a segment in world coordinate to clip coordinate
	void		transformW(const btVector3& x, btVector4& t)
	{
		t[0]	=	x[0]*m_wtc[0]+x[1]*m_wtc[4]+x[2]*m_wtc[8]+m_wtc[12];
		t[1]	=	x[0]*m_wtc[1]+x[1]*m_wtc[5]+x[2]*m_wtc[9]+m_wtc[13];
		t[2]	=	x[0]*m_wtc[2]+x[1]*m_wtc[6]+x[2]*m_wtc[10]+m_wtc[14];
		t[3]	=	x[0]*m_wtc[3]+x[1]*m_wtc[7]+x[2]*m_wtc[11]+m_wtc[15];
	}
	void		transformM(const float* x, btVector4& t)
	{
		t[0]	=	x[0]*m_mtc[0]+x[1]*m_mtc[4]+x[2]*m_mtc[8]+m_mtc[12];
		t[1]	=	x[0]*m_mtc[1]+x[1]*m_mtc[5]+x[2]*m_mtc[9]+m_mtc[13];
		t[2]	=	x[0]*m_mtc[2]+x[1]*m_mtc[6]+x[2]*m_mtc[10]+m_mtc[14];
		t[3]	=	x[0]*m_mtc[3]+x[1]*m_mtc[7]+x[2]*m_mtc[11]+m_mtc[15];
	}
	// convert polygon to device coordinates
	static bool	project(btVector4* p,int n)
	{
		for(int i=0;i<n;++i)
<<<<<<< HEAD
		{
			const btScalar iw=1/p[i][3];
=======
		{			
>>>>>>> fba6a993
			p[i][2]=1/p[i][3];
			p[i][0]*=p[i][2];
			p[i][1]*=p[i][2];
		}
		return(true);
	}
	// pi: closed polygon in clip coordinate, NP = number of segments
	// po: same polygon with clipped segments removed
	template <const int NP>
	static int	clip(const btVector4* pi,btVector4* po)
	{
		btScalar	s[2*NP];
		btVector4	pn[2*NP];
		int			i, j, m, n, ni;
		// deal with near clipping
		for(i=0, m=0;i<NP;++i)
		{
			s[i]=pi[i][2]+pi[i][3];
			if(s[i]<0) m+=1<<i;
		}
		if(m==((1<<NP)-1)) 
			return(0);
		if(m!=0)
		{
			for(i=NP-1,j=0,n=0;j<NP;i=j++)
			{
				const btVector4&	a=pi[i];
				const btVector4&	b=pi[j];
				const btScalar		t=s[i]/(a[3]+a[2]-b[3]-b[2]);
				if((t>0)&&(t<1))
				{
					pn[n][0]	=	a[0]+(b[0]-a[0])*t;
					pn[n][1]	=	a[1]+(b[1]-a[1])*t;
					pn[n][2]	=	a[2]+(b[2]-a[2])*t;
					pn[n][3]	=	a[3]+(b[3]-a[3])*t;
					++n;
				}
				if(s[j]>0) pn[n++]=b;
			}
			// ready to test far clipping, start from the modified polygon
			pi = pn;
			ni = n;
		} else
		{
			// no clipping on the near plane, keep same vector
			ni = NP;
		}
		// now deal with far clipping
		for(i=0, m=0;i<ni;++i)
		{
			s[i]=pi[i][2]-pi[i][3];
			if(s[i]>0) m+=1<<i;
		}
		if(m==((1<<ni)-1)) 
			return(0);
		if(m!=0)
		{
			for(i=ni-1,j=0,n=0;j<ni;i=j++)
			{
				const btVector4&	a=pi[i];
				const btVector4&	b=pi[j];
				const btScalar		t=s[i]/(a[2]-a[3]-b[2]+b[3]);
				if((t>0)&&(t<1))
				{
					po[n][0]	=	a[0]+(b[0]-a[0])*t;
					po[n][1]	=	a[1]+(b[1]-a[1])*t;
					po[n][2]	=	a[2]+(b[2]-a[2])*t;
					po[n][3]	=	a[3]+(b[3]-a[3])*t;
					++n;
				}
				if(s[j]<0) po[n++]=b;
			}
			return(n);
		}
		for(int i=0;i<ni;++i) po[i]=pi[i];
		return(ni);
	}
	// write or check a triangle to buffer. a,b,c in device coordinates (-1,+1)
	template <typename POLICY>
	inline bool	draw(	const btVector4& a,
						const btVector4& b,
						const btVector4& c,
						const float face,
						const btScalar minarea)
	{
		const btScalar		a2=cross(b-a,c-a)[2];
		if((face*a2)<0.f || btFabs(a2)<minarea)
			return false;
		// further down we are normally going to write to the Zbuffer, mark it so
		POLICY::Occlusion(m_occlusion);

		int x[3], y[3], ib=1, ic=2;
		btScalar z[3];
		x[0]=(int)(a.x()*m_scales[0]+m_offsets[0]);
		y[0]=(int)(a.y()*m_scales[1]+m_offsets[1]);
		z[0]=a.z();
		if (a2 < 0.f)
		{
			// negative aire is possible with double face => must
			// change the order of b and c otherwise the algorithm doesn't work
			ib=2;
			ic=1;
		}
		x[ib]=(int)(b.x()*m_scales[0]+m_offsets[0]);
		x[ic]=(int)(c.x()*m_scales[0]+m_offsets[0]);
		y[ib]=(int)(b.y()*m_scales[1]+m_offsets[1]);
		y[ic]=(int)(c.y()*m_scales[1]+m_offsets[1]);
		z[ib]=b.z();
		z[ic]=c.z();
		const int		mix=btMax(0,btMin(x[0],btMin(x[1],x[2])));
		const int		mxx=btMin(m_sizes[0],1+btMax(x[0],btMax(x[1],x[2])));
		const int		miy=btMax(0,btMin(y[0],btMin(y[1],y[2])));
		const int		mxy=btMin(m_sizes[1],1+btMax(y[0],btMax(y[1],y[2])));
		const int		width=mxx-mix;
		const int		height=mxy-miy;
		if ((width*height) <= 1)
		{
			// degenerated in at most one single pixel
			btScalar* scan=&m_buffer[miy*m_sizes[0]+mix];
			// use for loop to detect the case where width or height == 0
			for(int iy=miy;iy<mxy;++iy)
			{
				for(int ix=mix;ix<mxx;++ix)
				{
					if(POLICY::Process(*scan,z[0])) 
						return(true);
					if(POLICY::Process(*scan,z[1])) 
						return(true);
					if(POLICY::Process(*scan,z[2])) 
						return(true);
				}
			}
		} else if (width == 1) 
		{
			// Degenerated in at least 2 vertical lines
			// The algorithm below doesn't work when face has a single pixel width
			// We cannot use general formulas because the plane is degenerated. 
			// We have to interpolate along the 3 edges that overlaps and process each pixel.
			// sort the y coord to make formula simpler
			int ytmp;
			btScalar ztmp;
			if (y[0] > y[1]) { ytmp=y[1];y[1]=y[0];y[0]=ytmp;ztmp=z[1];z[1]=z[0];z[0]=ztmp; }
			if (y[0] > y[2]) { ytmp=y[2];y[2]=y[0];y[0]=ytmp;ztmp=z[2];z[2]=z[0];z[0]=ztmp; }
			if (y[1] > y[2]) { ytmp=y[2];y[2]=y[1];y[1]=ytmp;ztmp=z[2];z[2]=z[1];z[1]=ztmp; }
			int	dy[]={	y[0]-y[1],
						y[1]-y[2],
						y[2]-y[0]};
			btScalar dzy[3];
			dzy[0] = (dy[0]) ? (z[0]-z[1])/dy[0] : btScalar(0.f);
			dzy[1] = (dy[1]) ? (z[1]-z[2])/dy[1] : btScalar(0.f);
			dzy[2] = (dy[2]) ? (z[2]-z[0])/dy[2] : btScalar(0.f);
			btScalar v[3] = {	dzy[0]*(miy-y[0])+z[0],
								dzy[1]*(miy-y[1])+z[1],
								dzy[2]*(miy-y[2])+z[2] };
			dy[0] = y[1]-y[0];
			dy[1] = y[0]-y[1];
			dy[2] = y[2]-y[0];
			btScalar* scan=&m_buffer[miy*m_sizes[0]+mix];
			for(int iy=miy;iy<mxy;++iy)
			{
				if(dy[0] >= 0 && POLICY::Process(*scan,v[0])) 
					return(true);
				if(dy[1] >= 0 && POLICY::Process(*scan,v[1])) 
					return(true);
				if(dy[2] >= 0 && POLICY::Process(*scan,v[2])) 
					return(true);
				scan+=m_sizes[0];
				v[0] += dzy[0]; v[1] += dzy[1]; v[2] += dzy[2];
				dy[0]--; dy[1]++, dy[2]--;
			}
		} else if (height == 1)
		{
			// Degenerated in at least 2 horizontal lines
			// The algorithm below doesn't work when face has a single pixel width
			// We cannot use general formulas because the plane is degenerated. 
			// We have to interpolate along the 3 edges that overlaps and process each pixel.
			int xtmp;
			btScalar ztmp;
			if (x[0] > x[1]) { xtmp=x[1];x[1]=x[0];x[0]=xtmp;ztmp=z[1];z[1]=z[0];z[0]=ztmp; }
			if (x[0] > x[2]) { xtmp=x[2];x[2]=x[0];x[0]=xtmp;ztmp=z[2];z[2]=z[0];z[0]=ztmp; }
			if (x[1] > x[2]) { xtmp=x[2];x[2]=x[1];x[1]=xtmp;ztmp=z[2];z[2]=z[1];z[1]=ztmp; }
			int	dx[]={	x[0]-x[1],
						x[1]-x[2],
						x[2]-x[0]};
			btScalar dzx[3];
			dzx[0] = (dx[0]) ? (z[0]-z[1])/dx[0] : btScalar(0.f);
			dzx[1] = (dx[1]) ? (z[1]-z[2])/dx[1] : btScalar(0.f);
			dzx[2] = (dx[2]) ? (z[2]-z[0])/dx[2] : btScalar(0.f);
			btScalar v[3] = { dzx[0]*(mix-x[0])+z[0],
							  dzx[1]*(mix-x[1])+z[1],
							  dzx[2]*(mix-x[2])+z[2] };
			dx[0] = x[1]-x[0];
			dx[1] = x[0]-x[1];
			dx[2] = x[2]-x[0];
			btScalar* scan=&m_buffer[miy*m_sizes[0]+mix];
			for(int ix=mix;ix<mxx;++ix)
			{
				if(dx[0] >= 0 && POLICY::Process(*scan,v[0])) 
					return(true);
				if(dx[1] >= 0 && POLICY::Process(*scan,v[1])) 
					return(true);
				if(dx[2] >= 0 && POLICY::Process(*scan,v[2])) 
					return(true);
				scan++;
				v[0] += dzx[0]; v[1] += dzx[1]; v[2] += dzx[2];
				dx[0]--; dx[1]++, dx[2]--;
			}
		} else
		{
			// general case
			const int		dx[]={	y[0]-y[1],
									y[1]-y[2],
									y[2]-y[0]};
			const int		dy[]={	x[1]-x[0]-dx[0]*width,
									x[2]-x[1]-dx[1]*width,
									x[0]-x[2]-dx[2]*width};
			const int		a=x[2]*y[0]+x[0]*y[1]-x[2]*y[1]-x[0]*y[2]+x[1]*y[2]-x[1]*y[0];
			const btScalar	ia=1/(btScalar)a;
			const btScalar	dzx=ia*(y[2]*(z[1]-z[0])+y[1]*(z[0]-z[2])+y[0]*(z[2]-z[1]));
			const btScalar	dzy=ia*(x[2]*(z[0]-z[1])+x[0]*(z[1]-z[2])+x[1]*(z[2]-z[0]))-(dzx*width);		
			int				c[]={	miy*x[1]+mix*y[0]-x[1]*y[0]-mix*y[1]+x[0]*y[1]-miy*x[0],
									miy*x[2]+mix*y[1]-x[2]*y[1]-mix*y[2]+x[1]*y[2]-miy*x[1],
									miy*x[0]+mix*y[2]-x[0]*y[2]-mix*y[0]+x[2]*y[0]-miy*x[2]};
			btScalar		v=ia*((z[2]*c[0])+(z[0]*c[1])+(z[1]*c[2]));
			btScalar*		scan=&m_buffer[miy*m_sizes[0]];
			for(int iy=miy;iy<mxy;++iy)
			{
				for(int ix=mix;ix<mxx;++ix)
				{
					if((c[0]>=0)&&(c[1]>=0)&&(c[2]>=0))
					{
						if(POLICY::Process(scan[ix],v)) 
							return(true);
					}
					c[0]+=dx[0];c[1]+=dx[1];c[2]+=dx[2];v+=dzx;
				}
				c[0]+=dy[0];c[1]+=dy[1];c[2]+=dy[2];v+=dzy;
				scan+=m_sizes[0];
			}
		}
		return(false);
	}
	// clip than write or check a polygon 
	template <const int NP,typename POLICY>
	inline bool	clipDraw(	const btVector4* p,
							const float face,
							btScalar minarea)
	{
		btVector4	o[NP*2];
		int			n=clip<NP>(p,o);
		bool		earlyexit=false;
		if (n)
		{
			project(o,n);
			for(int i=2;i<n && !earlyexit;++i)
			{
				earlyexit|=draw<POLICY>(o[0],o[i-1],o[i],face,minarea);
			}
		}
		return(earlyexit);
	}
	// add a triangle (in model coordinate)
	// face =  0.f if face is double side, 
	//      =  1.f if face is single sided and scale is positive
	//      = -1.f if face is single sided and scale is negative
	void		appendOccluderM(const float* a,
								const float* b,
								const float* c,
								const float face)
	{
		btVector4	p[3];
		transformM(a,p[0]);
		transformM(b,p[1]);
		transformM(c,p[2]);
		clipDraw<3,WriteOCL>(p,face,btScalar(0.f));
	}
	// add a quad (in model coordinate)
	void		appendOccluderM(const float* a,
								const float* b,
								const float* c,
								const float* d,
								const float face)
	{	
		btVector4	p[4];
		transformM(a,p[0]);
		transformM(b,p[1]);
		transformM(c,p[2]);
		transformM(d,p[3]);
		clipDraw<4,WriteOCL>(p,face,btScalar(0.f));
	}
	// query occluder for a box (c=center, e=extend) in world coordinate
	inline bool	queryOccluderW(	const btVector3& c,
								const btVector3& e)
	{
		if (!m_occlusion)
			// no occlusion yet, no need to check
			return true;
		btVector4	x[8];
		transformW(btVector3(c[0]-e[0],c[1]-e[1],c[2]-e[2]),x[0]);
		transformW(btVector3(c[0]+e[0],c[1]-e[1],c[2]-e[2]),x[1]);
		transformW(btVector3(c[0]+e[0],c[1]+e[1],c[2]-e[2]),x[2]);
		transformW(btVector3(c[0]-e[0],c[1]+e[1],c[2]-e[2]),x[3]);
		transformW(btVector3(c[0]-e[0],c[1]-e[1],c[2]+e[2]),x[4]);
		transformW(btVector3(c[0]+e[0],c[1]-e[1],c[2]+e[2]),x[5]);
		transformW(btVector3(c[0]+e[0],c[1]+e[1],c[2]+e[2]),x[6]);
		transformW(btVector3(c[0]-e[0],c[1]+e[1],c[2]+e[2]),x[7]);
		for(int i=0;i<8;++i)
		{
			// the box is clipped, it's probably a large box, don't waste our time to check
			if((x[i][2]+x[i][3])<=0) return(true);
		}
		static const int	d[]={	1,0,3,2,
									4,5,6,7,
									4,7,3,0,
									6,5,1,2,
									7,6,2,3,
									5,4,0,1};
<<<<<<< HEAD
		for(int i=0;i<(sizeof(d)/sizeof(d[0]));)
=======
		for(unsigned int i=0;i<(sizeof(d)/sizeof(d[0]));)
>>>>>>> fba6a993
		{
			const btVector4	p[]={	x[d[i++]],
									x[d[i++]],
									x[d[i++]],
									x[d[i++]]};
			if(clipDraw<4,QueryOCL>(p,1.f,0.f)) 
				return(true);
		}
		return(false);
	}
};

<<<<<<< HEAD

struct	DbvtCullingCallback : btDbvt::ICollide
{
	PHY_CullingCallback m_clientCallback;
	void* m_userData;
	OcclusionBuffer *m_ocb;

	DbvtCullingCallback(PHY_CullingCallback clientCallback, void* userData)
	{
		m_clientCallback = clientCallback;
		m_userData = userData;
		m_ocb = NULL;
	}
	bool Descent(const btDbvtNode* node)
	{
		return(m_ocb->queryOccluderW(node->volume.Center(),node->volume.Extents()));
	}
	void Process(const btDbvtNode* node,btScalar depth)
	{
		Process(node);
	}
	void Process(const btDbvtNode* leaf)
	{	
		btBroadphaseProxy*	proxy=(btBroadphaseProxy*)leaf->data;
		// the client object is a graphic controller
		CcdGraphicController* ctrl = static_cast<CcdGraphicController*>(proxy->m_clientObject);
		KX_ClientObjectInfo* info = (KX_ClientObjectInfo*)ctrl->getNewClientInfo();
		if (m_ocb)
		{
			// means we are doing occlusion culling. Check if this object is an occluders
			KX_GameObject* gameobj = KX_GameObject::GetClientObject(info);
			if (gameobj && gameobj->GetOccluder())
			{
				double* fl = gameobj->GetOpenGLMatrixPtr()->getPointer();
				// this will create the occlusion buffer if not already done
				// and compute the transformation from model local space to clip space
				m_ocb->SetModelMatrix(fl);
				float face = (gameobj->IsNegativeScaling()) ? -1.0f : 1.0f;
				// walk through the meshes and for each add to buffer
				for (int i=0; i<gameobj->GetMeshCount(); i++)
				{
					RAS_MeshObject* meshobj = gameobj->GetMesh(i);
					const float *v1, *v2, *v3, *v4;

=======

struct	DbvtCullingCallback : btDbvt::ICollide
{
	PHY_CullingCallback m_clientCallback;
	void* m_userData;
	OcclusionBuffer *m_ocb;

	DbvtCullingCallback(PHY_CullingCallback clientCallback, void* userData)
	{
		m_clientCallback = clientCallback;
		m_userData = userData;
		m_ocb = NULL;
	}
	bool Descent(const btDbvtNode* node)
	{
		return(m_ocb->queryOccluderW(node->volume.Center(),node->volume.Extents()));
	}
	void Process(const btDbvtNode* node,btScalar depth)
	{
		Process(node);
	}
	void Process(const btDbvtNode* leaf)
	{	
		btBroadphaseProxy*	proxy=(btBroadphaseProxy*)leaf->data;
		// the client object is a graphic controller
		CcdGraphicController* ctrl = static_cast<CcdGraphicController*>(proxy->m_clientObject);
		KX_ClientObjectInfo* info = (KX_ClientObjectInfo*)ctrl->getNewClientInfo();
		if (m_ocb)
		{
			// means we are doing occlusion culling. Check if this object is an occluders
			KX_GameObject* gameobj = KX_GameObject::GetClientObject(info);
			if (gameobj && gameobj->GetOccluder())
			{
				double* fl = gameobj->GetOpenGLMatrixPtr()->getPointer();
				// this will create the occlusion buffer if not already done
				// and compute the transformation from model local space to clip space
				m_ocb->SetModelMatrix(fl);
				float face = (gameobj->IsNegativeScaling()) ? -1.0f : 1.0f;
				// walk through the meshes and for each add to buffer
				for (int i=0; i<gameobj->GetMeshCount(); i++)
				{
					RAS_MeshObject* meshobj = gameobj->GetMesh(i);
					const float *v1, *v2, *v3, *v4;

>>>>>>> fba6a993
					int polycount = meshobj->NumPolygons();
					for (int j=0; j<polycount; j++)
					{
						RAS_Polygon* poly = meshobj->GetPolygon(j);
						switch (poly->VertexCount())
						{
						case 3:
							v1 = poly->GetVertex(0)->getXYZ();
							v2 = poly->GetVertex(1)->getXYZ();
							v3 = poly->GetVertex(2)->getXYZ();
							m_ocb->appendOccluderM(v1,v2,v3,((poly->IsTwoside())?0.f:face));
							break;
						case 4:
							v1 = poly->GetVertex(0)->getXYZ();
							v2 = poly->GetVertex(1)->getXYZ();
							v3 = poly->GetVertex(2)->getXYZ();
							v4 = poly->GetVertex(3)->getXYZ();
							m_ocb->appendOccluderM(v1,v2,v3,v4,((poly->IsTwoside())?0.f:face));
							break;
						}
					}
				}
			}
		}
		if (info)
			(*m_clientCallback)(info, m_userData);
	}
};

static OcclusionBuffer gOcb;
bool CcdPhysicsEnvironment::cullingTest(PHY_CullingCallback callback, void* userData, PHY__Vector4 *planes, int nplanes, int occlusionRes)
{
	if (!m_cullingTree)
		return false;
	DbvtCullingCallback dispatcher(callback, userData);
	btVector3 planes_n[6];
	btScalar planes_o[6];
	if (nplanes > 6)
		nplanes = 6;
	for (int i=0; i<nplanes; i++)
	{
		planes_n[i].setValue(planes[i][0], planes[i][1], planes[i][2]);
		planes_o[i] = planes[i][3];
	}
	// if occlusionRes != 0 => occlusion culling
	if (occlusionRes)
	{
		gOcb.setup(occlusionRes);
		dispatcher.m_ocb = &gOcb;
		// occlusion culling, the direction of the view is taken from the first plan which MUST be the near plane
		btDbvt::collideOCL(m_cullingTree->m_sets[1].m_root,planes_n,planes_o,planes_n[0],nplanes,dispatcher);
		btDbvt::collideOCL(m_cullingTree->m_sets[0].m_root,planes_n,planes_o,planes_n[0],nplanes,dispatcher);		
	}else 
	{
		btDbvt::collideKDOP(m_cullingTree->m_sets[1].m_root,planes_n,planes_o,nplanes,dispatcher);
		btDbvt::collideKDOP(m_cullingTree->m_sets[0].m_root,planes_n,planes_o,nplanes,dispatcher);		
	}
	return true;
}

int	CcdPhysicsEnvironment::getNumContactPoints()
{
	return 0;
}

void CcdPhysicsEnvironment::getContactPoint(int i,float& hitX,float& hitY,float& hitZ,float& normalX,float& normalY,float& normalZ)
{

}




btBroadphaseInterface*	CcdPhysicsEnvironment::getBroadphase()
{ 
	return m_dynamicsWorld->getBroadphase(); 
}

btDispatcher*	CcdPhysicsEnvironment::getDispatcher()
{ 
	return m_dynamicsWorld->getDispatcher();
}






CcdPhysicsEnvironment::~CcdPhysicsEnvironment()
{

#ifdef NEW_BULLET_VEHICLE_SUPPORT
	m_wrapperVehicles.clear();
#endif //NEW_BULLET_VEHICLE_SUPPORT

	//m_broadphase->DestroyScene();
	//delete broadphase ? release reference on broadphase ?

	//first delete scene, then dispatcher, because pairs have to release manifolds on the dispatcher
	//delete m_dispatcher;
	delete m_dynamicsWorld;
	

	if (NULL != m_ownPairCache)
		delete m_ownPairCache;

	if (NULL != m_ownDispatcher)
		delete m_ownDispatcher;

	if (NULL != m_solver)
		delete m_solver;

	if (NULL != m_debugDrawer)
		delete m_debugDrawer;

	if (NULL != m_filterCallback)
		delete m_filterCallback;

	if (NULL != m_collisionConfiguration)
		delete m_collisionConfiguration;

	if (NULL != m_broadphase)
		delete m_broadphase;

	if (NULL != m_cullingTree)
		delete m_cullingTree;

	if (NULL != m_cullingCache)
		delete m_cullingCache;

}


float	CcdPhysicsEnvironment::getConstraintParam(int constraintId,int param)
{
	btTypedConstraint* typedConstraint = getConstraintById(constraintId);
	switch (typedConstraint->getUserConstraintType())
	{
	case PHY_GENERIC_6DOF_CONSTRAINT:
		{
			
			switch (param)
			{
			case 0:	case 1: case 2: 
				{
					//param = 0..2 are linear constraint values
					btGeneric6DofConstraint* genCons = (btGeneric6DofConstraint*)typedConstraint;
					genCons->calculateTransforms();
					return genCons->getRelativePivotPosition(param);
					break;
				}
				case 3: case 4: case 5:
				{
					//param = 3..5 are relative constraint (Euler) angles
					btGeneric6DofConstraint* genCons = (btGeneric6DofConstraint*)typedConstraint;
					genCons->calculateTransforms();
					return genCons->getAngle(param-3);
					break;
				}
			default:
				{
				}
			}
			break;
		};
	default:
		{
		};
	};
	return 0.f;
}

void	CcdPhysicsEnvironment::setConstraintParam(int constraintId,int param,float value0,float value1)
{
	btTypedConstraint* typedConstraint = getConstraintById(constraintId);
	switch (typedConstraint->getUserConstraintType())
	{
	case PHY_GENERIC_6DOF_CONSTRAINT:
		{
			
			switch (param)
			{
			case 0:	case 1: case 2: case 3: case 4: case 5:
				{
					//param = 0..5 are constraint limits, with low/high limit value
					btGeneric6DofConstraint* genCons = (btGeneric6DofConstraint*)typedConstraint;
					genCons->setLimit(param,value0,value1);
					break;
				}
			case 6: case 7: case 8:
				{
					//param = 6,7,8 are translational motors, with value0=target velocity, value1 = max motor force
					btGeneric6DofConstraint* genCons = (btGeneric6DofConstraint*)typedConstraint;
					int transMotorIndex = param-6;
					btTranslationalLimitMotor* transMotor = genCons->getTranslationalLimitMotor();
					transMotor->m_targetVelocity[transMotorIndex]= value0;
					transMotor->m_maxMotorForce[transMotorIndex]=value1;
					transMotor->m_enableMotor[transMotorIndex] = (value1>0.f);
					break;
				}
			case 9: case 10: case 11:
				{
					//param = 9,10,11 are rotational motors, with value0=target velocity, value1 = max motor force
					btGeneric6DofConstraint* genCons = (btGeneric6DofConstraint*)typedConstraint;
					int angMotorIndex = param-9;
					btRotationalLimitMotor* rotMotor = genCons->getRotationalLimitMotor(angMotorIndex);
					rotMotor->m_enableMotor = (value1 > 0.f);
					rotMotor->m_targetVelocity = value0;
					rotMotor->m_maxMotorForce = value1;
					break;
				}

			case 12: case 13: case 14: case 15: case 16: case 17:
			{
				//param 13-17 are for motorized springs on each of the degrees of freedom
					btGeneric6DofSpringConstraint* genCons = (btGeneric6DofSpringConstraint*)typedConstraint;
					int springIndex = param-12;
					if (value0!=0.f)
					{
						bool springEnabled = true;
						genCons->setStiffness(springIndex,value0);
						genCons->setDamping(springIndex,value1);
						genCons->enableSpring(springIndex,springEnabled);
						genCons->setEquilibriumPoint(springIndex);
					} else
					{
						bool springEnabled = false;
						genCons->enableSpring(springIndex,springEnabled);
					}
					break;
			}

			default:
				{
				}
			}
			break;
		};
	default:
		{
		};
	};
}

btTypedConstraint*	CcdPhysicsEnvironment::getConstraintById(int constraintId)
{

	int numConstraints = m_dynamicsWorld->getNumConstraints();
	int i;
	for (i=0;i<numConstraints;i++)
	{
		btTypedConstraint* constraint = m_dynamicsWorld->getConstraint(i);
		if (constraint->getUserConstraintId()==constraintId)
		{
			return constraint;
		}
	}
	return 0;
}


void CcdPhysicsEnvironment::addSensor(PHY_IPhysicsController* ctrl)
{

	CcdPhysicsController* ctrl1 = (CcdPhysicsController* )ctrl;
	// addSensor() is a "light" function for bullet because it is used
	// dynamically when the sensor is activated. Use enableCcdPhysicsController() instead 
	//if (m_controllers.insert(ctrl1).second)
	//{
	//	addCcdPhysicsController(ctrl1);
	//}
	enableCcdPhysicsController(ctrl1);
}

bool CcdPhysicsEnvironment::removeCollisionCallback(PHY_IPhysicsController* ctrl)
{
	CcdPhysicsController* ccdCtrl = (CcdPhysicsController*)ctrl;
	if (!ccdCtrl->Unregister())
		return false;
	m_triggerControllers.erase(ccdCtrl);
	return true;
}


void CcdPhysicsEnvironment::removeSensor(PHY_IPhysicsController* ctrl)
{
	disableCcdPhysicsController((CcdPhysicsController*)ctrl);
}

void CcdPhysicsEnvironment::addTouchCallback(int response_class, PHY_ResponseCallback callback, void *user)
{
	/*	printf("addTouchCallback\n(response class = %i)\n",response_class);

	//map PHY_ convention into SM_ convention
	switch (response_class)
	{
	case	PHY_FH_RESPONSE:
	printf("PHY_FH_RESPONSE\n");
	break;
	case PHY_SENSOR_RESPONSE:
	printf("PHY_SENSOR_RESPONSE\n");
	break;
	case PHY_CAMERA_RESPONSE:
	printf("PHY_CAMERA_RESPONSE\n");
	break;
	case PHY_OBJECT_RESPONSE:
	printf("PHY_OBJECT_RESPONSE\n");
	break;
	case PHY_STATIC_RESPONSE:
	printf("PHY_STATIC_RESPONSE\n");
	break;
	default:
	assert(0);
	return;
	}
	*/

	m_triggerCallbacks[response_class] = callback;
	m_triggerCallbacksUserPtrs[response_class] = user;

}
bool CcdPhysicsEnvironment::requestCollisionCallback(PHY_IPhysicsController* ctrl)
{
	CcdPhysicsController* ccdCtrl = static_cast<CcdPhysicsController*>(ctrl);

	if (!ccdCtrl->Register())
		return false;
	m_triggerControllers.insert(ccdCtrl);
	return true;
}

void	CcdPhysicsEnvironment::CallbackTriggers()
{
	if (m_triggerCallbacks[PHY_OBJECT_RESPONSE] || (m_debugDrawer && (m_debugDrawer->getDebugMode() & btIDebugDraw::DBG_DrawContactPoints)))
	{
		//walk over all overlapping pairs, and if one of the involved bodies is registered for trigger callback, perform callback
		btDispatcher* dispatcher = m_dynamicsWorld->getDispatcher();
		int numManifolds = dispatcher->getNumManifolds();
		for (int i=0;i<numManifolds;i++)
		{
			btPersistentManifold* manifold = dispatcher->getManifoldByIndexInternal(i);
			int numContacts = manifold->getNumContacts();
			if (numContacts)
			{
				btRigidBody* rb0 = static_cast<btRigidBody*>(manifold->getBody0());
				btRigidBody* rb1 = static_cast<btRigidBody*>(manifold->getBody1());
				if (m_debugDrawer && (m_debugDrawer->getDebugMode() & btIDebugDraw::DBG_DrawContactPoints))
				{
					for (int j=0;j<numContacts;j++)
					{
						btVector3 color(1,0,0);
						const btManifoldPoint& cp = manifold->getContactPoint(j);
						if (m_debugDrawer)
							m_debugDrawer->drawContactPoint(cp.m_positionWorldOnB,cp.m_normalWorldOnB,cp.getDistance(),cp.getLifeTime(),color);
					}
				}
				btRigidBody* obj0 = rb0;
				btRigidBody* obj1 = rb1;

				//m_internalOwner is set in 'addPhysicsController'
				CcdPhysicsController* ctrl0 = static_cast<CcdPhysicsController*>(obj0->getUserPointer());
				CcdPhysicsController* ctrl1 = static_cast<CcdPhysicsController*>(obj1->getUserPointer());

				std::set<CcdPhysicsController*>::const_iterator i = m_triggerControllers.find(ctrl0);
				if (i == m_triggerControllers.end())
				{
					i = m_triggerControllers.find(ctrl1);
				}

				if (!(i == m_triggerControllers.end()))
				{
					m_triggerCallbacks[PHY_OBJECT_RESPONSE](m_triggerCallbacksUserPtrs[PHY_OBJECT_RESPONSE],
						ctrl0,ctrl1,0);
				}
				// Bullet does not refresh the manifold contact point for object without contact response
				// may need to remove this when a newer Bullet version is integrated
				if (!dispatcher->needsResponse(rb0, rb1))
				{
					// Refresh algorithm fails sometimes when there is penetration 
					// (usuall the case with ghost and sensor objects)
					// Let's just clear the manifold, in any case, it is recomputed on each frame.
					manifold->clearManifold(); //refreshContactPoints(rb0->getCenterOfMassTransform(),rb1->getCenterOfMassTransform());
				}
			}
		}



	}


}

// This call back is called before a pair is added in the cache
// Handy to remove objects that must be ignored by sensors
bool CcdOverlapFilterCallBack::needBroadphaseCollision(btBroadphaseProxy* proxy0,btBroadphaseProxy* proxy1) const
{
	btCollisionObject *colObj0, *colObj1;
	CcdPhysicsController *sensorCtrl, *objCtrl;
	bool collides;
	// first check the filters
	collides = (proxy0->m_collisionFilterGroup & proxy1->m_collisionFilterMask) != 0;
	collides = collides && (proxy1->m_collisionFilterGroup & proxy0->m_collisionFilterMask);
	if (!collides)
		return false;

	// additional check for sensor object
	if (proxy0->m_collisionFilterGroup & btBroadphaseProxy::SensorTrigger)
	{
		// this is a sensor object, the other one can't be a sensor object because 
		// they exclude each other in the above test
		assert(!(proxy1->m_collisionFilterGroup & btBroadphaseProxy::SensorTrigger));
		colObj0 = (btCollisionObject*)proxy0->m_clientObject;
		colObj1 = (btCollisionObject*)proxy1->m_clientObject;
	}
	else if (proxy1->m_collisionFilterGroup & btBroadphaseProxy::SensorTrigger)
	{
		colObj0 = (btCollisionObject*)proxy1->m_clientObject;
		colObj1 = (btCollisionObject*)proxy0->m_clientObject;
	}
	else
	{
		return true;
	}
	if (!colObj0 || !colObj1)
		return false;
	sensorCtrl = static_cast<CcdPhysicsController*>(colObj0->getUserPointer());
	objCtrl = static_cast<CcdPhysicsController*>(colObj1->getUserPointer());
	if (m_physEnv->m_triggerCallbacks[PHY_BROADPH_RESPONSE])
	{
		return m_physEnv->m_triggerCallbacks[PHY_BROADPH_RESPONSE](m_physEnv->m_triggerCallbacksUserPtrs[PHY_BROADPH_RESPONSE], sensorCtrl, objCtrl, 0);
	}
	return true;
}


#ifdef NEW_BULLET_VEHICLE_SUPPORT

//complex constraint for vehicles
PHY_IVehicle*	CcdPhysicsEnvironment::getVehicleConstraint(int constraintId)
{
	int i;

	int numVehicles = m_wrapperVehicles.size();
	for (i=0;i<numVehicles;i++)
	{
		WrapperVehicle* wrapperVehicle = m_wrapperVehicles[i];
		if (wrapperVehicle->GetVehicle()->getUserConstraintId() == constraintId)
			return wrapperVehicle;
	}

	return 0;
}

#endif //NEW_BULLET_VEHICLE_SUPPORT


int currentController = 0;
int numController = 0;




PHY_IPhysicsController*	CcdPhysicsEnvironment::CreateSphereController(float radius,const PHY__Vector3& position)
{
	
	CcdConstructionInfo	cinfo;
	memset(&cinfo, 0, sizeof(cinfo)); /* avoid uninitialized values */
	cinfo.m_collisionShape = new btSphereShape(radius); // memory leak! The shape is not deleted by Bullet and we cannot add it to the KX_Scene.m_shapes list
	cinfo.m_MotionState = 0;
	cinfo.m_physicsEnv = this;
	// declare this object as Dyamic rather then static!!
	// The reason as it is designed to detect all type of object, including static object
	// It would cause static-static message to be printed on the console otherwise
	cinfo.m_collisionFlags |= btCollisionObject::CF_NO_CONTACT_RESPONSE | btCollisionObject::CF_STATIC_OBJECT;
	DefaultMotionState* motionState = new DefaultMotionState();
	cinfo.m_MotionState = motionState;
	// we will add later the possibility to select the filter from option
	cinfo.m_collisionFilterMask = CcdConstructionInfo::AllFilter ^ CcdConstructionInfo::SensorFilter;
	cinfo.m_collisionFilterGroup = CcdConstructionInfo::SensorFilter;
	cinfo.m_bSensor = true;
	motionState->m_worldTransform.setIdentity();
	motionState->m_worldTransform.setOrigin(btVector3(position[0],position[1],position[2]));

	CcdPhysicsController* sphereController = new CcdPhysicsController(cinfo);
	
	return sphereController;
}

int findClosestNode(btSoftBody* sb,const btVector3& worldPoint);
int findClosestNode(btSoftBody* sb,const btVector3& worldPoint)
{
	int node = -1;

	btSoftBody::tNodeArray&   nodes(sb->m_nodes);
	float maxDistSqr = 1e30f;

	for (int n=0;n<nodes.size();n++)
	{
		btScalar distSqr = (nodes[n].m_x - worldPoint).length2();
		if (distSqr<maxDistSqr)
		{
			maxDistSqr = distSqr;
			node = n;
		}
	}
	return node;
}

int			CcdPhysicsEnvironment::createConstraint(class PHY_IPhysicsController* ctrl0,class PHY_IPhysicsController* ctrl1,PHY_ConstraintType type,
													float pivotX,float pivotY,float pivotZ,
													float axisX,float axisY,float axisZ,
													float axis1X,float axis1Y,float axis1Z,
													float axis2X,float axis2Y,float axis2Z,int flags
													)
{

	bool disableCollisionBetweenLinkedBodies = (0!=(flags & CCD_CONSTRAINT_DISABLE_LINKED_COLLISION));



	CcdPhysicsController* c0 = (CcdPhysicsController*)ctrl0;
	CcdPhysicsController* c1 = (CcdPhysicsController*)ctrl1;

	btRigidBody* rb0 = c0 ? c0->GetRigidBody() : 0;
	btRigidBody* rb1 = c1 ? c1->GetRigidBody() : 0;

	


	bool rb0static = rb0 ? rb0->isStaticOrKinematicObject() : true;
	bool rb1static = rb1 ? rb1->isStaticOrKinematicObject() : true;

	btCollisionObject* colObj0 = c0->GetCollisionObject();
	if (!colObj0)
	{
		return 0;
	}

	btVector3 pivotInA(pivotX,pivotY,pivotZ);

	

	//it might be a soft body, let's try
	btSoftBody* sb0 = c0 ? c0->GetSoftBody() : 0;
	btSoftBody* sb1 = c1 ? c1->GetSoftBody() : 0;
	if (sb0 && sb1)
	{
		//not between two soft bodies?
		return 0;
	}

	if (sb0)
	{
		//either cluster or node attach, let's find closest node first
		//the soft body doesn't have a 'real' world transform, so get its initial world transform for now
		btVector3 pivotPointSoftWorld = sb0->m_initialWorldTransform(pivotInA);
		int node=findClosestNode(sb0,pivotPointSoftWorld);
		if (node >=0)
		{
			bool clusterconstaint = false;
/*
			switch (type)
			{
			case PHY_LINEHINGE_CONSTRAINT:
				{
					if (sb0->clusterCount() && rb1)
					{
						btSoftBody::LJoint::Specs	ls;
						ls.erp=0.5f;
						ls.position=sb0->clusterCom(0);
						sb0->appendLinearJoint(ls,rb1);
						clusterconstaint = true;
						break;
					}
				}
			case PHY_GENERIC_6DOF_CONSTRAINT:
				{
					if (sb0->clusterCount() && rb1)
					{
						btSoftBody::AJoint::Specs as;
						as.erp = 1;
						as.cfm = 1;
						as.axis.setValue(axisX,axisY,axisZ);
						sb0->appendAngularJoint(as,rb1);
						clusterconstaint = true;
						break;
					}

					break;
				}
			default:
				{
				
				}
			};
			*/

			if (!clusterconstaint)
			{
				if (rb1)
				{
					sb0->appendAnchor(node,rb1,disableCollisionBetweenLinkedBodies);
				} else
				{
					sb0->setMass(node,0.f);
				}
			}

			
		}
		return 0;//can't remove soft body anchors yet
	}

	if (sb1)
	{
		btVector3 pivotPointAWorld = colObj0->getWorldTransform()(pivotInA);
		int node=findClosestNode(sb1,pivotPointAWorld);
		if (node >=0)
		{
			bool clusterconstaint = false;

			/*
			switch (type)
			{
			case PHY_LINEHINGE_CONSTRAINT:
				{
					if (sb1->clusterCount() && rb0)
					{
						btSoftBody::LJoint::Specs	ls;
						ls.erp=0.5f;
						ls.position=sb1->clusterCom(0);
						sb1->appendLinearJoint(ls,rb0);
						clusterconstaint = true;
						break;
					}
				}
			case PHY_GENERIC_6DOF_CONSTRAINT:
				{
					if (sb1->clusterCount() && rb0)
					{
						btSoftBody::AJoint::Specs as;
						as.erp = 1;
						as.cfm = 1;
						as.axis.setValue(axisX,axisY,axisZ);
						sb1->appendAngularJoint(as,rb0);
						clusterconstaint = true;
						break;
					}

					break;
				}
			default:
				{
					

				}
			};*/


			if (!clusterconstaint)
			{
				if (rb0)
				{
					sb1->appendAnchor(node,rb0,disableCollisionBetweenLinkedBodies);
				} else
				{
					sb1->setMass(node,0.f);
				}
			}
			

		}
		return 0;//can't remove soft body anchors yet
	}

	if (rb0static && rb1static)
	{
		
		return 0;
	}
	

	if (!rb0)
		return 0;

	
	btVector3 pivotInB = rb1 ? rb1->getCenterOfMassTransform().inverse()(rb0->getCenterOfMassTransform()(pivotInA)) : 
		rb0->getCenterOfMassTransform() * pivotInA;
	btVector3 axisInA(axisX,axisY,axisZ);


	bool angularOnly = false;

	switch (type)
	{
	case PHY_POINT2POINT_CONSTRAINT:
		{

			btPoint2PointConstraint* p2p = 0;

			if (rb1)
			{
				p2p = new btPoint2PointConstraint(*rb0,
					*rb1,pivotInA,pivotInB);
			} else
			{
				p2p = new btPoint2PointConstraint(*rb0,
					pivotInA);
			}

			m_dynamicsWorld->addConstraint(p2p,disableCollisionBetweenLinkedBodies);
//			m_constraints.push_back(p2p);

			p2p->setUserConstraintId(gConstraintUid++);
			p2p->setUserConstraintType(type);
			//64 bit systems can't cast pointer to int. could use size_t instead.
			return p2p->getUserConstraintId();

			break;
		}

	case PHY_GENERIC_6DOF_CONSTRAINT:
		{
			btGeneric6DofConstraint* genericConstraint = 0;

			if (rb1)
			{
				btTransform frameInA;
				btTransform frameInB;
				
				btVector3 axis1(axis1X,axis1Y,axis1Z), axis2(axis2X,axis2Y,axis2Z);
				if (axis1.length() == 0.0)
				{
					btPlaneSpace1( axisInA, axis1, axis2 );
				}
				
				frameInA.getBasis().setValue( axisInA.x(), axis1.x(), axis2.x(),
					                          axisInA.y(), axis1.y(), axis2.y(),
											  axisInA.z(), axis1.z(), axis2.z() );
				frameInA.setOrigin( pivotInA );

				btTransform inv = rb1->getCenterOfMassTransform().inverse();

				btTransform globalFrameA = rb0->getCenterOfMassTransform() * frameInA;
				
				frameInB = inv  * globalFrameA;
				bool useReferenceFrameA = true;

				genericConstraint = new btGeneric6DofSpringConstraint(
					*rb0,*rb1,
					frameInA,frameInB,useReferenceFrameA);


			} else
			{
				static btRigidBody s_fixedObject2( 0,0,0);
				btTransform frameInA;
				btTransform frameInB;
				
				btVector3 axis1, axis2;
				btPlaneSpace1( axisInA, axis1, axis2 );

				frameInA.getBasis().setValue( axisInA.x(), axis1.x(), axis2.x(),
					                          axisInA.y(), axis1.y(), axis2.y(),
											  axisInA.z(), axis1.z(), axis2.z() );

				frameInA.setOrigin( pivotInA );

				///frameInB in worldspace
				frameInB = rb0->getCenterOfMassTransform() * frameInA;

				bool useReferenceFrameA = true;
				genericConstraint = new btGeneric6DofSpringConstraint(
					*rb0,s_fixedObject2,
					frameInA,frameInB,useReferenceFrameA);
			}
			
			if (genericConstraint)
			{
				//m_constraints.push_back(genericConstraint);
				m_dynamicsWorld->addConstraint(genericConstraint,disableCollisionBetweenLinkedBodies);
				genericConstraint->setUserConstraintId(gConstraintUid++);
				genericConstraint->setUserConstraintType(type);
				//64 bit systems can't cast pointer to int. could use size_t instead.
				return genericConstraint->getUserConstraintId();
			} 

			break;
		}
	case PHY_CONE_TWIST_CONSTRAINT:
		{
			btConeTwistConstraint* coneTwistContraint = 0;

			
			if (rb1)
			{
				btTransform frameInA;
				btTransform frameInB;
				
				btVector3 axis1(axis1X,axis1Y,axis1Z), axis2(axis2X,axis2Y,axis2Z);
				if (axis1.length() == 0.0)
				{
					btPlaneSpace1( axisInA, axis1, axis2 );
				}
				
				frameInA.getBasis().setValue( axisInA.x(), axis1.x(), axis2.x(),
					                          axisInA.y(), axis1.y(), axis2.y(),
											  axisInA.z(), axis1.z(), axis2.z() );
				frameInA.setOrigin( pivotInA );

				btTransform inv = rb1->getCenterOfMassTransform().inverse();

				btTransform globalFrameA = rb0->getCenterOfMassTransform() * frameInA;
				
				frameInB = inv  * globalFrameA;
				
				coneTwistContraint = new btConeTwistConstraint(	*rb0,*rb1,
					frameInA,frameInB);


			} else
			{
				static btRigidBody s_fixedObject2( 0,0,0);
				btTransform frameInA;
				btTransform frameInB;
				
				btVector3 axis1, axis2;
				btPlaneSpace1( axisInA, axis1, axis2 );

				frameInA.getBasis().setValue( axisInA.x(), axis1.x(), axis2.x(),
					                          axisInA.y(), axis1.y(), axis2.y(),
											  axisInA.z(), axis1.z(), axis2.z() );

				frameInA.setOrigin( pivotInA );

				///frameInB in worldspace
				frameInB = rb0->getCenterOfMassTransform() * frameInA;

				coneTwistContraint = new btConeTwistConstraint(
					*rb0,s_fixedObject2,
					frameInA,frameInB);
			}
			
			if (coneTwistContraint)
			{
				//m_constraints.push_back(genericConstraint);
				m_dynamicsWorld->addConstraint(coneTwistContraint,disableCollisionBetweenLinkedBodies);
				coneTwistContraint->setUserConstraintId(gConstraintUid++);
				coneTwistContraint->setUserConstraintType(type);
				//64 bit systems can't cast pointer to int. could use size_t instead.
				return coneTwistContraint->getUserConstraintId();
			} 



			break;
		}
	case PHY_ANGULAR_CONSTRAINT:
		angularOnly = true;


	case PHY_LINEHINGE_CONSTRAINT:
		{
			btHingeConstraint* hinge = 0;

			if (rb1)
			{
				btVector3 axisInB = rb1 ? 
				(rb1->getCenterOfMassTransform().getBasis().inverse()*(rb0->getCenterOfMassTransform().getBasis() * axisInA)) : 
				rb0->getCenterOfMassTransform().getBasis() * axisInA;

				hinge = new btHingeConstraint(
					*rb0,
					*rb1,pivotInA,pivotInB,axisInA,axisInB);


			} else
			{
				hinge = new btHingeConstraint(*rb0,
					pivotInA,axisInA);

			}
			hinge->setAngularOnly(angularOnly);

			//m_constraints.push_back(hinge);
			m_dynamicsWorld->addConstraint(hinge,disableCollisionBetweenLinkedBodies);
			hinge->setUserConstraintId(gConstraintUid++);
			hinge->setUserConstraintType(type);
			//64 bit systems can't cast pointer to int. could use size_t instead.
			return hinge->getUserConstraintId();
			break;
		}
#ifdef NEW_BULLET_VEHICLE_SUPPORT

	case PHY_VEHICLE_CONSTRAINT:
		{
			btRaycastVehicle::btVehicleTuning* tuning = new btRaycastVehicle::btVehicleTuning();
			btRigidBody* chassis = rb0;
			btDefaultVehicleRaycaster* raycaster = new btDefaultVehicleRaycaster(m_dynamicsWorld);
			btRaycastVehicle* vehicle = new btRaycastVehicle(*tuning,chassis,raycaster);
			WrapperVehicle* wrapperVehicle = new WrapperVehicle(vehicle,ctrl0);
			m_wrapperVehicles.push_back(wrapperVehicle);
			m_dynamicsWorld->addVehicle(vehicle);
			vehicle->setUserConstraintId(gConstraintUid++);
			vehicle->setUserConstraintType(type);
			return vehicle->getUserConstraintId();

			break;
		};
#endif //NEW_BULLET_VEHICLE_SUPPORT

	default:
		{
		}
	};

	//btRigidBody& rbA,btRigidBody& rbB, const btVector3& pivotInA,const btVector3& pivotInB

	return 0;

}



PHY_IPhysicsController* CcdPhysicsEnvironment::CreateConeController(float coneradius,float coneheight)
{
	CcdConstructionInfo	cinfo;
	memset(&cinfo, 0, sizeof(cinfo)); /* avoid uninitialized values */
	// we don't need a CcdShapeConstructionInfo for this shape:
	// it is simple enough for the standard copy constructor (see CcdPhysicsController::GetReplica)
	cinfo.m_collisionShape = new btConeShape(coneradius,coneheight);
	cinfo.m_MotionState = 0;
	cinfo.m_physicsEnv = this;
	cinfo.m_collisionFlags |= btCollisionObject::CF_NO_CONTACT_RESPONSE | btCollisionObject::CF_STATIC_OBJECT;
	DefaultMotionState* motionState = new DefaultMotionState();
	cinfo.m_MotionState = motionState;
	
	// we will add later the possibility to select the filter from option
	cinfo.m_collisionFilterMask = CcdConstructionInfo::AllFilter ^ CcdConstructionInfo::SensorFilter;
	cinfo.m_collisionFilterGroup = CcdConstructionInfo::SensorFilter;
	cinfo.m_bSensor = true;
	motionState->m_worldTransform.setIdentity();
//	motionState->m_worldTransform.setOrigin(btVector3(position[0],position[1],position[2]));

	CcdPhysicsController* sphereController = new CcdPhysicsController(cinfo);


	return sphereController;
}
	
float		CcdPhysicsEnvironment::getAppliedImpulse(int	constraintid)
{
	int i;
	int numConstraints = m_dynamicsWorld->getNumConstraints();
	for (i=0;i<numConstraints;i++)
	{
		btTypedConstraint* constraint = m_dynamicsWorld->getConstraint(i);
		if (constraint->getUserConstraintId() == constraintid)
		{
			return constraint->getAppliedImpulse();
		}
	}

	return 0.f;
}<|MERGE_RESOLUTION|>--- conflicted
+++ resolved
@@ -532,11 +532,7 @@
 
 void CcdPhysicsEnvironment::addCcdGraphicController(CcdGraphicController* ctrl)
 {
-<<<<<<< HEAD
-	if (m_cullingTree)
-=======
 	if (m_cullingTree && !ctrl->getBroadphaseHandle())
->>>>>>> fba6a993
 	{
 		btVector3	minAabb;
 		btVector3	maxAabb;
@@ -1174,11 +1170,7 @@
 	{
 		m_initialized=false;
 		m_occlusion = false;
-<<<<<<< HEAD
-		m_buffer == NULL;
-=======
 		m_buffer = NULL;
->>>>>>> fba6a993
 		m_bufferSize = 0;
 	}
 	// multiplication of column major matrices: m=m1*m2
@@ -1286,12 +1278,7 @@
 	static bool	project(btVector4* p,int n)
 	{
 		for(int i=0;i<n;++i)
-<<<<<<< HEAD
-		{
-			const btScalar iw=1/p[i][3];
-=======
 		{			
->>>>>>> fba6a993
 			p[i][2]=1/p[i][3];
 			p[i][0]*=p[i][2];
 			p[i][1]*=p[i][2];
@@ -1609,11 +1596,7 @@
 									6,5,1,2,
 									7,6,2,3,
 									5,4,0,1};
-<<<<<<< HEAD
-		for(int i=0;i<(sizeof(d)/sizeof(d[0]));)
-=======
 		for(unsigned int i=0;i<(sizeof(d)/sizeof(d[0]));)
->>>>>>> fba6a993
 		{
 			const btVector4	p[]={	x[d[i++]],
 									x[d[i++]],
@@ -1626,7 +1609,6 @@
 	}
 };
 
-<<<<<<< HEAD
 
 struct	DbvtCullingCallback : btDbvt::ICollide
 {
@@ -1671,52 +1653,6 @@
 					RAS_MeshObject* meshobj = gameobj->GetMesh(i);
 					const float *v1, *v2, *v3, *v4;
 
-=======
-
-struct	DbvtCullingCallback : btDbvt::ICollide
-{
-	PHY_CullingCallback m_clientCallback;
-	void* m_userData;
-	OcclusionBuffer *m_ocb;
-
-	DbvtCullingCallback(PHY_CullingCallback clientCallback, void* userData)
-	{
-		m_clientCallback = clientCallback;
-		m_userData = userData;
-		m_ocb = NULL;
-	}
-	bool Descent(const btDbvtNode* node)
-	{
-		return(m_ocb->queryOccluderW(node->volume.Center(),node->volume.Extents()));
-	}
-	void Process(const btDbvtNode* node,btScalar depth)
-	{
-		Process(node);
-	}
-	void Process(const btDbvtNode* leaf)
-	{	
-		btBroadphaseProxy*	proxy=(btBroadphaseProxy*)leaf->data;
-		// the client object is a graphic controller
-		CcdGraphicController* ctrl = static_cast<CcdGraphicController*>(proxy->m_clientObject);
-		KX_ClientObjectInfo* info = (KX_ClientObjectInfo*)ctrl->getNewClientInfo();
-		if (m_ocb)
-		{
-			// means we are doing occlusion culling. Check if this object is an occluders
-			KX_GameObject* gameobj = KX_GameObject::GetClientObject(info);
-			if (gameobj && gameobj->GetOccluder())
-			{
-				double* fl = gameobj->GetOpenGLMatrixPtr()->getPointer();
-				// this will create the occlusion buffer if not already done
-				// and compute the transformation from model local space to clip space
-				m_ocb->SetModelMatrix(fl);
-				float face = (gameobj->IsNegativeScaling()) ? -1.0f : 1.0f;
-				// walk through the meshes and for each add to buffer
-				for (int i=0; i<gameobj->GetMeshCount(); i++)
-				{
-					RAS_MeshObject* meshobj = gameobj->GetMesh(i);
-					const float *v1, *v2, *v3, *v4;
-
->>>>>>> fba6a993
 					int polycount = meshobj->NumPolygons();
 					for (int j=0; j<polycount; j++)
 					{
