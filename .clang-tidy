# The warnings below are disabled because they are too pedantic and not worth fixing.
# Some of them will be enabled as part of the Clang-Tidy task, see T78535.

Checks:  >
  -*,
  readability-*,
  -readability-uppercase-literal-suffix,
  -readability-magic-numbers,
  -readability-isolate-declaration,
  -readability-convert-member-functions-to-static,
  -readability-implicit-bool-conversion,
  -readability-avoid-const-params-in-decls,
  -readability-simplify-boolean-expr,
  -readability-make-member-function-const,

  -readability-misleading-indentation,

  -readability-use-anyofallof,

  -readability-function-cognitive-complexity,

  bugprone-*,
  -bugprone-narrowing-conversions,
  -bugprone-unhandled-self-assignment,
  -bugprone-branch-clone,
  -bugprone-macro-parentheses,
  -bugprone-reserved-identifier,

  -bugprone-sizeof-expression,
  -bugprone-integer-division,

  -bugprone-redundant-branch-condition,

  modernize-*,
  -modernize-use-auto,
  -modernize-use-trailing-return-type,
<<<<<<< HEAD
  -modernize-deprecated-headers,
  -modernize-avoid-c-arrays,
  -modernize-use-equals-default,
  -modernize-concat-nested-namespaces,
  -modernize-use-nodiscard,
  -modernize-use-using,
=======
  -modernize-avoid-c-arrays,
  -modernize-use-equals-default,
  -modernize-use-nodiscard,
>>>>>>> 29fb12da
  -modernize-loop-convert,
  -modernize-pass-by-value,
  -modernize-use-default-member-init,
  -modernize-raw-string-literal,
  -modernize-avoid-bind,
<<<<<<< HEAD
  -modernize-use-override,
=======
>>>>>>> 29fb12da
  -modernize-use-transparent-functors,

WarningsAsErrors: '*'<|MERGE_RESOLUTION|>--- conflicted
+++ resolved
@@ -34,27 +34,14 @@
   modernize-*,
   -modernize-use-auto,
   -modernize-use-trailing-return-type,
-<<<<<<< HEAD
-  -modernize-deprecated-headers,
-  -modernize-avoid-c-arrays,
-  -modernize-use-equals-default,
-  -modernize-concat-nested-namespaces,
-  -modernize-use-nodiscard,
-  -modernize-use-using,
-=======
   -modernize-avoid-c-arrays,
   -modernize-use-equals-default,
   -modernize-use-nodiscard,
->>>>>>> 29fb12da
   -modernize-loop-convert,
   -modernize-pass-by-value,
   -modernize-use-default-member-init,
   -modernize-raw-string-literal,
   -modernize-avoid-bind,
-<<<<<<< HEAD
-  -modernize-use-override,
-=======
->>>>>>> 29fb12da
   -modernize-use-transparent-functors,
 
 WarningsAsErrors: '*'