--- conflicted
+++ resolved
@@ -80,21 +80,13 @@
   URL_HASH ${OIDN_HASH_TYPE}=${OIDN_HASH}
   PREFIX ${BUILD_DIR}/openimagedenoise
   CMAKE_GENERATOR ${PLATFORM_ALT_GENERATOR}
-<<<<<<< HEAD
 
   CMAKE_ARGS
     -DCMAKE_INSTALL_PREFIX=${LIBDIR}/openimagedenoise
     ${OIDN_CMAKE_FLAGS}
     ${OIDN_EXTRA_ARGS}
 
-  PATCH_COMMAND ${PATCH_CMD} --verbose -p 1 -N -d
-    ${BUILD_DIR}/openimagedenoise/src/external_openimagedenoise <
-    ${PATCH_DIR}/oidn.diff
-
-=======
-  CMAKE_ARGS -DCMAKE_INSTALL_PREFIX=${LIBDIR}/openimagedenoise ${OIDN_CMAKE_FLAGS} ${OIDN_EXTRA_ARGS}
   PATCH_COMMAND ${ODIN_PATCH_COMMAND}
->>>>>>> 23939556
   INSTALL_DIR ${LIBDIR}/openimagedenoise
 )
 
