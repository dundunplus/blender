--- conflicted
+++ resolved
@@ -104,7 +104,7 @@
         col.prop(cam, "dof_object", text="")
 
         col = col.column()
-        if cam.dof_object != None:
+        if cam.dof_object is not None:
             col.enabled = False
         col.prop(cam, "dof_distance", text="Distance")
 
@@ -125,7 +125,6 @@
 
         row = layout.row(align=True)
 
-<<<<<<< HEAD
         row.menu("CAMERA_MT_presets", text=bpy.types.CAMERA_MT_presets.bl_label)
         row.operator("camera.preset_add", text="", icon="ZOOMIN")
         row.operator("camera.preset_add", text="", icon="ZOOMOUT").remove_active = True
@@ -136,11 +135,6 @@
         row = layout.row(align=True)
         row.prop(cam, "clip_start", text="Start")
         row.prop(cam, "clip_end", text="End")
-=======
-        if cam.dof_object is not None:
-            col.enabled = False
-        col.prop(cam, "dof_distance", text="Distance")
->>>>>>> e39cb8a0
 
 
 class DATA_PT_camera_display(CameraButtonsPanel, Panel):
