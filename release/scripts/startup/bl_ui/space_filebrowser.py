--- conflicted
+++ resolved
@@ -645,15 +645,9 @@
     def draw(self, _context):
         layout = self.layout
 
-<<<<<<< HEAD
         layout.menu("ASSETBROWSEROLD_MT_view")
         layout.menu("ASSETBROWSEROLD_MT_select")
-        layout.menu("ASSETBROWSER_MT_edit")
-=======
-        layout.menu("ASSETBROWSER_MT_view")
-        layout.menu("ASSETBROWSER_MT_select")
         layout.menu("ASSETBROWSER_MT_catalog")
->>>>>>> 82ab491a
 
 
 class ASSETBROWSEROLD_MT_view(AssetBrowserMenu, Menu):
@@ -692,13 +686,8 @@
         layout.operator("file.select_box")
 
 
-<<<<<<< HEAD
-class ASSETBROWSEROLD_MT_edit(AssetBrowserMenu, Menu):
-    bl_label = "Edit"
-=======
 class ASSETBROWSER_MT_catalog(AssetBrowserMenu, Menu):
     bl_label = "Catalog"
->>>>>>> 82ab491a
 
     def draw(self, _context):
         layout = self.layout
@@ -859,27 +848,15 @@
     FILEBROWSER_MT_view_pie,
     ASSETBROWSER_PT_display,
     ASSETBROWSER_PT_filter,
-<<<<<<< HEAD
     ASSETBROWSEROLD_MT_editor_menus,
     ASSETBROWSEROLD_MT_view,
     ASSETBROWSEROLD_MT_select,
-    ASSETBROWSEROLD_MT_edit,
+    ASSETBROWSER_MT_catalog,
     ASSETBROWSEROLD_MT_metadata_preview_menu,
     ASSETBROWSEROLD_PT_metadata,
     ASSETBROWSEROLD_PT_metadata_preview,
     ASSETBROWSEROLD_PT_metadata_tags,
     ASSETBROWSEROLD_UL_metadata_tags,
-=======
-    ASSETBROWSER_MT_editor_menus,
-    ASSETBROWSER_MT_view,
-    ASSETBROWSER_MT_select,
-    ASSETBROWSER_MT_catalog,
-    ASSETBROWSER_MT_metadata_preview_menu,
-    ASSETBROWSER_PT_metadata,
-    ASSETBROWSER_PT_metadata_preview,
-    ASSETBROWSER_PT_metadata_tags,
-    ASSETBROWSER_UL_metadata_tags,
->>>>>>> 82ab491a
     ASSETBROWSER_MT_context_menu,
 )
 
