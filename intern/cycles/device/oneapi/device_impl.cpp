/* SPDX-FileCopyrightText: 2021-2022 Intel Corporation
 *
 * SPDX-License-Identifier: Apache-2.0 */

#ifdef WITH_ONEAPI

/* <algorithm> is needed until included upstream in sycl/detail/property_list_base.hpp */
#  include <algorithm>
#  include <sycl/sycl.hpp>

#  include "device/oneapi/device_impl.h"

#  include "util/log.h"

#  ifdef WITH_EMBREE_GPU
#    include "bvh/embree.h"
#  endif

#  if defined(WITH_OPENIMAGEDENOISE)
#    include <OpenImageDenoise/config.h>
#    if OIDN_VERSION >= 20300
#      include "util/openimagedenoise.h"  // IWYU pragma: keep
#    endif
#  endif

#  include "kernel/device/oneapi/globals.h"
#  include "kernel/device/oneapi/kernel.h"

#  if defined(WITH_EMBREE_GPU) && defined(EMBREE_SYCL_SUPPORT) && !defined(SYCL_LANGUAGE_VERSION)
/* These declarations are missing from embree headers when compiling from a compiler that doesn't
 * support SYCL. */
extern "C" RTCDevice rtcNewSYCLDevice(sycl::context context, const char *config);
extern "C" bool rtcIsSYCLDeviceSupported(const sycl::device sycl_device);
#  endif

CCL_NAMESPACE_BEGIN

static std::vector<sycl::device> available_sycl_devices();
static int parse_driver_build_version(const sycl::device &device);

static void queue_error_cb(const char *message, void *user_ptr)
{
  if (user_ptr) {
    *reinterpret_cast<std::string *>(user_ptr) = message;
  }
}

OneapiDevice::OneapiDevice(const DeviceInfo &info, Stats &stats, Profiler &profiler, bool headless)
    : GPUDevice(info, stats, profiler, headless)
{
  /* Verify that base class types can be used with specific backend types */
  static_assert(sizeof(texMemObject) ==
                sizeof(sycl::ext::oneapi::experimental::sampled_image_handle));
  static_assert(sizeof(arrayMemObject) ==
                sizeof(sycl::ext::oneapi::experimental::image_mem_handle));

  need_texture_info = false;
  use_hardware_raytracing = info.use_hardware_raytracing;

  oneapi_set_error_cb(queue_error_cb, &oneapi_error_string_);

  bool is_finished_ok = create_queue(device_queue_,
                                     info.num,
#  ifdef WITH_EMBREE_GPU
                                     use_hardware_raytracing ? (void *)&embree_device : nullptr
#  else
                                     nullptr
#  endif
  );

  if (is_finished_ok == false) {
    set_error("oneAPI queue initialization error: got runtime exception \"" +
              oneapi_error_string_ + "\"");
  }
  else {
    LOG(DEBUG) << "oneAPI queue has been successfully created for the device \""
               << info.description << "\"";
    assert(device_queue_);
  }

#  ifdef WITH_EMBREE_GPU
  use_hardware_raytracing = use_hardware_raytracing && (embree_device != nullptr);
#  else
  use_hardware_raytracing = false;
#  endif

  if (use_hardware_raytracing) {
    LOG(INFO) << "oneAPI will use hardware ray tracing for intersection acceleration.";
  }

  size_t globals_segment_size;
  is_finished_ok = kernel_globals_size(globals_segment_size);
  if (is_finished_ok == false) {
    set_error("oneAPI constant memory initialization got runtime exception \"" +
              oneapi_error_string_ + "\"");
  }
  else {
    LOG(DEBUG) << "Successfully created global/constant memory segment (kernel globals object)";
  }

  kg_memory_ = usm_aligned_alloc_host(device_queue_, globals_segment_size, 16);
  usm_memset(device_queue_, kg_memory_, 0, globals_segment_size);

  kg_memory_device_ = usm_alloc_device(device_queue_, globals_segment_size);

  kg_memory_size_ = globals_segment_size;

  max_memory_on_device_ = get_memcapacity();
  init_host_memory();
  can_map_host = true;

  const char *headroom_str = getenv("CYCLES_ONEAPI_MEMORY_HEADROOM");
  if (headroom_str != nullptr) {
    const long long override_headroom = (float)atoll(headroom_str);
    device_working_headroom = override_headroom;
    device_texture_headroom = override_headroom;
  }
  LOG(DEBUG) << "oneAPI memory headroom size: "
             << string_human_readable_size(device_working_headroom);
}

OneapiDevice::~OneapiDevice()
{
#  ifdef WITH_EMBREE_GPU
  if (embree_device) {
    rtcReleaseDevice(embree_device);
  }
#  endif

  texture_info.free();
  usm_free(device_queue_, kg_memory_);
  usm_free(device_queue_, kg_memory_device_);

  const_mem_map_.clear();

  if (device_queue_) {
    free_queue(device_queue_);
  }
}

bool OneapiDevice::check_peer_access(Device * /*peer_device*/)
{
  return false;
}

bool OneapiDevice::can_use_hardware_raytracing_for_features(const uint requested_features) const
{
  /* MNEE and Ray-trace kernels work correctly with Hardware Ray-tracing starting with Embree 4.1.
   */
#  if defined(RTC_VERSION) && RTC_VERSION < 40100
  return !(requested_features & (KERNEL_FEATURE_MNEE | KERNEL_FEATURE_NODE_RAYTRACE));
#  else
  (void)requested_features;
  return true;
#  endif
}

BVHLayoutMask OneapiDevice::get_bvh_layout_mask(const uint requested_features) const
{
  return (use_hardware_raytracing &&
          can_use_hardware_raytracing_for_features(requested_features)) ?
             BVH_LAYOUT_EMBREEGPU :
             BVH_LAYOUT_BVH2;
}

#  ifdef WITH_EMBREE_GPU
void OneapiDevice::build_bvh(BVH *bvh, Progress &progress, bool refit)
{
  if (embree_device && bvh->params.bvh_layout == BVH_LAYOUT_EMBREEGPU) {
    BVHEmbree *const bvh_embree = static_cast<BVHEmbree *>(bvh);
    if (refit) {
      bvh_embree->refit(progress);
    }
    else {
      bvh_embree->build(progress, &stats, embree_device, true);
    }

#    if RTC_VERSION >= 40302
    thread_scoped_lock lock(scene_data_mutex);
    all_embree_scenes.push_back(bvh_embree->scene);
#    endif

    if (bvh->params.top_level) {
#    if RTC_VERSION >= 40400
      embree_traversable = rtcGetSceneTraversable(bvh_embree->scene);
#    else
      embree_traversable = bvh_embree->scene;
#    endif
#    if RTC_VERSION >= 40302
      RTCError error_code = bvh_embree->offload_scenes_to_gpu(all_embree_scenes);
      if (error_code != RTC_ERROR_NONE) {
        set_error(
            string_printf("BVH failed to migrate to the GPU due to Embree library error (%s)",
                          bvh_embree->get_error_string(error_code)));
      }
      all_embree_scenes.clear();
#    endif
    }
  }
  else {
    Device::build_bvh(bvh, progress, refit);
  }
}
#  endif

size_t OneapiDevice::get_free_mem() const
{
  /* Accurate: Use device info, which is practically useful only on dGPU.
   * This is because for non-discrete GPUs, all GPU memory allocations would
   * be in the RAM, thus having the same performance for device and host pointers,
   * so there is no need to be very accurate about what would end where. */
  const sycl::device &device = reinterpret_cast<sycl::queue *>(device_queue_)->get_device();
  const bool is_integrated_gpu = device.get_info<sycl::info::device::host_unified_memory>();
  if (device.has(sycl::aspect::ext_intel_free_memory) && is_integrated_gpu == false) {
    return device.get_info<sycl::ext::intel::info::device::free_memory>();
  }
  /* Estimate: Capacity - in use. */
  if (device_mem_in_use < max_memory_on_device_) {
    return max_memory_on_device_ - device_mem_in_use;
  }
  return 0;
}

bool OneapiDevice::load_kernels(const uint requested_features)
{
  assert(device_queue_);

  /* Kernel loading is expected to be a cumulative operation; for example, if
   * a device is asked to load kernel A and then kernel B, then after these
   * operations, both A and B should be available for use. So we need to store
   * and use a cumulative mask of the requested kernel features, and not just
   * the latest requested features.
   */
  kernel_features |= requested_features;

  bool is_finished_ok = oneapi_run_test_kernel(device_queue_);
  if (is_finished_ok == false) {
    set_error("oneAPI test kernel execution: got a runtime exception \"" + oneapi_error_string_ +
              "\"");
    return false;
  }
  LOG(INFO) << "Test kernel has been executed successfully for \"" << info.description << "\"";
  assert(device_queue_);

  if (use_hardware_raytracing && !can_use_hardware_raytracing_for_features(requested_features)) {
    LOG(INFO)
        << "Hardware ray tracing disabled, not supported yet by oneAPI for requested features.";
    use_hardware_raytracing = false;
  }

  is_finished_ok = oneapi_load_kernels(
      device_queue_, (const unsigned int)requested_features, use_hardware_raytracing);
  if (is_finished_ok == false) {
    set_error("oneAPI kernels loading: got a runtime exception \"" + oneapi_error_string_ + "\"");
  }
  else {
    LOG(INFO) << "Kernels loading (compilation) has been done for \"" << info.description << "\"";
  }

  if (is_finished_ok) {
    reserve_private_memory(requested_features);
    is_finished_ok = !have_error();
  }

  return is_finished_ok;
}

void OneapiDevice::reserve_private_memory(const uint kernel_features)
{
  size_t free_before = get_free_mem();

  /* Use the biggest kernel for estimation. */
  const DeviceKernel test_kernel = (kernel_features & KERNEL_FEATURE_NODE_RAYTRACE) ?
                                       DEVICE_KERNEL_INTEGRATOR_SHADE_SURFACE_RAYTRACE :
                                   (kernel_features & KERNEL_FEATURE_MNEE) ?
                                       DEVICE_KERNEL_INTEGRATOR_SHADE_SURFACE_MNEE :
                                       DEVICE_KERNEL_INTEGRATOR_SHADE_SURFACE;

  {
    unique_ptr<DeviceQueue> queue = gpu_queue_create();

    device_ptr d_path_index = 0;
    device_ptr d_render_buffer = 0;
    int d_work_size = 0;
    DeviceKernelArguments args(&d_path_index, &d_render_buffer, &d_work_size);

    queue->init_execution();
    /* Launch of the kernel seems to be sufficient to reserve all
     * needed memory regardless of the execution global size.
     * So, the smallest possible size is used here. */
    queue->enqueue(test_kernel, 1, args);
    queue->synchronize();
  }

  size_t free_after = get_free_mem();

  LOG(INFO) << "For kernel execution were reserved "
            << string_human_readable_number(free_before - free_after) << " bytes. ("
            << string_human_readable_size(free_before - free_after) << ")";
}

void OneapiDevice::get_device_memory_info(size_t &total, size_t &free)
{
  free = get_free_mem();
  total = max_memory_on_device_;
}

bool OneapiDevice::alloc_device(void *&device_pointer, const size_t size)
{
  bool allocation_success = false;
  device_pointer = usm_alloc_device(device_queue_, size);
  if (device_pointer != nullptr) {
    allocation_success = true;
    /* Due to lazy memory initialization in GPU runtime we will force memory to
     * appear in device memory via execution of a kernel using this memory. */
    if (!oneapi_zero_memory_on_device(device_queue_, device_pointer, size)) {
      set_error("oneAPI memory operation error: got runtime exception \"" + oneapi_error_string_ +
                "\"");
      usm_free(device_queue_, device_pointer);

      device_pointer = nullptr;
      allocation_success = false;
    }
  }

  return allocation_success;
}

void OneapiDevice::free_device(void *device_pointer)
{
  usm_free(device_queue_, device_pointer);
}

bool OneapiDevice::shared_alloc(void *&shared_pointer, const size_t size)
{
  shared_pointer = usm_aligned_alloc_host(device_queue_, size, 64);
  return shared_pointer != nullptr;
}

void OneapiDevice::shared_free(void *shared_pointer)
{
  usm_free(device_queue_, shared_pointer);
}

void *OneapiDevice::shared_to_device_pointer(const void *shared_pointer)
{
  /* Device and host pointer are in the same address space
   * as we're using Unified Shared Memory. */
  return const_cast<void *>(shared_pointer);
}

void OneapiDevice::copy_host_to_device(void *device_pointer, void *host_pointer, const size_t size)
{
  usm_memcpy(device_queue_, device_pointer, host_pointer, size);
}

/* TODO: Make sycl::queue part of OneapiQueue and avoid using pointers to sycl::queue. */
SyclQueue *OneapiDevice::sycl_queue()
{
  return device_queue_;
}

string OneapiDevice::oneapi_error_message()
{
  return string(oneapi_error_string_);
}

int OneapiDevice::scene_max_shaders()
{
  return scene_max_shaders_;
}

void *OneapiDevice::kernel_globals_device_pointer()
{
  return kg_memory_device_;
}

void *OneapiDevice::host_alloc(const MemoryType type, const size_t size)
{
  void *host_pointer = GPUDevice::host_alloc(type, size);

#  ifdef SYCL_EXT_ONEAPI_COPY_OPTIMIZE
  if (host_pointer) {
    /* Import host_pointer into USM memory for faster host<->device data transfers. */
    if (type == MEM_READ_WRITE || type == MEM_READ_ONLY) {
      sycl::queue *queue = reinterpret_cast<sycl::queue *>(device_queue_);
      /* This API is properly implemented only in Level-Zero backend at the moment and we don't
       * want it to fail at runtime, so we conservatively use it only for L0. */
      if (queue->get_backend() == sycl::backend::ext_oneapi_level_zero) {
        sycl::ext::oneapi::experimental::prepare_for_device_copy(host_pointer, size, *queue);
      }
    }
  }
#  endif

  return host_pointer;
}

void OneapiDevice::host_free(const MemoryType type, void *host_pointer, const size_t size)
{
#  ifdef SYCL_EXT_ONEAPI_COPY_OPTIMIZE
  if (type == MEM_READ_WRITE || type == MEM_READ_ONLY) {
    sycl::queue *queue = reinterpret_cast<sycl::queue *>(device_queue_);
    /* This API is properly implemented only in Level-Zero backend at the moment and we don't
     * want it to fail at runtime, so we conservatively use it only for L0. */
    if (queue->get_backend() == sycl::backend::ext_oneapi_level_zero) {
      sycl::ext::oneapi::experimental::release_from_device_copy(host_pointer, *queue);
    }
  }
#  endif

  GPUDevice::host_free(type, host_pointer, size);
}

void OneapiDevice::mem_alloc(device_memory &mem)
{
  if (mem.type == MEM_TEXTURE) {
    assert(!"mem_alloc not supported for textures.");
  }
  else if (mem.type == MEM_GLOBAL) {
    assert(!"mem_alloc not supported for global memory.");
  }
  else {
    if (mem.name) {
      LOG(DEBUG) << "OneapiDevice::mem_alloc: \"" << mem.name << "\", "
                 << string_human_readable_number(mem.memory_size()) << " bytes. ("
                 << string_human_readable_size(mem.memory_size()) << ")";
    }
    generic_alloc(mem);
  }
}

void OneapiDevice::mem_copy_to(device_memory &mem)
{
  if (mem.name) {
    LOG(DEBUG) << "OneapiDevice::mem_copy_to: \"" << mem.name << "\", "
               << string_human_readable_number(mem.memory_size()) << " bytes. ("
               << string_human_readable_size(mem.memory_size()) << ")";
  }

  /* After getting runtime errors we need to avoid performing oneAPI runtime operations
   * because the associated GPU context may be in an invalid state at this point. */
  if (have_error()) {
    return;
  }

  if (mem.type == MEM_GLOBAL) {
    global_copy_to(mem);
  }
  else if (mem.type == MEM_TEXTURE) {
    tex_copy_to((device_texture &)mem);
  }
  else {
    if (!mem.device_pointer) {
      generic_alloc(mem);
    }
    generic_copy_to(mem);
  }
}

void OneapiDevice::mem_move_to_host(device_memory &mem)
{
  if (mem.name) {
    LOG(DEBUG) << "OneapiDevice::mem_move_to_host: \"" << mem.name << "\", "
               << string_human_readable_number(mem.memory_size()) << " bytes. ("
               << string_human_readable_size(mem.memory_size()) << ")";
  }

  /* After getting runtime errors we need to avoid performing oneAPI runtime operations
   * because the associated GPU context may be in an invalid state at this point. */
  if (have_error()) {
    return;
  }

  if (mem.type == MEM_GLOBAL) {
    global_free(mem);
    global_alloc(mem);
  }
  else if (mem.type == MEM_TEXTURE) {
    tex_free((device_texture &)mem);
    tex_alloc((device_texture &)mem);
  }
  else {
    assert(0);
  }
}

void OneapiDevice::mem_copy_from(
    device_memory &mem, const size_t y, size_t w, const size_t h, size_t elem)
{
  if (mem.type == MEM_TEXTURE || mem.type == MEM_GLOBAL) {
    assert(!"mem_copy_from not supported for textures.");
  }
  else if (mem.host_pointer) {
    const size_t size = (w > 0 || h > 0 || elem > 0) ? (elem * w * h) : mem.memory_size();
    const size_t offset = elem * y * w;

    if (mem.name) {
      LOG(DEBUG) << "OneapiDevice::mem_copy_from: \"" << mem.name << "\" object of "
                 << string_human_readable_number(mem.memory_size()) << " bytes. ("
                 << string_human_readable_size(mem.memory_size()) << ") from offset " << offset
                 << " data " << size << " bytes";
    }

    /* After getting runtime errors we need to avoid performing oneAPI runtime operations
     * because the associated GPU context may be in an invalid state at this point. */
    if (have_error()) {
      return;
    }

    assert(device_queue_);

    assert(size != 0);
    if (mem.device_pointer) {
      char *shifted_host = reinterpret_cast<char *>(mem.host_pointer) + offset;
      char *shifted_device = reinterpret_cast<char *>(mem.device_pointer) + offset;
      bool is_finished_ok = usm_memcpy(device_queue_, shifted_host, shifted_device, size);
      if (is_finished_ok == false) {
        set_error("oneAPI memory operation error: got runtime exception \"" +
                  oneapi_error_string_ + "\"");
      }
    }
  }
}

void OneapiDevice::mem_zero(device_memory &mem)
{
  if (mem.name) {
    LOG(DEBUG) << "OneapiDevice::mem_zero: \"" << mem.name << "\", "
               << string_human_readable_number(mem.memory_size()) << " bytes. ("
               << string_human_readable_size(mem.memory_size()) << ")\n";
  }

  /* After getting runtime errors we need to avoid performing oneAPI runtime operations
   * because the associated GPU context may be in an invalid state at this point. */
  if (have_error()) {
    return;
  }

  if (!mem.device_pointer) {
    mem_alloc(mem);
  }
  if (!mem.device_pointer) {
    return;
  }

  assert(device_queue_);
  bool is_finished_ok = usm_memset(
      device_queue_, (void *)mem.device_pointer, 0, mem.memory_size());
  if (is_finished_ok == false) {
    set_error("oneAPI memory operation error: got runtime exception \"" + oneapi_error_string_ +
              "\"");
  }
}

void OneapiDevice::mem_free(device_memory &mem)
{
  if (mem.name) {
    LOG(DEBUG) << "OneapiDevice::mem_free: \"" << mem.name << "\", "
               << string_human_readable_number(mem.device_size) << " bytes. ("
               << string_human_readable_size(mem.device_size) << ")\n";
  }

  if (mem.type == MEM_GLOBAL) {
    global_free(mem);
  }
  else if (mem.type == MEM_TEXTURE) {
    tex_free((device_texture &)mem);
  }
  else {
    generic_free(mem);
  }
}

device_ptr OneapiDevice::mem_alloc_sub_ptr(device_memory &mem,
                                           const size_t offset,
                                           size_t /*size*/)
{
  return reinterpret_cast<device_ptr>(reinterpret_cast<char *>(mem.device_pointer) +
                                      mem.memory_elements_size(offset));
}

void OneapiDevice::const_copy_to(const char *name, void *host, const size_t size)
{
  assert(name);

  LOG(DEBUG) << "OneapiDevice::const_copy_to \"" << name << "\" object "
             << string_human_readable_number(size) << " bytes. ("
             << string_human_readable_size(size) << ")";

  if (strcmp(name, "data") == 0) {
    assert(size <= sizeof(KernelData));
    KernelData *const data = static_cast<KernelData *>(host);

    /* We need this value when allocating local memory for integrator_sort_bucket_pass
     * and integrator_sort_write_pass kernels. */
    scene_max_shaders_ = data->max_shaders;

#  ifdef WITH_EMBREE_GPU
    if (embree_traversable != nullptr) {
      /* Update scene handle (since it is different for each device on multi devices).
       * This must be a raw pointer copy since at some points during scene update this
       * pointer may be invalid. */
      data->device_bvh = embree_traversable;
    }
#  endif
  }

  ConstMemMap::iterator i = const_mem_map_.find(name);
  device_vector<uchar> *data;

  if (i == const_mem_map_.end()) {
    unique_ptr<device_vector<uchar>> data_ptr = make_unique<device_vector<uchar>>(
        this, name, MEM_READ_ONLY);
    data_ptr->alloc(size);
    data = data_ptr.get();
    const_mem_map_.insert(ConstMemMap::value_type(name, std::move(data_ptr)));
  }
  else {
    data = i->second.get();
  }

  assert(data->memory_size() <= size);
  memcpy(data->data(), host, size);
  data->copy_to_device();

  set_global_memory(device_queue_, kg_memory_, name, (void *)data->device_pointer);

  usm_memcpy(device_queue_, kg_memory_device_, kg_memory_, kg_memory_size_);
}

void OneapiDevice::global_alloc(device_memory &mem)
{
  assert(mem.name);

  size_t size = mem.memory_size();
  LOG(DEBUG) << "OneapiDevice::global_alloc \"" << mem.name << "\" object "
             << string_human_readable_number(size) << " bytes. ("
             << string_human_readable_size(size) << ")";

  generic_alloc(mem);
  generic_copy_to(mem);

  set_global_memory(device_queue_, kg_memory_, mem.name, (void *)mem.device_pointer);

  usm_memcpy(device_queue_, kg_memory_device_, kg_memory_, kg_memory_size_);
}

void OneapiDevice::global_copy_to(device_memory &mem)
{
  if (!mem.device_pointer) {
    global_alloc(mem);
  }
  else {
    generic_copy_to(mem);
  }
}

void OneapiDevice::global_free(device_memory &mem)
{
  if (mem.device_pointer) {
    generic_free(mem);
  }
}

static sycl::ext::oneapi::experimental::image_descriptor image_desc(const device_texture &mem)
{
  /* Image Texture Storage */
  sycl::image_channel_type channel_type;

  switch (mem.data_type) {
    case TYPE_UCHAR:
      channel_type = sycl::image_channel_type::unorm_int8;
      break;
    case TYPE_UINT16:
      channel_type = sycl::image_channel_type::unorm_int16;
      break;
    case TYPE_FLOAT:
      channel_type = sycl::image_channel_type::fp32;
      break;
    case TYPE_HALF:
      channel_type = sycl::image_channel_type::fp16;
      break;
    default:
      assert(0);
  }

  sycl::ext::oneapi::experimental::image_descriptor param;
  param.width = mem.data_width;
  param.height = mem.data_height;
  param.num_channels = mem.data_elements;
  param.channel_type = channel_type;

  param.verify();

  return param;
}

void OneapiDevice::tex_alloc(device_texture &mem)
{
  assert(device_queue_);

  size_t size = mem.memory_size();

  sycl::addressing_mode address_mode = sycl::addressing_mode::none;
  switch (mem.info.extension) {
    case EXTENSION_REPEAT:
      address_mode = sycl::addressing_mode::repeat;
      break;
    case EXTENSION_EXTEND:
      address_mode = sycl::addressing_mode::clamp_to_edge;
      break;
    case EXTENSION_CLIP:
      address_mode = sycl::addressing_mode::clamp;
      break;
    case EXTENSION_MIRROR:
      address_mode = sycl::addressing_mode::mirrored_repeat;
      break;
    default:
      assert(0);
      break;
  }

  sycl::filtering_mode filter_mode;
  if (mem.info.interpolation == INTERPOLATION_CLOSEST) {
    filter_mode = sycl::filtering_mode::nearest;
  }
  else {
    filter_mode = sycl::filtering_mode::linear;
  }

  /* Image Texture Storage */
  sycl::image_channel_type channel_type;

  switch (mem.data_type) {
    case TYPE_UCHAR:
      channel_type = sycl::image_channel_type::unorm_int8;
      break;
    case TYPE_UINT16:
      channel_type = sycl::image_channel_type::unorm_int16;
      break;
    case TYPE_FLOAT:
      channel_type = sycl::image_channel_type::fp32;
      break;
    case TYPE_HALF:
      channel_type = sycl::image_channel_type::fp16;
      break;
    default:
      assert(0);
      return;
  }

  sycl::queue *queue = reinterpret_cast<sycl::queue *>(device_queue_);

  try {
    Mem *cmem = nullptr;
    sycl::ext::oneapi::experimental::image_mem_handle memHandle{0};
    sycl::ext::oneapi::experimental::image_descriptor desc{};

    if (mem.data_height > 0) {
      const sycl::device &device = reinterpret_cast<sycl::queue *>(queue)->get_device();
      const size_t max_width = device.get_info<sycl::info::device::image2d_max_width>();
      const size_t max_height = device.get_info<sycl::info::device::image2d_max_height>();

      if (mem.data_width > max_width || mem.data_height > max_height) {
        set_error(
            string_printf("Maximum GPU 2D texture size exceeded (max %zux%zu, found %zux%zu)",
                          max_width,
                          max_height,
                          mem.data_width,
                          mem.data_height));
        return;
      }

      /* 2D texture -- Tile optimized */
      desc = sycl::ext::oneapi::experimental::image_descriptor(
          {mem.data_width, mem.data_height, 0}, mem.data_elements, channel_type);

      LOG(WORK) << "Array 2D/3D allocate: " << mem.name << ", "
                << string_human_readable_number(mem.memory_size()) << " bytes. ("
                << string_human_readable_size(mem.memory_size()) << ")";

      sycl::ext::oneapi::experimental::image_mem_handle memHandle =
          sycl::ext::oneapi::experimental::alloc_image_mem(desc, *queue);
      if (!memHandle.raw_handle) {
        set_error("GPU texture allocation failed: Raw handle is null");
        return;
      }

      /* Copy data from host to the texture properly based on the texture description */
      queue->ext_oneapi_copy(mem.host_pointer, memHandle, desc);

      mem.device_pointer = (device_ptr)memHandle.raw_handle;
      mem.device_size = size;
      stats.mem_alloc(size);

      thread_scoped_lock lock(device_mem_map_mutex);
      cmem = &device_mem_map[&mem];
      cmem->texobject = 0;
      cmem->array = (arrayMemObject)(memHandle.raw_handle);
    }
    else {
      /* 1D texture -- Linear memory */
      desc = sycl::ext::oneapi::experimental::image_descriptor(
          {mem.data_width}, mem.data_elements, channel_type);
      cmem = generic_alloc(mem);
      if (!cmem) {
        return;
      }

      queue->memcpy((void *)mem.device_pointer, mem.host_pointer, size);
    }

    queue->wait_and_throw();

    /* Set Mapping and tag that we need to (re-)upload to device */
    TextureInfo tex_info = mem.info;

    sycl::ext::oneapi::experimental::bindless_image_sampler samp(
        address_mode, sycl::coordinate_normalization_mode::normalized, filter_mode);

    if (!is_nanovdb_type(mem.info.data_type)) {
      sycl::ext::oneapi::experimental::sampled_image_handle imgHandle;

      if (memHandle.raw_handle) {
        /* Create 2D/3D texture handle */
        imgHandle = sycl::ext::oneapi::experimental::create_image(memHandle, samp, desc, *queue);
      }
      else {
        /* Create 1D texture */
        imgHandle = sycl::ext::oneapi::experimental::create_image(
            (void *)mem.device_pointer, 0, samp, desc, *queue);
      }

      thread_scoped_lock lock(device_mem_map_mutex);
      cmem = &device_mem_map[&mem];
      cmem->texobject = (texMemObject)(imgHandle.raw_handle);

      tex_info.data = (uint64_t)cmem->texobject;
    }
    else {
      tex_info.data = (uint64_t)mem.device_pointer;
    }

    {
      /* Update texture info. */
      thread_scoped_lock lock(texture_info_mutex);
      const uint slot = mem.slot;
      if (slot >= texture_info.size()) {
        /* Allocate some slots in advance, to reduce amount of re-allocations. */
        texture_info.resize(slot + 128);
      }
      texture_info[slot] = tex_info;
      need_texture_info = true;
    }
  }
  catch (sycl::exception const &e) {
    set_error("GPU texture allocation failed: runtime exception \"" + string(e.what()) + "\"");
  }
}

void OneapiDevice::tex_copy_to(device_texture &mem)
{
  if (!mem.device_pointer) {
    tex_alloc(mem);
  }
  else {
    if (mem.data_height > 0) {
      /* 2D/3D texture -- Tile optimized */
      sycl::ext::oneapi::experimental::image_descriptor desc = image_desc(mem);

      sycl::queue *queue = reinterpret_cast<sycl::queue *>(device_queue_);

      try {
        /* Copy data from host to the texture properly based on the texture description */
        thread_scoped_lock lock(device_mem_map_mutex);
        const Mem &cmem = device_mem_map[&mem];
        sycl::ext::oneapi::experimental::image_mem_handle image_handle{
            (sycl::ext::oneapi::experimental::image_mem_handle::raw_handle_type)cmem.array};
        queue->ext_oneapi_copy(mem.host_pointer, image_handle, desc);

#  ifdef WITH_CYCLES_DEBUG
        queue->wait_and_throw();
#  endif
      }
      catch (sycl::exception const &e) {
        set_error("oneAPI texture copy error: got runtime exception \"" + string(e.what()) + "\"");
      }
    }
    else {
      generic_copy_to(mem);
    }
  }
}

void OneapiDevice::tex_free(device_texture &mem)
{
  if (mem.device_pointer) {
    thread_scoped_lock lock(device_mem_map_mutex);
    DCHECK(device_mem_map.find(&mem) != device_mem_map.end());
    const Mem &cmem = device_mem_map[&mem];

    sycl::queue *queue = reinterpret_cast<sycl::queue *>(device_queue_);

    if (cmem.texobject) {
      /* Free bindless texture itself. */
      sycl::ext::oneapi::experimental::sampled_image_handle image(cmem.texobject);
      sycl::ext::oneapi::experimental::destroy_image_handle(image, *queue);
    }

    if (cmem.array) {
      /* Free texture memory. */
      sycl::ext::oneapi::experimental::image_mem_handle imgHandle{
          (sycl::ext::oneapi::experimental::image_mem_handle::raw_handle_type)cmem.array};

      try {
        /* We have allocated only standard textures, so we also deallocate only them. */
        sycl::ext::oneapi::experimental::free_image_mem(
            imgHandle, sycl::ext::oneapi::experimental::image_type::standard, *queue);
      }
      catch (sycl::exception const &e) {
        set_error("oneAPI texture deallocation error: got runtime exception \"" +
                  string(e.what()) + "\"");
      }

      stats.mem_free(mem.memory_size());
      mem.device_pointer = 0;
      mem.device_size = 0;
      device_mem_map.erase(device_mem_map.find(&mem));
    }
    else {
      lock.unlock();
      generic_free(mem);
    }
  }
}

unique_ptr<DeviceQueue> OneapiDevice::gpu_queue_create()
{
  return make_unique<OneapiDeviceQueue>(this);
}

bool OneapiDevice::should_use_graphics_interop(const GraphicsInteropDevice & /*interop_device*/,
                                               const bool /*log*/)
{
  /* NOTE(@nsirgien): oneAPI doesn't yet support direct writing into graphics API objects, so
   * return false. */
  return false;
}

void *OneapiDevice::usm_aligned_alloc_host(const size_t memory_size, const size_t alignment)
{
  assert(device_queue_);
  return usm_aligned_alloc_host(device_queue_, memory_size, alignment);
}

void OneapiDevice::usm_free(void *usm_ptr)
{
  assert(device_queue_);
  usm_free(device_queue_, usm_ptr);
}

void OneapiDevice::check_usm(SyclQueue *queue_, const void *usm_ptr, bool allow_host = false)
{
#  ifndef NDEBUG
  sycl::queue *queue = reinterpret_cast<sycl::queue *>(queue_);
  sycl::info::device_type device_type =
      queue->get_device().get_info<sycl::info::device::device_type>();
  sycl::usm::alloc usm_type = get_pointer_type(usm_ptr, queue->get_context());
  (void)usm_type;
#    ifndef WITH_ONEAPI_SYCL_HOST_TASK
  const sycl::usm::alloc main_memory_type = sycl::usm::alloc::device;
#    else
  const sycl::usm::alloc main_memory_type = sycl::usm::alloc::host;
#    endif
  assert(usm_type == main_memory_type ||
         (usm_type == sycl::usm::alloc::host &&
          (allow_host || device_type == sycl::info::device_type::cpu)) ||
         usm_type == sycl::usm::alloc::unknown);
#  else
  /* Silence warning about unused arguments. */
  (void)queue_;
  (void)usm_ptr;
  (void)allow_host;
#  endif
}

bool OneapiDevice::create_queue(SyclQueue *&external_queue,
                                const int device_index,
                                void *embree_device_pointer)
{
  bool finished_correct = true;
  try {
    std::vector<sycl::device> devices = available_sycl_devices();
    if (device_index < 0 || device_index >= devices.size()) {
      return false;
    }
    sycl::queue *created_queue = new sycl::queue(devices[device_index],
                                                 sycl::property::queue::in_order());
    external_queue = reinterpret_cast<SyclQueue *>(created_queue);
#  ifdef WITH_EMBREE_GPU
    if (embree_device_pointer) {
      RTCDevice *device_object_ptr = reinterpret_cast<RTCDevice *>(embree_device_pointer);
      *device_object_ptr = rtcNewSYCLDevice(created_queue->get_context(), "");
      if (*device_object_ptr == nullptr) {
        finished_correct = false;
        oneapi_error_string_ =
            "Hardware Raytracing is not available; please install "
            "\"intel-level-zero-gpu-raytracing\" to enable it or disable Embree on GPU.";
      }
    }
#  else
    (void)embree_device_pointer;
#  endif
  }
  catch (const sycl::exception &e) {
    finished_correct = false;
    oneapi_error_string_ = e.what();
  }
  return finished_correct;
}

void OneapiDevice::free_queue(SyclQueue *queue_)
{
  assert(queue_);
  sycl::queue *queue = reinterpret_cast<sycl::queue *>(queue_);
  delete queue;
}

void *OneapiDevice::usm_aligned_alloc_host(SyclQueue *queue_,
                                           size_t memory_size,
                                           const size_t alignment)
{
  assert(queue_);
  sycl::queue *queue = reinterpret_cast<sycl::queue *>(queue_);
  return sycl::aligned_alloc_host(alignment, memory_size, *queue);
}

void *OneapiDevice::usm_alloc_device(SyclQueue *queue_, size_t memory_size)
{
  assert(queue_);
  sycl::queue *queue = reinterpret_cast<sycl::queue *>(queue_);
  /* NOTE(@nsirgien): There are three types of Unified Shared Memory (USM) in oneAPI: host, device
   * and shared. For new project it could more beneficial to use USM shared memory, because it
   * provides automatic migration mechanism in order to allow to use the same pointer on host and
   * on device, without need to worry about explicit memory transfer operations, although usage of
   * USM shared imply some documented limitations on the memory usage in regards of parallel access
   * from different threads. But for Blender/Cycles this type of memory is not very suitable in
   * current application architecture, because Cycles is multi-thread application and already uses
   * two different pointer for host activity and device activity, and also has to perform all
   * needed memory transfer operations. So, USM device memory type has been used for oneAPI device
   * in order to better fit in Cycles architecture. */
#  ifndef WITH_ONEAPI_SYCL_HOST_TASK
  return sycl::malloc_device(memory_size, *queue);
#  else
  return sycl::malloc_host(memory_size, *queue);
#  endif
}

void OneapiDevice::usm_free(SyclQueue *queue_, void *usm_ptr)
{
  assert(queue_);
  sycl::queue *queue = reinterpret_cast<sycl::queue *>(queue_);
  OneapiDevice::check_usm(queue_, usm_ptr, true);
  sycl::free(usm_ptr, *queue);
}

bool OneapiDevice::usm_memcpy(SyclQueue *queue_, void *dest, void *src, const size_t num_bytes)
{
  assert(queue_);
  /* sycl::queue::memcpy may crash if the queue is in an invalid state due to previous
   * runtime errors. It's better to avoid running memory operations in that case.
   * The render will be canceled and the queue will be destroyed anyway. */
  if (have_error()) {
    return false;
  }

  sycl::queue *queue = reinterpret_cast<sycl::queue *>(queue_);
  OneapiDevice::check_usm(queue_, dest, true);
  OneapiDevice::check_usm(queue_, src, true);
  sycl::usm::alloc dest_type = get_pointer_type(dest, queue->get_context());
  sycl::usm::alloc src_type = get_pointer_type(src, queue->get_context());
  /* Unknown here means, that this is not an USM allocation, which implies that this is
   * some generic C++ allocation, so we could use C++ memcpy directly with USM host. */
  if ((dest_type == sycl::usm::alloc::host || dest_type == sycl::usm::alloc::unknown) &&
      (src_type == sycl::usm::alloc::host || src_type == sycl::usm::alloc::unknown))
  {
    memcpy(dest, src, num_bytes);
    return true;
  }

  try {
    sycl::event mem_event = queue->memcpy(dest, src, num_bytes);
#  ifdef WITH_CYCLES_DEBUG
    /* NOTE(@nsirgien) Waiting on memory operation may give more precise error
     * messages. Due to impact on occupancy, it makes sense to enable it only during Cycles debug.
     */
    mem_event.wait_and_throw();
    return true;
#  else
    bool from_device_to_host = dest_type == sycl::usm::alloc::host &&
                               src_type == sycl::usm::alloc::device;
    bool host_or_device_memop_with_offset = dest_type == sycl::usm::alloc::unknown ||
                                            src_type == sycl::usm::alloc::unknown;
    /* NOTE(@sirgienko) Host-side blocking wait on this operation is mandatory, otherwise the host
     * may not wait until the end of the transfer before using the memory.
     */
    if (from_device_to_host || host_or_device_memop_with_offset) {
      mem_event.wait();
    }
    return true;
#  endif
  }
  catch (const sycl::exception &e) {
    oneapi_error_string_ = e.what();
    return false;
  }
}

bool OneapiDevice::usm_memset(SyclQueue *queue_,
                              void *usm_ptr,
                              unsigned char value,
                              const size_t num_bytes)
{
  assert(queue_);
  /* sycl::queue::memset may crash if the queue is in an invalid state due to previous
   * runtime errors. It's better to avoid running memory operations in that case.
   * The render will be canceled and the queue will be destroyed anyway. */
  if (have_error()) {
    return false;
  }

  sycl::queue *queue = reinterpret_cast<sycl::queue *>(queue_);
  OneapiDevice::check_usm(queue_, usm_ptr, true);
  try {
    sycl::event mem_event = queue->memset(usm_ptr, value, num_bytes);
#  ifdef WITH_CYCLES_DEBUG
    /* NOTE(@nsirgien) Waiting on memory operation may give more precise error
     * messages. Due to impact on occupancy, it makes sense to enable it only during Cycles debug.
     */
    mem_event.wait_and_throw();
#  else
    (void)mem_event;
#  endif
    return true;
  }
  catch (const sycl::exception &e) {
    oneapi_error_string_ = e.what();
    return false;
  }
}

bool OneapiDevice::queue_synchronize(SyclQueue *queue_)
{
  assert(queue_);
  sycl::queue *queue = reinterpret_cast<sycl::queue *>(queue_);
  try {
    queue->wait_and_throw();
    return true;
  }
  catch (const sycl::exception &e) {
    oneapi_error_string_ = e.what();
    return false;
  }
}

bool OneapiDevice::kernel_globals_size(size_t &kernel_global_size)
{
  kernel_global_size = sizeof(KernelGlobalsGPU);

  return true;
}

void OneapiDevice::set_global_memory(SyclQueue *queue_,
                                     void *kernel_globals,
                                     const char *memory_name,
                                     void *memory_device_pointer)
{
  assert(queue_);
  assert(kernel_globals);
  assert(memory_name);
  assert(memory_device_pointer);
  KernelGlobalsGPU *globals = (KernelGlobalsGPU *)kernel_globals;
  OneapiDevice::check_usm(queue_, memory_device_pointer, true);
  OneapiDevice::check_usm(queue_, kernel_globals, true);

  std::string matched_name(memory_name);

/* This macro will change global ptr of KernelGlobals via name matching. */
#  define KERNEL_DATA_ARRAY(type, name) \
    else if (#name == matched_name) { \
      globals->__##name = (type *)memory_device_pointer; \
      return; \
    }
  if (false) {
  }
  else if ("integrator_state" == matched_name) {
    globals->integrator_state = (IntegratorStateGPU *)memory_device_pointer;
    return;
  }
  KERNEL_DATA_ARRAY(KernelData, data)
#  include "kernel/data_arrays.h"
  else {
    std::cerr << "Can't found global/constant memory with name \"" << matched_name << "\"!"
              << std::endl;
    assert(false);
  }
#  undef KERNEL_DATA_ARRAY
}

bool OneapiDevice::enqueue_kernel(KernelContext *kernel_context,
                                  const int kernel,
                                  const size_t global_size,
                                  const size_t local_size,
                                  void **args)
{
  return oneapi_enqueue_kernel(kernel_context,
                               kernel,
                               global_size,
                               local_size,
                               kernel_features,
                               use_hardware_raytracing,
                               args);
}

void OneapiDevice::get_adjusted_global_and_local_sizes(SyclQueue *queue,
                                                       const DeviceKernel kernel,
                                                       size_t &kernel_global_size,
                                                       size_t &kernel_local_size)
{
  assert(queue);
  static const size_t preferred_work_group_size_intersect = 128;
  static const size_t preferred_work_group_size_shading = 256;
  static const size_t preferred_work_group_size_shading_simd8 = 64;
  /* Shader evaluation kernels seems to use some amount of shared memory, so better
   * to avoid usage of maximum work group sizes for them. */
  static const size_t preferred_work_group_size_shader_evaluation = 256;
  /* NOTE(@nsirgien): 1024 currently may lead to issues with cryptomatte kernels, so
   * for now their work-group size is restricted to 512. */
  static const size_t preferred_work_group_size_cryptomatte = 512;
  static const size_t preferred_work_group_size_default = 1024;

  const sycl::device &device = reinterpret_cast<sycl::queue *>(queue)->get_device();
  const size_t max_work_group_size = device.get_info<sycl::info::device::max_work_group_size>();

  size_t preferred_work_group_size = 0;
  switch (kernel) {
    case DEVICE_KERNEL_INTEGRATOR_INIT_FROM_CAMERA:
    case DEVICE_KERNEL_INTEGRATOR_INIT_FROM_BAKE:
    case DEVICE_KERNEL_INTEGRATOR_INTERSECT_CLOSEST:
    case DEVICE_KERNEL_INTEGRATOR_INTERSECT_SHADOW:
    case DEVICE_KERNEL_INTEGRATOR_INTERSECT_SUBSURFACE:
    case DEVICE_KERNEL_INTEGRATOR_INTERSECT_VOLUME_STACK:
    case DEVICE_KERNEL_INTEGRATOR_INTERSECT_DEDICATED_LIGHT:
      preferred_work_group_size = preferred_work_group_size_intersect;
      break;

    case DEVICE_KERNEL_INTEGRATOR_SHADE_BACKGROUND:
    case DEVICE_KERNEL_INTEGRATOR_SHADE_LIGHT:
    case DEVICE_KERNEL_INTEGRATOR_SHADE_SURFACE:
    case DEVICE_KERNEL_INTEGRATOR_SHADE_SURFACE_RAYTRACE:
    case DEVICE_KERNEL_INTEGRATOR_SHADE_SURFACE_MNEE:
    case DEVICE_KERNEL_INTEGRATOR_SHADE_VOLUME:
    case DEVICE_KERNEL_INTEGRATOR_SHADE_SHADOW:
    case DEVICE_KERNEL_INTEGRATOR_SHADE_DEDICATED_LIGHT: {
      const bool device_is_simd8 =
          (device.has(sycl::aspect::ext_intel_gpu_eu_simd_width) &&
           device.get_info<sycl::ext::intel::info::device::gpu_eu_simd_width>() == 8);
      preferred_work_group_size = (device_is_simd8) ? preferred_work_group_size_shading_simd8 :
                                                      preferred_work_group_size_shading;
    } break;

    case DEVICE_KERNEL_CRYPTOMATTE_POSTPROCESS:
      preferred_work_group_size = preferred_work_group_size_cryptomatte;
      break;

    case DEVICE_KERNEL_SHADER_EVAL_DISPLACE:
    case DEVICE_KERNEL_SHADER_EVAL_BACKGROUND:
    case DEVICE_KERNEL_SHADER_EVAL_CURVE_SHADOW_TRANSPARENCY:
      preferred_work_group_size = preferred_work_group_size_shader_evaluation;
      break;

    default:
      /* Do nothing and keep initial zero value. */
      break;
  }

  /* Such order of logic allow us to override Blender default values, if needed,
   * yet respect them otherwise. */
  if (preferred_work_group_size == 0) {
    preferred_work_group_size = oneapi_suggested_gpu_kernel_size((::DeviceKernel)kernel);
  }

  /* If there is no recommendation, then use manual default value. */
  if (preferred_work_group_size == 0) {
    preferred_work_group_size = preferred_work_group_size_default;
  }

  kernel_local_size = std::min(max_work_group_size, preferred_work_group_size);

  /* NOTE(@nsirgien): As for now non-uniform work-groups don't work on most oneAPI devices,
   * we extend work size to fit uniformity requirements. */
  kernel_global_size = round_up(kernel_global_size, kernel_local_size);

#  ifdef WITH_ONEAPI_SYCL_HOST_TASK
  /* Kernels listed below need a specific number of work groups. */
  if (kernel == DEVICE_KERNEL_INTEGRATOR_ACTIVE_PATHS_ARRAY ||
      kernel == DEVICE_KERNEL_INTEGRATOR_QUEUED_PATHS_ARRAY ||
      kernel == DEVICE_KERNEL_INTEGRATOR_QUEUED_SHADOW_PATHS_ARRAY ||
      kernel == DEVICE_KERNEL_INTEGRATOR_TERMINATED_PATHS_ARRAY ||
      kernel == DEVICE_KERNEL_INTEGRATOR_TERMINATED_SHADOW_PATHS_ARRAY ||
      kernel == DEVICE_KERNEL_INTEGRATOR_COMPACT_PATHS_ARRAY ||
      kernel == DEVICE_KERNEL_INTEGRATOR_COMPACT_SHADOW_PATHS_ARRAY)
  {
    /* Path array implementation is serial in case of SYCL Host Task execution. */
    kernel_global_size = 1;
    kernel_local_size = 1;
  }
#  endif

  assert(kernel_global_size % kernel_local_size == 0);
}

/* Compute-runtime (ie. NEO) version is what gets returned by sycl/L0 on Windows
 * since Windows driver 101.3268. */
static const int lowest_supported_driver_version_win = 1016554;
#  ifdef _WIN32
/* For Windows driver 101.6557, compute-runtime version is 31896.
 * This information is returned by `ocloc query OCL_DRIVER_VERSION`.*/
static const int lowest_supported_driver_version_neo = 31896;
#  else
static const int lowest_supported_driver_version_neo = 31740;
#  endif

int parse_driver_build_version(const sycl::device &device)
{
  const std::string &driver_version = device.get_info<sycl::info::device::driver_version>();
  int driver_build_version = 0;

  size_t second_dot_position = driver_version.find('.', driver_version.find('.') + 1);
  if (second_dot_position != std::string::npos) {
    try {
      size_t third_dot_position = driver_version.find('.', second_dot_position + 1);
      if (third_dot_position != std::string::npos) {
        const std::string &third_number_substr = driver_version.substr(
            second_dot_position + 1, third_dot_position - second_dot_position - 1);
        const std::string &forth_number_substr = driver_version.substr(third_dot_position + 1);
        if (third_number_substr.length() == 3 && forth_number_substr.length() == 4) {
          driver_build_version = std::stoi(third_number_substr) * 10000 +
                                 std::stoi(forth_number_substr);
        }
      }
      else {
        const std::string &third_number_substr = driver_version.substr(second_dot_position + 1);
        driver_build_version = std::stoi(third_number_substr);
      }
    }
    catch (std::invalid_argument &) {
    }
  }

  if (driver_build_version == 0) {
    LOG(WARNING) << "Unable to parse unknown Intel GPU driver version. \"" << driver_version
                 << "\" does not match xx.xx.xxxxx (Linux), x.x.xxxx (L0),"
                 << " xx.xx.xxx.xxxx (Windows) for device \""
                 << device.get_info<sycl::info::device::name>() << "\".";
  }

  return driver_build_version;
}

std::vector<sycl::device> available_sycl_devices()
{
  std::vector<sycl::device> available_devices;
  bool allow_all_devices = false;
  if (getenv("CYCLES_ONEAPI_ALL_DEVICES") != nullptr) {
    allow_all_devices = true;
  }

  try {
    const std::vector<sycl::platform> &oneapi_platforms = sycl::platform::get_platforms();

    for (const sycl::platform &platform : oneapi_platforms) {
      /* ignore OpenCL platforms to avoid using the same devices through both Level-Zero and
       * OpenCL.
       */
      if (platform.get_backend() == sycl::backend::opencl) {
        continue;
      }

      const std::vector<sycl::device> &oneapi_devices =
          (allow_all_devices) ? platform.get_devices(sycl::info::device_type::all) :
                                platform.get_devices(sycl::info::device_type::gpu);

      for (const sycl::device &device : oneapi_devices) {
        bool filter_out = false;
        if (!allow_all_devices) {
          /* For now we support all Intel(R) Arc(TM) devices and likely any future GPU,
           * assuming they have either more than 96 Execution Units or not 7 threads per EU.
           * Official support can be broaden to older and smaller GPUs once ready. */
          if (!device.is_gpu() || platform.get_backend() != sycl::backend::ext_oneapi_level_zero) {
            filter_out = true;
          }
          else {
            /* Filtered-out defaults in-case these values aren't available. */
            int number_of_eus = 96;
            int threads_per_eu = 7;
            if (device.has(sycl::aspect::ext_intel_gpu_eu_count)) {
              number_of_eus = device.get_info<sycl::ext::intel::info::device::gpu_eu_count>();
            }
            if (device.has(sycl::aspect::ext_intel_gpu_hw_threads_per_eu)) {
              threads_per_eu =
                  device.get_info<sycl::ext::intel::info::device::gpu_hw_threads_per_eu>();
            }
            /* This filters out all Level-Zero supported GPUs from older generation than Arc. */
            if (number_of_eus <= 96 && threads_per_eu == 7) {
              filter_out = true;
            }
            /* if not already filtered out, check driver version. */
            bool check_driver_version = !filter_out;
            /* We don't know how to check driver version strings for non-Intel GPUs. */
            if (check_driver_version &&
                device.get_info<sycl::info::device::vendor>().find("Intel") == std::string::npos)
            {
              check_driver_version = false;
            }
            /* Because of https://github.com/oneapi-src/unified-runtime/issues/1777, future drivers
             * may break parsing done by a SYCL runtime from before the fix we expect in major
             * version 8. Parsed driver version would start with something different than current
             * "1.3.". To avoid blocking a device by mistake in the case of new driver / old SYCL
             * runtime, we disable driver version check in case LIBSYCL_MAJOR_VERSION is below 8
             * and actual driver version doesn't start with 1.3. */
#  if __LIBSYCL_MAJOR_VERSION < 8
            if (check_driver_version &&
                !string_startswith(device.get_info<sycl::info::device::driver_version>(), "1.3."))
            {
              check_driver_version = false;
            }
#  endif
<<<<<<< HEAD
          if (check_driver_version) {
            int driver_build_version = parse_driver_build_version(device);
            const int lowest_supported_driver_version = (driver_build_version > 100000) ?
                                                            lowest_supported_driver_version_win :
                                                            lowest_supported_driver_version_neo;
            if (driver_build_version < lowest_supported_driver_version) {
              filter_out = true;

              LOG(WARNING) << "Driver version for device \""
                           << device.get_info<sycl::info::device::name>()
                           << "\" is too old. Expected \"" << lowest_supported_driver_version
                           << "\" or newer, but got \"" << driver_build_version << "\".";
=======
            if (check_driver_version) {
              int driver_build_version = parse_driver_build_version(device);
              const int lowest_supported_driver_version = (driver_build_version > 100000) ?
                                                              lowest_supported_driver_version_win :
                                                              lowest_supported_driver_version_neo;
              if (driver_build_version < lowest_supported_driver_version) {
                filter_out = true;

                VLOG_WARNING << "Driver version for device \""
                             << device.get_info<sycl::info::device::name>()
                             << "\" is too old. Expected \"" << lowest_supported_driver_version
                             << "\" or newer, but got \"" << driver_build_version << "\".";
              }
>>>>>>> 05f27f59
            }
          }
        }
        if (!filter_out) {
          available_devices.push_back(device);
        }
      }
    }
  }
  catch (sycl::exception &e) {
    VLOG_WARNING << "An error has been encountered while enumerating SYCL devices: " << e.what();
  }
  return available_devices;
}

void OneapiDevice::architecture_information(const SyclDevice *device,
                                            string &name,
                                            bool &is_optimized)
{
  const sycl::ext::oneapi::experimental::architecture arch =
      reinterpret_cast<const sycl::device *>(device)
          ->get_info<sycl::ext::oneapi::experimental::info::device::architecture>();

#  define FILL_ARCH_INFO(architecture_code, is_arch_optimised) \
    case sycl::ext::oneapi::experimental::architecture ::architecture_code: \
      name = #architecture_code; \
      is_optimized = is_arch_optimised; \
      break;

  /* List of architectures that have been optimized by Intel and Blender developers.
   *
   * For example, Intel Rocket Lake iGPU (rkl) is not supported and not optimized,
   * while Intel Arc Alchemist dGPU (dg2) was optimized for.
   *
   * Devices can changed from unoptimized to optimized manually, after DPC++ has
   * been upgraded to support the architecture and CYCLES_ONEAPI_INTEL_BINARIES_ARCH
   * in CMake includes the architecture. */
  switch (arch) {
    FILL_ARCH_INFO(intel_gpu_bdw, false)
    FILL_ARCH_INFO(intel_gpu_skl, false)
    FILL_ARCH_INFO(intel_gpu_kbl, false)
    FILL_ARCH_INFO(intel_gpu_cfl, false)
    FILL_ARCH_INFO(intel_gpu_apl, false)
    FILL_ARCH_INFO(intel_gpu_glk, false)
    FILL_ARCH_INFO(intel_gpu_whl, false)
    FILL_ARCH_INFO(intel_gpu_aml, false)
    FILL_ARCH_INFO(intel_gpu_cml, false)
    FILL_ARCH_INFO(intel_gpu_icllp, false)
    FILL_ARCH_INFO(intel_gpu_ehl, false)
    FILL_ARCH_INFO(intel_gpu_tgllp, false)
    FILL_ARCH_INFO(intel_gpu_rkl, false)
    FILL_ARCH_INFO(intel_gpu_adl_s, false)
    FILL_ARCH_INFO(intel_gpu_adl_p, false)
    FILL_ARCH_INFO(intel_gpu_adl_n, false)
    FILL_ARCH_INFO(intel_gpu_dg1, false)
    FILL_ARCH_INFO(intel_gpu_dg2_g10, true)
    FILL_ARCH_INFO(intel_gpu_dg2_g11, true)
    FILL_ARCH_INFO(intel_gpu_dg2_g12, true)
    FILL_ARCH_INFO(intel_gpu_pvc, false)
    FILL_ARCH_INFO(intel_gpu_pvc_vg, false)
    /* intel_gpu_mtl_u == intel_gpu_mtl_s == intel_gpu_arl_u == intel_gpu_arl_s */
    FILL_ARCH_INFO(intel_gpu_mtl_u, true)
    FILL_ARCH_INFO(intel_gpu_mtl_h, true)
    FILL_ARCH_INFO(intel_gpu_bmg_g21, true)
    FILL_ARCH_INFO(intel_gpu_lnl_m, true)

    default:
      name = "unknown";
      is_optimized = false;
      break;
  }
}

char *OneapiDevice::device_capabilities()
{
  std::stringstream capabilities;

  const std::vector<sycl::device> &oneapi_devices = available_sycl_devices();
  for (const sycl::device &device : oneapi_devices) {
#  ifndef WITH_ONEAPI_SYCL_HOST_TASK
    const std::string &name = device.get_info<sycl::info::device::name>();
#  else
    const std::string &name = "SYCL Host Task (Debug)";
#  endif

    capabilities << std::string("\t") << name << "\n";
    capabilities << "\t\tsycl::info::platform::name\t\t\t"
                 << device.get_platform().get_info<sycl::info::platform::name>() << "\n";

    string arch_name;
    bool is_optimised_for_arch;
    architecture_information(
        reinterpret_cast<const SyclDevice *>(&device), arch_name, is_optimised_for_arch);
    capabilities << "\t\tsycl::info::device::architecture\t\t\t";
    capabilities << arch_name << "\n";
    capabilities << "\t\tsycl::info::device::is_cycles_optimized\t\t\t";
    capabilities << is_optimised_for_arch << "\n";

#  define WRITE_ATTR(attribute_name, attribute_variable) \
    capabilities << "\t\tsycl::info::device::" #attribute_name "\t\t\t" << attribute_variable \
                 << "\n";
#  define GET_ATTR(attribute) \
    { \
      capabilities << "\t\tsycl::info::device::" #attribute "\t\t\t" \
                   << device.get_info<sycl::info::device ::attribute>() << "\n"; \
    }
#  define GET_INTEL_ATTR(attribute) \
    { \
      if (device.has(sycl::aspect::ext_intel_##attribute)) { \
        capabilities << "\t\tsycl::ext::intel::info::device::" #attribute "\t\t\t" \
                     << device.get_info<sycl::ext::intel::info::device ::attribute>() << "\n"; \
      } \
    }
#  define GET_ASPECT(aspect_) \
    { \
      capabilities << "\t\tdevice::has(" #aspect_ ")\t\t\t" << device.has(sycl::aspect ::aspect_) \
                   << "\n"; \
    }

    GET_ATTR(vendor)
    GET_ATTR(driver_version)
    GET_ATTR(max_compute_units)
    GET_ATTR(max_clock_frequency)
    GET_ATTR(global_mem_size)
    GET_INTEL_ATTR(pci_address)
    GET_INTEL_ATTR(gpu_eu_simd_width)
    GET_INTEL_ATTR(gpu_eu_count)
    GET_INTEL_ATTR(gpu_slices)
    GET_INTEL_ATTR(gpu_subslices_per_slice)
    GET_INTEL_ATTR(gpu_eu_count_per_subslice)
    GET_INTEL_ATTR(gpu_hw_threads_per_eu)
    GET_INTEL_ATTR(max_mem_bandwidth)
    GET_ATTR(max_work_group_size)
    GET_ATTR(max_work_item_dimensions)
    sycl::id<3> max_work_item_sizes =
        device.get_info<sycl::info::device::max_work_item_sizes<3>>();
    WRITE_ATTR(max_work_item_sizes[0], max_work_item_sizes.get(0))
    WRITE_ATTR(max_work_item_sizes[1], max_work_item_sizes.get(1))
    WRITE_ATTR(max_work_item_sizes[2], max_work_item_sizes.get(2))

    GET_ATTR(max_num_sub_groups)
    for (size_t sub_group_size : device.get_info<sycl::info::device::sub_group_sizes>()) {
      WRITE_ATTR(sub_group_size[], sub_group_size)
    }
    GET_ATTR(sub_group_independent_forward_progress)

    GET_ATTR(preferred_vector_width_char)
    GET_ATTR(preferred_vector_width_short)
    GET_ATTR(preferred_vector_width_int)
    GET_ATTR(preferred_vector_width_long)
    GET_ATTR(preferred_vector_width_float)
    GET_ATTR(preferred_vector_width_double)
    GET_ATTR(preferred_vector_width_half)

    GET_ATTR(address_bits)
    GET_ATTR(max_mem_alloc_size)
    GET_ATTR(mem_base_addr_align)
    GET_ATTR(error_correction_support)
    GET_ATTR(is_available)

    GET_ASPECT(cpu)
    GET_ASPECT(gpu)
    GET_ASPECT(fp16)
    GET_ASPECT(atomic64)
    GET_ASPECT(usm_host_allocations)
    GET_ASPECT(usm_device_allocations)
    GET_ASPECT(usm_shared_allocations)
    GET_ASPECT(usm_system_allocations)

#  ifdef __SYCL_ANY_DEVICE_HAS_ext_oneapi_non_uniform_groups__
    GET_ASPECT(ext_oneapi_non_uniform_groups)
#  endif
#  ifdef __SYCL_ANY_DEVICE_HAS_ext_oneapi_bindless_images__
    GET_ASPECT(ext_oneapi_bindless_images)
#  endif
#  ifdef __SYCL_ANY_DEVICE_HAS_ext_oneapi_interop_semaphore_import__
    GET_ASPECT(ext_oneapi_interop_semaphore_import)
#  endif
#  ifdef __SYCL_ANY_DEVICE_HAS_ext_oneapi_interop_semaphore_export__
    GET_ASPECT(ext_oneapi_interop_semaphore_export)
#  endif

#  undef GET_INTEL_ATTR
#  undef GET_ASPECT
#  undef GET_ATTR
#  undef WRITE_ATTR
    capabilities << "\n";
  }

  return ::strdup(capabilities.str().c_str());
}

void OneapiDevice::iterate_devices(OneAPIDeviceIteratorCallback cb, void *user_ptr)
{
  int num = 0;
  std::vector<sycl::device> devices = available_sycl_devices();
  for (sycl::device &device : devices) {
    const std::string &platform_name =
        device.get_platform().get_info<sycl::info::platform::name>();
#  ifndef WITH_ONEAPI_SYCL_HOST_TASK
    std::string name = device.get_info<sycl::info::device::name>();
#  else
    std::string name = "SYCL Host Task (Debug)";
#  endif
#  ifdef WITH_EMBREE_GPU
    bool hwrt_support = rtcIsSYCLDeviceSupported(device);
#  else
    bool hwrt_support = false;
#  endif
#  if defined(WITH_OPENIMAGEDENOISE) && OIDN_VERSION >= 20300
    bool oidn_support = oidnIsSYCLDeviceSupported(&device);
#  else
    bool oidn_support = false;
#  endif
    std::string id = "ONEAPI_" + platform_name + "_" + name;

    string arch_name;
    bool is_optimised_for_arch;
    architecture_information(
        reinterpret_cast<const SyclDevice *>(&device), arch_name, is_optimised_for_arch);

    if (device.has(sycl::aspect::ext_intel_pci_address)) {
      id.append("_" + device.get_info<sycl::ext::intel::info::device::pci_address>());
    }
    (cb)(id.c_str(),
         name.c_str(),
         num,
         hwrt_support,
         oidn_support,
         is_optimised_for_arch,
         user_ptr);
    num++;
  }
}

size_t OneapiDevice::get_memcapacity()
{
  return reinterpret_cast<sycl::queue *>(device_queue_)
      ->get_device()
      .get_info<sycl::info::device::global_mem_size>();
}

int OneapiDevice::get_num_multiprocessors()
{
  const sycl::device &device = reinterpret_cast<sycl::queue *>(device_queue_)->get_device();
  if (device.has(sycl::aspect::ext_intel_gpu_eu_count)) {
    return device.get_info<sycl::ext::intel::info::device::gpu_eu_count>();
  }
  return device.get_info<sycl::info::device::max_compute_units>();
}

int OneapiDevice::get_max_num_threads_per_multiprocessor()
{
  const sycl::device &device = reinterpret_cast<sycl::queue *>(device_queue_)->get_device();
  if (device.has(sycl::aspect::ext_intel_gpu_eu_simd_width) &&
      device.has(sycl::aspect::ext_intel_gpu_hw_threads_per_eu))
  {
    return device.get_info<sycl::ext::intel::info::device::gpu_eu_simd_width>() *
           device.get_info<sycl::ext::intel::info::device::gpu_hw_threads_per_eu>();
  }
  /* We'd want sycl::info::device::max_threads_per_compute_unit which doesn't exist yet.
   * max_work_group_size is the closest approximation but it can still be several times off. */
  return device.get_info<sycl::info::device::max_work_group_size>();
}

CCL_NAMESPACE_END

#endif<|MERGE_RESOLUTION|>--- conflicted
+++ resolved
@@ -1437,20 +1437,6 @@
               check_driver_version = false;
             }
 #  endif
-<<<<<<< HEAD
-          if (check_driver_version) {
-            int driver_build_version = parse_driver_build_version(device);
-            const int lowest_supported_driver_version = (driver_build_version > 100000) ?
-                                                            lowest_supported_driver_version_win :
-                                                            lowest_supported_driver_version_neo;
-            if (driver_build_version < lowest_supported_driver_version) {
-              filter_out = true;
-
-              LOG(WARNING) << "Driver version for device \""
-                           << device.get_info<sycl::info::device::name>()
-                           << "\" is too old. Expected \"" << lowest_supported_driver_version
-                           << "\" or newer, but got \"" << driver_build_version << "\".";
-=======
             if (check_driver_version) {
               int driver_build_version = parse_driver_build_version(device);
               const int lowest_supported_driver_version = (driver_build_version > 100000) ?
@@ -1459,12 +1445,15 @@
               if (driver_build_version < lowest_supported_driver_version) {
                 filter_out = true;
 
+                LOG(WARNING) << "Driver version for device \""
+                             << device.get_info<sycl::info::device::name>()
+                             << "\" is too old. Expected \"" << lowest_supported_driver_version
+                             << "\" or newer, but got \"" << driver_build_version << "\".";
                 VLOG_WARNING << "Driver version for device \""
                              << device.get_info<sycl::info::device::name>()
                              << "\" is too old. Expected \"" << lowest_supported_driver_version
                              << "\" or newer, but got \"" << driver_build_version << "\".";
               }
->>>>>>> 05f27f59
             }
           }
         }
