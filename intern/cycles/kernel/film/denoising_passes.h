--- conflicted
+++ resolved
@@ -60,32 +60,7 @@
     }
     sum_weight += sc->sample_weight;
 
-<<<<<<< HEAD
-    Spectrum closure_albedo = sc->weight;
-    /* Closures that include a Fresnel term typically have weights close to 1 even though their
-     * actual contribution is significantly lower.
-     * To account for this, we scale their weight by the average fresnel factor (the same is also
-     * done for the sample weight in the BSDF setup, so we don't need to scale that here). */
-    if (CLOSURE_IS_BSDF_MICROFACET_FRESNEL(sc->type)) {
-      ccl_private MicrofacetBsdf *bsdf = (ccl_private MicrofacetBsdf *)sc;
-      closure_albedo *= bsdf->extra->fresnel_color;
-    }
-    else if (sc->type == CLOSURE_BSDF_PRINCIPLED_SHEEN_ID) {
-      ccl_private PrincipledSheenBsdf *bsdf = (ccl_private PrincipledSheenBsdf *)sc;
-      closure_albedo *= bsdf->avg_value;
-    }
-    else if (sc->type == CLOSURE_BSDF_HAIR_PRINCIPLED_ID) {
-      closure_albedo *= bsdf_principled_hair_albedo(sc);
-    }
-    else if (sc->type == CLOSURE_BSDF_HAIR_MICROFACET_ID) {
-      closure_albedo *= bsdf_microfacet_hair_albedo(sc);
-      // if hair, use fiber tangent as feature instead of normal
-      normal += safe_normalize(sd->dPdu);
-    }
-    else if (sc->type == CLOSURE_BSDF_PRINCIPLED_DIFFUSE_ID) {
-=======
     if (sc->type == CLOSURE_BSDF_PRINCIPLED_DIFFUSE_ID) {
->>>>>>> c26566ad
       /* BSSRDF already accounts for weight, retro-reflection would double up. */
       ccl_private const PrincipledDiffuseBsdf *bsdf = (ccl_private const PrincipledDiffuseBsdf *)
           sc;
@@ -93,14 +68,14 @@
         continue;
       }
     }
+    else if (sc->type == CLOSURE_BSDF_HAIR_MICROFACET_ID) {
+      /* If hair, use fiber tangent as feature instead of normal. */
+      normal += safe_normalize(sd->dPdu);
+    }
 
-<<<<<<< HEAD
+    Spectrum closure_albedo = bsdf_albedo(sd, sc);
     if (sc->type == CLOSURE_BSDF_HAIR_MICROFACET_ID) {
-      /* hair far field models "count" as diffuse */
-=======
-    Spectrum closure_albedo = bsdf_albedo(sd, sc);
-    if (bsdf_get_specular_roughness_squared(sc) > sqr(0.075f)) {
->>>>>>> c26566ad
+      /* Hair far field models "count" as diffuse. */
       diffuse_albedo += closure_albedo;
       sum_nonspecular_weight += sc->sample_weight;
     }
